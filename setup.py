--- conflicted
+++ resolved
@@ -85,15 +85,4 @@
         'Topic :: Software Development :: Libraries',
         'Topic :: Software Development :: Libraries :: Python Modules',
     ],
-<<<<<<< HEAD
-    keywords=[
-        'nlp',
-        'crypto',
-        'machine learning',
-        'ml',
-        'tao'
-    ],
-    python_requires='>=3.7'
-=======
->>>>>>> 9d8bc342
 )