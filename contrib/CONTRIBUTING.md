# Contributing to Bittensor

The following is a set of guidelines for contributing to Bittensor, which are hosted in the [Opentensor Organization](https://github.com/opentensor) on GitHub. These are mostly guidelines, not rules. Use your best judgment, and feel free to propose changes to this document in a pull request.

## Table Of Contents
1. [I don't want to read this whole thing, I just have a question!!!](#i-dont-want-to-read-this-whole-thing-i-just-have-a-question)
1. [What should I know before I get started?](#what-should-i-know-before-i-get-started)
1. [Getting Started](#getting-started)
   1. [Good First Issue Label](#good-first-issue-label)
   1. [Beginner and Help-wanted Issues Label](#beginner-and-help-wanted-issues-label)
1. [How Can I Contribute?](#how-can-i-contribute)
   1. [Code Contribution General Guideline](#code-contribution-general-guidelines)
   1. [Pull Request Philosophy](#pull-request-philosophy)
   1. [Pull Request Process](#pull-request-process)
   1. [Testing](#testing)
   1. [Addressing Feedback](#addressing-feedback)
   1. [Squashing Commits](#squashing-commits)
   1. [Refactoring](#refactoring)
   1. [Peer Review](#peer-review)
 1. [Reporting Bugs](#reporting-bugs)
 1. [Suggesting Features](#suggesting-enhancements-and-features)


## I don't want to read this whole thing I just have a question!

> **Note:** Please don't file an issue to ask a question. You'll get faster results by using the resources below.

We have an official Discord server where the community chimes in with helpful advice if you have questions. 
This is the fastest way to get an answer and the core development team is active on Discord.

* [Official Bittensor Discord](https://discord.gg/bittensor)

## What should I know before I get started?
Bittensor is still in the Alpha stages, and as such you will likely run into some problems in deploying your model or installing Bittensor itself. If you run into an issue or end up resolving an issue yourself, feel free to create a pull request with a fix or with a fix to the documentation. The documentation repository can be found [here](https://github.com/latent-to/developer-docs). 

Additionally, note that the core implementation of Bittensor consists of two separate repositories: [The core Bittensor code](https://github.com/opentensor/bittensor) and the Bittensor Blockchain [subtensor](https://github.com/opentensor/subtensor).

Supplemental repository for the Bittensor subnet template can be found [here](https://github.com/opentensor/bittensor-subnet-template). This is a great first place to look for getting your hands dirty and start learning and building on Bittensor. See the [Tao.app](https://www.tao.app/explorer) explorer for a list of all the repositories for the active registered subnets.

## Getting Started
New contributors are very welcome and needed.
Reviewing and testing is highly valued and the most effective way you can contribute as a new contributor. It also will teach you much more about the code and process than opening pull requests. 

Before you start contributing, familiarize yourself with the Bittensor Core build system and tests. Refer to the documentation in the repository on how to build Bittensor core and how to run the unit tests, functional tests.

There are many open issues of varying difficulty waiting to be fixed. If you're looking for somewhere to start contributing, check out the [good first issue](https://github.com/opentensor/bittensor/labels/good%20first%20issue) list or changes that are up for grabs. Some of them might no longer be applicable. So if you are interested, but unsure, you might want to leave a comment on the issue first. Also peruse the [issues](https://github.com/opentensor/bittensor/issues) tab for all open issues.

### Good First Issue Label
The purpose of the good first issue label is to highlight which issues are suitable for a new contributor without a deep understanding of the codebase.

However, good first issues can be solved by anyone. If they remain unsolved for a longer time, a frequent contributor might address them.

You do not need to request permission to start working on an issue. However, you are encouraged to leave a comment if you are planning to work on it. This will help other contributors monitor which issues are actively being addressed and is also an effective way to request assistance if and when you need it.

### Beginner and Help-wanted Issues Label
You can start by looking through these `beginner` and `help-wanted` issues:

* [Beginner issues](https://github.com/opentensor/bittensor/labels/beginner) - issues which should only require a few lines of code, and a test or two.
* [Help wanted issues](https://github.com/opentensor/bittensor/labels/help%20wanted) - issues which should be a bit more involved than `beginner` issues.

## Communication Channels
Most communication about Bittensor development happens on [Discord](https://discord.gg/bittensor).

You can engage with the community in the [general](https://discord.com/channels/799672011265015819/799672011814862902) channel and follow the release announcements posted [here](https://discord.com/channels/799672011265015819/1359587876563718144).

## How Can I Contribute?

You can contribute to Bittensor in one of two main ways (as well as many others):
1. [Bug](#reporting-bugs) reporting and fixes
2. New features and Bittensor [enhancements](#suggesting-enhancements-and-features)

> Please follow the Bittensor [style guide](./STYLE.md) regardless of your contribution type. 

Here is a high-level summary:
- Code consistency is crucial; adhere to established programming language conventions.
- Use `ruff format .` to format your Python code; it ensures readability and consistency.
- Write concise Git commit messages; summarize changes in ~50 characters.
- Follow these six commit rules:
  - Atomic Commits: Focus on one task or fix per commit.
  - Subject and Body Separation: Use a blank line to separate the subject from the body.
  - Subject Line Length: Keep it under 50 characters for readability.
  - Imperative Mood: Write subject line as if giving a command or instruction.
  - Body Text Width: Wrap text manually at 72 characters.
  - Body Content: Explain what changed and why, not how.
- Make use of your commit messages to simplify project understanding and maintenance.

> For clear examples of each of the commit rules, see the style guide's [rules](./STYLE.md#the-six-rules-of-a-great-commit) section.

### Code Contribution General Guidelines

> Review the Bittensor [style guide](./STYLE.md) and [development workflow](./DEVELOPMENT_WORKFLOW.md) before contributing. 

If you're looking to contribute to Bittensor but unsure where to start, please join our community [discord](https://discord.gg/bittensor), a developer-friendly Bittensor town square. You can also browse through the GitHub [issues](https://github.com/opentensor/bittensor/issues) to see where help might be needed. For a greater understanding of Bittensor's usage and development, check the [Bittensor Documentation](https://docs.learnbittensor.org).

#### Pull Request Philosophy

Patchsets and enhancements should always be focused. A pull request could add a feature, fix a bug, or refactor code, but it should not contain a mixture of these. Please also avoid 'super' pull requests which attempt to do too much, are overly large, or overly complex as this makes review difficult. 

Specifically, pull requests must adhere to the following criteria:
- **Must** branch off from `staging`. Make sure that all your PRs are using `staging` branch as a base or will be closed.
- Contain fewer than 50 files. PRs with more than 50 files will be closed.
- Use the specific [template](../.github/pull_request_template.md) appropriate to your contribution.
- If a PR introduces a new feature, it *must* include corresponding tests.
- Other PRs (bug fixes, refactoring, etc.) should ideally also have tests, as they provide proof of concept and prevent regression.
- Categorize your PR properly by using GitHub labels. This aids in the review process by informing reviewers about the type of change at a glance.
- Make sure your code includes adequate comments. These should explain why certain decisions were made and how your changes work.
- If your changes are extensive, consider breaking your PR into smaller, related PRs. This makes your contributions easier to understand and review.
- Be active in the discussion about your PR. Respond promptly to comments and questions to help reviewers understand your changes and speed up the acceptance process.

Generally, all pull requests must:

  - Have a clear use case, fix a demonstrable bug or serve the greater good of the project (e.g. refactoring for modularisation).
  - Be well peer-reviewed.
  - Follow code style guidelines.
  - Not break the existing test suite.
  - Where bugs are fixed, where possible, there should be unit tests demonstrating the bug and also proving the fix.
  - Change relevant comments and documentation when behaviour of code changes.

#### Pull Request Process

Please follow these steps to have your contribution considered by the maintainers:

*Before* creating the PR:
1. Read the [development workflow](./DEVELOPMENT_WORKFLOW.md) defined for this repository to understand our workflow.
2. Ensure your PR meets the criteria stated in the [Pull Request Philosophy](#pull-request-philosophy) section.
3. Include relevant tests for any fixed bugs or new features as stated in the [testing guide](./TESTING.md).
4. Follow all instructions in [the template](../.github/pull_request_template.md) to create the PR.
5. Ensure your commit messages are clear and concise. Include the issue number if applicable.
6. If you have multiple commits, rebase them into a single commit using `git rebase -i`.
7. Explain what your changes do and why you think they should be merged in the PR description consistent with the [style guide](./STYLE.md).

*After* creating the PR:
1. Verify that all [status checks](https://help.github.com/articles/about-status-checks/) are passing after you submit your pull request. 
2. Label your PR using GitHub's labeling feature. The labels help categorize the PR and streamline the review process.
3. Document your code with comments that provide a clear understanding of your changes. Explain any non-obvious parts of your code or design decisions you've made.
4. If your PR has extensive changes, consider splitting it into smaller, related PRs. This reduces the cognitive load on the reviewers and speeds up the review process.

Please be responsive and participate in the discussion on your PR! This aids in clarifying any confusion or concerns and leads to quicker resolution and merging of your PR.

> Note: If your changes are not ready for merge but you want feedback, create a draft pull request.

Following these criteria will aid in quicker review and potential merging of your PR.
While the prerequisites above must be satisfied prior to having your pull request reviewed, the reviewer(s) may ask you to complete additional design work, tests, or other changes before your pull request can be ultimately accepted.

When you are ready to submit your changes, create a pull request:

> **Always** follow the [style guide](./STYLE.md) and [development workflow](./DEVELOPMENT_WORKFLOW.md) before submitting pull requests.

After you submit a pull request, it will be reviewed by the maintainers. They may ask you to make changes. Please respond to any comments and push your changes as a new commit.

> Note: Be sure to merge the latest from "upstream" before making a pull request:

```bash
git remote add upstream https://github.com/opentensor/bittensor.git
git fetch upstream
git merge upstream/<your-branch-name>
git push origin <your-branch-name>
```

#### Testing
Before making a PR for any code changes, please write adequate testing with unittest and/or pytest if it is warranted.  This is **mandatory** for new features and enhancements. See the [testing guide](./TESTING.md) for more complete information. 

You may also like to view the [/tests](../tests) for starter examples.

Here is a quick summary:
- **Running Tests**: Use `pytest` from the root directory of the Bittensor repository to run all tests. To run a specific test file or a specific test within a file, specify it directly (e.g., `pytest tests/test_wallet.py::test_create_new_coldkey`).
- **Writing Tests**: When writing tests, cover both the "happy path" and any potential error conditions. Use the `assert` statement to verify the expected behavior of a function.
- **Mocking**: Use the `unittest.mock` library to mock certain functions or objects when you need to isolate the functionality you're testing. This allows you to control the behavior of these functions or objects during testing.
- **Test Coverage**: Use the `pytest-cov` plugin to measure your test coverage. Aim for high coverage but also ensure your tests are meaningful and accurately represent the conditions under which your code will run.
- **Continuous Integration**: Bittensor uses GitHub Actions for continuous integration. Tests are automatically run every time you push changes to the repository. Check the "Actions" tab of the Bittensor GitHub repository to view the results.

Remember, testing is crucial for maintaining code health, catching issues early, and facilitating the addition of new features or refactoring of existing code.

#### Addressing Feedback

After submitting your pull request, expect comments and reviews from other contributors. You can add more commits to your pull request by committing them locally and pushing to your fork.

You are expected to reply to any review comments before your pull request is merged. You may update the code or reject the feedback if you do not agree with it, but you should express so in a reply. If there is outstanding feedback and you are not actively working on it, your pull request may be closed.

#### Squashing Commits

If your pull request contains fixup commits (commits that change the same line of code repeatedly) or too fine-grained commits, you may be asked to [squash](https://git-scm.com/docs/git-rebase#_interactive_mode) your commits before it will be reviewed. The basic squashing workflow is shown below.

    git checkout your_branch_name
    git rebase -i HEAD~n
    # n is normally the number of commits in the pull request.
    # Set commits (except the one in the first line) from 'pick' to 'squash', save and quit.
    # On the next screen, edit/refine commit messages.
    # Save and quit.
    git push -f # (force push to GitHub)

Please update the resulting commit message, if needed. It should read as a coherent message. In most cases, this means not just listing the interim commits.

If your change contains a merge commit, the above workflow may not work and you will need to remove the merge commit first. See the next section for details on how to rebase.

Please refrain from creating several pull requests for the same change. Use the pull request that is already open (or was created earlier) to amend changes. This preserves the discussion and review that happened earlier for the respective change set.

The length of time required for peer review is unpredictable and will vary from pull request to pull request.

#### Refactoring

Refactoring is a necessary part of any software project's evolution. The following guidelines cover refactoring pull requests for the Bittensor project.

There are three categories of refactoring: code-only moves, code style fixes, and code refactoring. In general, refactoring pull requests should not mix these three kinds of activities in order to make refactoring pull requests easy to review and uncontroversial. In all cases, refactoring PRs must not change the behaviour of code within the pull request (bugs must be preserved as is).

Project maintainers aim for a quick turnaround on refactoring pull requests, so where possible keep them short, uncomplex and easy to verify.

Pull requests that refactor the code should not be made by new contributors. It requires a certain level of experience to know where the code belongs to and to understand the full ramification (including rebase effort of open pull requests). Trivial pull requests or pull requests that refactor the code with no clear benefits may be immediately closed by the maintainers to reduce unnecessary workload on reviewing.

#### Peer Review

Anyone may participate in peer review which is expressed by comments in the pull request. Typically reviewers will review the code for obvious errors, as well as test out the patch set and opine on the technical merits of the patch. Project maintainers take into account the peer review when determining if there is consensus to merge a pull request (remember that discussions may have taken place elsewhere, not just on GitHub). The following language is used within pull-request comments:

- ACK means "I have tested the code and I agree it should be merged";
- NACK means "I disagree this should be merged", and must be accompanied by sound technical justification. NACKs without accompanying reasoning may be disregarded;
- utACK means "I have not tested the code, but I have reviewed it and it looks OK, I agree it can be merged";
- Concept ACK means "I agree in the general principle of this pull request";
- Nit refers to trivial, often non-blocking issues.

Reviewers should include the commit(s) they have reviewed in their comments. This can be done by copying the commit SHA1 hash.

A pull request that changes consensus-critical code is considerably more involved than a pull request that adds a feature to the wallet, for example. Such patches must be reviewed and thoroughly tested by several reviewers who are knowledgeable about the changed subsystems. Where new features are proposed, it is helpful for reviewers to try out the patch set on a test network and indicate that they have done so in their review. Project maintainers will take this into consideration when merging changes.

For a more detailed description of the review process, see the [Code Review Guidelines](./CODE_REVIEW_DOCS.md).

### Reporting Bugs

This section guides you through submitting a bug report for Bittensor. Following these guidelines helps maintainers and the community understand your report :pencil:, reproduce the behavior :computer: :computer:, and find related reports :mag_right:.

When you are creating a bug report, please [include as many details as possible](#how-do-i-submit-a-good-bug-report).

> **Note:** If you find a **Closed** issue that seems like it is the same thing that you're experiencing, open a new issue and include a link to the original issue in the body of your new one.

#### Before Submitting A Bug Report

* **Check the [debugging guide](./DEBUGGING.md).** You might be able to find the cause of the problem and fix things yourself. Most importantly, check if you can reproduce the problem in the latest version of Bittensor by updating to the latest Master branch changes.
* **Check the [Discord Server](https://discord.gg/bittensor)** and ask in [#general](https://discord.com/channels/799672011265015819/799672011814862902).
* **Determine which repository the problem should be reported in**: if it has to do with your ML model, then it's likely [Bittensor](https://github.com/opentensor/bittensor). If you are having problems with your emissions or Blockchain, then it is in [subtensor](https://github.com/opentensor/subtensor).

#### How Do I Submit A (Good) Bug Report?

Bugs are tracked as [GitHub issues](https://guides.github.com/features/issues/). You can find Bittensor's issues [here](https://github.com/opentensor/bittensor/issues). After you've determined which repository ([Bittensor](https://github.com/opentensor/bittensor) or [subtensor](https://github.com/opentensor/subtensor)) your bug is related to, create an issue on that repository.

Explain the problem and include additional details to help maintainers reproduce the problem:

* **Use a clear and descriptive title** for the issue to identify the problem.
* **Describe the exact steps which reproduce the problem** in as many details as possible. For example, start by explaining how you started Bittensor, e.g. which command exactly you used in the terminal, or how you started Bittensor otherwise. When listing steps, **don't just say what you did, but explain how you did it**. For example, if you ran Bittensor with a set of custom configs, explain if you used a config file or command line arguments. 
* **Provide specific examples to demonstrate the steps**. Include links to files or GitHub projects, or copy/pasteable snippets, which you use in those examples. If you're providing snippets in the issue, use [Markdown code blocks](https://docs.github.com/get-started/writing-on-github/working-with-advanced-formatting/creating-and-highlighting-code-blocks).
* **Describe the behavior you observed after following the steps** and point out what exactly is the problem with that behavior.
* **Explain which behavior you expected to see instead and why.**
* **Include screenshots and animated GIFs** which show you following the described steps and clearly demonstrate the problem. You can use [Licecap](https://www.cockos.com/licecap/) to record GIFs on macOS and Windows, and [Silentcast](https://github.com/colinkeenan/silentcast) or [byzanz-record](https://manpages.ubuntu.com/manpages/questing/en/man1/byzanz-record.1.html) on Linux.
* **If you're reporting that Bittensor crashed**, include a crash report with a stack trace from the operating system. On macOS, the crash report will be available in `Console.app` under "Diagnostic and usage information" > "User diagnostic reports". Include the crash report in the issue in a [code block](https://docs.github.com/get-started/writing-on-github/working-with-advanced-formatting/creating-and-highlighting-code-blocks), a [file attachment](https://docs.github.com/articles/file-attachments-on-issues-and-pull-requests/), or put it in a [gist](https://gist.github.com/) and provide link to that gist.
* **If the problem is related to performance or memory**, include a CPU profile capture with your report, if you're using a GPU then include a GPU profile capture as well. Look into the [PyTorch Profiler](https://pytorch.org/tutorials/recipes/recipes/profiler_recipe.html) to look at memory usage of your model.
* **If the problem wasn't triggered by a specific action**, describe what you were doing before the problem happened and share more information using the guidelines below.

Provide more context by answering these questions:

* **Did the problem start happening recently** (e.g. after updating to a new version of Bittensor) or was this always a problem?
* If the problem started happening recently, **can you reproduce the problem in an older version of Bittensor?** 
* **Can you reliably reproduce the issue?** If not, provide details about how often the problem happens and under which conditions it normally happens.

Include details about your configuration and environment:

* **Which version of Bittensor are you using?** You can get the version of the Bittensor SDK by executing the `python3 -m bittensor` command.
* **What commit hash are you on?** You can get the exact commit hash by executing `git rev-parse HEAD` and pasting the full commit hash.
* **What's the name and version of the OS you're using**?
* **Are you running Bittensor in a virtual machine?** If so, which VM software are you using and which operating systems and versions are used for the host and the guest?
* **Are you running Bittensor in a dockerized container?** If so, have you made sure that your docker container contains your latest changes and is up to date with Master branch?
* **Are you using [local configuration files](https://docs.learnbittensor.org/getting-started/install-btcli#configuration)** `config.yml` to customize your Bittensor experiment? If so, provide the contents of that config file, preferably in a [code block](https://docs.github.com/get-started/writing-on-github/working-with-advanced-formatting/creating-and-highlighting-code-blocks) or with a link to a [gist](https://gist.github.com/).

### Suggesting Enhancements and Features

This section guides you through submitting an enhancement suggestion for Bittensor, including completely new features and minor improvements to existing functionality. Following these guidelines helps maintainers and the community understand your suggestion :pencil: and find related suggestions :mag_right:.

When you are creating an enhancement suggestion, please [include as many details as possible](#how-do-i-submit-a-good-enhancement-suggestion).

#### Before Submitting An Enhancement Suggestion

<<<<<<< HEAD
* **Check the [debugging guide](./DEBUGGING.md).** for tips — you might discover that the enhancement is already available. Most importantly, check if you're using the latest version of Bittensor by pulling the latest changes from the Master branch and if you can get the desired behavior by changing [Bittensor's config settings](https://docs.learnbittensor.org/getting-started/install-btcli#configuration).
* **Determine which repository the problem should be reported in**: if it has to do with your ML model, then it's likely [Bittensor](https://github.com/opentensor/bittensor). If you are having problems with your emissions or Blockchain, then it is in [subtensor](https://github.com/opentensor/subtensor) 
=======
* **Check the [debugging guide](./DEBUGGING.md).** for tips — you might discover that the enhancement is already available. Most importantly, check if you're using the latest version of Bittensor by pulling the latest changes from the Master branch and if you can get the desired behavior by changing [Bittensor's config settings](https://docs.learnbittensor.org/python-api/html/autoapi/bittensor/core/config/).
* **Determine which repository the problem should be reported in: if it has to do with your ML model, then it's likely [Bittensor](https://github.com/opentensor/bittensor). If you are having problems with your emissions or Blockchain, then it is in [subtensor](https://github.com/opentensor/subtensor) 
>>>>>>> 2cff3f7b

#### How To Submit A (Good) Feature Suggestion

Enhancement suggestions are tracked as [GitHub issues](https://guides.github.com/features/issues/). After you've determined which repository ([Bittensor](https://github.com/opentensor/bittensor) or [subtensor](https://github.com/opentensor/subtensor)) your enhancement suggestion is related to, create an issue on that repository and provide the following information:

* **Use a clear and descriptive title** for the issue to identify the problem.
* **Provide a step-by-step description of the suggested enhancement** in as many details as possible.
* **Provide specific examples to demonstrate the steps**. Include copy/pasteable snippets which you use in those examples, as [Markdown code blocks](https://docs.github.com/get-started/writing-on-github/working-with-advanced-formatting/creating-and-highlighting-code-blocks).
* **Describe the current behavior** and **explain which behavior you expected to see instead** and why.
* **Include screenshots and animated GIFs** which show you following the described steps and clearly demonstrate the problem. You can use [Licecap](https://www.cockos.com/licecap/) to record GIFs on macOS and Windows, and [Silentcast](https://github.com/colinkeenan/silentcast) or [byzanz-record](https://manpages.ubuntu.com/manpages/questing/en/man1/byzanz-record.1.html) on Linux.
* **Explain why this enhancement would be useful** to most Bittensor users.
* **List some other text editors or applications where this enhancement exists.**
* **Specify which version of Bittensor are you using?** You can get the version of the Bittensor SDK by executing the `python3 -m bittensor` command.
* **Specify the name and version of the OS you're using.**

Thank you for considering contributing to Bittensor! Any help is greatly appreciated along this journey to incentivize open and permissionless intelligence.<|MERGE_RESOLUTION|>--- conflicted
+++ resolved
@@ -160,7 +160,7 @@
 #### Testing
 Before making a PR for any code changes, please write adequate testing with unittest and/or pytest if it is warranted.  This is **mandatory** for new features and enhancements. See the [testing guide](./TESTING.md) for more complete information. 
 
-You may also like to view the [/tests](../tests) for starter examples.
+You may also like to view the [/tests](https://github.com/opentensor/bittensor/tree/master/tests) for starter examples.
 
 Here is a quick summary:
 - **Running Tests**: Use `pytest` from the root directory of the Bittensor repository to run all tests. To run a specific test file or a specific test within a file, specify it directly (e.g., `pytest tests/test_wallet.py::test_create_new_coldkey`).
@@ -276,13 +276,8 @@
 
 #### Before Submitting An Enhancement Suggestion
 
-<<<<<<< HEAD
-* **Check the [debugging guide](./DEBUGGING.md).** for tips — you might discover that the enhancement is already available. Most importantly, check if you're using the latest version of Bittensor by pulling the latest changes from the Master branch and if you can get the desired behavior by changing [Bittensor's config settings](https://docs.learnbittensor.org/getting-started/install-btcli#configuration).
-* **Determine which repository the problem should be reported in**: if it has to do with your ML model, then it's likely [Bittensor](https://github.com/opentensor/bittensor). If you are having problems with your emissions or Blockchain, then it is in [subtensor](https://github.com/opentensor/subtensor) 
-=======
 * **Check the [debugging guide](./DEBUGGING.md).** for tips — you might discover that the enhancement is already available. Most importantly, check if you're using the latest version of Bittensor by pulling the latest changes from the Master branch and if you can get the desired behavior by changing [Bittensor's config settings](https://docs.learnbittensor.org/python-api/html/autoapi/bittensor/core/config/).
 * **Determine which repository the problem should be reported in: if it has to do with your ML model, then it's likely [Bittensor](https://github.com/opentensor/bittensor). If you are having problems with your emissions or Blockchain, then it is in [subtensor](https://github.com/opentensor/subtensor) 
->>>>>>> 2cff3f7b
 
 #### How To Submit A (Good) Feature Suggestion
 
