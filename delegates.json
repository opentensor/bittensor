{
    "5F4tQyWrhfGVcNhoqeiNsR6KjD4wMZ2kfhLj4oHYuyHbZAc3": {
        "name": "Opentensor Foundation",
        "url": "https://opentensor.ai/",
        "description": "Founded, maintain and advance Bittensor"
    },
    "5HNQURvmjjYhTSksi8Wfsw676b4owGwfLR2BFAQzG7H3HhYf": {
        "name": "Neural Internet",
        "url": "https://neuralinternet.ai/",
        "description": "An AI research and development decentralized autonomous organization (DAO)."
    },
    "5HeKSHGdsRCwVgyrHchijnZJnq4wiv6GqoDLNah8R5WMfnLB": {
        "name": "TaoStation",
        "url": "https://taostation.com",
        "description": "The go to validator for maximal TAO returns to stakers."
    },
    "5ECvRLMj9jkbdM4sLuH5WvjUe87TcAdjRfUj5onN4iKqYYGm": {
        "name": "Vune",
        "url": "https://fairchild.dev",
        "description": "Vune is a dev at Opentensor and a BSc CS student at UofT."
    },
    "5H6BgKkAr2Anmm9Xw5BVDE4VaQmFEVMkJUHeT7Gki4J7yF4x": {
        "name": "TaoPolishNode",
        "url": "https://taonode.io",
        "description": "This node is a collective effort of the polish community. We are engaged in evangelizing the project, educating and sharing the knowledge."
    },
<<<<<<< HEAD
    "5DPEpUTZn94sgYXH3sdXxsVvb46m3iEvg8aZwX7SMDowivzB": {
        "name": "RunPod",
        "url": "https://runpod.io",
        "description": "GPU Cloud built for AI. We plan to introduce perks for those who stake."
=======
    "5CPzGD8sxyv8fKKXNvKem4qJRhCXABRmpUgC1wb1V4YAXLc3": {
        "name": "Tao Staking",
        "url": "https://www.taostaking.com",
        "description": "Empowering innovation on the Bittensor network by helping upcoming projects grow and thrive on Bittensor."
    },
    "5FFApaS75bv5pJHfAp2FVLBj9ZaXuFDjEypsaBNc1wCfe52v": {
        "name": "RoundTable21",
        "url": "https://roundtable21.com",
        "description": "RoundTable21 is an International, multi-disciplinary team of consultants and advisors partnering alongside leading blockchain startups to offer guidance, expertise, investment and hands-on assistance in every aspect of development."
    },
    "5HEo565WAy4Dbq3Sv271SAi7syBSofyfhhwRNjFNSM2gP9M2": {
        "name": "Foundry", 
        "url": "https://foundrydigital.com", 
        "description": "Foundry works to empower a decentralized infrastructure. We are protocol-agnostic and seek to support like-minded blockchain entrepreneurs who share our mission to advance the industry."
    },
    "5DCc5oHA6c1Lpt9R6T1xU8jJGTMvvwBqD1yGX67sL8dHUcga": {
        "name": "WaveTensor",
        "url": "https://twitter.com/wavetensor",
        "description": "A new Wave is coming, join the AI revolution on top of Bittensor by staking with us."
    },
    "5Hddm3iBFD2GLT5ik7LZnT3XJUnRnN8PoeCFgGQgawUVKNm8": {
        "name": "τaosτaτs",
        "url": "https://taostats.io",
        "description": "Supporting the bittensor eco-system through data provision, statistics and analytics."
>>>>>>> 50cd11c2
    }
}<|MERGE_RESOLUTION|>--- conflicted
+++ resolved
@@ -24,12 +24,11 @@
         "url": "https://taonode.io",
         "description": "This node is a collective effort of the polish community. We are engaged in evangelizing the project, educating and sharing the knowledge."
     },
-<<<<<<< HEAD
     "5DPEpUTZn94sgYXH3sdXxsVvb46m3iEvg8aZwX7SMDowivzB": {
         "name": "RunPod",
         "url": "https://runpod.io",
         "description": "GPU Cloud built for AI. We plan to introduce perks for those who stake."
-=======
+    },
     "5CPzGD8sxyv8fKKXNvKem4qJRhCXABRmpUgC1wb1V4YAXLc3": {
         "name": "Tao Staking",
         "url": "https://www.taostaking.com",
@@ -54,6 +53,5 @@
         "name": "τaosτaτs",
         "url": "https://taostats.io",
         "description": "Supporting the bittensor eco-system through data provision, statistics and analytics."
->>>>>>> 50cd11c2
     }
 }