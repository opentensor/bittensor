{
    "5F4tQyWrhfGVcNhoqeiNsR6KjD4wMZ2kfhLj4oHYuyHbZAc3": {
        "name": "Openτensor Foundaτion",
        "url": "https://opentensor.ai/",
        "description": "Founded, maintain and advance Bittensor"
    },
    "5HNQURvmjjYhTSksi8Wfsw676b4owGwfLR2BFAQzG7H3HhYf": {
        "name": "Neural Interneτ",
        "url": "https://neuralinternet.ai/",
        "description": "An AI research and development decentralized autonomous organization (DAO)."
    },
    "5FLKnbMjHY8LarHZvk2q2RY9drWFbpxjAcR5x8tjr3GqtU6F": {
        "name": "τao Bridge", 
        "url": "https://taobridge.xyz", 
        "description": "A community bridge between Bittensor and Ethereum"
    },
    "5HeKSHGdsRCwVgyrHchijnZJnq4wiv6GqoDLNah8R5WMfnLB": {
        "name": "τaoStation",
        "url": "https://taostation.com",
        "description": "The go to validator for maximal TAO returns to stakers."
    },
    "5ECvRLMj9jkbdM4sLuH5WvjUe87TcAdjRfUj5onN4iKqYYGm": {
        "name": "Vune",
        "url": "https://fairchild.dev",
        "description": "Vune is a dev at Opentensor and a BSc CS student at UofT."
    },
    "5H6BgKkAr2Anmm9Xw5BVDE4VaQmFEVMkJUHeT7Gki4J7yF4x": {
        "name": "τaoPolishNode",
        "url": "https://taonode.io",
        "description": "This node is a collective effort of the polish community. We are engaged in evangelizing the project, educating and sharing the knowledge."
    },
    "5DPEpUTZn94sgYXH3sdXxsVvb46m3iEvg8aZwX7SMDowivzB": {
        "name": "RunPod",
        "url": "https://runpod.io",
        "description": "GPU Cloud built for AI. We plan to introduce perks for those who stake."
    },
    "5CPzGD8sxyv8fKKXNvKem4qJRhCXABRmpUgC1wb1V4YAXLc3": {
        "name": "τao Staking",
        "url": "https://www.taostaking.com",
        "description": "Empowering innovation on the Bittensor network by helping upcoming projects grow and thrive on Bittensor."
    },
    "5FFApaS75bv5pJHfAp2FVLBj9ZaXuFDjEypsaBNc1wCfe52v": {
        "name": "Roundτable21",
        "url": "https://roundtable21.com",
        "description": "RoundTable21 is an International, multi-disciplinary team of consultants and advisors partnering alongside leading blockchain startups to offer guidance, expertise, investment and hands-on assistance in every aspect of development."
    },
    "5HEo565WAy4Dbq3Sv271SAi7syBSofyfhhwRNjFNSM2gP9M2": {
        "name": "Foundry", 
        "url": "https://foundrydigital.com", 
        "description": "Foundry works to empower a decentralized infrastructure. We are protocol-agnostic and seek to support like-minded blockchain entrepreneurs who share our mission to advance the industry."
    },
    "5DCc5oHA6c1Lpt9R6T1xU8jJGTMvvwBqD1yGX67sL8dHUcga": {
        "name": "Waveτensor",
        "url": "https://twitter.com/wavetensor",
        "description": "A new Wave is coming, join the AI revolution on top of Bittensor by staking with us."
    },
    "5Hddm3iBFD2GLT5ik7LZnT3XJUnRnN8PoeCFgGQgawUVKNm8": {
        "name": "τaosτaτs",
        "url": "https://taostats.io",
        "description": "Supporting the bittensor eco-system through data provision, statistics and analytics."
    },
    "5CXRfP2ekFhe62r7q3vppRajJmGhTi7vwvb2yr79jveZ282w": {
        "name": "Rizzo",
        "url": "",
        "description": "Validator built for performance and uptime. Data center housed, redundancies include dual physical failover servers (HA), power, internet, tested DR Plan."
    },	
    "5DRZr3d3twF8SzqB9jBof3a1vPnAkgkxeo2E8yUKJAnE2rSZ": {
        "name": "Humble AI-Loving Anon",
        "url": "",
        "description": "Doing our best to support the Bittensor ecosystem."
    },
    "5GcBK8PDrVifV1xAf4Qkkk6KsbsmhDdX9atvk8vyKU8xdU63": {
        "name": "τensor.exchange", 
        "url": "www.tensor.exchange", 
        "description": "Bittensor's first community OTC exchange"
    },
<<<<<<< HEAD
    "5Dyi5e2QqnWn2RN9X6r8A8Q1QBjYD536H75mxNye193oeCJ4": {
        "name": "Makoto AI",
        "url": "https://www.linkedin.com/in/henry-thrasher-17b320239/",
        "description": "An interdisciplinary research institute committed to discovering and accelerating innovative solutions for climate change, social inequality, and mental and physical illness."
=======
    "5Ehv5XMriPZwNBtYHdQV7VrdbN8MBTDTmQhWprZJXxSiMapR": {
        "name": "Dale Cooper", 
        "url": "", 
        "description": "I have no idea where this will lead us, but I have a definite feeling it will be a place both wonderful and strange."
    },
    "5FP9miYmgjAP8Wt3747M2Y6Kk7PrXf6zG7a3EjokQiFFcmUu": {
        "name": "Elm Place", 
        "url": "", 
        "description": "Run by individuals passionate about creating decentralised digital infrastructure. Background in fiduciary funds management managing institutional investors' capital in real assets, energy and infrastructure"
    },
    "5E6oB7h5wtWPbqtPxtSoZeo11fpvDjPuY13SobAMxqEUjqkQ": {
        "name": "StakeTensor.com-3", 
        "url": "www.staketensor.com", 
        "description": "We run multiple, parallel validators to support Bittensor decentralization & achieve maximum returns"
    },
    "5DnWFhKfeu6gXMydzrv8bkwxFegAC6bMWsC4Z2XtaotAeB6S": {
        "name": "Bittensor Greece", 
        "url": "", 
        "description": "The Greek / Cypriot validator supporting the development of decentralised AI"
    },
    "5GBxDYkDp8eJZHGT89wcZJKcMc4ytSqnqqVSpeuGeqtGfqxK": {
        "name": "τao Stake",
        "url": "www.taostake.io",
        "description": "We have been mining since the start of bittensor and want to maintain a long term solid validator to help people get some value from thier investment and keep TAO within the ecosystem."
    },
    "5FcXnzNo3mrqReTEY4ftkg5iXRBi61iyvM4W1bywZLRqfxAY": {
        "name": "Lucrosus Capiτal",
        "url": "https://lucrosuspool.io/",
        "description": "Decentralized VC focused on the most thriving blockchain ideas. Join our pool to receive early entrance into promising projects!"
    },
    "5CAW5xpgPbxGUzkE3dgmM2XasaygpbvtSoTh3UeR8RMfHQZU": {
        "name": "Vogue τensor",
        "url": "https://voguetensor.webflow.io/",
        "description": "Designing branded clothing for the Bittensor community."
>>>>>>> eaa0a5cd
    }
}<|MERGE_RESOLUTION|>--- conflicted
+++ resolved
@@ -74,12 +74,11 @@
         "url": "www.tensor.exchange", 
         "description": "Bittensor's first community OTC exchange"
     },
-<<<<<<< HEAD
     "5Dyi5e2QqnWn2RN9X6r8A8Q1QBjYD536H75mxNye193oeCJ4": {
         "name": "Makoto AI",
         "url": "https://www.linkedin.com/in/henry-thrasher-17b320239/",
         "description": "An interdisciplinary research institute committed to discovering and accelerating innovative solutions for climate change, social inequality, and mental and physical illness."
-=======
+    },
     "5Ehv5XMriPZwNBtYHdQV7VrdbN8MBTDTmQhWprZJXxSiMapR": {
         "name": "Dale Cooper", 
         "url": "", 
@@ -114,6 +113,5 @@
         "name": "Vogue τensor",
         "url": "https://voguetensor.webflow.io/",
         "description": "Designing branded clothing for the Bittensor community."
->>>>>>> eaa0a5cd
     }
 }