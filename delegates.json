{
    "5F4tQyWrhfGVcNhoqeiNsR6KjD4wMZ2kfhLj4oHYuyHbZAc3": {
        "name": "Opentensor Foundation",
        "url": "https://opentensor.ai/",
        "description": "Founded, maintain and advance Bittensor"
    },
    "5DkNiuCHLqFSAP3fpcTsMdm45T1LQaFLMo8BVokKYKDU6ep3": {
        "name": "TaoStats",
        "url": "https://taostats.com",
        "description": "Indexing the entire Tao network."
    },
    "5Gpt8XWFTXmKrRF1qaxcBQLvnPLpKi6Pt2XC4vVQR7gqNKtU": {
        "name": "StakeBoost Validator",
        "url": "",
        "description": "With the StakeBoost Validator holders can easily boost their annual percentage rate and maximize their earnings."
    },
    "5HeKSHGdsRCwVgyrHchijnZJnq4wiv6GqoDLNah8R5WMfnLB": {
        "name": "Taostation",
        "url": "",
        "description": "The go to validator for the smaller TAO holders once delegated staking goes live."
    },
    "5GcBK8PDrVifV1xAf4Qkkk6KsbsmhDdX9atvk8vyKU8xdU63": {
        "name": "Tensor.Exchange",
        "url": "https://tensor.exchange",
        "description": "Bittensor's first community OTC exchange"
    },
    "5EhvL1FVkQPpMjZX4MAADcW42i3xPSF1KiCpuaxTYVr28sux": {
        "name": "TAO-Validator.com",
        "url": "https://tao-validator.com/",
        "description": "TAO-Validator.com is a highly secure validator on the Bittensor Network."
    },
    "5Hddm3iBFD2GLT5ik7LZnT3XJUnRnN8PoeCFgGQgawUVKNm8": {
        "name": "\u03c4aos\u03c4a\u03c4s",
        "url": "https://taostats.io",
        "description": "Supporting the bittensor eco-system through data provision, statistics and analytics."
    },
    "5HNQURvmjjYhTSksi8Wfsw676b4owGwfLR2BFAQzG7H3HhYf": {
        "name": "Neural In\u03c4erne\u03c4",
        "url": "https://neuralinternet.ai/",
        "description": "An AI research and development decentralized autonomous organization (DAO)."
    },
    "5GzoXHNJ4UzZYiQN2wpBcwMigiHiakiz5ZLMwhpunpwDNzFg": {
        "name": "\u03c4exas \u03c4aos\u03c4",
        "url": "",
        "description": "We believe in the power and the necessity of decentralized AI. Out of the hands of a few and into the hands of many."
    },
    "5FLKnbMjHY8LarHZvk2q2RY9drWFbpxjAcR5x8tjr3GqtU6F": {
        "name": "TaoBridge.xyz",
        "url": "https://taobridge.xyz/",
        "description": "A community run bridge between the bittensor polkadot chain and ethereum."
    },
    "5ECvRLMj9jkbdM4sLuH5WvjUe87TcAdjRfUj5onN4iKqYYGm": {
        "name": "Vune",
        "url": "https://fairchild.dev",
        "description": "Vune is a dev at Opentensor and a BSc CS student at UofT."
    },
    "5H6BgKkAr2Anmm9Xw5BVDE4VaQmFEVMkJUHeT7Gki4J7yF4x": {
        "name": "TaoPolishNode",
        "url": "https://taonode.io",
        "description": "This node is a collective effort of the polish community. We are engaged in evangelizing the project, educating and sharing the knowledge."
<<<<<<< HEAD
    },
      "5DCc5oHA6c1Lpt9R6T1xU8jJGTMvvwBqD1yGX67sL8dHUcga": {
        "name": "WaveTensor",
        "url": "https://twitter.com/wavetensor",
        "description": "A new Wave is coming, join the AI revolution on top of Bittensor by staking with us."
    },
=======
    }
    "5Hddm3iBFD2GLT5ik7LZnT3XJUnRnN8PoeCFgGQgawUVKNm8": {
        "name": "τaosτaτs",
        "url": "https://taostats.io",
        "description": "Supporting the bittensor eco-system through data provision, statistics and analytics."
    }
>>>>>>> ec96cc5b
}<|MERGE_RESOLUTION|>--- conflicted
+++ resolved
@@ -58,19 +58,16 @@
         "name": "TaoPolishNode",
         "url": "https://taonode.io",
         "description": "This node is a collective effort of the polish community. We are engaged in evangelizing the project, educating and sharing the knowledge."
-<<<<<<< HEAD
     },
       "5DCc5oHA6c1Lpt9R6T1xU8jJGTMvvwBqD1yGX67sL8dHUcga": {
         "name": "WaveTensor",
         "url": "https://twitter.com/wavetensor",
         "description": "A new Wave is coming, join the AI revolution on top of Bittensor by staking with us."
     },
-=======
     }
     "5Hddm3iBFD2GLT5ik7LZnT3XJUnRnN8PoeCFgGQgawUVKNm8": {
         "name": "τaosτaτs",
         "url": "https://taostats.io",
         "description": "Supporting the bittensor eco-system through data provision, statistics and analytics."
     }
->>>>>>> ec96cc5b
 }