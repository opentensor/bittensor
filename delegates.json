{
    "5F4tQyWrhfGVcNhoqeiNsR6KjD4wMZ2kfhLj4oHYuyHbZAc3": {
        "name": "Openτensor Foundaτion",
        "url": "https://opentensor.ai/",
        "description": "Founded, maintain and advance Bittensor"
    },
    "5HNQURvmjjYhTSksi8Wfsw676b4owGwfLR2BFAQzG7H3HhYf": {
        "name": "Neural Interneτ",
        "url": "https://neuralinternet.ai/",
        "description": "An AI research and development decentralized autonomous organization (DAO)."
    },
    "5FLKnbMjHY8LarHZvk2q2RY9drWFbpxjAcR5x8tjr3GqtU6F": {
        "name": "τao Bridge", 
        "url": "https://taobridge.xyz", 
        "description": "A community bridge between Bittensor and Ethereum"
    },
    "5HeKSHGdsRCwVgyrHchijnZJnq4wiv6GqoDLNah8R5WMfnLB": {
        "name": "τaoStation",
        "url": "https://taostation.com",
        "description": "The go to validator for maximal TAO returns to stakers."
    },
    "5ECvRLMj9jkbdM4sLuH5WvjUe87TcAdjRfUj5onN4iKqYYGm": {
        "name": "Vune",
        "url": "https://fairchild.dev",
        "description": "Vune is a dev at Opentensor and a BSc CS student at UofT."
    },
    "5H6BgKkAr2Anmm9Xw5BVDE4VaQmFEVMkJUHeT7Gki4J7yF4x": {
        "name": "τaoPolishNode",
        "url": "https://taonode.io",
        "description": "This node is a collective effort of the polish community. We are engaged in evangelizing the project, educating and sharing the knowledge."
    },
    "5DPEpUTZn94sgYXH3sdXxsVvb46m3iEvg8aZwX7SMDowivzB": {
        "name": "RunPod",
        "url": "https://runpod.io",
        "description": "GPU Cloud built for AI. We plan to introduce perks for those who stake."
    },
    "5CPzGD8sxyv8fKKXNvKem4qJRhCXABRmpUgC1wb1V4YAXLc3": {
        "name": "τao Staking",
        "url": "https://www.taostaking.com",
        "description": "Empowering innovation on the Bittensor network by helping upcoming projects grow and thrive on Bittensor."
    },
    "5FFApaS75bv5pJHfAp2FVLBj9ZaXuFDjEypsaBNc1wCfe52v": {
        "name": "Roundτable21",
        "url": "https://roundtable21.com",
        "description": "RoundTable21 is an International, multi-disciplinary team of consultants and advisors partnering alongside leading blockchain startups to offer guidance, expertise, investment and hands-on assistance in every aspect of development."
    },
    "5HEo565WAy4Dbq3Sv271SAi7syBSofyfhhwRNjFNSM2gP9M2": {
        "name": "Foundry", 
        "url": "https://foundrydigital.com", 
        "description": "Foundry works to empower a decentralized infrastructure. We are protocol-agnostic and seek to support like-minded blockchain entrepreneurs who share our mission to advance the industry."
    },
    "5DCc5oHA6c1Lpt9R6T1xU8jJGTMvvwBqD1yGX67sL8dHUcga": {
        "name": "Waveτensor",
        "url": "https://twitter.com/wavetensor",
        "description": "A new Wave is coming, join the AI revolution on top of Bittensor by staking with us."
    },
    "5Hddm3iBFD2GLT5ik7LZnT3XJUnRnN8PoeCFgGQgawUVKNm8": {
        "name": "τaosτaτs",
        "url": "https://taostats.io",
        "description": "Supporting the bittensor eco-system through data provision, statistics and analytics."
    },
    "5CXRfP2ekFhe62r7q3vppRajJmGhTi7vwvb2yr79jveZ282w": {
        "name": "Rizzo",
        "url": "",
        "description": "Validator built for performance and uptime. Data center housed, redundancies include dual physical failover servers (HA), power, internet, tested DR Plan."
    },	
    "5DRZr3d3twF8SzqB9jBof3a1vPnAkgkxeo2E8yUKJAnE2rSZ": {
        "name": "Humble AI-Loving Anon",
        "url": "",
        "description": "Doing our best to support the Bittensor ecosystem."
    },
    "5GcBK8PDrVifV1xAf4Qkkk6KsbsmhDdX9atvk8vyKU8xdU63": {
        "name": "τensor.exchange", 
        "url": "www.tensor.exchange", 
        "description": "Bittensor's first community OTC exchange"
    },
<<<<<<< HEAD
    "5EhvL1FVkQPpMjZX4MAADcW42i3xPSF1KiCpuaxTYVr28sux": {
        "name": "TAO-Validator.com", 
        "url": "www.tao-validator.com", 
        "description": "Maximize your return when staking with TAO-Validator.com. TAO-Validator.com is a highly secure validator that aims to become one of the top contributing entities to Bittensor."
    },
=======
    "5FvhvCWLbu2VgotT5obC9E6S9nskerJUrVsWqkWXCbuD8veW": {
        "name": "The Lost Cove", 
        "url": "https://lostcove.tech/", 
        "description": "Australia and New Zealand community. We're in it for the gains."
    },
    "5Dyi5e2QqnWn2RN9X6r8A8Q1QBjYD536H75mxNye193oeCJ4": {
        "name": "Makoto AI",
        "url": "https://www.linkedin.com/in/henry-thrasher-17b320239/",
        "description": "An interdisciplinary research institute committed to discovering and accelerating innovative solutions for climate change, social inequality, and mental and physical illness."
    },
    "5Ehv5XMriPZwNBtYHdQV7VrdbN8MBTDTmQhWprZJXxSiMapR": {
        "name": "Dale Cooper", 
        "url": "", 
        "description": "I have no idea where this will lead us, but I have a definite feeling it will be a place both wonderful and strange."
    },
    "5FP9miYmgjAP8Wt3747M2Y6Kk7PrXf6zG7a3EjokQiFFcmUu": {
        "name": "Elm Place", 
        "url": "", 
        "description": "Run by individuals passionate about creating decentralised digital infrastructure. Background in fiduciary funds management managing institutional investors' capital in real assets, energy and infrastructure"
    },
    "5E6oB7h5wtWPbqtPxtSoZeo11fpvDjPuY13SobAMxqEUjqkQ": {
        "name": "StakeTensor.com-3", 
        "url": "www.staketensor.com", 
        "description": "We run multiple, parallel validators to support Bittensor decentralization & achieve maximum returns"
    },
    "5DnWFhKfeu6gXMydzrv8bkwxFegAC6bMWsC4Z2XtaotAeB6S": {
        "name": "Bittensor Greece", 
        "url": "", 
        "description": "The Greek / Cypriot validator supporting the development of decentralised AI"
    },
    "5GBxDYkDp8eJZHGT89wcZJKcMc4ytSqnqqVSpeuGeqtGfqxK": {
        "name": "τao Stake",
        "url": "www.taostake.io",
        "description": "We have been mining since the start of bittensor and want to maintain a long term solid validator to help people get some value from thier investment and keep TAO within the ecosystem."
    },
    "5FcXnzNo3mrqReTEY4ftkg5iXRBi61iyvM4W1bywZLRqfxAY": {
        "name": "Lucrosus Capiτal",
        "url": "https://lucrosuspool.io/",
        "description": "Decentralized VC focused on the most thriving blockchain ideas. Join our pool to receive early entrance into promising projects!"
    },
    "5CAW5xpgPbxGUzkE3dgmM2XasaygpbvtSoTh3UeR8RMfHQZU": {
        "name": "Vogue τensor",
        "url": "https://voguetensor.webflow.io/",
        "description": "Designing branded clothing for the Bittensor community."
    }
>>>>>>> 1c48a503
}<|MERGE_RESOLUTION|>--- conflicted
+++ resolved
@@ -74,13 +74,11 @@
         "url": "www.tensor.exchange", 
         "description": "Bittensor's first community OTC exchange"
     },
-<<<<<<< HEAD
     "5EhvL1FVkQPpMjZX4MAADcW42i3xPSF1KiCpuaxTYVr28sux": {
         "name": "TAO-Validator.com", 
         "url": "www.tao-validator.com", 
         "description": "Maximize your return when staking with TAO-Validator.com. TAO-Validator.com is a highly secure validator that aims to become one of the top contributing entities to Bittensor."
     },
-=======
     "5FvhvCWLbu2VgotT5obC9E6S9nskerJUrVsWqkWXCbuD8veW": {
         "name": "The Lost Cove", 
         "url": "https://lostcove.tech/", 
@@ -126,5 +124,4 @@
         "url": "https://voguetensor.webflow.io/",
         "description": "Designing branded clothing for the Bittensor community."
     }
->>>>>>> 1c48a503
 }