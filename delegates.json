{
    "5F4tQyWrhfGVcNhoqeiNsR6KjD4wMZ2kfhLj4oHYuyHbZAc3": {
        "name": "Openτensor Foundaτion",
        "url": "https://opentensor.ai/",
        "description": "Founded, maintain and advance Bittensor"
    },
    "5HNQURvmjjYhTSksi8Wfsw676b4owGwfLR2BFAQzG7H3HhYf": {
        "name": "Neural Interneτ",
        "url": "https://neuralinternet.ai/",
        "description": "An AI research and development decentralized autonomous organization (DAO)."
    },
    "5FLKnbMjHY8LarHZvk2q2RY9drWFbpxjAcR5x8tjr3GqtU6F": {
        "name": "τao Bridge", 
        "url": "https://taobridge.xyz", 
        "description": "A community bridge between Bittensor and Ethereum"
    },
    "5HeKSHGdsRCwVgyrHchijnZJnq4wiv6GqoDLNah8R5WMfnLB": {
        "name": "τaoStation",
        "url": "https://taostation.com",
        "description": "The go to validator for maximal TAO returns to stakers."
    },
    "5ECvRLMj9jkbdM4sLuH5WvjUe87TcAdjRfUj5onN4iKqYYGm": {
        "name": "Vune",
        "url": "https://fairchild.dev",
        "description": "Vune is a dev at Opentensor and a BSc CS student at UofT."
    },
    "5H6BgKkAr2Anmm9Xw5BVDE4VaQmFEVMkJUHeT7Gki4J7yF4x": {
        "name": "τaoPolishNode",
        "url": "https://taonode.io",
        "description": "This node is a collective effort of the polish community. We are engaged in evangelizing the project, educating and sharing the knowledge."
    },
    "5DPEpUTZn94sgYXH3sdXxsVvb46m3iEvg8aZwX7SMDowivzB": {
        "name": "RunPod",
        "url": "https://runpod.io",
        "description": "GPU Cloud built for AI. We plan to introduce perks for those who stake."
    },
    "5CPzGD8sxyv8fKKXNvKem4qJRhCXABRmpUgC1wb1V4YAXLc3": {
        "name": "τao Staking",
        "url": "https://www.taostaking.com",
        "description": "Empowering innovation on the Bittensor network by helping upcoming projects grow and thrive on Bittensor."
    },
    "5FFApaS75bv5pJHfAp2FVLBj9ZaXuFDjEypsaBNc1wCfe52v": {
        "name": "Roundτable21",
        "url": "https://roundtable21.com",
        "description": "RoundTable21 is an International, multi-disciplinary team of consultants and advisors partnering alongside leading blockchain startups to offer guidance, expertise, investment and hands-on assistance in every aspect of development."
    },
    "5HEo565WAy4Dbq3Sv271SAi7syBSofyfhhwRNjFNSM2gP9M2": {
        "name": "Foundry", 
        "url": "https://foundrydigital.com", 
        "description": "Foundry works to empower a decentralized infrastructure. We are protocol-agnostic and seek to support like-minded blockchain entrepreneurs who share our mission to advance the industry."
    },
    "5DCc5oHA6c1Lpt9R6T1xU8jJGTMvvwBqD1yGX67sL8dHUcga": {
        "name": "Waveτensor",
        "url": "https://twitter.com/wavetensor",
        "description": "A new Wave is coming, join the AI revolution on top of Bittensor by staking with us."
    },
    "5Hddm3iBFD2GLT5ik7LZnT3XJUnRnN8PoeCFgGQgawUVKNm8": {
        "name": "τaosτaτs",
        "url": "https://taostats.io",
        "description": "Supporting the bittensor eco-system through data provision, statistics and analytics."
    },
    "5DRZr3d3twF8SzqB9jBof3a1vPnAkgkxeo2E8yUKJAnE2rSZ": {
        "name": "Humble AI-Loving Anon",
        "url": "",
        "description": "Doing our best to support the Bittensor ecosystem."
    },
    "5GcBK8PDrVifV1xAf4Qkkk6KsbsmhDdX9atvk8vyKU8xdU63": {
        "name": "τensor.exchange", 
        "url": "www.tensor.exchange", 
        "description": "Bittensor's first community OTC exchange"
    },
<<<<<<< HEAD
    "5E6oB7h5wtWPbqtPxtSoZeo11fpvDjPuY13SobAMxqEUjqkQ": {
        "name": "StakeTensor.com-3", 
        "url": "www.staketensor.com", 
        "description": "We run multiple, parallel validators to support Bittensor decentralization & achieve maximum returns"
      }
=======
    "5DnWFhKfeu6gXMydzrv8bkwxFegAC6bMWsC4Z2XtaotAeB6S": {
        "name": "Bittensor Greece", 
        "url": "", 
        "description": "The Greek / Cypriot validator supporting the development of decentralised AI"
    },
    "5GBxDYkDp8eJZHGT89wcZJKcMc4ytSqnqqVSpeuGeqtGfqxK": {
        "name": "τao Stake",
        "url": "www.taostake.io",
        "description": "We have been mining since the start of bittensor and want to maintain a long term solid validator to help people get some value from thier investment and keep TAO within the ecosystem."
    },
    "5FcXnzNo3mrqReTEY4ftkg5iXRBi61iyvM4W1bywZLRqfxAY": {
        "name": "Lucrosus Capiτal",
        "url": "https://lucrosuspool.io/",
        "description": "Decentralized VC focused on the most thriving blockchain ideas. Join our pool to receive early entrance into promising projects!"
    },
    "5CAW5xpgPbxGUzkE3dgmM2XasaygpbvtSoTh3UeR8RMfHQZU": {
        "name": "Vogue τensor",
        "url": "https://voguetensor.webflow.io/",
        "description": "Designing branded clothing for the Bittensor community."
    }
>>>>>>> 6e8d692c
}<|MERGE_RESOLUTION|>--- conflicted
+++ resolved
@@ -69,13 +69,11 @@
         "url": "www.tensor.exchange", 
         "description": "Bittensor's first community OTC exchange"
     },
-<<<<<<< HEAD
     "5E6oB7h5wtWPbqtPxtSoZeo11fpvDjPuY13SobAMxqEUjqkQ": {
         "name": "StakeTensor.com-3", 
         "url": "www.staketensor.com", 
         "description": "We run multiple, parallel validators to support Bittensor decentralization & achieve maximum returns"
-      }
-=======
+    },
     "5DnWFhKfeu6gXMydzrv8bkwxFegAC6bMWsC4Z2XtaotAeB6S": {
         "name": "Bittensor Greece", 
         "url": "", 
@@ -96,5 +94,4 @@
         "url": "https://voguetensor.webflow.io/",
         "description": "Designing branded clothing for the Bittensor community."
     }
->>>>>>> 6e8d692c
 }