--- conflicted
+++ resolved
@@ -74,12 +74,11 @@
         "url": "www.tensor.exchange", 
         "description": "Bittensor's first community OTC exchange"
     },
-<<<<<<< HEAD
     "5Grwj7JSauxjfVtRwxssuv4qVDPsDA8KroAngAU58inq5wtx": {
         "name": "The Lost Cove", 
         "url": "https://lostcove.tech/", 
         "description": "Australia and New Zealand community. We're in it for the gains."
-=======
+    },
     "5Dyi5e2QqnWn2RN9X6r8A8Q1QBjYD536H75mxNye193oeCJ4": {
         "name": "Makoto AI",
         "url": "https://www.linkedin.com/in/henry-thrasher-17b320239/",
@@ -119,6 +118,5 @@
         "name": "Vogue τensor",
         "url": "https://voguetensor.webflow.io/",
         "description": "Designing branded clothing for the Bittensor community."
->>>>>>> b2dde901
     }
 }