{
    "5F4tQyWrhfGVcNhoqeiNsR6KjD4wMZ2kfhLj4oHYuyHbZAc3": {
        "name": "Opentensor Foundation",
        "url": "https://opentensor.ai/",
        "description": "Founded, maintain and advance Bittensor"
    },
    "5HNQURvmjjYhTSksi8Wfsw676b4owGwfLR2BFAQzG7H3HhYf": {
        "name": "Neural Internet",
        "url": "https://neuralinternet.ai/",
        "description": "An AI research and development decentralized autonomous organization (DAO)."
    },
    "5HeKSHGdsRCwVgyrHchijnZJnq4wiv6GqoDLNah8R5WMfnLB": {
        "name": "TaoStation",
        "url": "https://taostation.com",
        "description": "The go to validator for maximal TAO returns to stakers. Earn up to 12% rakeback in our loyalty incentives program by staking with us!"
    },
    "5ECvRLMj9jkbdM4sLuH5WvjUe87TcAdjRfUj5onN4iKqYYGm": {
        "name": "Vune",
        "url": "https://fairchild.dev",
        "description": "Vune is a dev at Opentensor and a BSc CS student at UofT."
    },
    "5H6BgKkAr2Anmm9Xw5BVDE4VaQmFEVMkJUHeT7Gki4J7yF4x": {
        "name": "TaoPolishNode",
        "url": "https://taonode.io",
        "description": "This node is a collective effort of the polish community. We are engaged in evangelizing the project, educating and sharing the knowledge."
    },
<<<<<<< HEAD
    "5FFApaS75bv5pJHfAp2FVLBj9ZaXuFDjEypsaBNc1wCfe52v": {
        "name": "RoundTable21",
        "url": "https://roundtable21.com",
        "description": "RoundTable21 is an International, multi-disciplinary team of consultants and advisors partnering alongside leading blockchain startups to offer guidance, expertise, investment and hands-on assistance in every aspect of development."
=======
    "5HEo565WAy4Dbq3Sv271SAi7syBSofyfhhwRNjFNSM2gP9M2": {
        "name": "Foundry", 
        "url": "https://foundrydigital.com", 
        "description": "Foundry works to empower a decentralized infrastructure. We are protocol-agnostic and seek to support like-minded blockchain entrepreneurs who share our mission to advance the industry."
    },
    "5DCc5oHA6c1Lpt9R6T1xU8jJGTMvvwBqD1yGX67sL8dHUcga": {
        "name": "WaveTensor",
        "url": "https://twitter.com/wavetensor",
        "description": "A new Wave is coming, join the AI revolution on top of Bittensor by staking with us."
    },
    "5Hddm3iBFD2GLT5ik7LZnT3XJUnRnN8PoeCFgGQgawUVKNm8": {
        "name": "τaosτaτs",
        "url": "https://taostats.io",
        "description": "Supporting the bittensor eco-system through data provision, statistics and analytics."
>>>>>>> 80021352
    }
}<|MERGE_RESOLUTION|>--- conflicted
+++ resolved
@@ -24,12 +24,11 @@
         "url": "https://taonode.io",
         "description": "This node is a collective effort of the polish community. We are engaged in evangelizing the project, educating and sharing the knowledge."
     },
-<<<<<<< HEAD
     "5FFApaS75bv5pJHfAp2FVLBj9ZaXuFDjEypsaBNc1wCfe52v": {
         "name": "RoundTable21",
         "url": "https://roundtable21.com",
         "description": "RoundTable21 is an International, multi-disciplinary team of consultants and advisors partnering alongside leading blockchain startups to offer guidance, expertise, investment and hands-on assistance in every aspect of development."
-=======
+    },
     "5HEo565WAy4Dbq3Sv271SAi7syBSofyfhhwRNjFNSM2gP9M2": {
         "name": "Foundry", 
         "url": "https://foundrydigital.com", 
@@ -44,6 +43,5 @@
         "name": "τaosτaτs",
         "url": "https://taostats.io",
         "description": "Supporting the bittensor eco-system through data provision, statistics and analytics."
->>>>>>> 80021352
     }
 }