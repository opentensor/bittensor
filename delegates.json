{
    "5F4tQyWrhfGVcNhoqeiNsR6KjD4wMZ2kfhLj4oHYuyHbZAc3": {
        "name": "Openτensor Foundaτion",
        "url": "https://opentensor.ai/",
        "description": "Founded, maintain and advance Bittensor"
    },
    "5HNQURvmjjYhTSksi8Wfsw676b4owGwfLR2BFAQzG7H3HhYf": {
        "name": "Neural Interneτ",
        "url": "https://neuralinternet.ai/",
        "description": "An AI research and development decentralized autonomous organization (DAO)."
    },
    "5FLKnbMjHY8LarHZvk2q2RY9drWFbpxjAcR5x8tjr3GqtU6F": {
        "name": "τao Bridge", 
        "url": "https://taobridge.xyz", 
        "description": "A community bridge between Bittensor and Ethereum"
    },
    "5HeKSHGdsRCwVgyrHchijnZJnq4wiv6GqoDLNah8R5WMfnLB": {
        "name": "τaoStation",
        "url": "https://taostation.com",
        "description": "The go to validator for maximal TAO returns to stakers."
    },
    "5ECvRLMj9jkbdM4sLuH5WvjUe87TcAdjRfUj5onN4iKqYYGm": {
        "name": "Vune",
        "url": "https://fairchild.dev",
        "description": "Vune is a dev at Opentensor and a BSc CS student at UofT."
    },
    "5H6BgKkAr2Anmm9Xw5BVDE4VaQmFEVMkJUHeT7Gki4J7yF4x": {
        "name": "τaoPolishNode",
        "url": "https://taonode.io",
        "description": "This node is a collective effort of the polish community. We are engaged in evangelizing the project, educating and sharing the knowledge."
    },
    "5DPEpUTZn94sgYXH3sdXxsVvb46m3iEvg8aZwX7SMDowivzB": {
        "name": "RunPod",
        "url": "https://runpod.io",
        "description": "GPU Cloud built for AI. We plan to introduce perks for those who stake."
    },
    "5CPzGD8sxyv8fKKXNvKem4qJRhCXABRmpUgC1wb1V4YAXLc3": {
        "name": "τao Staking",
        "url": "https://www.taostaking.com",
        "description": "Empowering innovation on the Bittensor network by helping upcoming projects grow and thrive on Bittensor."
    },
    "5FFApaS75bv5pJHfAp2FVLBj9ZaXuFDjEypsaBNc1wCfe52v": {
        "name": "Roundτable21",
        "url": "https://roundtable21.com",
        "description": "RoundTable21 is an International, multi-disciplinary team of consultants and advisors partnering alongside leading blockchain startups to offer guidance, expertise, investment and hands-on assistance in every aspect of development."
    },
    "5HEo565WAy4Dbq3Sv271SAi7syBSofyfhhwRNjFNSM2gP9M2": {
        "name": "Foundry", 
        "url": "https://foundrydigital.com", 
        "description": "Foundry works to empower a decentralized infrastructure. We are protocol-agnostic and seek to support like-minded blockchain entrepreneurs who share our mission to advance the industry."
    },
    "5DCc5oHA6c1Lpt9R6T1xU8jJGTMvvwBqD1yGX67sL8dHUcga": {
        "name": "Waveτensor",
        "url": "https://twitter.com/wavetensor",
        "description": "A new Wave is coming, join the AI revolution on top of Bittensor by staking with us."
    },
    "5Hddm3iBFD2GLT5ik7LZnT3XJUnRnN8PoeCFgGQgawUVKNm8": {
        "name": "τaosτaτs",
        "url": "https://taostats.io",
        "description": "Supporting the bittensor eco-system through data provision, statistics and analytics."
    },
    "5CXRfP2ekFhe62r7q3vppRajJmGhTi7vwvb2yr79jveZ282w": {
        "name": "Rizzo",
        "url": "",
        "description": "Validator built for performance and uptime. Data center housed, redundancies include dual physical failover servers (HA), power, internet, tested DR Plan."
    },	
    "5DRZr3d3twF8SzqB9jBof3a1vPnAkgkxeo2E8yUKJAnE2rSZ": {
        "name": "Humble AI-Loving Anon",
        "url": "",
        "description": "Doing our best to support the Bittensor ecosystem."
    },
    "5GcBK8PDrVifV1xAf4Qkkk6KsbsmhDdX9atvk8vyKU8xdU63": {
        "name": "τensor.exchange", 
        "url": "www.tensor.exchange", 
        "description": "Bittensor's first community OTC exchange"
    },
<<<<<<< HEAD
    "5FP9miYmgjAP8Wt3747M2Y6Kk7PrXf6zG7a3EjokQiFFcmUu": {
        "name": "Elm Place", 
        "url": "", 
        "description": "Run by individuals passionate about creating decentralised digital infrastructure. Background in fiduciary funds management managing institutional investors' capital in real assets, energy and infrastructure"
=======
    "5E6oB7h5wtWPbqtPxtSoZeo11fpvDjPuY13SobAMxqEUjqkQ": {
        "name": "StakeTensor.com-3", 
        "url": "www.staketensor.com", 
        "description": "We run multiple, parallel validators to support Bittensor decentralization & achieve maximum returns"
    },
    "5DnWFhKfeu6gXMydzrv8bkwxFegAC6bMWsC4Z2XtaotAeB6S": {
        "name": "Bittensor Greece", 
        "url": "", 
        "description": "The Greek / Cypriot validator supporting the development of decentralised AI"
    },
    "5GBxDYkDp8eJZHGT89wcZJKcMc4ytSqnqqVSpeuGeqtGfqxK": {
        "name": "τao Stake",
        "url": "www.taostake.io",
        "description": "We have been mining since the start of bittensor and want to maintain a long term solid validator to help people get some value from thier investment and keep TAO within the ecosystem."
    },
    "5FcXnzNo3mrqReTEY4ftkg5iXRBi61iyvM4W1bywZLRqfxAY": {
        "name": "Lucrosus Capiτal",
        "url": "https://lucrosuspool.io/",
        "description": "Decentralized VC focused on the most thriving blockchain ideas. Join our pool to receive early entrance into promising projects!"
    },
    "5CAW5xpgPbxGUzkE3dgmM2XasaygpbvtSoTh3UeR8RMfHQZU": {
        "name": "Vogue τensor",
        "url": "https://voguetensor.webflow.io/",
        "description": "Designing branded clothing for the Bittensor community."
>>>>>>> edc57118
    }
}<|MERGE_RESOLUTION|>--- conflicted
+++ resolved
@@ -74,12 +74,11 @@
         "url": "www.tensor.exchange", 
         "description": "Bittensor's first community OTC exchange"
     },
-<<<<<<< HEAD
     "5FP9miYmgjAP8Wt3747M2Y6Kk7PrXf6zG7a3EjokQiFFcmUu": {
         "name": "Elm Place", 
         "url": "", 
         "description": "Run by individuals passionate about creating decentralised digital infrastructure. Background in fiduciary funds management managing institutional investors' capital in real assets, energy and infrastructure"
-=======
+    },
     "5E6oB7h5wtWPbqtPxtSoZeo11fpvDjPuY13SobAMxqEUjqkQ": {
         "name": "StakeTensor.com-3", 
         "url": "www.staketensor.com", 
@@ -104,6 +103,5 @@
         "name": "Vogue τensor",
         "url": "https://voguetensor.webflow.io/",
         "description": "Designing branded clothing for the Bittensor community."
->>>>>>> edc57118
     }
 }