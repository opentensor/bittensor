{
    "5F4tQyWrhfGVcNhoqeiNsR6KjD4wMZ2kfhLj4oHYuyHbZAc3": {
        "name": "Opentensor Foundation",
        "url": "https://opentensor.ai/",
        "description": "Founded, maintain and advance Bittensor"
    },
    "5HNQURvmjjYhTSksi8Wfsw676b4owGwfLR2BFAQzG7H3HhYf": {
        "name": "Neural Internet",
        "url": "https://neuralinternet.ai/",
        "description": "An AI research and development decentralized autonomous organization (DAO)."
    },
    "5HeKSHGdsRCwVgyrHchijnZJnq4wiv6GqoDLNah8R5WMfnLB": {
        "name": "TaoStation",
        "url": "https://taostation.com",
        "description": "The go to validator for maximal TAO returns to stakers. Earn up to 12% rakeback in our loyalty incentives program by staking with us!"
    },
    "5ECvRLMj9jkbdM4sLuH5WvjUe87TcAdjRfUj5onN4iKqYYGm": {
        "name": "Vune",
        "url": "https://fairchild.dev",
        "description": "Vune is a dev at Opentensor and a BSc CS student at UofT."
    },
    "5H6BgKkAr2Anmm9Xw5BVDE4VaQmFEVMkJUHeT7Gki4J7yF4x": {
        "name": "TaoPolishNode",
        "url": "https://taonode.io",
        "description": "This node is a collective effort of the polish community. We are engaged in evangelizing the project, educating and sharing the knowledge."
    },
<<<<<<< HEAD
    "5HEo565WAy4Dbq3Sv271SAi7syBSofyfhhwRNjFNSM2gP9M2": {
        "name": "Foundry", 
        "url": "https://foundrydigital.com", 
        "description": "Foundry works to empower a decentralized infrastructure. We are protocol-agnostic and seek to support like-minded blockchain entrepreneurs who share our mission to advance the industry."
=======
      "5DCc5oHA6c1Lpt9R6T1xU8jJGTMvvwBqD1yGX67sL8dHUcga": {
        "name": "WaveTensor",
        "url": "https://twitter.com/wavetensor",
        "description": "A new Wave is coming, join the AI revolution on top of Bittensor by staking with us."
    },
    "5Hddm3iBFD2GLT5ik7LZnT3XJUnRnN8PoeCFgGQgawUVKNm8": {
        "name": "τaosτaτs",
        "url": "https://taostats.io",
        "description": "Supporting the bittensor eco-system through data provision, statistics and analytics."
>>>>>>> c884b40d
    }
}<|MERGE_RESOLUTION|>--- conflicted
+++ resolved
@@ -24,13 +24,12 @@
         "url": "https://taonode.io",
         "description": "This node is a collective effort of the polish community. We are engaged in evangelizing the project, educating and sharing the knowledge."
     },
-<<<<<<< HEAD
     "5HEo565WAy4Dbq3Sv271SAi7syBSofyfhhwRNjFNSM2gP9M2": {
         "name": "Foundry", 
         "url": "https://foundrydigital.com", 
         "description": "Foundry works to empower a decentralized infrastructure. We are protocol-agnostic and seek to support like-minded blockchain entrepreneurs who share our mission to advance the industry."
-=======
-      "5DCc5oHA6c1Lpt9R6T1xU8jJGTMvvwBqD1yGX67sL8dHUcga": {
+    },
+    "5DCc5oHA6c1Lpt9R6T1xU8jJGTMvvwBqD1yGX67sL8dHUcga": {
         "name": "WaveTensor",
         "url": "https://twitter.com/wavetensor",
         "description": "A new Wave is coming, join the AI revolution on top of Bittensor by staking with us."
@@ -39,6 +38,5 @@
         "name": "τaosτaτs",
         "url": "https://taostats.io",
         "description": "Supporting the bittensor eco-system through data provision, statistics and analytics."
->>>>>>> c884b40d
     }
 }