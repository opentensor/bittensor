--- conflicted
+++ resolved
@@ -215,11 +215,7 @@
         """
         extra = record['extra']
         if 'rpc' in extra:
-<<<<<<< HEAD
-            log_format = "<blue>{time:YYYY-MM-DD HH:mm:ss.SSS}</blue> | " + extra['code_str'] + " | {extra[prefix]} | {extra[direction]} | {extra[arrow]} | {extra[uid_str]} | {extra[inputs]} | {extra[rpc_message]} \n"
-=======
-            log_format = "<blue>{time:YYYY-MM-DD HH:mm:ss.SSS}</blue> | " + extra['code_str'] + " | {extra[prefix]} | {extra[direction]} | {extra[arrow]} | {extra[inputs]} | {extra[call_time]} | {extra[key_str]} | {extra[rpc_message]} \n"
->>>>>>> 0e8c4770
+            log_format = "<blue>{time:YYYY-MM-DD HH:mm:ss.SSS}</blue> | " + extra['code_str'] + " | {extra[prefix]} | {extra[direction]} | {extra[arrow]} | {extra[uid_str]} | {extra[inputs]} | {extra[call_time]} | {extra[key_str]} | {extra[rpc_message]} \n"
             return log_format
         if 'receptor' in extra:
             log_format = "<blue>{time:YYYY-MM-DD HH:mm:ss.SSS}</blue> | " + extra['action'] + " | uid:{extra[uid]} | {extra[ip_str]} | hotkey:{extra[hotkey]} | coldkey:{extra[coldkey]} \n"
@@ -231,11 +227,7 @@
     def log_save_formatter(cls, record):
         extra = record['extra']
         if 'rpc' in extra:
-<<<<<<< HEAD
-            log_format = "{time:YYYY-MM-DD HH:mm:ss.SSS} | " + extra['code_str'] + " | {extra[prefix]} | {extra[direction]} | {extra[arrow]} | {extra[uid_str]} | {extra[inputs]} | {extra[key_str]} | {extra[rpc_message]} \n"
-=======
-            log_format = "{time:YYYY-MM-DD HH:mm:ss.SSS} | " + extra['code_str'] + " | {extra[prefix]} | {extra[direction]} | {extra[arrow]} | {extra[inputs]} | {extra[call_time]} | {extra[key_str]} | {extra[rpc_message]} \n"
->>>>>>> 0e8c4770
+            log_format = "{time:YYYY-MM-DD HH:mm:ss.SSS} | " + extra['code_str'] + " | {extra[prefix]} | {extra[direction]} | {extra[arrow]} | {extra[uid_str]} | {extra[inputs]} | {extra[call_time]} | {extra[key_str]} | {extra[rpc_message]} \n"
             return log_format
         if 'receptor' in extra:
             log_format = "{time:YYYY-MM-DD HH:mm:ss.SSS} | " + extra['action'] + " | uid:{extra[uid]} | {extra[ip_str]} | hotkey:{extra[hotkey]} | coldkey:{extra[coldkey]} \n"
@@ -244,11 +236,7 @@
             return "{time:YYYY-MM-DD HH:mm:ss.SSS} | <level>{level: ^16}</level> | {message}\n"
 
     @classmethod
-<<<<<<< HEAD
-    def rpc_log( cls, axon: bool, forward: bool, is_response: bool, code:int, pubkey: str, uid: int = None, inputs:list = None, outputs:list = None, message:str = ''):
-=======
-    def rpc_log( cls, axon: bool, forward: bool, is_response: bool, code:int, call_time: float, pubkey: str, inputs:list = None, outputs:list = None, message:str = ''):
->>>>>>> 0e8c4770
+    def rpc_log( cls, axon: bool, forward: bool, is_response: bool, code:int, call_time: float, pubkey: str, uid: int = None, inputs:list = None, outputs:list = None, message:str = ''):
         """ Debug logging for the communication between endpoints with axon/dendrite 
         """
 
@@ -289,12 +277,7 @@
         inputs = inputs.center(15)
 
         rpc_message = message if message != None else 'None'
-
-<<<<<<< HEAD
-        logger.debug( 'rpc', rpc=True, prefix=prefix, direction=direction, arrow=arrow, uid_str=uid_str, key_str=key_str, code_str=code_str, inputs = inputs, rpc_message = rpc_message)
-=======
-        logger.debug( 'rpc', rpc=True, prefix=prefix, direction=direction, arrow=arrow, call_time = call_time_str, key_str=key_str, code_str=code_str, inputs = inputs, rpc_message = rpc_message)
->>>>>>> 0e8c4770
+        logger.debug( 'rpc', rpc=True, prefix=prefix, direction=direction, arrow=arrow, call_time = call_time_str, uid_str=uid_str, key_str=key_str, code_str=code_str, inputs = inputs, rpc_message = rpc_message)
 
 
     @classmethod
