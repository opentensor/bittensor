# The MIT License (MIT)
# Copyright © 2021 Yuma Rao

# Permission is hereby granted, free of charge, to any person obtaining a copy of this software and associated 
# documentation files (the “Software”), to deal in the Software without restriction, including without limitation 
# the rights to use, copy, modify, merge, publish, distribute, sublicense, and/or sell copies of the Software, 
# and to permit persons to whom the Software is furnished to do so, subject to the following conditions:

# The above copyright notice and this permission notice shall be included in all copies or substantial portions of 
# the Software.

# THE SOFTWARE IS PROVIDED “AS IS”, WITHOUT WARRANTY OF ANY KIND, EXPRESS OR IMPLIED, INCLUDING BUT NOT LIMITED TO
# THE WARRANTIES OF MERCHANTABILITY, FITNESS FOR A PARTICULAR PURPOSE AND NONINFRINGEMENT. IN NO EVENT SHALL 
# THE AUTHORS OR COPYRIGHT HOLDERS BE LIABLE FOR ANY CLAIM, DAMAGES OR OTHER LIABILITY, WHETHER IN AN ACTION 
# OF CONTRACT, TORT OR OTHERWISE, ARISING FROM, OUT OF OR IN CONNECTION WITH THE SOFTWARE OR THE USE OR OTHER 
# DEALINGS IN THE SOFTWARE.

import os
import rollbar
import sys
import bittensor
import torch

from loguru import logger
logger = logger.opt(colors=True)

<<<<<<< HEAD
=======
<<<<<<< HEAD
=======
__debug_on__ = False
__trace_on__ = False

>>>>>>> 7b3135fc7629ba1e5fd84fd664ff1cc10e8d969c
>>>>>>> cf8380f1
# Handler which sends messages to a rollbar server.
class RollbarHandler:
    def write(self, message):
        record = message.record
        if record['level'].name == "WARNING":
            rollbar.report_message(message, 'warning')
        elif record['level'].name == "ERROR":
            rollbar.report_message(message, 'error')
        else:
            pass

<<<<<<< HEAD
=======
<<<<<<< HEAD
class logging:
    __debug_on__:bool = False
    __trace_on__:bool = False
    __sink__:int = None

    @classmethod
    def set_debug(cls, on: bool = True ):
        cls.__debug_on__ = on

    @classmethod
    def set_trace(cls, on: bool = True):
        cls._trace_on__ = on

    @classmethod
    def log_filter(cls, record ):
        if cls.__debug_on__ or cls.__trace_on__:
            return True
        elif record["level"].no >= logger.level('INFO').no:
            return True
        else:
            return False

    @classmethod
    def log_formatter(cls, record):
        extra = record['extra']
        if 'rpc' in extra and (cls.__debug_on__ or cls.__trace_on__):
            log_format = "<blue>{time:YYYY-MM-DD HH:mm:ss.SSS}</blue> | " + extra['code_str'] + " | {extra[prefix]} | {extra[direction]} | {extra[arrow]} | {extra[inputs]} | {extra[key_str]} | {extra[rpc_message]} \n"
            return log_format
        if 'receptor' in extra and (cls.__debug_on__ or cls.__trace_on__):
            log_format = "<blue>{time:YYYY-MM-DD HH:mm:ss.SSS}</blue> | " + extra['action'] + " | uid:{extra[uid]} | ip:{extra[ip_str]} | hotkey:{extra[hotkey]} | coldkey:{extra[coldkey]} \n"
            return log_format
        elif cls.__debug_on__ and not cls.__trace_on__:
            return "<blue>{time:YYYY-MM-DD HH:mm:ss.SSS}</blue> | {level: <8} | <level>{message}</level>\n"
        elif cls.__trace_on__:
            return "<level>{level: <8}</level>|<cyan>{name}</cyan>:<cyan>{function}</cyan>:<cyan>{line}</cyan> - <level>{message}</level>\n"
        else:
            return "<level>{message}</level>\n"

    @classmethod
    def init(cls):
        # Remove all logger sinks.
        logger.remove( 0 )
        if cls.__sink__ != None:
            logger.remove( cls.__sink__ )

        # Add filtered sys.stdout.
        cls.__sink__ = logger.add ( 
            sys.stdout, 
            filter = cls.log_filter, 
=======
# Filter bittensor internal messages, only from internal files.
def bittensor_formatter(record):
    if __debug_on__ and not __trace_on__:
        return "<level>{message}</level>\n"
    elif __trace_on__:
        return "<level>{level: <8}</level>|<cyan>{name}</cyan>:<cyan>{function}</cyan>:<cyan>{line}</cyan> - <level>{message}</level>\n"
    else:
        return "<level>{message}</level>\n"

def bittensor_log_filter( record ):
    if __debug_on__ or __trace_on__:
        return True
    elif record["level"].no >= logger.level('INFO').no:
        return True
    else:
        return False

>>>>>>> cf8380f1
class logging:
    __debug_on__:bool = False
    __trace_on__:bool = False
    __sink__:int = None

    @classmethod
    def set_debug(cls, on: bool = True ):
        cls.__debug_on__ = on

    @classmethod
    def set_trace(cls, on: bool = True):
        cls._trace_on__ = on

    @classmethod
    def log_filter(cls, record ):
        if cls.__debug_on__ or cls.__trace_on__:
            return True
        elif record["level"].no >= logger.level('INFO').no:
            return True
        else:
            return False

    @classmethod
    def log_formatter(cls, record):
        extra = record['extra']
        if 'rpc' in extra:
            log_format = "<blue>{time:YYYY-MM-DD HH:mm:ss.SSS}</blue> | " + extra['code_str'] + " | {extra[prefix]} | {extra[direction]} | {extra[arrow]} | {extra[inputs]} | {extra[key_str]} | {extra[rpc_message]} \n"
            return log_format
        if 'receptor' in extra:
            log_format = "<blue>{time:YYYY-MM-DD HH:mm:ss.SSS}</blue> | " + extra['action'] + " | uid:{extra[uid]} | {extra[ip_str]} | hotkey:{extra[hotkey]} | coldkey:{extra[coldkey]} \n"
            return log_format
        else:
            return "<blue>{time:YYYY-MM-DD HH:mm:ss.SSS}</blue> | <level>{level: ^16}</level> | {message}\n"

    @classmethod
    def init(cls):
        # Remove all logger sinks.
        logger.remove( 0 )
        if cls.__sink__ != None:
            logger.remove( cls.__sink__ )

        # Add filtered sys.stdout.
        cls.__sink__ = logger.add ( 
            sys.stdout, 
<<<<<<< HEAD
            filter = cls.log_filter, 
=======
            filter = bittensor_log_filter, 
>>>>>>> 7b3135fc7629ba1e5fd84fd664ff1cc10e8d969c
>>>>>>> cf8380f1
            colorize = True, 
            enqueue = True, 
            backtrace = True, 
            diagnose = True, 
<<<<<<< HEAD
            format = cls.log_formatter
=======
<<<<<<< HEAD
            format = cls.log_formatter
=======
            format = bittensor_formatter
>>>>>>> 7b3135fc7629ba1e5fd84fd664ff1cc10e8d969c
>>>>>>> cf8380f1
        )

        # Add filtered rollbar handler.
        rollbar_token = os.environ.get("ROLLBAR_TOKEN", False)
        rollbar_env = "production"
        rollbar_handler = RollbarHandler()
        if rollbar_token:
            # Rollbar is enabled.
            logger.info("Error reporting enabled using {}:{}", rollbar_token, rollbar_env)
            rollbar.init(rollbar_token, rollbar_env)
            logger.add (
                sink = rollbar_handler,
                level = 'WARNING',
                colorize = True, 
                enqueue = True, 
                backtrace = True, 
                diagnose = True, 
            )
        
        # Return internal logger
        return logger.bind( internal=True )

<<<<<<< HEAD
=======
<<<<<<< HEAD
>>>>>>> cf8380f1
    @classmethod
    def rpc_log( cls, axon: bool, forward: bool, is_response: bool, code:int, pubkey: str, inputs:list = [], outputs:list = [], message:str = ''):
        if axon:
            prefix = "Axon"
        else:
            prefix = "Dendrite"
        prefix = prefix.center(len('Dendrite'))

        if forward:
            direction = "Forward"
        else:
            direction = "Backward"
<<<<<<< HEAD
        direction = direction.center(len('Backward'))
=======
        direction = prefix.center(len('Backward'))
>>>>>>> cf8380f1

        if is_response:
            arrow = "<---"
        else:
            arrow = "--->"
        key_str = "{}".format( pubkey )

        code_color = bittensor.utils.codes.code_to_loguru_color( code )
        code_string = bittensor.utils.codes.code_to_string( code )
        code_string = code_string.center(16)
        code_str = "<" + code_color + ">" + code_string + "</" + code_color + ">"

        if is_response:
            inputs = str(list(outputs)) if outputs != None else '[x]'
        else:
            inputs = str(list(inputs)) if inputs != None else '[x]'
        inputs = inputs.center(15)

        rpc_message = message if message != None else 'None'

        logger.debug( 'rpc', rpc=True, prefix=prefix, direction=direction, arrow=arrow, key_str=key_str, code_str=code_str, inputs = inputs, rpc_message = rpc_message)


    @classmethod
    def create_receptor_log( cls, endpoint: 'bittensor.Endpoint' ):
<<<<<<< HEAD
        logger.debug( 'endpoint', receptor=True, action = '<green>' + 'Connect'.center(16) + '</green>', uid=str(endpoint.uid).center(4), hotkey=endpoint.hotkey, coldkey=endpoint.coldkey, ip_str=endpoint.ip_str().center(27) )

    @classmethod
    def update_receptor_log( cls, endpoint: 'bittensor.Endpoint' ):
        logger.debug( 'endpoint', receptor=True, action = '<blue>' + 'Update'.center(16) + '</blue>', uid=str(endpoint.uid).center(4), hotkey=endpoint.hotkey,  coldkey=endpoint.coldkey, ip_str=endpoint.ip_str().center(27) )

    @classmethod
    def destroy_receptor_log( cls, endpoint: 'bittensor.Endpoint' ):
        logger.debug( 'endpoint', receptor=True, action = '<red>' + 'Destroy'.center(16) + '</red>', uid=str(endpoint.uid).center(4), hotkey=endpoint.hotkey,  coldkey=endpoint.coldkey, ip_str=endpoint.ip_str().center(27) )


logging.init()
=======
        logger.debug( 'endpoint', receptor=True, action = '<green>Create receptor </green>', uid=str(endpoint.uid).center(5), hotkey=endpoint.hotkey, coldkey=endpoint.coldkey, ip_str=endpoint.ip_str().center(29) )

    @classmethod
    def update_receptor_log( cls, endpoint: 'bittensor.Endpoint' ):
        logger.debug( 'endpoint', receptor=True, action = '<blue>Update receptor </blue>', uid=str(endpoint.uid).center(5), hotkey=endpoint.hotkey,  coldkey=endpoint.coldkey, ip_str=endpoint.ip_str().center(29) )

    @classmethod
    def destroy_receptor_log( cls, endpoint: 'bittensor.Endpoint' ):
        logger.debug( 'endpoint', receptor=True, action = '<red>Destroy receptor </red>', uid=str(endpoint.uid).center(5), hotkey=endpoint.hotkey,  coldkey=endpoint.coldkey, ip_str=endpoint.ip_str().center(29) )


logging.init()

=======
logging.init()
>>>>>>> 7b3135fc7629ba1e5fd84fd664ff1cc10e8d969c
>>>>>>> cf8380f1
<|MERGE_RESOLUTION|>--- conflicted
+++ resolved
@@ -24,15 +24,6 @@
 from loguru import logger
 logger = logger.opt(colors=True)
 
-<<<<<<< HEAD
-=======
-<<<<<<< HEAD
-=======
-__debug_on__ = False
-__trace_on__ = False
-
->>>>>>> 7b3135fc7629ba1e5fd84fd664ff1cc10e8d969c
->>>>>>> cf8380f1
 # Handler which sends messages to a rollbar server.
 class RollbarHandler:
     def write(self, message):
@@ -44,77 +35,6 @@
         else:
             pass
 
-<<<<<<< HEAD
-=======
-<<<<<<< HEAD
-class logging:
-    __debug_on__:bool = False
-    __trace_on__:bool = False
-    __sink__:int = None
-
-    @classmethod
-    def set_debug(cls, on: bool = True ):
-        cls.__debug_on__ = on
-
-    @classmethod
-    def set_trace(cls, on: bool = True):
-        cls._trace_on__ = on
-
-    @classmethod
-    def log_filter(cls, record ):
-        if cls.__debug_on__ or cls.__trace_on__:
-            return True
-        elif record["level"].no >= logger.level('INFO').no:
-            return True
-        else:
-            return False
-
-    @classmethod
-    def log_formatter(cls, record):
-        extra = record['extra']
-        if 'rpc' in extra and (cls.__debug_on__ or cls.__trace_on__):
-            log_format = "<blue>{time:YYYY-MM-DD HH:mm:ss.SSS}</blue> | " + extra['code_str'] + " | {extra[prefix]} | {extra[direction]} | {extra[arrow]} | {extra[inputs]} | {extra[key_str]} | {extra[rpc_message]} \n"
-            return log_format
-        if 'receptor' in extra and (cls.__debug_on__ or cls.__trace_on__):
-            log_format = "<blue>{time:YYYY-MM-DD HH:mm:ss.SSS}</blue> | " + extra['action'] + " | uid:{extra[uid]} | ip:{extra[ip_str]} | hotkey:{extra[hotkey]} | coldkey:{extra[coldkey]} \n"
-            return log_format
-        elif cls.__debug_on__ and not cls.__trace_on__:
-            return "<blue>{time:YYYY-MM-DD HH:mm:ss.SSS}</blue> | {level: <8} | <level>{message}</level>\n"
-        elif cls.__trace_on__:
-            return "<level>{level: <8}</level>|<cyan>{name}</cyan>:<cyan>{function}</cyan>:<cyan>{line}</cyan> - <level>{message}</level>\n"
-        else:
-            return "<level>{message}</level>\n"
-
-    @classmethod
-    def init(cls):
-        # Remove all logger sinks.
-        logger.remove( 0 )
-        if cls.__sink__ != None:
-            logger.remove( cls.__sink__ )
-
-        # Add filtered sys.stdout.
-        cls.__sink__ = logger.add ( 
-            sys.stdout, 
-            filter = cls.log_filter, 
-=======
-# Filter bittensor internal messages, only from internal files.
-def bittensor_formatter(record):
-    if __debug_on__ and not __trace_on__:
-        return "<level>{message}</level>\n"
-    elif __trace_on__:
-        return "<level>{level: <8}</level>|<cyan>{name}</cyan>:<cyan>{function}</cyan>:<cyan>{line}</cyan> - <level>{message}</level>\n"
-    else:
-        return "<level>{message}</level>\n"
-
-def bittensor_log_filter( record ):
-    if __debug_on__ or __trace_on__:
-        return True
-    elif record["level"].no >= logger.level('INFO').no:
-        return True
-    else:
-        return False
-
->>>>>>> cf8380f1
 class logging:
     __debug_on__:bool = False
     __trace_on__:bool = False
@@ -159,25 +79,12 @@
         # Add filtered sys.stdout.
         cls.__sink__ = logger.add ( 
             sys.stdout, 
-<<<<<<< HEAD
             filter = cls.log_filter, 
-=======
-            filter = bittensor_log_filter, 
->>>>>>> 7b3135fc7629ba1e5fd84fd664ff1cc10e8d969c
->>>>>>> cf8380f1
             colorize = True, 
             enqueue = True, 
             backtrace = True, 
             diagnose = True, 
-<<<<<<< HEAD
             format = cls.log_formatter
-=======
-<<<<<<< HEAD
-            format = cls.log_formatter
-=======
-            format = bittensor_formatter
->>>>>>> 7b3135fc7629ba1e5fd84fd664ff1cc10e8d969c
->>>>>>> cf8380f1
         )
 
         # Add filtered rollbar handler.
@@ -200,10 +107,6 @@
         # Return internal logger
         return logger.bind( internal=True )
 
-<<<<<<< HEAD
-=======
-<<<<<<< HEAD
->>>>>>> cf8380f1
     @classmethod
     def rpc_log( cls, axon: bool, forward: bool, is_response: bool, code:int, pubkey: str, inputs:list = [], outputs:list = [], message:str = ''):
         if axon:
@@ -216,11 +119,7 @@
             direction = "Forward"
         else:
             direction = "Backward"
-<<<<<<< HEAD
         direction = direction.center(len('Backward'))
-=======
-        direction = prefix.center(len('Backward'))
->>>>>>> cf8380f1
 
         if is_response:
             arrow = "<---"
@@ -246,7 +145,6 @@
 
     @classmethod
     def create_receptor_log( cls, endpoint: 'bittensor.Endpoint' ):
-<<<<<<< HEAD
         logger.debug( 'endpoint', receptor=True, action = '<green>' + 'Connect'.center(16) + '</green>', uid=str(endpoint.uid).center(4), hotkey=endpoint.hotkey, coldkey=endpoint.coldkey, ip_str=endpoint.ip_str().center(27) )
 
     @classmethod
@@ -258,22 +156,4 @@
         logger.debug( 'endpoint', receptor=True, action = '<red>' + 'Destroy'.center(16) + '</red>', uid=str(endpoint.uid).center(4), hotkey=endpoint.hotkey,  coldkey=endpoint.coldkey, ip_str=endpoint.ip_str().center(27) )
 
 
-logging.init()
-=======
-        logger.debug( 'endpoint', receptor=True, action = '<green>Create receptor </green>', uid=str(endpoint.uid).center(5), hotkey=endpoint.hotkey, coldkey=endpoint.coldkey, ip_str=endpoint.ip_str().center(29) )
-
-    @classmethod
-    def update_receptor_log( cls, endpoint: 'bittensor.Endpoint' ):
-        logger.debug( 'endpoint', receptor=True, action = '<blue>Update receptor </blue>', uid=str(endpoint.uid).center(5), hotkey=endpoint.hotkey,  coldkey=endpoint.coldkey, ip_str=endpoint.ip_str().center(29) )
-
-    @classmethod
-    def destroy_receptor_log( cls, endpoint: 'bittensor.Endpoint' ):
-        logger.debug( 'endpoint', receptor=True, action = '<red>Destroy receptor </red>', uid=str(endpoint.uid).center(5), hotkey=endpoint.hotkey,  coldkey=endpoint.coldkey, ip_str=endpoint.ip_str().center(29) )
-
-
-logging.init()
-
-=======
-logging.init()
->>>>>>> 7b3135fc7629ba1e5fd84fd664ff1cc10e8d969c
->>>>>>> cf8380f1
+logging.init()