# The MIT License (MIT)
# Copyright © 2021 Yuma Rao
#
# Permission is hereby granted, free of charge, to any person obtaining a copy of this software and associated
# documentation files (the “Software”), to deal in the Software without restriction, including without limitation
# the rights to use, copy, modify, merge, publish, distribute, sublicense, and/or sell copies of the Software,
# and to permit persons to whom the Software is furnished to do so, subject to the following conditions:
#
# The above copyright notice and this permission notice shall be included in all copies or substantial portions of
# the Software.
#
# THE SOFTWARE IS PROVIDED “AS IS”, WITHOUT WARRANTY OF ANY KIND, EXPRESS OR IMPLIED, INCLUDING BUT NOT LIMITED TO
# THE WARRANTIES OF MERCHANTABILITY, FITNESS FOR A PARTICULAR PURPOSE AND NONINFRINGEMENT. IN NO EVENT SHALL
# THE AUTHORS OR COPYRIGHT HOLDERS BE LIABLE FOR ANY CLAIM, DAMAGES OR OTHER LIABILITY, WHETHER IN AN ACTION
# OF CONTRACT, TORT OR OTHERWISE, ARISING FROM, OUT OF OR IN CONNECTION WITH THE SOFTWARE OR THE USE OR OTHER
# DEALINGS IN THE SOFTWARE.

import argparse
<<<<<<< HEAD
import asyncio
import os
import sys
from typing import Optional, List, Tuple

import requests
from rich.prompt import Prompt, Confirm
from rich.table import Table

import bittensor
from . import defaults
=======
import os
import sys
from typing import List, Optional, Tuple

import requests
from rich.prompt import Confirm, Prompt
from rich.table import Table

import bittensor

>>>>>>> 27474908
from ..utils import RAOPERTAO
from . import defaults


class RegenColdkeyCommand:
    """
    Executes the ``regen_coldkey`` command to regenerate a coldkey for a wallet on the Bittensor network.

    This command is used to create a new coldkey from an existing mnemonic, seed, or JSON file.

    Usage:
        Users can specify a mnemonic, a seed string, or a JSON file path to regenerate a coldkey.
        The command supports optional password protection for the generated key and can overwrite an existing coldkey.

    Optional arguments:
        - ``--mnemonic`` (str): A mnemonic phrase used to regenerate the key.
        - ``--seed`` (str): A seed hex string used for key regeneration.
        - ``--json`` (str): Path to a JSON file containing an encrypted key backup.
        - ``--json_password`` (str): Password to decrypt the JSON file.
        - ``--use_password`` (bool): Enables password protection for the generated key.
        - ``--overwrite_coldkey`` (bool): Overwrites the existing coldkey with the new one.

    Example usage::

        btcli wallet regen_coldkey --mnemonic "word1 word2 ... word12"

    Note:
        This command is critical for users who need to regenerate their coldkey, possibly for recovery or security reasons.
        It should be used with caution to avoid overwriting existing keys unintentionally.
    """

    @staticmethod
    async def run(cli: "bittensor.cli"):
        """Creates a new coldkey under this wallet."""
        wallet = bittensor.wallet(config=cli.config)

        json_str: Optional[str] = None
        json_password: Optional[str] = None
        if cli.config.get("json"):
            file_name: str = cli.config.get("json")
            if not os.path.exists(file_name) or not os.path.isfile(file_name):
                raise ValueError("File {} does not exist".format(file_name))
            with open(cli.config.get("json"), "r") as f:
                json_str = f.read()
            # Password can be "", assume if None
            json_password = cli.config.get("json_password", "")
        wallet.regenerate_coldkey(
            mnemonic=cli.config.mnemonic,
            seed=cli.config.seed,
            json=(json_str, json_password),
            use_password=cli.config.use_password,
            overwrite=cli.config.overwrite_coldkey,
        )

    @staticmethod
    async def check_config(config: "bittensor.config"):
        if not config.is_set("wallet.name") and not config.no_prompt:
            wallet_name = Prompt.ask("Enter wallet name", default=defaults.wallet.name)
            config.wallet.name = str(wallet_name)
        if (
            config.mnemonic is None
            and config.get("seed", d=None) is None
            and config.get("json", d=None) is None
        ):
            prompt_answer = Prompt.ask("Enter mnemonic, seed, or json file location")
            if prompt_answer.startswith("0x"):
                config.seed = prompt_answer
            elif len(prompt_answer.split(" ")) > 1:
                config.mnemonic = prompt_answer
            else:
                config.json = prompt_answer

        if config.get("json", d=None) and config.get("json_password", d=None) is None:
            config.json_password = Prompt.ask(
                "Enter json backup password", password=True
            )

    @staticmethod
    def add_args(parser: argparse.ArgumentParser):
        regen_coldkey_parser = parser.add_parser(
            "regen_coldkey", help="""Regenerates a coldkey from a passed value"""
        )
        regen_coldkey_parser.add_argument(
            "--mnemonic",
            required=False,
            nargs="+",
            help="Mnemonic used to regen your key i.e. horse cart dog ...",
        )
        regen_coldkey_parser.add_argument(
            "--seed",
            required=False,
            default=None,
            help="Seed hex string used to regen your key i.e. 0x1234...",
        )
        regen_coldkey_parser.add_argument(
            "--json",
            required=False,
            default=None,
            help="""Path to a json file containing the encrypted key backup. (e.g. from PolkadotJS)""",
        )
        regen_coldkey_parser.add_argument(
            "--json_password",
            required=False,
            default=None,
            help="""Password to decrypt the json file.""",
        )
        regen_coldkey_parser.add_argument(
            "--use_password",
            dest="use_password",
            action="store_true",
            help="""Set true to protect the generated bittensor key with a password.""",
            default=True,
        )
        regen_coldkey_parser.add_argument(
            "--no_password",
            dest="use_password",
            action="store_false",
            help="""Set off protects the generated bittensor key with a password.""",
        )
        regen_coldkey_parser.add_argument(
            "--overwrite_coldkey",
            default=False,
            action="store_true",
            help="""Overwrite the old coldkey with the newly generated coldkey""",
        )
        bittensor.wallet.add_args(regen_coldkey_parser)
        bittensor.subtensor.add_args(regen_coldkey_parser)


class RegenColdkeypubCommand:
    """
    Executes the ``regen_coldkeypub`` command to regenerate the public part of a coldkey (coldkeypub) for a wallet on the Bittensor network.

    This command is used when a user needs to recreate their coldkeypub from an existing public key or SS58 address.

    Usage:
        The command requires either a public key in hexadecimal format or an ``SS58`` address to regenerate the coldkeypub. It optionally allows overwriting an existing coldkeypub file.

    Optional arguments:
        - ``--public_key_hex`` (str): The public key in hex format.
        - ``--ss58_address`` (str): The SS58 address of the coldkey.
        - ``--overwrite_coldkeypub`` (bool): Overwrites the existing coldkeypub file with the new one.

    Example usage::

        btcli wallet regen_coldkeypub --ss58_address 5DkQ4...

    Note:
        This command is particularly useful for users who need to regenerate their coldkeypub, perhaps due to file corruption or loss.
        It is a recovery-focused utility that ensures continued access to wallet functionalities.
    """

    @staticmethod
    async def run(cli):
        """Creates a new coldkeypub under this wallet."""
        wallet = bittensor.wallet(config=cli.config)
        wallet.regenerate_coldkeypub(
            ss58_address=cli.config.get("ss58_address"),
            public_key=cli.config.get("public_key_hex"),
            overwrite=cli.config.overwrite_coldkeypub,
        )

    @staticmethod
    async def check_config(config: "bittensor.config"):
        if not config.is_set("wallet.name") and not config.no_prompt:
            wallet_name = Prompt.ask("Enter wallet name", default=defaults.wallet.name)
            config.wallet.name = str(wallet_name)
        if config.ss58_address is None and config.public_key_hex is None:
            prompt_answer = Prompt.ask(
                "Enter the ss58_address or the public key in hex"
            )
            if prompt_answer.startswith("0x"):
                config.public_key_hex = prompt_answer
            else:
                config.ss58_address = prompt_answer
        if not bittensor.utils.is_valid_bittensor_address_or_public_key(
            address=(
                config.ss58_address if config.ss58_address else config.public_key_hex
            )
        ):
            sys.exit(1)

    @staticmethod
    def add_args(parser: argparse.ArgumentParser):
        regen_coldkeypub_parser = parser.add_parser(
            "regen_coldkeypub",
            help="""Regenerates a coldkeypub from the public part of the coldkey.""",
        )
        regen_coldkeypub_parser.add_argument(
            "--public_key",
            "--pubkey",
            dest="public_key_hex",
            required=False,
            default=None,
            type=str,
            help="The public key (in hex) of the coldkey to regen e.g. 0x1234 ...",
        )
        regen_coldkeypub_parser.add_argument(
            "--ss58_address",
            "--addr",
            "--ss58",
            dest="ss58_address",
            required=False,
            default=None,
            type=str,
            help="The ss58 address of the coldkey to regen e.g. 5ABCD ...",
        )
        regen_coldkeypub_parser.add_argument(
            "--overwrite_coldkeypub",
            default=False,
            action="store_true",
            help="""Overwrite the old coldkeypub file with the newly generated coldkeypub""",
        )
        bittensor.wallet.add_args(regen_coldkeypub_parser)
        bittensor.subtensor.add_args(regen_coldkeypub_parser)


class RegenHotkeyCommand:
    """
    Executes the ``regen_hotkey`` command to regenerate a hotkey for a wallet on the Bittensor network.

    Similar to regenerating a coldkey, this command creates a new hotkey from a mnemonic, seed, or JSON file.

    Usage:
        Users can provide a mnemonic, seed string, or a JSON file to regenerate the hotkey.
        The command supports optional password protection and can overwrite an existing hotkey.

    Optional arguments:
        - ``--mnemonic`` (str): A mnemonic phrase used to regenerate the key.
        - ``--seed`` (str): A seed hex string used for key regeneration.
        - ``--json`` (str): Path to a JSON file containing an encrypted key backup.
        - ``--json_password`` (str): Password to decrypt the JSON file.
        - ``--use_password`` (bool): Enables password protection for the generated key.
        - ``--overwrite_hotkey`` (bool): Overwrites the existing hotkey with the new one.

    Example usage::

        btcli wallet regen_hotkey
        btcli wallet regen_hotkey --seed 0x1234...

    Note:
        This command is essential for users who need to regenerate their hotkey, possibly for security upgrades or key recovery.
        It should be used cautiously to avoid accidental overwrites of existing keys.
    """

    @staticmethod
    async def run(cli):
        r"""Creates a new coldkey under this wallet."""
        wallet = bittensor.wallet(config=cli.config)

        json_str: Optional[str] = None
        json_password: Optional[str] = None
        if cli.config.get("json"):
            file_name: str = cli.config.get("json")
            if not os.path.exists(file_name) or not os.path.isfile(file_name):
                raise ValueError("File {} does not exist".format(file_name))
            with open(cli.config.get("json"), "r") as f:
                json_str = f.read()

            # Password can be "", assume if None
            json_password = cli.config.get("json_password", "")

        wallet.regenerate_hotkey(
            mnemonic=cli.config.mnemonic,
            seed=cli.config.seed,
            json=(json_str, json_password),
            use_password=cli.config.use_password,
            overwrite=cli.config.overwrite_hotkey,
        )

    @staticmethod
    async def check_config(config: "bittensor.config"):
        if not config.is_set("wallet.name") and not config.no_prompt:
            wallet_name = Prompt.ask("Enter wallet name", default=defaults.wallet.name)
            config.wallet.name = str(wallet_name)

        if not config.is_set("wallet.hotkey") and not config.no_prompt:
            hotkey = Prompt.ask("Enter hotkey name", default=defaults.wallet.hotkey)
            config.wallet.hotkey = str(hotkey)
        if (
            config.mnemonic is None
            and config.get("seed", d=None) is None
            and config.get("json", d=None) is None
        ):
            prompt_answer = Prompt.ask("Enter mnemonic, seed, or json file location")
            if prompt_answer.startswith("0x"):
                config.seed = prompt_answer
            elif len(prompt_answer.split(" ")) > 1:
                config.mnemonic = prompt_answer
            else:
                config.json = prompt_answer

        if config.get("json", d=None) and config.get("json_password", d=None) is None:
            config.json_password = Prompt.ask(
                "Enter json backup password", password=True
            )

    @staticmethod
    def add_args(parser: argparse.ArgumentParser):
        regen_hotkey_parser = parser.add_parser(
            "regen_hotkey", help="""Regenerates a hotkey from a passed mnemonic"""
        )
        regen_hotkey_parser.add_argument(
            "--mnemonic",
            required=False,
            nargs="+",
            help="Mnemonic used to regen your key i.e. horse cart dog ...",
        )
        regen_hotkey_parser.add_argument(
            "--seed",
            required=False,
            default=None,
            help="Seed hex string used to regen your key i.e. 0x1234...",
        )
        regen_hotkey_parser.add_argument(
            "--json",
            required=False,
            default=None,
            help="""Path to a json file containing the encrypted key backup. (e.g. from PolkadotJS)""",
        )
        regen_hotkey_parser.add_argument(
            "--json_password",
            required=False,
            default=None,
            help="""Password to decrypt the json file.""",
        )
        regen_hotkey_parser.add_argument(
            "--use_password",
            dest="use_password",
            action="store_true",
            help="""Set true to protect the generated bittensor key with a password.""",
            default=False,
        )
        regen_hotkey_parser.add_argument(
            "--no_password",
            dest="use_password",
            action="store_false",
            help="""Set off protects the generated bittensor key with a password.""",
        )
        regen_hotkey_parser.add_argument(
            "--overwrite_hotkey",
            dest="overwrite_hotkey",
            action="store_true",
            default=False,
            help="""Overwrite the old hotkey with the newly generated hotkey""",
        )
        bittensor.wallet.add_args(regen_hotkey_parser)
        bittensor.subtensor.add_args(regen_hotkey_parser)


class NewHotkeyCommand:
    """
    Executes the ``new_hotkey`` command to create a new hotkey under a wallet on the Bittensor network.

    This command is used to generate a new hotkey for managing a neuron or participating in the network.

    Usage:
        The command creates a new hotkey with an optional word count for the mnemonic and supports password protection.
        It also allows overwriting an existing hotkey.

    Optional arguments:
        - ``--n_words`` (int): The number of words in the mnemonic phrase.
        - ``--use_password`` (bool): Enables password protection for the generated key.
        - ``--overwrite_hotkey`` (bool): Overwrites the existing hotkey with the new one.

    Example usage::

        btcli wallet new_hotkey --n_words 24

    Note:
        This command is useful for users who wish to create additional hotkeys for different purposes,
        such as running multiple miners or separating operational roles within the network.
    """

    @staticmethod
    async def run(cli):
        """Creates a new hotke under this wallet."""
        wallet = bittensor.wallet(config=cli.config)
        wallet.create_new_hotkey(
            n_words=cli.config.n_words,
            use_password=cli.config.use_password,
            overwrite=cli.config.overwrite_hotkey,
        )

    @staticmethod
    async def check_config(config: "bittensor.config"):
        if not config.is_set("wallet.name") and not config.no_prompt:
            wallet_name = Prompt.ask("Enter wallet name", default=defaults.wallet.name)
            config.wallet.name = str(wallet_name)

        if not config.is_set("wallet.hotkey") and not config.no_prompt:
            hotkey = Prompt.ask("Enter hotkey name", default=defaults.wallet.hotkey)
            config.wallet.hotkey = str(hotkey)

    @staticmethod
    def add_args(parser: argparse.ArgumentParser):
        new_hotkey_parser = parser.add_parser(
            "new_hotkey",
            help="""Creates a new hotkey (for running a miner) under the specified path.""",
        )
        new_hotkey_parser.add_argument(
            "--n_words",
            type=int,
            choices=[12, 15, 18, 21, 24],
            default=12,
            help="""The number of words representing the mnemonic. i.e. horse cart dog ... x 24""",
        )
        new_hotkey_parser.add_argument(
            "--use_password",
            dest="use_password",
            action="store_true",
            help="""Set true to protect the generated bittensor key with a password.""",
            default=False,
        )
        new_hotkey_parser.add_argument(
            "--no_password",
            dest="use_password",
            action="store_false",
            help="""Set off protects the generated bittensor key with a password.""",
        )
        new_hotkey_parser.add_argument(
            "--overwrite_hotkey",
            action="store_true",
            default=False,
            help="""Overwrite the old hotkey with the newly generated hotkey""",
        )
        bittensor.wallet.add_args(new_hotkey_parser)
        bittensor.subtensor.add_args(new_hotkey_parser)


class NewColdkeyCommand:
    """
    Executes the ``new_coldkey`` command to create a new coldkey under a wallet on the Bittensor network.

    This command generates a coldkey, which is essential for holding balances and performing high-value transactions.

    Usage:
        The command creates a new coldkey with an optional word count for the mnemonic and supports password protection.
        It also allows overwriting an existing coldkey.

    Optional arguments:
        - ``--n_words`` (int): The number of words in the mnemonic phrase.
        - ``--use_password`` (bool): Enables password protection for the generated key.
        - ``--overwrite_coldkey`` (bool): Overwrites the existing coldkey with the new one.

    Example usage::

        btcli wallet new_coldkey --n_words 15

    Note:
        This command is crucial for users who need to create a new coldkey for enhanced security or as part of setting up a new wallet.
        It's a foundational step in establishing a secure presence on the Bittensor network.
    """

    @staticmethod
    async def run(cli):
        """Creates a new coldkey under this wallet."""
        wallet = bittensor.wallet(config=cli.config)
        wallet.create_new_coldkey(
            n_words=cli.config.n_words,
            use_password=cli.config.use_password,
            overwrite=cli.config.overwrite_coldkey,
        )

    @staticmethod
    async def check_config(config: "bittensor.config"):
        if not config.is_set("wallet.name") and not config.no_prompt:
            wallet_name = Prompt.ask("Enter wallet name", default=defaults.wallet.name)
            config.wallet.name = str(wallet_name)

    @staticmethod
    def add_args(parser: argparse.ArgumentParser):
        new_coldkey_parser = parser.add_parser(
            "new_coldkey",
            help="""Creates a new coldkey (for containing balance) under the specified path. """,
        )
        new_coldkey_parser.add_argument(
            "--n_words",
            type=int,
            choices=[12, 15, 18, 21, 24],
            default=12,
            help="""The number of words representing the mnemonic. i.e. horse cart dog ... x 24""",
        )
        new_coldkey_parser.add_argument(
            "--use_password",
            dest="use_password",
            action="store_true",
            help="""Set true to protect the generated bittensor key with a password.""",
            default=True,
        )
        new_coldkey_parser.add_argument(
            "--no_password",
            dest="use_password",
            action="store_false",
            help="""Set off protects the generated bittensor key with a password.""",
        )
        new_coldkey_parser.add_argument(
            "--overwrite_coldkey",
            action="store_true",
            default=False,
            help="""Overwrite the old coldkey with the newly generated coldkey""",
        )
        bittensor.wallet.add_args(new_coldkey_parser)
        bittensor.subtensor.add_args(new_coldkey_parser)


class WalletCreateCommand:
    """
    Executes the ``create`` command to generate both a new coldkey and hotkey under a specified wallet on the Bittensor network.

    This command is a comprehensive utility for creating a complete wallet setup with both cold and hotkeys.

    Usage:
        The command facilitates the creation of a new coldkey and hotkey with an optional word count for the mnemonics.
        It supports password protection for the coldkey and allows overwriting of existing keys.

    Optional arguments:
        - ``--n_words`` (int): The number of words in the mnemonic phrase for both keys.
        - ``--use_password`` (bool): Enables password protection for the coldkey.
        - ``--overwrite_coldkey`` (bool): Overwrites the existing coldkey with the new one.
        - ``--overwrite_hotkey`` (bool): Overwrites the existing hotkey with the new one.

    Example usage::

        btcli wallet create --n_words 21

    Note:
        This command is ideal for new users setting up their wallet for the first time or for those who wish to completely renew their wallet keys.
        It ensures a fresh start with new keys for secure and effective participation in the network.
    """

    @staticmethod
    async def run(cli):
        """Creates a new coldkey and hotkey under this wallet."""
        wallet = bittensor.wallet(config=cli.config)
        wallet.create_new_coldkey(
            n_words=cli.config.n_words,
            use_password=cli.config.use_password,
            overwrite=cli.config.overwrite_coldkey,
        )
        wallet.create_new_hotkey(
            n_words=cli.config.n_words,
            use_password=False,
            overwrite=cli.config.overwrite_hotkey,
        )

    @staticmethod
    async def check_config(config: "bittensor.config"):
        if not config.is_set("wallet.name") and not config.no_prompt:
            wallet_name = Prompt.ask("Enter wallet name", default=defaults.wallet.name)
            config.wallet.name = str(wallet_name)
        if not config.is_set("wallet.hotkey") and not config.no_prompt:
            hotkey = Prompt.ask("Enter hotkey name", default=defaults.wallet.hotkey)
            config.wallet.hotkey = str(hotkey)

    @staticmethod
    def add_args(parser: argparse.ArgumentParser):
        new_coldkey_parser = parser.add_parser(
            "create",
            help="""Creates a new coldkey (for containing balance) under the specified path. """,
        )
        new_coldkey_parser.add_argument(
            "--n_words",
            type=int,
            choices=[12, 15, 18, 21, 24],
            default=12,
            help="""The number of words representing the mnemonic. i.e. horse cart dog ... x 24""",
        )
        new_coldkey_parser.add_argument(
            "--use_password",
            dest="use_password",
            action="store_true",
            help="""Set true to protect the generated bittensor key with a password.""",
            default=True,
        )
        new_coldkey_parser.add_argument(
            "--no_password",
            dest="use_password",
            action="store_false",
            help="""Set off protects the generated bittensor key with a password.""",
        )
        new_coldkey_parser.add_argument(
            "--overwrite_coldkey",
            action="store_true",
            default=False,
            help="""Overwrite the old coldkey with the newly generated coldkey""",
        )
        new_coldkey_parser.add_argument(
            "--overwrite_hotkey",
            action="store_true",
            default=False,
            help="""Overwrite the old hotkey with the newly generated hotkey""",
        )
        bittensor.wallet.add_args(new_coldkey_parser)
        bittensor.subtensor.add_args(new_coldkey_parser)


def _get_coldkey_wallets_for_path(path: str) -> List["bittensor.wallet"]:
    """Get all coldkey wallet names from path."""
    try:
        wallet_names = next(os.walk(os.path.expanduser(path)))[1]
        return [bittensor.wallet(path=path, name=name) for name in wallet_names]
    except StopIteration:
        # No wallet files found.
        wallets = []
    return wallets


class UpdateWalletCommand:
    """
    Executes the ``update`` command to check and potentially update the security of the wallets in the Bittensor network.

    This command is used to enhance wallet security using modern encryption standards.

    Usage:
        The command checks if any of the wallets need an update in their security protocols.
        It supports updating all legacy wallets or a specific one based on the user's choice.

    Optional arguments:
        - ``--all`` (bool): When set, updates all legacy wallets.

    Example usage::

        btcli wallet update --all

    Note:
        This command is important for maintaining the highest security standards for users' wallets.
        It is recommended to run this command periodically to ensure wallets are up-to-date with the latest security practices.
    """

    @staticmethod
    async def run(cli):
        """Check if any of the wallets needs an update."""
        config = cli.config.copy()
        if config.get("all", d=False) is True:
            wallets = _get_coldkey_wallets_for_path(config.wallet.path)
        else:
            wallets = [bittensor.wallet(config=config)]

        for wallet in wallets:
            print("\n===== ", wallet, " =====")
            wallet.coldkey_file.check_and_update_encryption()

    @staticmethod
    def add_args(parser: argparse.ArgumentParser):
        update_wallet_parser = parser.add_parser(
            "update",
            help="""Updates the wallet security using NaCL instead of ansible vault.""",
        )
        update_wallet_parser.add_argument("--all", action="store_true")
        bittensor.wallet.add_args(update_wallet_parser)
        bittensor.subtensor.add_args(update_wallet_parser)

    @staticmethod
    async def check_config(config: "bittensor.Config"):
        if config.get("all", d=False) is False:
            if not config.no_prompt:
                if Confirm.ask("Do you want to update all legacy wallets?"):
                    config["all"] = True

        # Ask the user to specify the wallet if the wallet name is not clear.
        if (
            config.get("all", d=False) is False
            and config.wallet.get("name") == bittensor.defaults.wallet.name
            and not config.no_prompt
        ):
            wallet_name = Prompt.ask(
                "Enter wallet name", default=bittensor.defaults.wallet.name
            )
            config.wallet.name = str(wallet_name)


def _get_coldkey_ss58_addresses_for_path(path: str) -> Tuple[List[str], List[str]]:
    """Get all coldkey ss58 addresses from path."""

    def list_coldkeypub_files(dir_path):
        abspath = os.path.abspath(os.path.expanduser(dir_path))
        coldkey_files_ = []
        wallet_names_ = []

        for potential_wallet_name in os.listdir(abspath):
            coldkey_path = os.path.join(
                abspath, potential_wallet_name, "coldkeypub.txt"
            )
            if os.path.isdir(
                os.path.join(abspath, potential_wallet_name)
            ) and os.path.exists(coldkey_path):
                coldkey_files_.append(coldkey_path)
                wallet_names_.append(potential_wallet_name)
            else:
                bittensor.logging.warning(
                    f"{coldkey_path} does not exist. Excluding..."
                )
        return coldkey_files_, wallet_names_

    coldkey_files, wallet_names = list_coldkeypub_files(path)
    addresses = [
        bittensor.keyfile(coldkey_path).keypair.ss58_address
        for coldkey_path in coldkey_files
    ]
    return addresses, wallet_names


class WalletBalanceCommand:
    """
    Executes the ``balance`` command to check the balance of the wallet on the Bittensor network.

    This command provides a detailed view of the wallet's coldkey balances, including free and staked balances.

    Usage:
        The command lists the balances of all wallets in the user's configuration directory, showing the wallet name, coldkey address, and the respective free and staked balances.

    Optional arguments:
        None. The command uses the wallet and subtensor configurations to fetch balance data.

    Example usages:

        - To display the balance of a single wallet, use the command with the `--wallet.name` argument to specify the wallet name:

        ```
        btcli w balance --wallet.name WALLET
        ```

        - Alternatively, you can invoke the command without specifying a wallet name, which will prompt you to enter the wallets path:

        ```
        btcli w balance
        ```

        - To display the balances of all wallets, use the `--all` argument:

        ```
        btcli w balance --all
        ```

    Note:
        When using `btcli`, `w` is used interchangeably with `wallet`. You may use either based on your preference for brevity or clarity.
        This command is essential for users to monitor their financial status on the Bittensor network.
        It helps in keeping track of assets and ensuring the wallet's financial health.
    """

    @staticmethod
    async def run(cli: "bittensor.cli"):
        """Check the balance of the wallet."""
        try:
            subtensor: "bittensor.subtensor" = bittensor.subtensor(
                config=cli.config, log_verbose=False
            )
            await WalletBalanceCommand._run(cli, subtensor)
        finally:
            if "subtensor" in locals():
                await subtensor.close()
                bittensor.logging.debug("closing subtensor connection")

    @staticmethod
    async def _run(cli: "bittensor.cli", subtensor: "bittensor.subtensor"):
        total_free_balance = 0
        total_staked_balance = 0
        balances = {}

        if cli.config.get("all", d=None):
            coldkeys, wallet_names = _get_coldkey_ss58_addresses_for_path(
                cli.config.wallet.path
            )
            free_balances = await asyncio.gather(
                *[subtensor.get_balance(coldkeys[i]) for i in range(len(coldkeys))]
            )

            staked_balances = await asyncio.gather(
                *[
                    subtensor.get_total_stake_for_coldkey(coldkeys[i])
                    for i in range(len(coldkeys))
                ]
            )

            total_free_balance = sum(free_balances)
            total_staked_balance = sum(staked_balances)

            balances = {
                name: (coldkey, free, staked)
                for name, coldkey, free, staked in sorted(
                    zip(wallet_names, coldkeys, free_balances, staked_balances)
                )
            }
        else:
            coldkey_wallet = bittensor.wallet(config=cli.config)
            if (
                coldkey_wallet.coldkeypub_file.exists_on_device()
                and not coldkey_wallet.coldkeypub_file.is_encrypted()
            ):
                coldkeys = [coldkey_wallet.coldkeypub.ss58_address]
                wallet_names = [coldkey_wallet.name]

                free_balances = await asyncio.gather(
                    *[subtensor.get_balance(coldkeys[i]) for i in range(len(coldkeys))]
                )

                staked_balances = await asyncio.gather(
                    *[
                        subtensor.get_total_stake_for_coldkey(coldkeys[i])
                        for i in range(len(coldkeys))
                    ]
                )

                total_free_balance = sum(free_balances)
                total_staked_balance = sum(staked_balances)

                balances = {
                    name: (coldkey, free, staked)
                    for name, coldkey, free, staked in sorted(
                        zip(wallet_names, coldkeys, free_balances, staked_balances)
                    )
                }

            if not coldkey_wallet.coldkeypub_file.exists_on_device():
                bittensor.__console__.print("[bold red]No wallets found.")
                return

        table = Table(show_footer=False)
        table.title = "[white]Wallet Coldkey Balances"
        table.add_column(
            "[white]Wallet Name",
            header_style="overline white",
            footer_style="overline white",
            style="rgb(50,163,219)",
            no_wrap=True,
        )

        table.add_column(
            "[white]Coldkey Address",
            header_style="overline white",
            footer_style="overline white",
            style="rgb(50,163,219)",
            no_wrap=True,
        )

        for typestr in ["Free", "Staked", "Total"]:
            table.add_column(
                f"[white]{typestr} Balance",
                header_style="overline white",
                footer_style="overline white",
                justify="right",
                style="green",
                no_wrap=True,
            )

        for name, (coldkey, free, staked) in balances.items():
            table.add_row(
                name,
                coldkey,
                str(free),
                str(staked),
                str(free + staked),
            )
        table.add_row()
        table.add_row(
            "Total Balance Across All Coldkeys",
            "",
            str(total_free_balance),
            str(total_staked_balance),
            str(total_free_balance + total_staked_balance),
        )
        table.show_footer = True

        table.box = None
        table.pad_edge = False
        table.width = None
        bittensor.__console__.print(table)

    @staticmethod
    def add_args(parser: argparse.ArgumentParser):
        balance_parser = parser.add_parser(
            "balance", help="""Checks the balance of the wallet."""
        )
        balance_parser.add_argument(
            "--all",
            dest="all",
            action="store_true",
            help="""View balance for all wallets.""",
            default=False,
        )

        bittensor.wallet.add_args(balance_parser)
        bittensor.subtensor.add_args(balance_parser)

    @staticmethod
    async def check_config(config: "bittensor.config"):
        if (
            not config.is_set("wallet.path")
            and not config.no_prompt
            and not config.get("all", d=None)
        ):
            path = Prompt.ask("Enter wallets path", default=defaults.wallet.path)
            config.wallet.path = str(path)

            if (
                not config.is_set("wallet.name")
                and not config.no_prompt
                and not config.get("all", d=None)
            ):
                wallet_name = Prompt.ask(
                    "Enter wallet name", default=defaults.wallet.name
                )
                config.wallet.name = str(wallet_name)

        if not config.is_set("subtensor.network") and not config.no_prompt:
            network = Prompt.ask(
                "Enter network",
                default=defaults.subtensor.network,
                choices=bittensor.__networks__,
            )
            config.subtensor.network = str(network)
            (
                _,
                config.subtensor.chain_endpoint,
            ) = bittensor.subtensor.determine_chain_endpoint_and_network(str(network))


API_URL = "https://api.subquery.network/sq/TaoStats/bittensor-indexer"
MAX_TXN = 1000
GRAPHQL_QUERY = """
query ($first: Int!, $after: Cursor, $filter: TransferFilter, $order: [TransfersOrderBy!]!) {
    transfers(first: $first, after: $after, filter: $filter, orderBy: $order) {
        nodes {
            id
            from
            to
            amount
            extrinsicId
            blockNumber
        }
        pageInfo {
            endCursor
            hasNextPage
            hasPreviousPage
        }
        totalCount
    }
}
"""


class GetWalletHistoryCommand:
    """
    Executes the ``history`` command to fetch the latest transfers of the provided wallet on the Bittensor network.

    This command provides a detailed view of the transfers carried out on the wallet.

    Usage:
        The command lists the latest transfers of the provided wallet, showing the From, To, Amount, Extrinsic Id and Block Number.

    Optional arguments:
        None. The command uses the wallet and subtensor configurations to fetch latest transfer data associated with a wallet.

    Example usage::

        btcli wallet history

    Note:
        This command is essential for users to monitor their financial status on the Bittensor network.
        It helps in fetching info on all the transfers so that user can easily tally and cross check the transactions.
    """

    @staticmethod
    async def run(cli):
        """Check the transfer history of the provided wallet."""
        wallet = bittensor.wallet(config=cli.config)
        wallet_address = wallet.get_coldkeypub().ss58_address
        # Fetch all transfers
        transfers = get_wallet_transfers(wallet_address)

        # Create output table
        table = create_transfer_history_table(transfers)

        bittensor.__console__.print(table)

    @staticmethod
    def add_args(parser: argparse.ArgumentParser):
        history_parser = parser.add_parser(
            "history",
            help="""Fetch transfer history associated with the provided wallet""",
        )
        bittensor.wallet.add_args(history_parser)
        bittensor.subtensor.add_args(history_parser)

    @staticmethod
    async def check_config(config: "bittensor.config"):
        if not config.is_set("wallet.name") and not config.no_prompt:
            wallet_name = Prompt.ask("Enter wallet name", default=defaults.wallet.name)
            config.wallet.name = str(wallet_name)


def get_wallet_transfers(wallet_address) -> List[dict]:
    """Get all transfers associated with the provided wallet address."""

    variables = {
        "first": MAX_TXN,
        "filter": {
            "or": [
                {"from": {"equalTo": wallet_address}},
                {"to": {"equalTo": wallet_address}},
            ]
        },
        "order": "BLOCK_NUMBER_DESC",
    }

    response = requests.post(
        API_URL, json={"query": GRAPHQL_QUERY, "variables": variables}
    )
    data = response.json()

    # Extract nodes and pageInfo from the response
    transfer_data = data.get("data", {}).get("transfers", {})
    transfers = transfer_data.get("nodes", [])

    return transfers


def create_transfer_history_table(transfers):
    """Get output transfer table"""

    table = Table(show_footer=False)
    # Define the column names
    column_names = [
        "Id",
        "From",
        "To",
        "Amount (Tao)",
        "Extrinsic Id",
        "Block Number",
        "URL (taostats)",
    ]
    taostats_url_base = "https://x.taostats.io/extrinsic"

    # Create a table
    table = Table(show_footer=False)
    table.title = "[white]Wallet Transfers"

    # Define the column styles
    header_style = "overline white"
    footer_style = "overline white"
    column_style = "rgb(50,163,219)"
    no_wrap = True

    # Add columns to the table
    for column_name in column_names:
        table.add_column(
            f"[white]{column_name}",
            header_style=header_style,
            footer_style=footer_style,
            style=column_style,
            no_wrap=no_wrap,
            justify="left" if column_name == "Id" else "right",
        )

    # Add rows to the table
    for item in transfers:
        try:
            tao_amount = int(item["amount"]) / RAOPERTAO
        except BaseException:
            tao_amount = item["amount"]
        table.add_row(
            item["id"],
            item["from"],
            item["to"],
            f"{tao_amount:.3f}",
            str(item["extrinsicId"]),
            item["blockNumber"],
            f"{taostats_url_base}/{item['blockNumber']}-{item['extrinsicId']}",
        )
    table.add_row()
    table.show_footer = True
    table.box = None
    table.pad_edge = False
    table.width = None
    return table<|MERGE_RESOLUTION|>--- conflicted
+++ resolved
@@ -16,32 +16,18 @@
 # DEALINGS IN THE SOFTWARE.
 
 import argparse
-<<<<<<< HEAD
 import asyncio
 import os
 import sys
 from typing import Optional, List, Tuple
 
 import requests
-from rich.prompt import Prompt, Confirm
+from rich.prompt import Confirm, Prompt
 from rich.table import Table
 
 import bittensor
 from . import defaults
-=======
-import os
-import sys
-from typing import List, Optional, Tuple
-
-import requests
-from rich.prompt import Confirm, Prompt
-from rich.table import Table
-
-import bittensor
-
->>>>>>> 27474908
 from ..utils import RAOPERTAO
-from . import defaults
 
 
 class RegenColdkeyCommand:
