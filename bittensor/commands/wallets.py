--- conflicted
+++ resolved
@@ -24,15 +24,9 @@
 import requests
 from rich.prompt import Prompt, Confirm
 from rich.table import Table
-<<<<<<< HEAD
-from typing import Optional, List, Tuple
+
+import bittensor
 from .utils import defaults
-import requests
-=======
-
-import bittensor
-from . import defaults
->>>>>>> 587db5b8
 from ..utils import RAOPERTAO
 
 
@@ -79,11 +73,11 @@
             # Password can be "", assume if None
             json_password = cli.config.get("json_password", "")
         wallet.regenerate_coldkey(
+            use_password=cli.config.use_password,
+            overwrite=cli.config.overwrite_coldkey,
             mnemonic=cli.config.mnemonic,
             seed=cli.config.seed,
             json=(json_str, json_password),
-            use_password=cli.config.use_password,
-            overwrite=cli.config.overwrite_coldkey,
         )
 
     @staticmethod
