--- conflicted
+++ resolved
@@ -16,7 +16,6 @@
 # DEALINGS IN THE SOFTWARE.
 
 import re
-import rich
 import typing
 import argparse
 import numpy as np
@@ -30,9 +29,6 @@
 
 console = bittensor.__console__
 
-<<<<<<< HEAD
-# TODO repurpose (or remove) for decreasing take.
-=======
 
 class RootRegisterCommand:
     """
@@ -58,7 +54,7 @@
 
     @staticmethod
     def run(cli: "bittensor.cli"):
-        r"""Register to root network."""
+        """Register to root network."""
         try:
             subtensor: "bittensor.subtensor" = bittensor.subtensor(
                 config=cli.config, log_verbose=False
@@ -221,7 +217,7 @@
         pass
 
 
->>>>>>> a28963d0
+# TODO repurpose (or remove) for decreasing take.
 class RootSetBoostCommand:
     """
     Executes the ``boost`` command to boost the weights for a specific subnet within the root network on the Bittensor network.
