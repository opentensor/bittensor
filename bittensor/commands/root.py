--- conflicted
+++ resolved
@@ -49,20 +49,6 @@
 
     @staticmethod
     def check_config(config: "bittensor.config"):
-<<<<<<< HEAD
-        if (
-            not config.is_set("subtensor.network")
-            and not config.is_set("subtensor.chain_endpoint")
-            and not config.no_prompt
-        ):
-            config.subtensor.network = Prompt.ask(
-                "Enter subtensor network",
-                choices=bittensor.__networks__,
-                default=defaults.subtensor.network,
-            )
-
-=======
->>>>>>> 38d172ae
         if not config.is_set("wallet.name") and not config.no_prompt:
             wallet_name = Prompt.ask("Enter wallet name", default=defaults.wallet.name)
             config.wallet.name = str(wallet_name)
@@ -89,20 +75,7 @@
 
     @staticmethod
     def check_config(config: "bittensor.config"):
-<<<<<<< HEAD
-        if (
-            not config.is_set("subtensor.network")
-            and not config.is_set("subtensor.chain_endpoint")
-            and not config.no_prompt
-        ):
-            config.subtensor.network = Prompt.ask(
-                "Enter subtensor network",
-                choices=bittensor.__networks__,
-                default=defaults.subtensor.network,
-            )
-=======
         pass
->>>>>>> 38d172ae
 
 
 class RootSetWeightsCommand:
@@ -166,20 +139,6 @@
 
     @staticmethod
     def check_config(config: "bittensor.config"):
-<<<<<<< HEAD
-        if (
-            not config.is_set("subtensor.network")
-            and not config.is_set("subtensor.chain_endpoint")
-            and not config.no_prompt
-        ):
-            config.subtensor.network = Prompt.ask(
-                "Enter subtensor network",
-                choices=bittensor.__networks__,
-                default=defaults.subtensor.network,
-            )
-
-=======
->>>>>>> 38d172ae
         if not config.is_set("wallet.name") and not config.no_prompt:
             wallet_name = Prompt.ask("Enter wallet name", default=defaults.wallet.name)
             config.wallet.name = str(wallet_name)
