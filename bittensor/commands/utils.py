--- conflicted
+++ resolved
@@ -15,36 +15,21 @@
 # OF CONTRACT, TORT OR OTHERWISE, ARISING FROM, OUT OF OR IN CONNECTION WITH THE SOFTWARE OR THE USE OR OTHER
 # DEALINGS IN THE SOFTWARE.
 
-<<<<<<< HEAD
 import os
 import sys
 from dataclasses import dataclass
-from typing import List, Dict, Any, Optional
+from typing import List, Dict, Any, Optional, Tuple
 
 import requests
 from munch import Munch, munchify
 from rich.prompt import Confirm, PromptBase
-
-import bittensor
-from bittensor.utils.registration import torch
-=======
-from dataclasses import dataclass
-import os
-import requests
-import sys
-from typing import List, Dict, Any, Optional, Tuple
-
-from rich.prompt import Confirm, PromptBase
 from scalecodec.base import RuntimeConfiguration
 from scalecodec.type_registry import load_type_registry_preset
 
 import bittensor
+from bittensor.utils import u64_normalized_float, u16_normalized_float
+from bittensor.utils.balance import Balance
 from bittensor.utils.registration import torch
-from bittensor.utils.balance import Balance
-from bittensor.utils import u64_normalized_float, u16_normalized_float
-from . import defaults
->>>>>>> 587db5b8
-
 
 console = bittensor.__console__
 
