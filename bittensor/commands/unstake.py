--- conflicted
+++ resolved
@@ -23,14 +23,7 @@
 
 import bittensor
 from bittensor.utils.balance import Balance
-<<<<<<< HEAD
-from typing import List, Union, Optional, Tuple
 from .utils import get_hotkey_wallets_for_wallet, defaults
-
-=======
-from . import defaults
-from .utils import get_hotkey_wallets_for_wallet
->>>>>>> 587db5b8
 
 console = bittensor.__console__
 
