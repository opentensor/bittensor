--- conflicted
+++ resolved
@@ -65,11 +65,7 @@
 from .stake import StakeCommand, StakeShow
 from .unstake import UnStakeCommand
 from .overview import OverviewCommand
-<<<<<<< HEAD
-from .register import RegisterCommand, RecycleRegisterCommand, RunFaucetCommand, SwapHotkeyCommand
-=======
-from .register import PowRegisterCommand, RegisterCommand, RunFaucetCommand
->>>>>>> 91449d7b
+from .register import PowRegisterCommand, RegisterCommand, RunFaucetCommand, SwapHotkeyCommand
 from .delegates import (
     NominateCommand,
     ListDelegatesCommand,
