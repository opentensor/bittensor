# The MIT License (MIT)
# Copyright © 2023 Opentensor Technologies Inc

# Permission is hereby granted, free of charge, to any person obtaining a copy of this software and associated
# documentation files (the “Software”), to deal in the Software without restriction, including without limitation
# the rights to use, copy, modify, merge, publish, distribute, sublicense, and/or sell copies of the Software,
# and to permit persons to whom the Software is furnished to do so, subject to the following conditions:

# The above copyright notice and this permission notice shall be included in all copies or substantial portions of
# the Software.

# THE SOFTWARE IS PROVIDED “AS IS”, WITHOUT WARRANTY OF ANY KIND, EXPRESS OR IMPLIED, INCLUDING BUT NOT LIMITED TO
# THE WARRANTIES OF MERCHANTABILITY, FITNESS FOR A PARTICULAR PURPOSE AND NONINFRINGEMENT. IN NO EVENT SHALL
# THE AUTHORS OR COPYRIGHT HOLDERS BE LIABLE FOR ANY CLAIM, DAMAGES OR OTHER LIABILITY, WHETHER IN AN ACTION
# OF CONTRACT, TORT OR OTHERWISE, ARISING FROM, OUT OF OR IN CONNECTION WITH THE SOFTWARE OR THE USE OR OTHER
# DEALINGS IN THE SOFTWARE.

from munch import Munch, munchify

defaults: Munch = munchify(
    {
        "netuid": 1,
        "subtensor": {"network": "finney", "chain_endpoint": None, "_mock": False},
        "pow_register": {
            "num_processes": None,
            "update_interval": 50000,
            "output_in_place": True,
            "verbose": False,
            "cuda": {"dev_id": [0], "use_cuda": False, "TPB": 256},
        },
        "axon": {
            "port": 8091,
            "ip": "[::]",
            "external_port": None,
            "external_ip": None,
            "max_workers": 10,
            "maximum_concurrent_rpcs": 400,
        },
        "priority": {"max_workers": 5, "maxsize": 10},
        "prometheus": {"port": 7091, "level": "INFO"},
        "wallet": {
            "name": "default",
            "hotkey": "default",
            "path": "~/.bittensor/wallets/",
        },
        "dataset": {
            "batch_size": 10,
            "block_size": 20,
            "num_workers": 0,
            "dataset_names": "default",
            "data_dir": "~/.bittensor/data/",
            "save_dataset": False,
            "max_datasets": 3,
            "num_batches": 100,
        },
        "logging": {
            "debug": False,
            "trace": False,
            "record_log": False,
            "logging_dir": "~/.bittensor/miners",
        },
    }
)

from .stake import StakeCommand, StakeShow
from .unstake import UnStakeCommand
from .overview import OverviewCommand
from .register import PowRegisterCommand, RegisterCommand, RunFaucetCommand
from .delegates import (
    NominateCommand,
    ListDelegatesCommand,
    DelegateStakeCommand,
    DelegateUnstakeCommand,
    MyDelegatesCommand,
    SetDelegateTakeCommand,
)
from .wallets import (
    NewColdkeyCommand,
    NewHotkeyCommand,
    RegenColdkeyCommand,
    RegenColdkeypubCommand,
    RegenHotkeyCommand,
    UpdateWalletCommand,
    WalletCreateCommand,
    WalletBalanceCommand,
)
from .transfer import TransferCommand
from .inspect import InspectCommand
from .metagraph import MetagraphCommand
from .list import ListCommand
from .misc import UpdateCommand
from .senate import (
    SenateCommand,
    ProposalsCommand,
    ShowVotesCommand,
    SenateRegisterCommand,
    SenateLeaveCommand,
    VoteCommand,
)
from .network import (
    RegisterSubnetworkCommand,
    SubnetLockCostCommand,
    SubnetListCommand,
    SubnetSudoCommand,
    SubnetHyperparamsCommand,
    SubnetGetHyperparamsCommand,
)
from .root import (
    RootRegisterCommand,
    RootList,
    RootSetWeightsCommand,
    RootGetWeightsCommand,
<<<<<<< HEAD
    RootSetBoostCommand,
=======
>>>>>>> 25ecbb38
)
from .identity import GetIdentityCommand, SetIdentityCommand<|MERGE_RESOLUTION|>--- conflicted
+++ resolved
@@ -110,9 +110,6 @@
     RootList,
     RootSetWeightsCommand,
     RootGetWeightsCommand,
-<<<<<<< HEAD
     RootSetBoostCommand,
-=======
->>>>>>> 25ecbb38
 )
 from .identity import GetIdentityCommand, SetIdentityCommand