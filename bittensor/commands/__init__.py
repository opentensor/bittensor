--- conflicted
+++ resolved
@@ -66,7 +66,11 @@
     }
 )
 
-from .stake import StakeCommand, StakeWeightsCommand, StakeList
+from .stake import (
+    StakeCommand,
+    StakeList,
+    StakeShow,
+)
 from .unstake import UnStakeCommand
 from .overview import OverviewCommand
 from .register import (
@@ -82,10 +86,7 @@
     DelegateUnstakeCommand,
     MyDelegatesCommand,
     SetTakeCommand,
-<<<<<<< HEAD
     SetDelegateTakesCommand,
-=======
->>>>>>> cf5c3e53
 )
 from .wallets import (
     NewColdkeyCommand,
