# The MIT License (MIT)
# Copyright © 2021 Yuma Rao
#
# Permission is hereby granted, free of charge, to any person obtaining a copy of this software and associated
# documentation files (the “Software”), to deal in the Software without restriction, including without limitation
# the rights to use, copy, modify, merge, publish, distribute, sublicense, and/or sell copies of the Software,
# and to permit persons to whom the Software is furnished to do so, subject to the following conditions:
#
# The above copyright notice and this permission notice shall be included in all copies or substantial portions of
# the Software.
#
# THE SOFTWARE IS PROVIDED “AS IS”, WITHOUT WARRANTY OF ANY KIND, EXPRESS OR IMPLIED, INCLUDING BUT NOT LIMITED TO
# THE WARRANTIES OF MERCHANTABILITY, FITNESS FOR A PARTICULAR PURPOSE AND NONINFRINGEMENT. IN NO EVENT SHALL
# THE AUTHORS OR COPYRIGHT HOLDERS BE LIABLE FOR ANY CLAIM, DAMAGES OR OTHER LIABILITY, WHETHER IN AN ACTION
# OF CONTRACT, TORT OR OTHERWISE, ARISING FROM, OUT OF OR IN CONNECTION WITH THE SOFTWARE OR THE USE OR OTHER
# DEALINGS IN THE SOFTWARE.

import argparse
<<<<<<< HEAD
import bittensor
from rich.prompt import Prompt, Confirm
from .utils import check_netuid_set, check_for_cuda_reg_config, defaults
from copy import deepcopy

=======
import asyncio
import sys
from copy import deepcopy

from rich.prompt import Prompt, Confirm

import bittensor
from . import defaults
from .utils import check_netuid_set, check_for_cuda_reg_config
>>>>>>> 587db5b8

console = bittensor.__console__


class RegisterCommand:
    """
    Executes the ``register`` command to register a neuron on the Bittensor network by recycling some TAO (the network's native token).

    This command is used to add a new neuron to a specified subnet within the network, contributing to the decentralization and robustness of Bittensor.

    Usage:
        Before registering, the command checks if the specified subnet exists and whether the user's balance is sufficient to cover the registration cost.

        The registration cost is determined by the current recycle amount for the specified subnet. If the balance is insufficient or the subnet does not exist, the command will exit with an appropriate error message.

        If the preconditions are met, and the user confirms the transaction (if ``no_prompt`` is not set), the command proceeds to register the neuron by recycling the required amount of TAO.

    The command structure includes:

    - Verification of subnet existence.
    - Checking the user's balance against the current recycle amount for the subnet.
    - User confirmation prompt for proceeding with registration.
    - Execution of the registration process.

    Columns Displayed in the confirmation prompt:

    - Balance: The current balance of the user's wallet in TAO.
    - Cost to Register: The required amount of TAO needed to register on the specified subnet.

    Example usage::

        btcli subnets register --netuid 1

    Note:
        This command is critical for users who wish to contribute a new neuron to the network. It requires careful consideration of the subnet selection and an understanding of the registration costs. Users should ensure their wallet is sufficiently funded before attempting to register a neuron.
    """

    @staticmethod
    async def run(cli: "bittensor.cli"):
        """Register neuron by recycling some TAO."""
        try:
            config = cli.config.copy()
            subtensor: "bittensor.subtensor" = bittensor.subtensor(
                config=config, log_verbose=False
            )
            await RegisterCommand._run(cli, subtensor)
        finally:
            if "subtensor" in locals():
                await subtensor.close()
                bittensor.logging.debug("closing subtensor connection")

    @staticmethod
    async def _run(cli: "bittensor.cli", subtensor: "bittensor.subtensor"):
        r"""Register neuron by recycling some TAO."""
        wallet = bittensor.wallet(config=cli.config)

        # Verify subnet exists
        if not await subtensor.subnet_exists(netuid=cli.config.netuid):
            bittensor.__console__.print(
                f"[red]Subnet {cli.config.netuid} does not exist[/red]"
            )
            sys.exit(1)

        # Check current recycle amount
        current_recycle, balance = await asyncio.gather(
            subtensor.recycle(netuid=cli.config.netuid),
            subtensor.get_balance(address=wallet.coldkeypub.ss58_address),
        )

        # Check balance is sufficient
        if balance < current_recycle:
            bittensor.__console__.print(
                f"[red]Insufficient balance {balance} to register neuron. Current recycle is {current_recycle} TAO[/red]"
            )
            sys.exit(1)

        if not cli.config.no_prompt:
            if (
                Confirm.ask(
                    f"Your balance is: [bold green]{balance}[/bold green]\nThe cost to register "
                    f"by recycle is [bold red]{current_recycle}[/bold red]\nDo you want to continue?",
                    default=False,
                )
                is False
            ):
                sys.exit(1)

        await subtensor.burned_register(
            wallet=wallet, netuid=cli.config.netuid, prompt=not cli.config.no_prompt
        )

    @staticmethod
    def add_args(parser: argparse.ArgumentParser):
        register_parser = parser.add_parser(
            "register", help="""Register a wallet to a network."""
        )
        register_parser.add_argument(
            "--netuid",
            type=int,
            help="netuid for subnet to serve this neuron on",
            default=argparse.SUPPRESS,
        )

        bittensor.wallet.add_args(register_parser)
        bittensor.subtensor.add_args(register_parser)

    @staticmethod
    async def check_config(config: "bittensor.config"):
        if (
            not config.is_set("subtensor.network")
            and not config.is_set("subtensor.chain_endpoint")
            and not config.no_prompt
        ):
            config.subtensor.network = Prompt.ask(
                "Enter subtensor network",
                choices=bittensor.__networks__,
                default=defaults.subtensor.network,
            )
            _, endpoint = bittensor.subtensor.determine_chain_endpoint_and_network(
                config.subtensor.network
            )
            config.subtensor.chain_endpoint = endpoint

        await check_netuid_set(
            config, subtensor=bittensor.subtensor(config=config, log_verbose=False)
        )

        if not config.is_set("wallet.name") and not config.no_prompt:
            wallet_name = Prompt.ask("Enter wallet name", default=defaults.wallet.name)
            config.wallet.name = str(wallet_name)

        if not config.is_set("wallet.hotkey") and not config.no_prompt:
            hotkey = Prompt.ask("Enter hotkey name", default=defaults.wallet.hotkey)
            config.wallet.hotkey = str(hotkey)


class PowRegisterCommand:
    """
    Executes the ``pow_register`` command to register a neuron on the Bittensor network using Proof of Work (PoW).

    This method is an alternative registration process that leverages computational work for securing a neuron's place on the network.

    Usage:
        The command starts by verifying the existence of the specified subnet. If the subnet does not exist, it terminates with an error message.
        On successful verification, the PoW registration process is initiated, which requires solving computational puzzles.

    Optional arguments:
        - ``--netuid`` (int): The netuid for the subnet on which to serve the neuron. Mandatory for specifying the target subnet.
        - ``--pow_register.num_processes`` (int): The number of processors to use for PoW registration. Defaults to the system's default setting.
        - ``--pow_register.update_interval`` (int): The number of nonces to process before checking for the next block during registration. Affects the frequency of update checks.
        - ``--pow_register.no_output_in_place`` (bool): When set, disables the output of registration statistics in place. Useful for cleaner logs.
        - ``--pow_register.verbose`` (bool): Enables verbose output of registration statistics for detailed information.
        - ``--pow_register.cuda.use_cuda`` (bool): Enables the use of CUDA for GPU-accelerated PoW calculations. Requires a CUDA-compatible GPU.
        - ``--pow_register.cuda.no_cuda`` (bool): Disables the use of CUDA, defaulting to CPU-based calculations.
        - ``--pow_register.cuda.dev_id`` (int): Specifies the CUDA device ID, useful for systems with multiple CUDA-compatible GPUs.
        - ``--pow_register.cuda.tpb`` (int): Sets the number of Threads Per Block for CUDA operations, affecting the GPU calculation dynamics.

    The command also supports additional wallet and subtensor arguments, enabling further customization of the registration process.

    Example usage::

        btcli pow_register --netuid 1 --pow_register.num_processes 4 --cuda.use_cuda

    Note:
        This command is suited for users with adequate computational resources to participate in PoW registration. It requires a sound understanding
        of the network's operations and PoW mechanics. Users should ensure their systems meet the necessary hardware and software requirements,
        particularly when opting for CUDA-based GPU acceleration.

    This command may be disabled according on the subnet owner's directive. For example, on netuid 1 this is permanently disabled.
    """

    @staticmethod
    async def run(cli: "bittensor.cli"):
        """Register neuron."""
        try:
            subtensor: "bittensor.subtensor" = bittensor.subtensor(
                config=cli.config, log_verbose=False
            )
            await PowRegisterCommand._run(cli, subtensor)
        finally:
            if "subtensor" in locals():
                await subtensor.close()
                bittensor.logging.debug("closing subtensor connection")

    @staticmethod
    async def _run(cli: "bittensor.cli", subtensor: "bittensor.subtensor"):
        """Register neuron."""
        wallet = bittensor.wallet(config=cli.config)

        # Verify subnet exists
        if not await subtensor.subnet_exists(netuid=cli.config.netuid):
            bittensor.__console__.print(
                f"[red]Subnet {cli.config.netuid} does not exist[/red]"
            )
            sys.exit(1)

        registered = await subtensor.register(
            wallet=wallet,
            netuid=cli.config.netuid,
            prompt=not cli.config.no_prompt,
            tpb=cli.config.pow_register.cuda.get("tpb", None),
            update_interval=cli.config.pow_register.get("update_interval", None),
            num_processes=cli.config.pow_register.get("num_processes", None),
            cuda=cli.config.pow_register.cuda.get(
                "use_cuda", defaults.pow_register.cuda.use_cuda
            ),
            dev_id=cli.config.pow_register.cuda.get("dev_id", None),
            output_in_place=cli.config.pow_register.get(
                "output_in_place", defaults.pow_register.output_in_place
            ),
            log_verbose=cli.config.pow_register.get(
                "verbose", defaults.pow_register.verbose
            ),
        )
        if not registered:
            sys.exit(1)

    @staticmethod
    def add_args(parser: argparse.ArgumentParser):
        register_parser = parser.add_parser(
            "pow_register", help="""Register a wallet to a network using PoW."""
        )
        register_parser.add_argument(
            "--netuid",
            type=int,
            help="netuid for subnet to serve this neuron on",
            default=argparse.SUPPRESS,
        )
        register_parser.add_argument(
            "--pow_register.num_processes",
            "-n",
            dest="pow_register.num_processes",
            help="Number of processors to use for POW registration",
            type=int,
            default=defaults.pow_register.num_processes,
        )
        register_parser.add_argument(
            "--pow_register.update_interval",
            "--pow_register.cuda.update_interval",
            "--cuda.update_interval",
            "-u",
            help="The number of nonces to process before checking for next block during registration",
            type=int,
            default=defaults.pow_register.update_interval,
        )
        register_parser.add_argument(
            "--pow_register.no_output_in_place",
            "--no_output_in_place",
            dest="pow_register.output_in_place",
            help="Whether to not ouput the registration statistics in-place. Set flag to disable output in-place.",
            action="store_false",
            required=False,
            default=defaults.pow_register.output_in_place,
        )
        register_parser.add_argument(
            "--pow_register.verbose",
            help="Whether to ouput the registration statistics verbosely.",
            action="store_true",
            required=False,
            default=defaults.pow_register.verbose,
        )

        ## Registration args for CUDA registration.
        register_parser.add_argument(
            "--pow_register.cuda.use_cuda",
            "--cuda",
            "--cuda.use_cuda",
            dest="pow_register.cuda.use_cuda",
            default=defaults.pow_register.cuda.use_cuda,
            help="""Set flag to use CUDA to register.""",
            action="store_true",
            required=False,
        )
        register_parser.add_argument(
            "--pow_register.cuda.no_cuda",
            "--no_cuda",
            "--cuda.no_cuda",
            dest="pow_register.cuda.use_cuda",
            default=not defaults.pow_register.cuda.use_cuda,
            help="""Set flag to not use CUDA for registration""",
            action="store_false",
            required=False,
        )

        register_parser.add_argument(
            "--pow_register.cuda.dev_id",
            "--cuda.dev_id",
            type=int,
            nargs="+",
            default=defaults.pow_register.cuda.dev_id,
            help="""Set the CUDA device id(s). Goes by the order of speed. (i.e. 0 is the fastest).""",
            required=False,
        )
        register_parser.add_argument(
            "--pow_register.cuda.tpb",
            "--cuda.tpb",
            type=int,
            default=defaults.pow_register.cuda.tpb,
            help="""Set the number of Threads Per Block for CUDA.""",
            required=False,
        )

        bittensor.wallet.add_args(register_parser)
        bittensor.subtensor.add_args(register_parser)

    @staticmethod
    async def check_config(config: "bittensor.config"):
        if (
            not config.is_set("subtensor.network")
            and not config.is_set("subtensor.chain_endpoint")
            and not config.no_prompt
        ):
            config.subtensor.network = Prompt.ask(
                "Enter subtensor network",
                choices=bittensor.__networks__,
                default=defaults.subtensor.network,
            )
            _, endpoint = bittensor.subtensor.determine_chain_endpoint_and_network(
                config.subtensor.network
            )
            config.subtensor.chain_endpoint = endpoint

        await check_netuid_set(
            config, subtensor=bittensor.subtensor(config=config, log_verbose=False)
        )

        if not config.is_set("wallet.name") and not config.no_prompt:
            wallet_name = Prompt.ask("Enter wallet name", default=defaults.wallet.name)
            config.wallet.name = str(wallet_name)

        if not config.is_set("wallet.hotkey") and not config.no_prompt:
            hotkey = Prompt.ask("Enter hotkey name", default=defaults.wallet.hotkey)
            config.wallet.hotkey = str(hotkey)

        if not config.no_prompt:
            check_for_cuda_reg_config(config)


class RunFaucetCommand:
    """
    Executes the ``faucet`` command to obtain test TAO tokens by performing Proof of Work (PoW).

    IMPORTANT:
        **THIS COMMAND IS CURRENTLY DISABLED.**

    This command is particularly useful for users who need test tokens for operations on the Bittensor testnet.

    Usage:
        The command uses the PoW mechanism to validate the user's effort and rewards them with test TAO tokens. It is typically used in testnet environments where real value transactions are not necessary.

    Optional arguments:
        - ``--faucet.num_processes`` (int): Specifies the number of processors to use for the PoW operation. A higher number of processors may increase the chances of successful computation.
        - ``--faucet.update_interval`` (int): Sets the frequency of nonce processing before checking for the next block, which impacts the PoW operation's responsiveness.
        - ``--faucet.no_output_in_place`` (bool): When set, it disables in-place output of registration statistics for cleaner log visibility.
        - ``--faucet.verbose`` (bool): Enables verbose output for detailed statistical information during the PoW process.
        - ``--faucet.cuda.use_cuda`` (bool): Activates the use of CUDA for GPU acceleration in the PoW process, suitable for CUDA-compatible GPUs.
        - ``--faucet.cuda.no_cuda`` (bool): Disables the use of CUDA, opting for CPU-based calculations.
        - ``--faucet.cuda.dev_id`` (int[]): Allows selection of specific CUDA device IDs for the operation, useful in multi-GPU setups.
        - ``--faucet.cuda.tpb`` (int): Determines the number of Threads Per Block for CUDA operations, affecting GPU calculation efficiency.

    These options provide flexibility in configuring the PoW process according to the user's hardware capabilities and preferences.

    Example usage::

        btcli wallet faucet --faucet.num_processes 4 --faucet.cuda.use_cuda

    Note:
        This command is meant for use in testnet environments where users can experiment with the network without using real TAO tokens.
        It's important for users to have the necessary hardware setup, especially when opting for CUDA-based GPU calculations.

    **THIS COMMAND IS CURRENTLY DISABLED.**
    """

    @staticmethod
    async def run(cli: "bittensor.cli"):
        """Register neuron."""
        try:
            subtensor: "bittensor.subtensor" = bittensor.subtensor(
                config=cli.config, log_verbose=False
            )
            await RunFaucetCommand._run(cli, subtensor)
        finally:
            if "subtensor" in locals():
                await subtensor.close()
                bittensor.logging.debug("closing subtensor connection")

    @staticmethod
    async def _run(cli: "bittensor.cli", subtensor: "bittensor.subtensor"):
        r"""Register neuron."""
        wallet = bittensor.wallet(config=cli.config)
        success = await subtensor.run_faucet(
            wallet=wallet,
            prompt=not cli.config.no_prompt,
            tpb=cli.config.pow_register.cuda.get("tpb", None),
            update_interval=cli.config.pow_register.get("update_interval", None),
            num_processes=cli.config.pow_register.get("num_processes", None),
            cuda=cli.config.pow_register.cuda.get(
                "use_cuda", defaults.pow_register.cuda.use_cuda
            ),
            dev_id=cli.config.pow_register.cuda.get("dev_id", None),
            output_in_place=cli.config.pow_register.get(
                "output_in_place", defaults.pow_register.output_in_place
            ),
            log_verbose=cli.config.pow_register.get(
                "verbose", defaults.pow_register.verbose
            ),
        )
        if not success:
            bittensor.logging.error("Faucet run failed.")
            sys.exit(1)

    @staticmethod
    def add_args(parser: argparse.ArgumentParser):
        run_faucet_parser = parser.add_parser(
            "faucet", help="""Perform PoW to receieve test TAO in your wallet."""
        )
        run_faucet_parser.add_argument(
            "--faucet.num_processes",
            "-n",
            dest="pow_register.num_processes",
            help="Number of processors to use for POW registration",
            type=int,
            default=defaults.pow_register.num_processes,
        )
        run_faucet_parser.add_argument(
            "--faucet.update_interval",
            "--faucet.cuda.update_interval",
            "--cuda.update_interval",
            "-u",
            help="The number of nonces to process before checking for next block during registration",
            type=int,
            default=defaults.pow_register.update_interval,
        )
        run_faucet_parser.add_argument(
            "--faucet.no_output_in_place",
            "--no_output_in_place",
            dest="pow_register.output_in_place",
            help="Whether to not ouput the registration statistics in-place. Set flag to disable output in-place.",
            action="store_false",
            required=False,
            default=defaults.pow_register.output_in_place,
        )
        run_faucet_parser.add_argument(
            "--faucet.verbose",
            help="Whether to ouput the registration statistics verbosely.",
            action="store_true",
            required=False,
            default=defaults.pow_register.verbose,
        )

        ## Registration args for CUDA registration.
        run_faucet_parser.add_argument(
            "--faucet.cuda.use_cuda",
            "--cuda",
            "--cuda.use_cuda",
            dest="pow_register.cuda.use_cuda",
            default=defaults.pow_register.cuda.use_cuda,
            help="""Set flag to use CUDA to pow_register.""",
            action="store_true",
            required=False,
        )
        run_faucet_parser.add_argument(
            "--faucet.cuda.no_cuda",
            "--no_cuda",
            "--cuda.no_cuda",
            dest="pow_register.cuda.use_cuda",
            default=not defaults.pow_register.cuda.use_cuda,
            help="""Set flag to not use CUDA for registration""",
            action="store_false",
            required=False,
        )
        run_faucet_parser.add_argument(
            "--faucet.cuda.dev_id",
            "--cuda.dev_id",
            type=int,
            nargs="+",
            default=defaults.pow_register.cuda.dev_id,
            help="""Set the CUDA device id(s). Goes by the order of speed. (i.e. 0 is the fastest).""",
            required=False,
        )
        run_faucet_parser.add_argument(
            "--faucet.cuda.tpb",
            "--cuda.tpb",
            type=int,
            default=defaults.pow_register.cuda.tpb,
            help="""Set the number of Threads Per Block for CUDA.""",
            required=False,
        )
        bittensor.wallet.add_args(run_faucet_parser)
        bittensor.subtensor.add_args(run_faucet_parser)

    @staticmethod
    async def check_config(config: "bittensor.config"):
        if not config.is_set("wallet.name") and not config.no_prompt:
            wallet_name = Prompt.ask("Enter wallet name", default=defaults.wallet.name)
            config.wallet.name = str(wallet_name)
        if not config.no_prompt:
            check_for_cuda_reg_config(config)


class SwapHotkeyCommand:
    @staticmethod
    async def run(cli: "bittensor.cli"):
        """Swap your hotkey for all registered axons on the network."""
        try:
            subtensor: "bittensor.subtensor" = bittensor.subtensor(
                config=cli.config, log_verbose=False
            )
            await SwapHotkeyCommand._run(cli, subtensor)
        finally:
            if "subtensor" in locals():
                await subtensor.close()
                bittensor.logging.debug("closing subtensor connection")

    @staticmethod
    async def _run(cli: "bittensor.cli", subtensor: "bittensor.subtensor"):
        """Swap your hotkey for all registered axons on the network."""
        wallet = bittensor.wallet(config=cli.config)

        # This creates an unnecessary amount of extra data, but simplifies implementation.
        new_config = deepcopy(cli.config)
        new_config.wallet.hotkey = new_config.wallet.hotkey_b
        new_wallet = bittensor.wallet(config=new_config)

        await subtensor.swap_hotkey(
            wallet=wallet,
            new_wallet=new_wallet,
            wait_for_finalization=False,
            wait_for_inclusion=True,
            prompt=False,
        )

    @staticmethod
    def add_args(parser: argparse.ArgumentParser):
        swap_hotkey_parser = parser.add_parser(
            "swap_hotkey", help="""Swap your associated hotkey."""
        )

        swap_hotkey_parser.add_argument(
            "--wallet.hotkey_b",
            type=str,
            default=defaults.wallet.hotkey,
            help="""Name of the new hotkey""",
            required=False,
        )

        bittensor.wallet.add_args(swap_hotkey_parser)
        bittensor.subtensor.add_args(swap_hotkey_parser)

    @staticmethod
    async def check_config(config: "bittensor.config"):
        if (
            not config.is_set("subtensor.network")
            and not config.is_set("subtensor.chain_endpoint")
            and not config.no_prompt
        ):
            config.subtensor.network = Prompt.ask(
                "Enter subtensor network",
                choices=bittensor.__networks__,
                default=defaults.subtensor.network,
            )
            _, endpoint = bittensor.subtensor.determine_chain_endpoint_and_network(
                config.subtensor.network
            )
            config.subtensor.chain_endpoint = endpoint

        if not config.is_set("wallet.name") and not config.no_prompt:
            wallet_name = Prompt.ask("Enter wallet name", default=defaults.wallet.name)
            config.wallet.name = str(wallet_name)

        if not config.is_set("wallet.hotkey") and not config.no_prompt:
            hotkey = Prompt.ask("Enter old hotkey name", default=defaults.wallet.hotkey)
            config.wallet.hotkey = str(hotkey)

        if not config.is_set("wallet.hotkey_b") and not config.no_prompt:
            hotkey = Prompt.ask("Enter new hotkey name", default=defaults.wallet.hotkey)
            config.wallet.hotkey_b = str(hotkey)<|MERGE_RESOLUTION|>--- conflicted
+++ resolved
@@ -16,13 +16,6 @@
 # DEALINGS IN THE SOFTWARE.
 
 import argparse
-<<<<<<< HEAD
-import bittensor
-from rich.prompt import Prompt, Confirm
-from .utils import check_netuid_set, check_for_cuda_reg_config, defaults
-from copy import deepcopy
-
-=======
 import asyncio
 import sys
 from copy import deepcopy
@@ -30,9 +23,7 @@
 from rich.prompt import Prompt, Confirm
 
 import bittensor
-from . import defaults
-from .utils import check_netuid_set, check_for_cuda_reg_config
->>>>>>> 587db5b8
+from .utils import check_netuid_set, check_for_cuda_reg_config, defaults
 
 console = bittensor.__console__
 
