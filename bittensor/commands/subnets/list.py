# The MIT License (MIT)
# Copyright © 2021 Yuma Rao

# Permission is hereby granted, free of charge, to any person obtaining a copy of this software and associated
# documentation files (the “Software”), to deal in the Software without restriction, including without limitation
# the rights to use, copy, modify, merge, publish, distribute, sublicense, and/or sell copies of the Software,
# and to permit persons to whom the Software is furnished to do so, subject to the following conditions:

# The above copyright notice and this permission notice shall be included in all copies or substantial portions of
# the Software.

# THE SOFTWARE IS PROVIDED “AS IS”, WITHOUT WARRANTY OF ANY KIND, EXPRESS OR IMPLIED, INCLUDING BUT NOT LIMITED TO
# THE WARRANTIES OF MERCHANTABILITY, FITNESS FOR A PARTICULAR PURPOSE AND NONINFRINGEMENT. IN NO EVENT SHALL
# THE AUTHORS OR COPYRIGHT HOLDERS BE LIABLE FOR ANY CLAIM, DAMAGES OR OTHER LIABILITY, WHETHER IN AN ACTION
# OF CONTRACT, TORT OR OTHERWISE, ARISING FROM, OUT OF OR IN CONNECTION WITH THE SOFTWARE OR THE USE OR OTHER
# DEALINGS IN THE SOFTWARE.
import argparse
import bittensor as bt
from rich.table import Table


class ListSubnetsCommand:
    @staticmethod
    def run(cli: "bt.cli"):
        """List all subnet netuids in the network."""
        try:
            subtensor: "bt.subtensor" = bt.subtensor(
                config=cli.config, log_verbose=False
            )
            ListSubnetsCommand._run(cli, subtensor)
        finally:
            if "subtensor" in locals():
                subtensor.close()
                bt.logging.debug("closing subtensor connection")

    @staticmethod
    def _run(cli: "bt.cli", subtensor: "bt.subtensor"):
<<<<<<< HEAD
        """List all subnet netuids in the network."""
        # Fetch all subnet information
        subnets: List[int] = subtensor.get_subnets()

        # Initialize variables to store aggregated data
        rows = []
        total_price = 0
        total_emission = 0
        dynamic_emission = 0
        # Process each subnet and collect relevant data
        for netuid in tqdm(subnets):
            type = subtensor.substrate.query(
                module="SubtensorModule",
                storage_function="SubnetMechanism",
                params=[netuid]
            ).value
            emission = subtensor.substrate.query(
                module="SubtensorModule",
                storage_function="EmissionValues",
                params=[netuid]
            ).value/10**9
            tao_in = subtensor.substrate.query(
                module="SubtensorModule",
                storage_function="SubnetTAO",
                params=[netuid]
            ).value/10**9
            alpha_in = subtensor.substrate.query(
                module="SubtensorModule",
                storage_function="SubnetAlphaIn",
                params=[netuid]
            ).value/10**9
            alpha_out = subtensor.substrate.query(
                module="SubtensorModule",
                storage_function="SubnetAlphaOut",
                params=[netuid]
            ).value/10**9
            tempo = subtensor.substrate.query(
                module="SubtensorModule",
                storage_function="Tempo",
                params=[netuid]
            ).value
            price = float(tao_in) / float(alpha_in) if alpha_in > 0 else 1.0
            total_price += price
            total_emission += emission
            sn_symbol = f"{bt.Balance.get_unit(netuid)}\u200E"

            # Append row data for the table
=======
        r"""List all subnet netuids in the network."""
        
        # Initialize variables to store aggregated data
        rows = []
        subnets = subtensor.get_all_subnet_dynamic_info()
        for subnet in subnets:
>>>>>>> e7ab819c
            rows.append(
                (
                    str(subnet.netuid),
                    f"[light_goldenrod1]{subnet.symbol}[light_goldenrod1]",
                    f"τ{subnet.emission.tao:.4f}",
                    f"P( τ{subnet.tao_in.tao:,.4f},",
                    f"{subnet.alpha_in.tao:,.4f}{subnet.symbol} )",
                    f"{subnet.alpha_out.tao:,.4f}{subnet.symbol}",
                    f"{subnet.price.tao:.4f}τ/{subnet.symbol}",
                    str(subnet.blocks_since_last_step) + "/" + str(subnet.tempo),
                    # f"{subnet.owner_locked}" + "/" + f"{subnet.total_locked}",
                    # f"{subnet.owner[:3]}...{subnet.owner[-3:]}",
                )
            )

        # Define table properties
        console_width = bt.__console__.width - 5
        table = Table(
            title="Subnet Info",
            width=console_width,
            safe_box=True,
            padding=(0, 1),
            collapse_padding=False,
            pad_edge=True,
            expand=True,
            show_header=True,
            show_footer=True,
            show_edge=False,
            show_lines=False,
            leading=0,
            style="none",
            row_styles=None,
            header_style="bold",
            footer_style="bold",
            border_style="rgb(7,54,66)",
            title_style="bold magenta",
            title_justify="center",
            highlight=False,
        )
        table.title = f"[white]Subnets - {subtensor.network}\n"

        # Add columns to the table
        # price_total = f"τ{total_price.tao:.2f}/{bt.Balance.from_rao(dynamic_emission).tao:.2f}"
        # above_price_threshold = total_price.tao > bt.Balance.from_rao(dynamic_emission).tao

        table.add_column("Index", style="rgb(253,246,227)", no_wrap=True, justify="center")
        table.add_column("Symbol", style="rgb(211,54,130)", no_wrap=True, justify="center")
        table.add_column(f"Emission ({bt.Balance.get_unit(0)})", style="rgb(38,139,210)", no_wrap=True, justify="center")
        table.add_column(f"P({bt.Balance.get_unit(0)},", style="rgb(108,113,196)", no_wrap=True, justify="right")
        table.add_column(f"{bt.Balance.get_unit(1)})", style="rgb(42,161,152)", no_wrap=True, justify="left")
        table.add_column(f"{bt.Balance.get_unit(1)}", style="rgb(133,153,0)", no_wrap=True, justify="center")
        table.add_column(f"Rate ({bt.Balance.get_unit(1)}/{bt.Balance.get_unit(0)})", style="rgb(181,137,0)", no_wrap=True, justify="center")
        table.add_column("Tempo", style="rgb(38,139,210)", no_wrap=True, justify="center")
        # table.add_column(f"Locked ({bt.Balance.get_unit(1)})", style="rgb(38,139,210)", no_wrap=True, justify="center")
        # table.add_column("Owner", style="rgb(38,139,210)", no_wrap=True, justify="center")

        # Add rows to the table
        for row in rows:
            table.add_row(*row)

        # Print the table
        bt.__console__.print(table)

    @staticmethod
    def check_config(config: "bt.config"):
        pass

    @staticmethod
    def add_args(parser: argparse.ArgumentParser):
        list_subnets_parser = parser.add_parser(
            "list", help="""List all subnets on the network"""
        )
        bt.subtensor.add_args(list_subnets_parser)<|MERGE_RESOLUTION|>--- conflicted
+++ resolved
@@ -17,6 +17,8 @@
 import argparse
 import bittensor as bt
 from rich.table import Table
+from typing import List
+from tqdm import tqdm
 
 
 class ListSubnetsCommand:
@@ -35,7 +37,6 @@
 
     @staticmethod
     def _run(cli: "bt.cli", subtensor: "bt.subtensor"):
-<<<<<<< HEAD
         """List all subnet netuids in the network."""
         # Fetch all subnet information
         subnets: List[int] = subtensor.get_subnets()
@@ -83,26 +84,16 @@
             sn_symbol = f"{bt.Balance.get_unit(netuid)}\u200E"
 
             # Append row data for the table
-=======
-        r"""List all subnet netuids in the network."""
-        
-        # Initialize variables to store aggregated data
-        rows = []
-        subnets = subtensor.get_all_subnet_dynamic_info()
-        for subnet in subnets:
->>>>>>> e7ab819c
             rows.append(
                 (
-                    str(subnet.netuid),
-                    f"[light_goldenrod1]{subnet.symbol}[light_goldenrod1]",
-                    f"τ{subnet.emission.tao:.4f}",
-                    f"P( τ{subnet.tao_in.tao:,.4f},",
-                    f"{subnet.alpha_in.tao:,.4f}{subnet.symbol} )",
-                    f"{subnet.alpha_out.tao:,.4f}{subnet.symbol}",
-                    f"{subnet.price.tao:.4f}τ/{subnet.symbol}",
-                    str(subnet.blocks_since_last_step) + "/" + str(subnet.tempo),
-                    # f"{subnet.owner_locked}" + "/" + f"{subnet.total_locked}",
-                    # f"{subnet.owner[:3]}...{subnet.owner[-3:]}",
+                    str(netuid),
+                    f"[light_goldenrod1]{sn_symbol}[light_goldenrod1]",
+                    f"τ{bt.Balance.from_tao(emission).tao:.4f}",
+                    f"P( τ{tao_in:,.4f},",
+                    f"{alpha_in:,.4f}{sn_symbol} )",
+                    f"{alpha_out:,.4f}{sn_symbol}",
+                    f"{price:.4f}τ/{sn_symbol}",
+                    str(tempo),
                 )
             )
 
@@ -138,14 +129,12 @@
 
         table.add_column("Index", style="rgb(253,246,227)", no_wrap=True, justify="center")
         table.add_column("Symbol", style="rgb(211,54,130)", no_wrap=True, justify="center")
-        table.add_column(f"Emission ({bt.Balance.get_unit(0)})", style="rgb(38,139,210)", no_wrap=True, justify="center")
-        table.add_column(f"P({bt.Balance.get_unit(0)},", style="rgb(108,113,196)", no_wrap=True, justify="right")
+        table.add_column("Emission", style="rgb(38,139,210)", no_wrap=True, justify="center")
+        table.add_column(f"P({bt.Balance.unit},", style="rgb(108,113,196)", no_wrap=True, justify="right")
         table.add_column(f"{bt.Balance.get_unit(1)})", style="rgb(42,161,152)", no_wrap=True, justify="left")
         table.add_column(f"{bt.Balance.get_unit(1)}", style="rgb(133,153,0)", no_wrap=True, justify="center")
-        table.add_column(f"Rate ({bt.Balance.get_unit(1)}/{bt.Balance.get_unit(0)})", style="rgb(181,137,0)", no_wrap=True, justify="center")
+        table.add_column("Price", style="rgb(181,137,0)", no_wrap=True, justify="center")
         table.add_column("Tempo", style="rgb(38,139,210)", no_wrap=True, justify="center")
-        # table.add_column(f"Locked ({bt.Balance.get_unit(1)})", style="rgb(38,139,210)", no_wrap=True, justify="center")
-        # table.add_column("Owner", style="rgb(38,139,210)", no_wrap=True, justify="center")
 
         # Add rows to the table
         for row in rows:
