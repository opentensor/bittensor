# The MIT License (MIT)
# Copyright © 2021 Yuma Rao

# Permission is hereby granted, free of charge, to any person obtaining a copy of this software and associated
# documentation files (the “Software”), to deal in the Software without restriction, including without limitation
# the rights to use, copy, modify, merge, publish, distribute, sublicense, and/or sell copies of the Software,
# and to permit persons to whom the Software is furnished to do so, subject to the following conditions:

# The above copyright notice and this permission notice shall be included in all copies or substantial portions of
# the Software.

# THE SOFTWARE IS PROVIDED “AS IS”, WITHOUT WARRANTY OF ANY KIND, EXPRESS OR IMPLIED, INCLUDING BUT NOT LIMITED TO
# THE WARRANTIES OF MERCHANTABILITY, FITNESS FOR A PARTICULAR PURPOSE AND NONINFRINGEMENT. IN NO EVENT SHALL
# THE AUTHORS OR COPYRIGHT HOLDERS BE LIABLE FOR ANY CLAIM, DAMAGES OR OTHER LIABILITY, WHETHER IN AN ACTION
# OF CONTRACT, TORT OR OTHERWISE, ARISING FROM, OUT OF OR IN CONNECTION WITH THE SOFTWARE OR THE USE OR OTHER
# DEALINGS IN THE SOFTWARE.


import argparse
import bittensor
from rich.prompt import Prompt, Confirm
from rich.table import Table
from typing import Optional, Dict
from .utils import get_delegates_details, DelegatesDetails
from . import defaults

console = bittensor.__console__

def display_votes(
    vote_data: "bittensor.ProposalVoteData", delegate_info: "bittensor.DelegateInfo"
) -> str:
    vote_list = list()

    for address in vote_data["ayes"]:
        vote_list.append(
            "{}: {}".format(
                delegate_info[address].name if address in delegate_info else address,
                "[bold green]Aye[/bold green]",
            )
        )

    for address in vote_data["nays"]:
        vote_list.append(
            "{}: {}".format(
                delegate_info[address].name if address in delegate_info else address,
                "[bold red]Nay[/bold red]",
            )
        )

    return "\n".join(vote_list)


<<<<<<< HEAD
=======
class ProposalsCommand:
    """
    Executes the ``proposals`` command to view active proposals within Bittensor's governance protocol.

    This command displays the details of ongoing proposals, including votes, thresholds, and proposal data.

    Usage:
        The command lists all active proposals, showing their hash, voting threshold, number of ayes and nays, detailed votes by address, end block number, and call data associated with each proposal.

    Example usage::

        btcli root proposals

    Note:
        This command is essential for users who are actively participating in or monitoring the governance of the Bittensor network.
        It provides a detailed view of the proposals being considered, along with the community's response to each.
    """

    @staticmethod
    def run(cli: "bittensor.cli"):
        r"""View Bittensor's governance protocol proposals"""
        try:
            config = cli.config.copy()
            subtensor: "bittensor.subtensor" = bittensor.subtensor(
                config=config, log_verbose=False
            )
            ProposalsCommand._run(cli, subtensor)
        finally:
            if "subtensor" in locals():
                subtensor.close()
                bittensor.logging.debug("closing subtensor connection")

    @staticmethod
    def _run(cli: "bittensor.cli", subtensor: "bittensor.subtensor"):
        r"""View Bittensor's governance protocol proposals"""
        console = bittensor.__console__
        console.print(
            ":satellite: Syncing with chain: [white]{}[/white] ...".format(
                subtensor.network
            )
        )

        senate_members = subtensor.get_senate_members()
        proposals = subtensor.get_proposals()

        registered_delegate_info: Optional[Dict[str, DelegatesDetails]] = (
            get_delegates_details(url=bittensor.__delegates_details_url__)
        )

        table = Table(show_footer=False)
        table.title = (
            "[white]Proposals\t\tActive Proposals: {}\t\tSenate Size: {}".format(
                len(proposals), len(senate_members)
            )
        )
        table.add_column(
            "[overline white]HASH",
            footer_style="overline white",
            style="yellow",
            no_wrap=True,
        )
        table.add_column(
            "[overline white]THRESHOLD", footer_style="overline white", style="white"
        )
        table.add_column(
            "[overline white]AYES", footer_style="overline white", style="green"
        )
        table.add_column(
            "[overline white]NAYS", footer_style="overline white", style="red"
        )
        table.add_column(
            "[overline white]VOTES",
            footer_style="overline white",
            style="rgb(50,163,219)",
        )
        table.add_column(
            "[overline white]END", footer_style="overline white", style="blue"
        )
        table.add_column(
            "[overline white]CALLDATA", footer_style="overline white", style="white"
        )
        table.show_footer = True

        for hash in proposals:
            call_data, vote_data = proposals[hash]

            table.add_row(
                hash,
                str(vote_data["threshold"]),
                str(len(vote_data["ayes"])),
                str(len(vote_data["nays"])),
                display_votes(vote_data, registered_delegate_info),
                str(vote_data["end"]),
                format_call_data(call_data),
            )

        table.box = None
        table.pad_edge = False
        table.width = None
        console.print(table)

    @classmethod
    def check_config(cls, config: "bittensor.config"):
        None

    @classmethod
    def add_args(cls, parser: argparse.ArgumentParser):
        proposals_parser = parser.add_parser(
            "proposals", help="""View active triumvirate proposals and their status"""
        )

        bittensor.wallet.add_args(proposals_parser)
        bittensor.subtensor.add_args(proposals_parser)


>>>>>>> a28963d0
class ShowVotesCommand:
    """
    Executes the ``proposal_votes`` command to view the votes for a specific proposal in Bittensor's governance protocol.

    IMPORTANT
        **THIS COMMAND IS DEPRECATED**. Use ``btcli root proposals`` to see vote status.

    This command provides a detailed breakdown of the votes cast by the senators for a particular proposal.

    Usage:
        Users need to specify the hash of the proposal they are interested in. The command then displays the voting addresses and their respective votes (Aye or Nay) for the specified proposal.

    Optional arguments:
        - ``--proposal`` (str): The hash of the proposal for which votes need to be displayed.

    Example usage::

        btcli root proposal_votes --proposal <proposal_hash>

    Note:
        This command is crucial for users seeking detailed insights into the voting behavior of the Senate on specific governance proposals.
        It helps in understanding the level of consensus or disagreement within the Senate on key decisions.

    **THIS COMMAND IS DEPRECATED**. Use ``btcli root proposals`` to see vote status.
    """

    @staticmethod
    def run(cli: "bittensor.cli"):
        r"""View Bittensor's governance protocol proposals active votes"""
        try:
            config = cli.config.copy()
            subtensor: "bittensor.subtensor" = bittensor.subtensor(
                config=config, log_verbose=False
            )
            ShowVotesCommand._run(cli, subtensor)
        finally:
            if "subtensor" in locals():
                subtensor.close()
                bittensor.logging.debug("closing subtensor connection")

    @staticmethod
    def _run(cli: "bittensor.cli", subtensor: "bittensor.subtensor"):
        r"""View Bittensor's governance protocol proposals active votes"""
        console.print(
            ":satellite: Syncing with chain: [white]{}[/white] ...".format(
                cli.config.subtensor.network
            )
        )

        proposal_hash = cli.config.proposal_hash
        if len(proposal_hash) == 0:
            console.print(
                'Aborting: Proposal hash not specified. View all proposals with the "proposals" command.'
            )
            return

        proposal_vote_data = subtensor.get_vote_data(proposal_hash)
        if proposal_vote_data == None:
            console.print(":cross_mark: [red]Failed[/red]: Proposal not found.")
            return

        registered_delegate_info: Optional[Dict[str, DelegatesDetails]] = (
            get_delegates_details(url=bittensor.__delegates_details_url__)
        )

        table = Table(show_footer=False)
        table.title = "[white]Votes for Proposal {}".format(proposal_hash)
        table.add_column(
            "[overline white]ADDRESS",
            footer_style="overline white",
            style="yellow",
            no_wrap=True,
        )
        table.add_column(
            "[overline white]VOTE", footer_style="overline white", style="white"
        )
        table.show_footer = True

        votes = display_votes(proposal_vote_data, registered_delegate_info).split("\n")
        for vote in votes:
            split_vote_data = vote.split(": ")  # Nasty, but will work.
            table.add_row(split_vote_data[0], split_vote_data[1])

        table.box = None
        table.pad_edge = False
        table.min_width = 64
        console.print(table)

    @classmethod
    def check_config(cls, config: "bittensor.config"):
        if config.proposal_hash == "" and not config.no_prompt:
            proposal_hash = Prompt.ask("Enter proposal hash")
            config.proposal_hash = str(proposal_hash)

    @classmethod
    def add_args(cls, parser: argparse.ArgumentParser):
        show_votes_parser = parser.add_parser(
            "proposal_votes", help="""View an active proposal's votes by address."""
        )
        show_votes_parser.add_argument(
            "--proposal",
            dest="proposal_hash",
            type=str,
            nargs="?",
            help="""Set the proposal to show votes for.""",
            default="",
        )
        bittensor.wallet.add_args(show_votes_parser)
        bittensor.subtensor.add_args(show_votes_parser)


class SenateRegisterCommand:
    """
    Executes the ``senate_register`` command to register as a member of the Senate in Bittensor's governance protocol.

    This command is used by delegates who wish to participate in the governance and decision-making process of the network.

    Usage:
        The command checks if the user's hotkey is a delegate and not already a Senate member before registering them to the Senate.
        Successful execution allows the user to participate in proposal voting and other governance activities.

    Example usage::

        btcli root senate_register

    Note:
        This command is intended for delegates who are interested in actively participating in the governance of the Bittensor network.
        It is a significant step towards engaging in network decision-making processes.
    """

    @staticmethod
    def run(cli: "bittensor.cli"):
        r"""Register to participate in Bittensor's governance protocol proposals"""
        try:
            config = cli.config.copy()
            subtensor: "bittensor.subtensor" = bittensor.subtensor(
                config=config, log_verbose=False
            )
            SenateRegisterCommand._run(cli, subtensor)
        finally:
            if "subtensor" in locals():
                subtensor.close()
                bittensor.logging.debug("closing subtensor connection")

    @staticmethod
    def _run(cli: "bittensor.cli", subtensor: "bittensor.subtensor"):
        r"""Register to participate in Bittensor's governance protocol proposals"""
        wallet = bittensor.wallet(config=cli.config)

        # Unlock the wallet.
        wallet.hotkey
        wallet.coldkey

        if subtensor.is_senate_member(hotkey_ss58=wallet.hotkey.ss58_address):
            console.print(
                "Aborting: Hotkey {} is already a senate member.".format(
                    wallet.hotkey.ss58_address
                )
            )
            return

        subtensor.register_senate(wallet=wallet, prompt=not cli.config.no_prompt)

    @classmethod
    def check_config(cls, config: "bittensor.config"):
        if not config.is_set("wallet.name") and not config.no_prompt:
            wallet_name = Prompt.ask("Enter wallet name", default=defaults.wallet.name)
            config.wallet.name = str(wallet_name)

        if not config.is_set("wallet.hotkey") and not config.no_prompt:
            hotkey = Prompt.ask("Enter hotkey name", default=defaults.wallet.hotkey)
            config.wallet.hotkey = str(hotkey)

    @classmethod
    def add_args(cls, parser: argparse.ArgumentParser):
        senate_register_parser = parser.add_parser(
            "senate_register",
            help="""Register as a senate member to participate in proposals""",
        )

        bittensor.wallet.add_args(senate_register_parser)
        bittensor.subtensor.add_args(senate_register_parser)


class SenateLeaveCommand:
    """
    Executes the ``senate_leave`` command to discard membership in Bittensor's Senate.

    This command allows a Senate member to voluntarily leave the governance body.

    Usage:
        The command checks if the user's hotkey is currently a Senate member before processing the request to leave the Senate.
        It effectively removes the user from participating in future governance decisions.

    Example usage::

        btcli root senate_leave

    Note:
        This command is relevant for Senate members who wish to step down from their governance responsibilities within the Bittensor network.
        It should be used when a member no longer desires to participate in the Senate activities.
    """

    @staticmethod
    def run(cli: "bittensor.cli"):
        r"""Discard membership in Bittensor's governance protocol proposals"""
        try:
            config = cli.config.copy()
            subtensor: "bittensor.subtensor" = bittensor.subtensor(
                config=config, log_verbose=False
            )
            SenateLeaveCommand._run(cli, subtensor)
        finally:
            if "subtensor" in locals():
                subtensor.close()
                bittensor.logging.debug("closing subtensor connection")

    @staticmethod
    def _run(cli: "bittensor.cli", subtensor: "bittensor.cli"):
        r"""Discard membership in Bittensor's governance protocol proposals"""
        wallet = bittensor.wallet(config=cli.config)

        # Unlock the wallet.
        wallet.hotkey
        wallet.coldkey

        if not subtensor.is_senate_member(hotkey_ss58=wallet.hotkey.ss58_address):
            console.print(
                "Aborting: Hotkey {} isn't a senate member.".format(
                    wallet.hotkey.ss58_address
                )
            )
            return

        subtensor.leave_senate(wallet=wallet, prompt=not cli.config.no_prompt)

    @classmethod
    def check_config(cls, config: "bittensor.config"):
        if not config.is_set("wallet.name") and not config.no_prompt:
            wallet_name = Prompt.ask("Enter wallet name", default=defaults.wallet.name)
            config.wallet.name = str(wallet_name)

        if not config.is_set("wallet.hotkey") and not config.no_prompt:
            hotkey = Prompt.ask("Enter hotkey name", default=defaults.wallet.hotkey)
            config.wallet.hotkey = str(hotkey)

    @classmethod
    def add_args(cls, parser: argparse.ArgumentParser):
        senate_leave_parser = parser.add_parser(
            "senate_leave",
            help="""Discard senate membership in the governance protocol""",
        )

        bittensor.wallet.add_args(senate_leave_parser)
        bittensor.subtensor.add_args(senate_leave_parser)

<|MERGE_RESOLUTION|>--- conflicted
+++ resolved
@@ -50,8 +50,6 @@
     return "\n".join(vote_list)
 
 
-<<<<<<< HEAD
-=======
 class ProposalsCommand:
     """
     Executes the ``proposals`` command to view active proposals within Bittensor's governance protocol.
@@ -167,7 +165,6 @@
         bittensor.subtensor.add_args(proposals_parser)
 
 
->>>>>>> a28963d0
 class ShowVotesCommand:
     """
     Executes the ``proposal_votes`` command to view the votes for a specific proposal in Bittensor's governance protocol.
@@ -373,7 +370,7 @@
 
     @staticmethod
     def run(cli: "bittensor.cli"):
-        r"""Discard membership in Bittensor's governance protocol proposals"""
+        """Discard membership in Bittensor's governance protocol proposals"""
         try:
             config = cli.config.copy()
             subtensor: "bittensor.subtensor" = bittensor.subtensor(
