--- conflicted
+++ resolved
@@ -22,16 +22,9 @@
 
 from rich.prompt import Prompt, Confirm
 from rich.table import Table
-<<<<<<< HEAD
-from typing import Optional, Dict
+
+import bittensor
 from .utils import get_delegates_details, DelegatesDetails, defaults
-
-=======
-
-import bittensor
-from . import defaults
-from .utils import get_delegates_details, DelegatesDetails
->>>>>>> 587db5b8
 
 console = bittensor.__console__
 
