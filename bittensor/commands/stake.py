# The MIT License (MIT)
# Copyright © 2021 Yuma Rao
#
# Permission is hereby granted, free of charge, to any person obtaining a copy of this software and associated
# documentation files (the “Software”), to deal in the Software without restriction, including without limitation
# the rights to use, copy, modify, merge, publish, distribute, sublicense, and/or sell copies of the Software,
# and to permit persons to whom the Software is furnished to do so, subject to the following conditions:
#
# The above copyright notice and this permission notice shall be included in all copies or substantial portions of
# the Software.
#
# THE SOFTWARE IS PROVIDED “AS IS”, WITHOUT WARRANTY OF ANY KIND, EXPRESS OR IMPLIED, INCLUDING BUT NOT LIMITED TO
# THE WARRANTIES OF MERCHANTABILITY, FITNESS FOR A PARTICULAR PURPOSE AND NONINFRINGEMENT. IN NO EVENT SHALL
# THE AUTHORS OR COPYRIGHT HOLDERS BE LIABLE FOR ANY CLAIM, DAMAGES OR OTHER LIABILITY, WHETHER IN AN ACTION
# OF CONTRACT, TORT OR OTHERWISE, ARISING FROM, OUT OF OR IN CONNECTION WITH THE SOFTWARE OR THE USE OR OTHER
# DEALINGS IN THE SOFTWARE.

import argparse
import asyncio
import os
import sys
from typing import List, Union, Optional, Dict, Tuple

from rich.prompt import Confirm, Prompt
from rich.table import Table
from tqdm import tqdm

import bittensor
from bittensor.utils.balance import Balance
from . import defaults
from .utils import (
    get_hotkey_wallets_for_wallet,
    get_delegates_details,
    DelegatesDetails,
    defaults,
)
<<<<<<< HEAD

=======
>>>>>>> 587db5b8

console = bittensor.__console__


class StakeCommand:
    """
    Executes the ``add`` command to stake tokens to one or more hotkeys from a user's coldkey on the Bittensor network.

    This command is used to allocate tokens to different hotkeys, securing their position and influence on the network.

    Usage:
        Users can specify the amount to stake, the hotkeys to stake to (either by name or ``SS58`` address), and whether to stake to all hotkeys. The command checks for sufficient balance and hotkey registration
        before proceeding with the staking process.

    Optional arguments:
        - ``--all`` (bool): When set, stakes all available tokens from the coldkey.
        - ``--uid`` (int): The unique identifier of the neuron to which the stake is to be added.
        - ``--amount`` (float): The amount of TAO tokens to stake.
        - ``--max_stake`` (float): Sets the maximum amount of TAO to have staked in each hotkey.
        - ``--hotkeys`` (list): Specifies hotkeys by name or SS58 address to stake to.
        - ``--all_hotkeys`` (bool): When set, stakes to all hotkeys associated with the wallet, excluding any specified in --hotkeys.

    The command prompts for confirmation before executing the staking operation.

    Example usage::

        btcli stake add --amount 100 --wallet.name <my_wallet> --wallet.hotkey <my_hotkey>

    Note:
        This command is critical for users who wish to distribute their stakes among different neurons (hotkeys) on the network.
        It allows for a strategic allocation of tokens to enhance network participation and influence.
    """

    @staticmethod
    async def run(cli: "bittensor.cli"):
        """Stake token of amount to hotkey(s)."""
        try:
            config = cli.config.copy()
            subtensor: "bittensor.subtensor" = bittensor.subtensor(
                config=config, log_verbose=False
            )
            await StakeCommand._run(cli, subtensor)
        finally:
            if "subtensor" in locals():
                await subtensor.close()
                bittensor.logging.debug("closing subtensor connection")

    @staticmethod
    async def _run(cli: "bittensor.cli", subtensor: "bittensor.subtensor"):
        """Stake token of amount to hotkey(s)."""
        config = cli.config.copy()
        wallet = bittensor.wallet(config=config)

        # Get the hotkey_names (if any) and the hotkey_ss58s.
        hotkeys_to_stake_to: List[Tuple[Optional[str], str]] = []
        if config.get("all_hotkeys"):
            # Stake to all hotkeys.
            all_hotkeys: List[bittensor.wallet] = get_hotkey_wallets_for_wallet(
                wallet=wallet
            )
            # Get the hotkeys to exclude. (d)efault to no exclusions.
            hotkeys_to_exclude: List[str] = cli.config.get("hotkeys", d=[])
            # Exclude hotkeys that are specified.
            hotkeys_to_stake_to = [
                (wallet.hotkey_str, wallet.hotkey.ss58_address)
                for wallet in all_hotkeys
                if wallet.hotkey_str not in hotkeys_to_exclude
            ]  # definitely wallets

        elif config.get("hotkeys"):
            # Stake to specific hotkeys.
            for hotkey_ss58_or_hotkey_name in config.get("hotkeys"):
                if bittensor.utils.is_valid_ss58_address(hotkey_ss58_or_hotkey_name):
                    # If the hotkey is a valid ss58 address, we add it to the list.
                    hotkeys_to_stake_to.append((None, hotkey_ss58_or_hotkey_name))
                else:
                    # If the hotkey is not a valid ss58 address, we assume it is a hotkey name.
                    #  We then get the hotkey from the wallet and add it to the list.
                    wallet_ = bittensor.wallet(
                        config=config, hotkey=hotkey_ss58_or_hotkey_name
                    )
                    hotkeys_to_stake_to.append(
                        (wallet_.hotkey_str, wallet_.hotkey.ss58_address)
                    )
        elif config.wallet.get("hotkey"):
            # Only config.wallet.hotkey is specified.
            #  so we stake to that single hotkey.
            hotkey_ss58_or_name = config.wallet.get("hotkey")
            if bittensor.utils.is_valid_ss58_address(hotkey_ss58_or_name):
                hotkeys_to_stake_to = [(None, hotkey_ss58_or_name)]
            else:
                # Hotkey is not a valid ss58 address, so we assume it is a hotkey name.
                wallet_ = bittensor.wallet(config=config, hotkey=hotkey_ss58_or_name)
                hotkeys_to_stake_to = [
                    (wallet_.hotkey_str, wallet_.hotkey.ss58_address)
                ]
        else:
            # Only config.wallet.hotkey is specified.
            #  so we stake to that single hotkey.
            assert config.wallet.hotkey is not None
            hotkeys_to_stake_to = [
                (None, bittensor.wallet(config=config).hotkey.ss58_address)
            ]

        # Get coldkey balance
        wallet_balance: Balance = await subtensor.get_balance(
            wallet.coldkeypub.ss58_address
        )
        final_hotkeys: List[Tuple[str, str]] = []
        final_amounts: List[Union[float, Balance]] = []
        for hotkey in tqdm(hotkeys_to_stake_to):
            hotkey: Tuple[Optional[str], str]  # (hotkey_name (or None), hotkey_ss58)
            if not await subtensor.is_hotkey_registered_any(hotkey_ss58=hotkey[1]):
                # Hotkey is not registered.
                if len(hotkeys_to_stake_to) == 1:
                    # Only one hotkey, error
                    bittensor.__console__.print(
                        f"[red]Hotkey [bold]{hotkey[1]}[/bold] is not registered. Aborting.[/red]"
                    )
                    return None
                else:
                    # Otherwise, print warning and skip
                    bittensor.__console__.print(
                        f"[yellow]Hotkey [bold]{hotkey[1]}[/bold] is not registered. Skipping.[/yellow]"
                    )
                    continue

            stake_amount_tao: float = config.get("amount")
            if config.get("max_stake"):
                # Get the current stake of the hotkey from this coldkey.
                hotkey_stake: Balance = (
                    await subtensor.get_stake_for_coldkey_and_hotkey(
                        hotkey_ss58=hotkey[1],
                        coldkey_ss58=wallet.coldkeypub.ss58_address,
                    )
                )
                stake_amount_tao: float = config.get("max_stake") - hotkey_stake.tao

                # If the max_stake is greater than the current wallet balance, stake the entire balance.
                stake_amount_tao: float = min(stake_amount_tao, wallet_balance.tao)
                if (
                    stake_amount_tao <= 0.00001
                ):  # Threshold because of fees, might create a loop otherwise
                    # Skip hotkey if max_stake is less than current stake.
                    continue
                wallet_balance = Balance.from_tao(wallet_balance.tao - stake_amount_tao)

                if wallet_balance.tao < 0:
                    # No more balance to stake.
                    break

            final_amounts.append(stake_amount_tao)
            final_hotkeys.append(hotkey)  # add both the name and the ss58 address.

        if len(final_hotkeys) == 0:
            # No hotkeys to stake to.
            bittensor.__console__.print(
                "Not enough balance to stake to any hotkeys or max_stake is less than current stake."
            )
            return None

        # Ask to stake
        if not config.no_prompt:
            if not Confirm.ask(
                f"Do you want to stake to the following keys from {wallet.name}:\n"
                + "".join(
                    [
                        f"    [bold white]- {hotkey[0] + ':' if hotkey[0] else ''}{hotkey[1]}: {f'{amount} {bittensor.__tao_symbol__}' if amount else 'All'}[/bold white]\n"
                        for hotkey, amount in zip(final_hotkeys, final_amounts)
                    ]
                )
            ):
                return None

        if len(final_hotkeys) == 1:
            # do regular stake
            return await subtensor.add_stake(
                wallet=wallet,
                hotkey_ss58=final_hotkeys[0][1],
                amount=None if config.get("stake_all") else final_amounts[0],
                wait_for_inclusion=True,
                prompt=not config.no_prompt,
            )

        await subtensor.add_stake_multiple(
            wallet=wallet,
            hotkey_ss58s=[hotkey_ss58 for _, hotkey_ss58 in final_hotkeys],
            amounts=None if config.get("stake_all") else final_amounts,
            wait_for_inclusion=True,
            prompt=False,
        )

    @classmethod
    async def check_config(cls, config: "bittensor.config"):
        if not config.is_set("wallet.name") and not config.no_prompt:
            wallet_name = Prompt.ask("Enter wallet name", default=defaults.wallet.name)
            config.wallet.name = str(wallet_name)

        if (
            not config.is_set("wallet.hotkey")
            and not config.no_prompt
            and not config.wallet.get("all_hotkeys")
            and not config.wallet.get("hotkeys")
        ):
            hotkey = Prompt.ask("Enter hotkey name", default=defaults.wallet.hotkey)
            config.wallet.hotkey = str(hotkey)

        # Get amount.
        if (
            not config.get("amount")
            and not config.get("stake_all")
            and not config.get("max_stake")
        ):
            if not Confirm.ask(
                "Stake all Tao from account: [bold]'{}'[/bold]?".format(
                    config.wallet.get("name", defaults.wallet.name)
                )
            ):
                amount = Prompt.ask("Enter Tao amount to stake")
                try:
                    config.amount = float(amount)
                except ValueError:
                    console.print(
                        ":cross_mark:[red]Invalid Tao amount[/red] [bold white]{}[/bold white]".format(
                            amount
                        )
                    )
                    sys.exit()
            else:
                config.stake_all = True

    @classmethod
    def add_args(cls, parser: argparse.ArgumentParser):
        stake_parser = parser.add_parser(
            "add", help="""Add stake to your hotkey accounts from your coldkey."""
        )
        stake_parser.add_argument("--all", dest="stake_all", action="store_true")
        stake_parser.add_argument("--uid", dest="uid", type=int, required=False)
        stake_parser.add_argument("--amount", dest="amount", type=float, required=False)
        stake_parser.add_argument(
            "--max_stake",
            dest="max_stake",
            type=float,
            required=False,
            action="store",
            default=None,
            help="""Specify the maximum amount of Tao to have staked in each hotkey.""",
        )
        stake_parser.add_argument(
            "--hotkeys",
            "--exclude_hotkeys",
            "--wallet.hotkeys",
            "--wallet.exclude_hotkeys",
            required=False,
            action="store",
            default=[],
            type=str,
            nargs="*",
            help="""Specify the hotkeys by name or ss58 address. (e.g. hk1 hk2 hk3)""",
        )
        stake_parser.add_argument(
            "--all_hotkeys",
            "--wallet.all_hotkeys",
            required=False,
            action="store_true",
            default=False,
            help="""To specify all hotkeys. Specifying hotkeys will exclude them from this all.""",
        )
        bittensor.wallet.add_args(stake_parser)
        bittensor.subtensor.add_args(stake_parser)


def _get_coldkey_wallets_for_path(path: str) -> List["bittensor.wallet"]:
    try:
        wallet_names = next(os.walk(os.path.expanduser(path)))[1]
        return [bittensor.wallet(path=path, name=name) for name in wallet_names]
    except StopIteration:
        # No wallet files found.
        wallets = []
    return wallets


def _get_hotkey_wallets_for_wallet(wallet) -> List["bittensor.wallet"]:
    hotkey_wallets = []
    hotkeys_path = wallet.path + "/" + wallet.name + "/hotkeys"
    try:
        hotkey_files = next(os.walk(os.path.expanduser(hotkeys_path)))[2]
    except StopIteration:
        hotkey_files = []
    for hotkey_file_name in hotkey_files:
        try:
            hotkey_for_name = bittensor.wallet(
                path=wallet.path, name=wallet.name, hotkey=hotkey_file_name
            )
            if (
                hotkey_for_name.hotkey_file.exists_on_device()
                and not hotkey_for_name.hotkey_file.is_encrypted()
            ):
                hotkey_wallets.append(hotkey_for_name)
        except Exception:
            pass
    return hotkey_wallets


class StakeShow:
    """
    Executes the ``show`` command to list all stake accounts associated with a user's wallet on the Bittensor network.

    This command provides a comprehensive view of the stakes associated with both hotkeys and delegates linked to the user's coldkey.

    Usage:
        The command lists all stake accounts for a specified wallet or all wallets in the user's configuration directory.
        It displays the coldkey, balance, account details (hotkey/delegate name), stake amount, and the rate of return.

    Optional arguments:
        - ``--all`` (bool): When set, the command checks all coldkey wallets instead of just the specified wallet.

    The command compiles a table showing:

    - Coldkey: The coldkey associated with the wallet.
    - Balance: The balance of the coldkey.
    - Account: The name of the hotkey or delegate.
    - Stake: The amount of TAO staked to the hotkey or delegate.
    - Rate: The rate of return on the stake, typically shown in TAO per day.

    Example usage::

        btcli stake show --all

    Note:
        This command is essential for users who wish to monitor their stake distribution and returns across various accounts on the Bittensor network.
        It provides a clear and detailed overview of the user's staking activities.
    """

    @staticmethod
    async def run(cli: "bittensor.cli"):
        """Show all stake accounts."""
        try:
            subtensor: "bittensor.subtensor" = bittensor.subtensor(
                config=cli.config, log_verbose=False
            )
            await StakeShow._run(cli, subtensor)
        finally:
            if "subtensor" in locals():
                await subtensor.close()
                bittensor.logging.debug("closing subtensor connection")

    @staticmethod
    async def _run(cli: "bittensor.cli", subtensor: "bittensor.subtensor"):
        """Show all stake accounts."""
        if cli.config.get("all", d=False) is True:
            wallets = _get_coldkey_wallets_for_path(cli.config.wallet.path)
        else:
            wallets = [bittensor.wallet(config=cli.config)]
        registered_delegate_info: Optional[Dict[str, DelegatesDetails]] = (
            get_delegates_details(url=bittensor.__delegates_details_url__)
        )

        async def get_stake_accounts(
            wallet, subtensor_: "bittensor.subtensor"
        ) -> Dict[str, Dict[str, Union[str, Balance]]]:
            """Get stake account details for the given wallet.

            Args:
                wallet: The wallet object to fetch the stake account details for.
                subtensor_ (bittensor.subtensor): Bittensor subtensor object.

            Returns:
                A dictionary mapping SS58 addresses to their respective stake account details.
            """

            wallet_stake_accounts = {}

            # Get this wallet's coldkey balance.
            (
                cold_balance,
                get_stakes_from_hotkeys_,
                get_stakes_from_delegates_,
            ) = await asyncio.gather(
                subtensor_.get_balance(wallet.coldkeypub.ss58_address),
                get_stakes_from_hotkeys(subtensor_, wallet),
                get_stakes_from_delegates(subtensor_, wallet),
            )

            # Populate the stake accounts with local hotkeys data.
            wallet_stake_accounts.update(get_stakes_from_hotkeys_)

            # Populate the stake accounts with delegations data.
            wallet_stake_accounts.update(get_stakes_from_delegates_)

            return {
                "name": wallet.name,
                "balance": cold_balance,
                "accounts": wallet_stake_accounts,
            }

        async def get_stakes_from_hotkeys(
            subtensor_: "bittensor.subtensor", wallet
        ) -> Dict[str, Dict[str, Union[str, Balance]]]:
            """Fetch stakes from hotkeys for the provided wallet.

            Args:
                subtensor_ (bittensor.subtensor): Bittensor subtensor object.
                wallet: The wallet object to fetch the stakes for.

            Returns:
                A dictionary of stakes related to hotkeys.
            """
            hotkeys = get_hotkey_wallets_for_wallet(wallet)
            stakes = {}
            for hot in hotkeys:
                emission = sum(
                    [
                        n.emission
                        for n in await subtensor_.get_all_neurons_for_pubkey(
                            hot.hotkey.ss58_address
                        )
                    ]
                )
                hotkey_stake = await subtensor_.get_stake_for_coldkey_and_hotkey(
                    hotkey_ss58=hot.hotkey.ss58_address,
                    coldkey_ss58=wallet.coldkeypub.ss58_address,
                )
                stakes[hot.hotkey.ss58_address] = {
                    "name": hot.hotkey_str,
                    "stake": hotkey_stake,
                    "rate": emission,
                }
            return stakes

        async def get_stakes_from_delegates(
            subtensor_: "bittensor.subtensor", wallet
        ) -> Dict[str, Dict[str, Union[str, Balance]]]:
            """Fetch stakes from delegates for the provided wallet.

            Args:
                subtensor_ (bittensor.subtensor): Bittensor subtensor object.
                wallet: The wallet object to fetch the stakes for.

            Returns:
                A dictionary of stakes related to delegates.
            """
            delegates = await subtensor_.get_delegated(
                coldkey_ss58=wallet.coldkeypub.ss58_address
            )
            stakes = {}
            for dele, staked in delegates:
                for nom in dele.nominators:
                    if nom[0] == wallet.coldkeypub.ss58_address:
                        delegate_name = (
                            registered_delegate_info[dele.hotkey_ss58].name
                            if dele.hotkey_ss58 in registered_delegate_info
                            else dele.hotkey_ss58
                        )
                        stakes[dele.hotkey_ss58] = {
                            "name": delegate_name,
                            "stake": nom[1],
                            "rate": dele.total_daily_return.tao
                            * (nom[1] / dele.total_stake.tao),
                        }
            return stakes

        async def get_all_wallet_accounts(
            wallets_, subtensor_
        ) -> List[Dict[str, Dict[str, Union[str, Balance]]]]:
            """Fetch stake accounts for all provided wallets using a ThreadPool.

            Args:
                wallets_: List of wallets to fetch the stake accounts for.
                subtensor_ (bittensor.subtensor): Bittensor subtensor object.

            Returns:
                A list of dictionaries, each dictionary containing stake account details for each wallet.
            """

            accounts_ = []
            # Create a progress bar using tqdm
            with tqdm(total=len(wallets_), desc="Fetching accounts", ncols=100) as pbar:
                for wallet in wallets_:
                    accounts_.append(await get_stake_accounts(wallet, subtensor_))
                    pbar.update()
            return accounts_

        accounts = await get_all_wallet_accounts(wallets, subtensor)

        total_stake = 0
        total_balance = 0
        total_rate = 0
        for acc in accounts:
            total_balance += acc["balance"].tao
            for key, value in acc["accounts"].items():
                total_stake += value["stake"].tao
                total_rate += float(value["rate"])
        table = Table(show_footer=True, pad_edge=False, box=None, expand=False)
        table.add_column(
            "[overline white]Coldkey", footer_style="overline white", style="bold white"
        )
        table.add_column(
            "[overline white]Balance",
            "\u03c4{:.5f}".format(total_balance),
            footer_style="overline white",
            style="green",
        )
        table.add_column(
            "[overline white]Account", footer_style="overline white", style="blue"
        )
        table.add_column(
            "[overline white]Stake",
            "\u03c4{:.5f}".format(total_stake),
            footer_style="overline white",
            style="green",
        )
        table.add_column(
            "[overline white]Rate",
            "\u03c4{:.5f}/d".format(total_rate),
            footer_style="overline white",
            style="green",
        )
        for acc in accounts:
            table.add_row(acc["name"], acc["balance"], "", "")
            for key, value in acc["accounts"].items():
                table.add_row(
                    "", "", value["name"], value["stake"], str(value["rate"]) + "/d"
                )
        bittensor.__console__.print(table)

    @staticmethod
    async def check_config(config: "bittensor.config"):
        if (
            not config.get("all", d=None)
            and not config.is_set("wallet.name")
            and not config.no_prompt
        ):
            wallet_name = Prompt.ask("Enter wallet name", default=defaults.wallet.name)
            config.wallet.name = str(wallet_name)

    @staticmethod
    def add_args(parser: argparse.ArgumentParser):
        list_parser = parser.add_parser(
            "show", help="""List all stake accounts for wallet."""
        )
        list_parser.add_argument(
            "--all",
            action="store_true",
            help="""Check all coldkey wallets.""",
            default=False,
        )

        bittensor.wallet.add_args(list_parser)
        bittensor.subtensor.add_args(list_parser)<|MERGE_RESOLUTION|>--- conflicted
+++ resolved
@@ -27,17 +27,12 @@
 
 import bittensor
 from bittensor.utils.balance import Balance
-from . import defaults
 from .utils import (
     get_hotkey_wallets_for_wallet,
     get_delegates_details,
     DelegatesDetails,
     defaults,
 )
-<<<<<<< HEAD
-
-=======
->>>>>>> 587db5b8
 
 console = bittensor.__console__
 
