# The MIT License (MIT)
# Copyright © 2021 Yuma Rao

# Permission is hereby granted, free of charge, to any person obtaining a copy of this software and associated
# documentation files (the “Software”), to deal in the Software without restriction, including without limitation
# the rights to use, copy, modify, merge, publish, distribute, sublicense, and/or sell copies of the Software,
# and to permit persons to whom the Software is furnished to do so, subject to the following conditions:

# The above copyright notice and this permission notice shall be included in all copies or substantial portions of
# the Software.

# THE SOFTWARE IS PROVIDED “AS IS”, WITHOUT WARRANTY OF ANY KIND, EXPRESS OR IMPLIED, INCLUDING BUT NOT LIMITED TO
# THE WARRANTIES OF MERCHANTABILITY, FITNESS FOR A PARTICULAR PURPOSE AND NONINFRINGEMENT. IN NO EVENT SHALL
# THE AUTHORS OR COPYRIGHT HOLDERS BE LIABLE FOR ANY CLAIM, DAMAGES OR OTHER LIABILITY, WHETHER IN AN ACTION
# OF CONTRACT, TORT OR OTHERWISE, ARISING FROM, OUT OF OR IN CONNECTION WITH THE SOFTWARE OR THE USE OR OTHER
# DEALINGS IN THE SOFTWARE.

import argparse
import bittensor
from tqdm import tqdm
from concurrent.futures import ProcessPoolExecutor
from collections import defaultdict
from fuzzywuzzy import fuzz
from rich.align import Align
from rich.table import Table
from rich.prompt import Prompt
from typing import List, Optional, Dict, Tuple
from .utils import (
    get_hotkey_wallets_for_wallet,
    get_coldkey_wallets_for_path,
    get_all_wallets_for_path,
)
from . import defaults

console = bittensor.__console__


class OverviewCommand:
    @staticmethod
    def run(cli: "bittensor.cli"):
        r"""Prints an overview for the wallet's colkey."""
        console = bittensor.__console__
        wallet = bittensor.wallet(config=cli.config)
        subtensor: "bittensor.subtensor" = bittensor.subtensor(config=cli.config)

        all_hotkeys = []
        total_balance = bittensor.Balance(0)

        # We are printing for every coldkey.
        if cli.config.get("all", d=None):
            cold_wallets = get_coldkey_wallets_for_path(cli.config.wallet.path)
            for cold_wallet in tqdm(cold_wallets, desc="Pulling balances"):
                if (
                    cold_wallet.coldkeypub_file.exists_on_device()
                    and not cold_wallet.coldkeypub_file.is_encrypted()
                ):
                    total_balance = total_balance + subtensor.get_balance(
                        cold_wallet.coldkeypub.ss58_address
                    )
            all_hotkeys = get_all_wallets_for_path(cli.config.wallet.path)
        else:
            # We are only printing keys for a single coldkey
            coldkey_wallet = bittensor.wallet(config=cli.config)
            if (
                coldkey_wallet.coldkeypub_file.exists_on_device()
                and not coldkey_wallet.coldkeypub_file.is_encrypted()
            ):
                total_balance = subtensor.get_balance(
                    coldkey_wallet.coldkeypub.ss58_address
                )
            if not coldkey_wallet.coldkeypub_file.exists_on_device():
                console.print("[bold red]No wallets found.")
                return
            all_hotkeys = get_hotkey_wallets_for_wallet(coldkey_wallet)

        # We are printing for a select number of hotkeys from all_hotkeys.

        if cli.config.get("hotkeys", []):
            if not cli.config.get("all_hotkeys", False):
                # We are only showing hotkeys that are specified.
                all_hotkeys = [
                    hotkey
                    for hotkey in all_hotkeys
                    if hotkey.hotkey_str in cli.config.hotkeys
                ]
            else:
                # We are excluding the specified hotkeys from all_hotkeys.
                all_hotkeys = [
                    hotkey
                    for hotkey in all_hotkeys
                    if hotkey.hotkey_str not in cli.config.hotkeys
                ]

        # Check we have keys to display.
        if len(all_hotkeys) == 0:
            console.print("[red]No wallets found.[/red]")
            return

        # Pull neuron info for all keys.
        neurons: Dict[str, List[bittensor.NeuronInfoLite]] = {}
        block = subtensor.block

        netuids = subtensor.get_all_subnet_netuids()
        if cli.config.netuid != []:
            netuids = [netuid for netuid in netuids if netuid in cli.config.netuid]
        for netuid in netuids:
            neurons[str(netuid)] = []

        all_wallet_names = set([wallet.name for wallet in all_hotkeys])
        all_coldkey_wallets = [
            bittensor.wallet(name=wallet_name) for wallet_name in all_wallet_names
        ]

        hotkey_coldkey_to_hotkey_wallet = {}
        for hotkey_wallet in all_hotkeys:
            if hotkey_wallet.hotkey.ss58_address not in hotkey_coldkey_to_hotkey_wallet:
                hotkey_coldkey_to_hotkey_wallet[hotkey_wallet.hotkey.ss58_address] = {}

            hotkey_coldkey_to_hotkey_wallet[hotkey_wallet.hotkey.ss58_address][
                hotkey_wallet.coldkeypub.ss58_address
            ] = hotkey_wallet

        all_hotkey_addresses = list(hotkey_coldkey_to_hotkey_wallet.keys())

        with console.status(
            ":satellite: Syncing with chain: [white]{}[/white] ...".format(
                cli.config.subtensor.get(
                    "network", bittensor.defaults.subtensor.network
                )
            )
        ):
<<<<<<< HEAD
=======
            hotkey_addr_to_wallet = {
                hotkey.hotkey.ss58_address: hotkey for hotkey in all_hotkeys
            }
            all_hotkey_addresses = list(hotkey_addr_to_wallet.keys())

            # Create a copy of the config without the parser and formatter_class.
            ## This is needed to pass to the ProcessPoolExecutor, which cannot pickle the parser.
            copy_config = cli.config.copy()
            copy_config["__parser"] = None
            copy_config["formatter_class"] = None

>>>>>>> 241de1a5
            # Pull neuron info for all keys.
            ## Max len(netuids) or 5 threads.
            with ProcessPoolExecutor(max_workers=max(len(netuids), 5)) as executor:
                results = executor.map(
                    OverviewCommand._get_neurons_for_netuid,
                    [(copy_config, netuid, all_hotkey_addresses) for netuid in netuids],
                )
                executor.shutdown(wait=True)  # wait for all complete

                for result in results:
                    netuid, neurons_result, err_msg = result
                    if err_msg is not None:
                        console.print(err_msg)

                    if len(neurons_result) == 0:
                        # Remove netuid from overview if no neurons are found.
                        netuids.remove(netuid)
                        del neurons[str(netuid)]
                    else:
                        # Add neurons to overview.
                        neurons[str(netuid)] = neurons_result

            total_coldkey_stake_from_metagraph = defaultdict(
                lambda: bittensor.Balance(0.0)
            )
            for neuron_list in neurons.values():
                for neuron in neuron_list:
                    total_coldkey_stake_from_metagraph[
                        neuron.coldkey
                    ] += neuron.stake_dict[neuron.coldkey]

            coldkeys_to_check = []
            for coldkey_wallet in all_coldkey_wallets:
                # Check if we have any stake with hotkeys that are not registered.
                total_coldkey_stake_from_chain = subtensor.get_total_stake_for_coldkey(
                    ss58_address=coldkey_wallet.coldkeypub.ss58_address
                )
                difference = (
                    total_coldkey_stake_from_chain
                    - total_coldkey_stake_from_metagraph[
                        coldkey_wallet.coldkeypub.ss58_address
                    ]
                )
                if difference == 0:
                    continue  # We have all our stake registered.

                coldkeys_to_check.append(coldkey_wallet)
                print(
                    "Foud {} stake with coldkey {} that is not registered.".format(
                        difference, coldkey_wallet.coldkeypub.ss58_address
                    )
                )

            if len(coldkeys_to_check) > 0:
                # We have some stake that is not with a registered hotkey.
                if "-1" not in neurons:
                    neurons["-1"] = []

            # Use process pool to check each coldkey wallet for de-registered stake.
            with ProcessPoolExecutor(
                max_workers=max(len(coldkeys_to_check), 5)
            ) as executor:
                results = executor.map(
                    OverviewCommand._get_de_registered_stake_for_coldkey_wallet,
                    [
                        (cli.config, all_hotkey_addresses, coldkey_wallet)
                        for coldkey_wallet in coldkeys_to_check
                    ],
                )
                executor.shutdown(wait=True)  # wait for all complete

                for result in results:
                    coldkey_wallet, de_registered_stake, err_msg = result
                    if err_msg is not None:
                        console.print(err_msg)

                    if len(de_registered_stake) == 0:
                        continue  # We have no de-registered stake with this coldkey.

                    de_registered_neurons = []
                    for hotkey_addr, our_stake in de_registered_stake:
                        # Make a neuron info lite for this hotkey and coldkey.
                        de_registered_neuron = bittensor.NeuronInfoLite._null_neuron()
                        de_registered_neuron.hotkey = hotkey_addr
                        de_registered_neuron.coldkey = (
                            coldkey_wallet.coldkeypub.ss58_address
                        )
                        de_registered_neuron.total_stake = bittensor.Balance(our_stake)

                        de_registered_neurons.append(de_registered_neuron)

                        # Add this hotkey to the wallets dict
                        wallet_ = bittensor.Wallet(
                            name=wallet,
                        )
                        wallet_.hotkey = hotkey_addr
                        wallet.hotkey_str = hotkey_addr[
                            :5
                        ]  # Max length of 5 characters
                        hotkey_coldkey_to_hotkey_wallet[hotkey_addr][
                            coldkey_wallet.coldkeypub.ss58_address
                        ] = wallet_

                    # Add neurons to overview.
                    neurons["-1"].extend(de_registered_neurons)

        # Setup outer table.
        grid = Table.grid(pad_edge=False)

        title: str = ""
        if not cli.config.get("all", d=None):
            title = "[bold white italic]Wallet - {}:{}".format(
                cli.config.wallet.name, wallet.coldkeypub.ss58_address
            )
        else:
            title = "[bold whit italic]All Wallets:"

        # Add title
        grid.add_row(Align(title, vertical="middle", align="center"))

        # Generate rows per netuid
        hotkeys_seen = set()
        total_neurons = 0
        total_stake = 0.0
        for netuid in netuids:
            subnet_tempo = subtensor.tempo(netuid=netuid)
            last_subnet = netuid == netuids[-1]
            TABLE_DATA = []
            total_rank = 0.0
            total_trust = 0.0
            total_consensus = 0.0
            total_validator_trust = 0.0
            total_incentive = 0.0
            total_dividends = 0.0
            total_emission = 0

            for nn in neurons[str(netuid)]:
                hotwallet = hotkey_coldkey_to_hotkey_wallet[nn.hotkey][nn.coldkey]
                nn: bittensor.NeuronInfoLite
                uid = nn.uid
                active = nn.active
                stake = nn.total_stake.tao
                rank = nn.rank
                trust = nn.trust
                consensus = nn.consensus
                validator_trust = nn.validator_trust
                incentive = nn.incentive
                dividends = nn.dividends
                emission = int(nn.emission / (subnet_tempo + 1) * 1e9)
                last_update = int(block - nn.last_update)
                validator_permit = nn.validator_permit
                row = [
                    hotwallet.name,
                    hotwallet.hotkey_str,
                    str(uid),
                    str(active),
                    "{:.5f}".format(stake),
                    "{:.5f}".format(rank),
                    "{:.5f}".format(trust),
                    "{:.5f}".format(consensus),
                    "{:.5f}".format(incentive),
                    "{:.5f}".format(dividends),
                    "{:_}".format(emission),
                    "{:.5f}".format(validator_trust),
                    "*" if validator_permit else "",
                    str(last_update),
                    bittensor.utils.networking.int_to_ip(nn.axon_info.ip)
                    + ":"
                    + str(nn.axon_info.port)
                    if nn.axon_info.port != 0
                    else "[yellow]none[/yellow]",
                    nn.hotkey,
                ]

                total_rank += rank
                total_trust += trust
                total_consensus += consensus
                total_incentive += incentive
                total_dividends += dividends
                total_emission += emission
                total_validator_trust += validator_trust

                if not (nn.hotkey, nn.coldkey) in hotkeys_seen:
                    # Don't double count stake on hotkey-coldkey pairs.
                    hotkeys_seen.add((nn.hotkey, nn.coldkey))
                    total_stake += stake

                # netuid -1 are neurons that are de-registered.
                if netuid != "-1":
                    total_neurons += 1

                TABLE_DATA.append(row)

            # Add subnet header
            if netuid == "-1":
                grid.add_row(f"Deregistered Neurons")
            else:
                grid.add_row(f"Subnet: [bold white]{netuid}[/bold white]")

            table = Table(
                show_footer=False,
                width=cli.config.get("width", None),
                pad_edge=False,
                box=None,
            )
            if last_subnet:
                table.add_column(
                    "[overline white]COLDKEY",
                    str(total_neurons),
                    footer_style="overline white",
                    style="bold white",
                )
                table.add_column(
                    "[overline white]HOTKEY",
                    str(total_neurons),
                    footer_style="overline white",
                    style="white",
                )
            else:
                # No footer for non-last subnet.
                table.add_column("[overline white]COLDKEY", style="bold white")
                table.add_column("[overline white]HOTKEY", style="white")
            table.add_column(
                "[overline white]UID",
                str(total_neurons),
                footer_style="overline white",
                style="yellow",
            )
            table.add_column(
                "[overline white]ACTIVE", justify="right", style="green", no_wrap=True
            )
            if last_subnet:
                table.add_column(
                    "[overline white]STAKE(\u03C4)",
                    "\u03C4{:.5f}".format(total_stake),
                    footer_style="overline white",
                    justify="right",
                    style="green",
                    no_wrap=True,
                )
            else:
                # No footer for non-last subnet.
                table.add_column(
                    "[overline white]STAKE(\u03C4)",
                    justify="right",
                    style="green",
                    no_wrap=True,
                )
            table.add_column(
                "[overline white]RANK",
                "{:.5f}".format(total_rank),
                footer_style="overline white",
                justify="right",
                style="green",
                no_wrap=True,
            )
            table.add_column(
                "[overline white]TRUST",
                "{:.5f}".format(total_trust),
                footer_style="overline white",
                justify="right",
                style="green",
                no_wrap=True,
            )
            table.add_column(
                "[overline white]CONSENSUS",
                "{:.5f}".format(total_consensus),
                footer_style="overline white",
                justify="right",
                style="green",
                no_wrap=True,
            )
            table.add_column(
                "[overline white]INCENTIVE",
                "{:.5f}".format(total_incentive),
                footer_style="overline white",
                justify="right",
                style="green",
                no_wrap=True,
            )
            table.add_column(
                "[overline white]DIVIDENDS",
                "{:.5f}".format(total_dividends),
                footer_style="overline white",
                justify="right",
                style="green",
                no_wrap=True,
            )
            table.add_column(
                "[overline white]EMISSION(\u03C1)",
                "\u03C1{:_}".format(total_emission),
                footer_style="overline white",
                justify="right",
                style="green",
                no_wrap=True,
            )
            table.add_column(
                "[overline white]VTRUST",
                "{:.5f}".format(total_validator_trust),
                footer_style="overline white",
                justify="right",
                style="green",
                no_wrap=True,
            )
            table.add_column("[overline white]VPERMIT", justify="right", no_wrap=True)
            table.add_column("[overline white]UPDATED", justify="right", no_wrap=True)
            table.add_column(
                "[overline white]AXON", justify="left", style="dim blue", no_wrap=True
            )
            table.add_column(
                "[overline white]HOTKEY_SS58", style="dim blue", no_wrap=False
            )
            table.show_footer = True

            sort_by: Optional[str] = cli.config.get("sort_by", None)
            sort_order: Optional[str] = cli.config.get("sort_order", None)

            if sort_by is not None and sort_by != "":
                column_to_sort_by: int = 0
                highest_matching_ratio: int = 0
                sort_descending: bool = False  # Default sort_order to ascending

                for index, column in zip(range(len(table.columns)), table.columns):
                    # Fuzzy match the column name. Default to the first column.
                    column_name = column.header.lower().replace("[overline white]", "")
                    match_ratio = fuzz.ratio(sort_by.lower(), column_name)
                    # Finds the best matching column
                    if match_ratio > highest_matching_ratio:
                        highest_matching_ratio = match_ratio
                        column_to_sort_by = index

                if sort_order.lower() in {"desc", "descending", "reverse"}:
                    # Sort descending if the sort_order matches desc, descending, or reverse
                    sort_descending = True

                def overview_sort_function(row):
                    data = row[column_to_sort_by]
                    # Try to convert to number if possible
                    try:
                        data = float(data)
                    except ValueError:
                        pass
                    return data

                TABLE_DATA.sort(key=overview_sort_function, reverse=sort_descending)

            for row in TABLE_DATA:
                table.add_row(*row)

            grid.add_row(table)

        console.clear()

        caption = "[italic][dim][white]Wallet balance: [green]\u03C4" + str(
            total_balance.tao
        )
        grid.add_row(Align(caption, vertical="middle", align="center"))

        # Print the entire table/grid
        console.print(grid, width=cli.config.get("width", None))

    @staticmethod
    def _get_neurons_for_netuid(
        args_tuple: Tuple["bittensor.Config", int, List[str]]
    ) -> Tuple[int, List["bittensor.NeuronInfoLite"], Optional[str]]:
        subtensor_config, netuid, hot_wallets = args_tuple

        result: List["bittensor.NeuronInfoLite"] = []

        try:
            subtensor = bittensor.subtensor(config=subtensor_config)

            all_neurons: List["bittensor.NeuronInfoLite"] = subtensor.neurons_lite(
                netuid=netuid
            )
            # Map the hotkeys to uids
            hotkey_to_neurons = {n.hotkey: n.uid for n in all_neurons}
            for hot_wallet_addr in hot_wallets:
                uid = hotkey_to_neurons.get(hot_wallet_addr)
                if uid is not None:
                    nn = all_neurons[uid]
                    result.append(nn)
        except Exception as e:
            return netuid, [], "Error: {}".format(e)

        return netuid, result, None

    @staticmethod
    def _get_de_registered_stake_for_coldkey_wallet(
        args_tuple,
    ) -> Tuple[
        "bittensor.Wallet", List[Tuple[str, "bittensor.Balance"]], Optional[str]
    ]:
        subtensor_config, all_hotkey_addresses, coldkey_wallet = args_tuple

        # List of (hotkey_addr, our_stake) tuples.
        result: List[Tuple[str, "bittensor.Balance"]] = []

        try:
            subtensor = bittensor.subtensor(config=subtensor_config)

            # Pull all stake for our coldkey
            all_stake_info_for_coldkey = subtensor.get_stake_info_for_coldkey(
                coldkey_ss58=coldkey_wallet.coldkeypub.ss58_address
            )

            ## Filter out hotkeys that are in our wallets
            ## Filter out hotkeys that are delegates.
            def _filter_stake_info(stake_info: "bittensor.StakeInfo") -> bool:
                hotkey_addr, our_stake = stake_info

                if our_stake == 0:
                    return False  # Skip hotkeys that we have no stake with.
                if hotkey_addr in all_hotkey_addresses:
                    return False  # Skip hotkeys that are in our wallets.
                if subtensor.is_hotkey_delegate(hotkey_ss58=hotkey_addr):
                    return False  # Skip hotkeys that are delegates, they show up in btcli my_delegates table.

                return True

            all_staked_hotkeys = filter(_filter_stake_info, all_stake_info_for_coldkey)
            result = [
                (stake_info.hotkey, stake_info.stake)
                for stake_info in all_staked_hotkeys
            ]

        except Exception as e:
            return coldkey_wallet, [], "Error: {}".format(e)

        return coldkey_wallet, result, None

    @staticmethod
    def add_args(parser: argparse.ArgumentParser):
        overview_parser = parser.add_parser(
            "overview", help="""Show registered account overview."""
        )
        overview_parser.add_argument(
            "--all",
            dest="all",
            action="store_true",
            help="""View overview for all wallets.""",
            default=False,
        )
        overview_parser.add_argument(
            "--width",
            dest="width",
            action="store",
            type=int,
            help="""Set the output width of the overview. Defaults to automatic width from terminal.""",
            default=None,
        )
        overview_parser.add_argument(
            "--sort_by",
            "--wallet.sort_by",
            dest="sort_by",
            required=False,
            action="store",
            default="",
            type=str,
            help="""Sort the hotkeys by the specified column title (e.g. name, uid, axon).""",
        )
        overview_parser.add_argument(
            "--sort_order",
            "--wallet.sort_order",
            dest="sort_order",
            required=False,
            action="store",
            default="ascending",
            type=str,
            help="""Sort the hotkeys in the specified ordering. (ascending/asc or descending/desc/reverse)""",
        )
        overview_parser.add_argument(
            "--hotkeys",
            "--exclude_hotkeys",
            "--wallet.hotkeys",
            "--wallet.exclude_hotkeys",
            required=False,
            action="store",
            default=[],
            type=str,
            nargs="*",
            help="""Specify the hotkeys by name or ss58 address. (e.g. hk1 hk2 hk3)""",
        )
        overview_parser.add_argument(
            "--all_hotkeys",
            "--wallet.all_hotkeys",
            required=False,
            action="store_true",
            default=False,
            help="""To specify all hotkeys. Specifying hotkeys will exclude them from this all.""",
        )
        overview_parser.add_argument(
            "--netuid",
            dest="netuid",
            type=int,
            nargs="*",
            help="""Set the netuid(s) to filter by.""",
            default=[],
        )
        bittensor.wallet.add_args(overview_parser)
        bittensor.subtensor.add_args(overview_parser)

    @staticmethod
    def check_config(config: "bittensor.config"):
        if (
            not config.is_set("wallet.name")
            and not config.no_prompt
            and not config.get("all", d=None)
        ):
            wallet_name = Prompt.ask("Enter wallet name", default=defaults.wallet.name)
            config.wallet.name = str(wallet_name)

        if config.netuid != []:
            if not isinstance(config.netuid, list):
                config.netuid = [int(config.netuid)]
            else:
                config.netuid = [int(netuid) for netuid in config.netuid]<|MERGE_RESOLUTION|>--- conflicted
+++ resolved
@@ -129,20 +129,12 @@
                 )
             )
         ):
-<<<<<<< HEAD
-=======
-            hotkey_addr_to_wallet = {
-                hotkey.hotkey.ss58_address: hotkey for hotkey in all_hotkeys
-            }
-            all_hotkey_addresses = list(hotkey_addr_to_wallet.keys())
-
             # Create a copy of the config without the parser and formatter_class.
             ## This is needed to pass to the ProcessPoolExecutor, which cannot pickle the parser.
             copy_config = cli.config.copy()
             copy_config["__parser"] = None
             copy_config["formatter_class"] = None
 
->>>>>>> 241de1a5
             # Pull neuron info for all keys.
             ## Max len(netuids) or 5 threads.
             with ProcessPoolExecutor(max_workers=max(len(netuids), 5)) as executor:
@@ -174,6 +166,9 @@
                         neuron.coldkey
                     ] += neuron.stake_dict[neuron.coldkey]
 
+            alerts_table = Table(show_header=True, header_style="bold magenta")
+            alerts_table.add_column("🥩 alert!")
+
             coldkeys_to_check = []
             for coldkey_wallet in all_coldkey_wallets:
                 # Check if we have any stake with hotkeys that are not registered.
@@ -190,11 +185,9 @@
                     continue  # We have all our stake registered.
 
                 coldkeys_to_check.append(coldkey_wallet)
-                print(
-                    "Foud {} stake with coldkey {} that is not registered.".format(
-                        difference, coldkey_wallet.coldkeypub.ss58_address
-                    )
-                )
+                alerts_table.add_row("Found {} stake with coldkey {} that is not registered.".format(
+                    difference, coldkey_wallet.coldkeypub.ss58_address
+                ))
 
             if len(coldkeys_to_check) > 0:
                 # We have some stake that is not with a registered hotkey.
@@ -251,6 +244,10 @@
 
         # Setup outer table.
         grid = Table.grid(pad_edge=False)
+
+        # If there are any alerts, add them to the grid
+        if len(alerts_table.rows) > 0:
+            grid.add_row(alerts_table)
 
         title: str = ""
         if not cli.config.get("all", d=None):
