--- conflicted
+++ resolved
@@ -239,7 +239,7 @@
                 "[yellow]There has been 1 swap request made for this coldkey already."
                 " By adding another swap request, the key will enter arbitration."
                 f" Your key swap is scheduled for {hours} hours, {minutes} minutes, {seconds} seconds"
-                f" from now.[/yellow]"
+                " from now.[/yellow]"
             )
         if arbitration_check > 1:
             bittensor.__console__.print(
@@ -315,10 +315,7 @@
                 "[yellow]There has been 1 swap request made for this coldkey already."
                 " By adding another swap request, the key will enter arbitration."
                 f" Your key swap is scheduled for {hours} hours, {minutes} minutes, {seconds} seconds"
-<<<<<<< HEAD
-                f" from now.[/yellow]"
-=======
->>>>>>> fbbed94f
+                " from now.[/yellow]"
             )
         if arbitration_check > 1:
             bittensor.__console__.print(
