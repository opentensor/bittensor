--- conflicted
+++ resolved
@@ -1,9 +1,5 @@
 # The MIT License (MIT)
-<<<<<<< HEAD
 # Copyright © 2023 OpenTensor Foundation
-=======
-# Copyright © 2021 Yuma Rao
->>>>>>> 587db5b8
 #
 # Permission is hereby granted, free of charge, to any person obtaining a copy of this software and associated
 # documentation files (the “Software”), to deal in the Software without restriction, including without limitation
@@ -19,10 +15,6 @@
 # OF CONTRACT, TORT OR OTHERWISE, ARISING FROM, OUT OF OR IN CONNECTION WITH THE SOFTWARE OR THE USE OR OTHER
 # DEALINGS IN THE SOFTWARE.
 
-<<<<<<< HEAD
-=======
-
->>>>>>> 587db5b8
 import argparse
 from rich.table import Table
 from rich.prompt import Prompt
@@ -303,7 +295,7 @@
 
     @staticmethod
     async def run(cli: "bittensor.cli"):
-        r"""Queries the subtensor chain for user identity."""
+        """Queries the subtensor chain for user identity."""
         try:
             subtensor: "bittensor.subtensor" = bittensor.subtensor(
                 config=cli.config, log_verbose=False
