--- conflicted
+++ resolved
@@ -45,115 +45,6 @@
 console = bittensor.__console__
 
 
-<<<<<<< HEAD
-=======
-def show_delegates_lite(
-    delegates_lite: List["bittensor.DelegateInfoLite"], width: Optional[int] = None
-):
-    """
-    This method is a lite version of the :func:`show_delegates`. This method displays a formatted table of Bittensor network delegates with detailed statistics to the console.
-
-    The table is sorted by total stake in descending order and provides
-    a snapshot of delegate performance and status, helping users make informed decisions for staking or nominating.
-
-    This helper function is not intended to be used directly in user code unless specifically required.
-
-    Args:
-        delegates_lite (List[bittensor.DelegateInfoLite]): A list of delegate information objects to be displayed.
-        width (Optional[int]): The width of the console output table. Defaults to ``None``, which will make the table expand to the maximum width of the console.
-
-    The output table contains the following columns. To display more columns, use the :func:`show_delegates` function.
-
-    - INDEX: The numerical index of the delegate.
-    - DELEGATE: The name of the delegate.
-    - SS58: The truncated SS58 address of the delegate.
-    - NOMINATORS: The number of nominators supporting the delegate.
-    - VPERMIT: Validator permits held by the delegate for the subnets.
-    - TAKE: The percentage of the delegate's earnings taken by the network.
-    - DELEGATE/(24h): The earnings of the delegate in the last 24 hours.
-    - Desc: A brief description provided by the delegate.
-
-    Usage:
-        This function is typically used within the Bittensor CLI to show current delegate options to users who are considering where to stake their tokens.
-
-    Example usage::
-
-        show_delegates_lite(delegates_lite, width=80)
-
-    Note:
-        This function is primarily for display purposes within a command-line interface and does not return any values. It relies on the `rich <https://github.com/Textualize/rich>`_ Python library to render
-        the table in the console.
-    """
-
-    registered_delegate_info: Optional[Dict[str, DelegatesDetails]] = (
-        get_delegates_details(url=bittensor.__delegates_details_url__)
-    )
-    if registered_delegate_info is None:
-        bittensor.__console__.print(
-            ":warning:[yellow]Could not get delegate info from chain.[/yellow]"
-        )
-        registered_delegate_info = {}
-
-    table = Table(show_footer=True, width=width, pad_edge=False, box=None, expand=True)
-    table.add_column(
-        "[overline white]INDEX",
-        str(len(delegates_lite)),
-        footer_style="overline white",
-        style="bold white",
-    )
-    table.add_column(
-        "[overline white]DELEGATE",
-        style="rgb(50,163,219)",
-        no_wrap=True,
-        justify="left",
-    )
-    table.add_column(
-        "[overline white]SS58",
-        str(len(delegates_lite)),
-        footer_style="overline white",
-        style="bold yellow",
-    )
-    table.add_column(
-        "[overline white]NOMINATORS", justify="center", style="green", no_wrap=True
-    )
-    table.add_column("[overline white]VPERMIT", justify="right", no_wrap=False)
-    table.add_column("[overline white]TAKE", style="white", no_wrap=True)
-    table.add_column("[overline white]DELEGATE/(24h)", style="green", justify="center")
-    table.add_column("[overline white]Desc", style="rgb(50,163,219)")
-
-    for i, d in enumerate(delegates_lite):
-        if d.delegate_ss58 in registered_delegate_info:
-            delegate_name = registered_delegate_info[d.delegate_ss58].name
-            delegate_url = registered_delegate_info[d.delegate_ss58].url
-            delegate_description = registered_delegate_info[d.delegate_ss58].description
-        else:
-            delegate_name = ""
-            delegate_url = ""
-            delegate_description = ""
-
-        table.add_row(
-            # `INDEX` column
-            str(i),
-            # `DELEGATE` column
-            Text(delegate_name, style=f"link {delegate_url}"),
-            # `SS58` column
-            f"{d.delegate_ss58:8.8}...",
-            # `NOMINATORS` column
-            str(d.nominators),
-            # `VPERMIT` column
-            str(d.registrations),
-            # `TAKE` column
-            f"{d.take * 100:.1f}%",
-            # `DELEGATE/(24h)` column
-            f"τ{bittensor.Balance.from_tao(d.total_daily_return * 0.18) !s:6.6}",
-            # `Desc` column
-            str(delegate_description),
-            end_section=True,
-        )
-    bittensor.__console__.print(table)
-
-
->>>>>>> c4a4d51b
 # Uses rich console to pretty print a table of delegates.
 def show_delegates(
     delegates: List["bittensor.DelegateInfo"],
