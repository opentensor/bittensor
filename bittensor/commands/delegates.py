--- conflicted
+++ resolved
@@ -44,8 +44,6 @@
 
 console = bittensor.__console__
 
-
-<<<<<<< HEAD
 def show_delegates_lite(
     delegates_lite: List["bittensor.DelegateInfoLite"], width: Optional[int] = None
 ):
@@ -151,9 +149,6 @@
         )
     bittensor.__console__.print(table)
 
-
-=======
->>>>>>> 637c9ca1
 # Uses rich console to pretty print a table of delegates.
 def show_delegates(
     delegates: List["bittensor.DelegateInfo"],
