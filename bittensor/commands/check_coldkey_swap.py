--- conflicted
+++ resolved
@@ -31,24 +31,15 @@
     Performs a check of the current arbitration data (if any), and displays it through the bittensor console.
     """
     arbitration_check = len(
-<<<<<<< HEAD
-        await subtensor.check_in_arbitration(wallet.coldkey.ss58_address)
-=======
-        subtensor.check_in_arbitration(wallet.coldkeypub.ss58_address)
->>>>>>> 27474908
+        await subtensor.check_in_arbitration(wallet.coldkeypub.ss58_address)
     )
     if arbitration_check == 0:
         bittensor.__console__.print(
             "[green]There has been no previous key swap initiated for your coldkey.[/green]"
         )
     if arbitration_check == 1:
-<<<<<<< HEAD
         arbitration_remaining = await subtensor.get_remaining_arbitration_period(
-            wallet.coldkey.ss58_address
-=======
-        arbitration_remaining = subtensor.get_remaining_arbitration_period(
             wallet.coldkeypub.ss58_address
->>>>>>> 27474908
         )
         hours, minutes, seconds = convert_blocks_to_time(arbitration_remaining)
         bittensor.__console__.print(
