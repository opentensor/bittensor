--- conflicted
+++ resolved
@@ -16,28 +16,20 @@
 # DEALINGS IN THE SOFTWARE.
 
 import argparse
-<<<<<<< HEAD
-import bittensor
+from typing import List, Optional, Dict
+
 from rich.prompt import Prompt
 from rich.table import Table
-from typing import List, Optional, Dict
-from .utils import get_delegates_details, DelegatesDetails, check_netuid_set, defaults
-=======
-from typing import List, Optional, Dict
-
-from rich.prompt import Prompt
-from rich.table import Table
 
 import bittensor
 from bittensor.utils import balance, formatting
-from . import defaults
->>>>>>> 587db5b8
 from .identity import SetIdentityCommand
 from .utils import (
     get_delegates_details,
     DelegatesDetails,
     check_netuid_set,
     normalize_hyperparameters,
+    defaults
 )
 
 HYPERPARAMS = {
