""" Create and init metagraph, 
which maintains chain state as a torch.nn.Module.
"""
# The MIT License (MIT)
# Copyright © 2021 Yuma Rao

# Permission is hereby granted, free of charge, to any person obtaining a copy of this software and associated 
# documentation files (the “Software”), to deal in the Software without restriction, including without limitation 
# the rights to use, copy, modify, merge, publish, distribute, sublicense, and/or sell copies of the Software, 
# and to permit persons to whom the Software is furnished to do so, subject to the following conditions:

# The above copyright notice and this permission notice shall be included in all copies or substantial portions of 
# the Software.

# THE SOFTWARE IS PROVIDED “AS IS”, WITHOUT WARRANTY OF ANY KIND, EXPRESS OR IMPLIED, INCLUDING BUT NOT LIMITED TO
# THE WARRANTIES OF MERCHANTABILITY, FITNESS FOR A PARTICULAR PURPOSE AND NONINFRINGEMENT. IN NO EVENT SHALL 
# THE AUTHORS OR COPYRIGHT HOLDERS BE LIABLE FOR ANY CLAIM, DAMAGES OR OTHER LIABILITY, WHETHER IN AN ACTION 
# OF CONTRACT, TORT OR OTHERWISE, ARISING FROM, OUT OF OR IN CONNECTION WITH THE SOFTWARE OR THE USE OR OTHER 
# DEALINGS IN THE SOFTWARE.

import copy
import torch
import argparse
import bittensor
from . import metagraph_impl
from . import metagraph_mock
from typing import Optional, List
import bittensor.utils.weight_utils as weight_utils
from .naka_metagraph_impl import Metagraph as naka_metagraph

class metagraph:
    """ Factory class for the bittensor.Metagraph class or the MockMetagraph
    The Metagraph object serves as the main storage unit for the chain state. 
    By default, it stores all chain information as a torch.nn.Module which can be
    synced using a subtensor connection.

    Examples:: 
            >>> subtensor = bittensor.subtensor(network='nakamoto')
            >>> metagraph = bittensor.metagraph()
            >>> metagraph.sync(subtensor=subtensor, netuid=0)
    """
    def __new__(
            cls, 
            config: 'bittensor.config' = None,
            network: str = None,
            netuid: Optional[int] = None,
            subtensor: 'bittensor.Subtensor' = None,
            _mock:bool=None
        ) -> 'bittensor.Metagraph':
        r""" Creates a new bittensor.Metagraph object from passed arguments.
            Args:
                config (:obj:`bittensor.Config`, `optional`): 
                    bittensor.metagraph.config()
                network (default=None, type=str, optional)
                    The subtensor network flag. The likely choices are:
                            -- nobunaga (staging network)
                            -- nakamoto (main network)
                            -- local (local running network)
                    This option allows you to load a metagraph from a local file.
                    If set, overrides config.subtensor.network
                netuid (default=None, type=int)
                    The subnet netuid. If set, overrides config.netuid.
                    This option allows you to load a metagraph from a local file.
                _mock (:obj:`bool`, `optional`):
                    For testing, if true the metagraph returns mocked outputs.
        """      
        if config == None: 
            config = metagraph.config()
        config = copy.deepcopy(config)
        config.metagraph._mock = _mock if _mock != None else config.metagraph._mock
        if config.metagraph._mock:
            return metagraph_mock.MockMetagraph()
        if subtensor != None:
            network = subtensor.network
        if netuid == None:
            netuid = config.get('netuid', None)
        if network == None:
            network = config.subtensor.get('network', bittensor.defaults.subtensor.network)

        if network =='finney':
            return metagraph_impl.Metagraph( network = network, netuid = netuid )
        elif network =='nakamoto':
            config.subtensor.network = 'nakamoto'
            return naka_metagraph(config = config, subtensor = subtensor)

    @classmethod   
    def config(cls) -> 'bittensor.Config':
        """ Get config from teh argument parser
        Return: bittensor.config object
        """
        parser = argparse.ArgumentParser()
        metagraph.add_args( parser )
        return bittensor.config( parser )

    @classmethod   
    def help(cls):
        """ Print help to stdout
        """
        parser = argparse.ArgumentParser()
        cls.add_args( parser )
        print (cls.__new__.__doc__)
        parser.print_help()

    @classmethod
    def add_args( cls, parser: argparse.ArgumentParser, prefix: str = None ):
        """ Add specific arguments from parser, 
        which is the identical to subtensor  
        """
        prefix_str = '' if prefix == None else prefix + '.'
        try:
            parser.add_argument('--' + prefix_str + 'metagraph._mock', action='store_true', help='To turn on metagraph mocking for testing purposes.', default=False)
            bittensor.subtensor.add_args( parser )
        except argparse.ArgumentError:
            # re-parsing arguments.
            pass
        bittensor.subtensor.add_args( parser, prefix = prefix )

    @classmethod   
    def check_config( cls, config: 'bittensor.Config' ):
        """ Check config,
        which is identical to subtensor
        """
        pass

    @staticmethod
    def from_neurons( network: str, netuid: int, info: 'bittensor.SubnetInfo', neurons: List['bittensor.NeuronInfo'], block: int ) -> 'bittensor.Metagraph':
        r""" Creates a metagraph from a list of neurons.
            Args: 
                network: (:obj:`str`, required):
                    Name of the network for the metagraph.
                netuid: (:obj:`int`, required):
                    netuid of the subnet for the metagraph.
                info: (:obj:`SubnetInfo`, required):
                    SubnetInfo object for the metagraph, including the subnet's hyperparameters.
                neurons: (:obj:`List[NeuronInfo]`, required):
                    List of neurons to create metagraph from.
                block: (:obj:`int`, required):
                    Block number at time of the metagraph.
        """
        metagraph = metagraph_impl.Metagraph( network = network, netuid = netuid )
        metagraph.info = info

        n_total = len(neurons)

        # Fill arrays.
        uids = [ i for i in range(n_total) ]
        active = [ 0 for _ in range(n_total) ]
        stake = [ {} for _ in range(n_total) ]
        total_stake = [ 0 for _ in range(n_total) ]
        ranks = [ 0 for _ in range(n_total) ]
        trust = [ 0 for _ in range(n_total) ]
        consensus = [ 0 for _ in range(n_total) ]
        validator_trust = [ 0 for _ in range(n_total) ]
        incentive = [ 0 for _ in range(n_total) ]
        emission = [ 0 for _ in range(n_total) ]
        dividends = [ 0 for _ in range(n_total) ]
        last_updates = [ -1 for _ in range(n_total) ]
        validator_permit = [ False for _ in range(n_total) ]
        endpoints = [ [-1 for _ in range(250) ]  for _ in range(n_total) ]
        weights = [ [ 0 for _ in range(n_total) ] for _ in range(n_total) ]
        bonds = [ [0 for _ in range(n_total) ] for _ in range(n_total) ]
        metagraph._endpoint_objs = [ bittensor.endpoint.dummy() for _ in range(n_total) ]
        metagraph.neurons = [None for _ in range(n_total)]
        for n in neurons:
            metagraph.neurons[n.uid] = n
            uids[n.uid] = n.uid 
            active[n.uid] = n.active
            stake[n.uid] = n.stake # stake is a Dict[str, Balance]
            total_stake[n.uid] = n.total_stake.tao 
            ranks[n.uid] = n.rank
            trust[n.uid] = n.trust
            consensus[n.uid] = n.consensus
            validator_trust[n.uid] = n.validator_trust
            incentive[n.uid] = n.incentive
            dividends[n.uid] = n.dividends
            emission[n.uid] = n.emission
            last_updates[n.uid] = n.last_update
            validator_permit[n.uid] = n.validator_permit
            endpoint =  bittensor.endpoint.from_neuron(n)
            metagraph._endpoint_objs[n.uid] = endpoint 
            endpoints[n.uid] = endpoint.to_tensor().tolist()
            if len(n.weights) > 0:
                w_uids, w_weights = zip(*n.weights)
                weights[n.uid] = weight_utils.convert_weight_uids_and_vals_to_tensor( n_total, w_uids, w_weights ).tolist()
            else:
                weights[n.uid] = [0] * n_total
            if len(n.bonds) > 0:
                b_uids, b_bonds = zip(*n.bonds)
                bonds[n.uid] = weight_utils.convert_bond_uids_and_vals_to_tensor( n_total, b_uids, b_bonds ).tolist()
            else:
                bonds[n.uid] = [0] * n_total

        # Set tensors.
        tn = torch.tensor( n_total, dtype=torch.int64 )
        tblock = torch.tensor( block, dtype=torch.int64 )
        tuids = torch.tensor( uids, dtype=torch.int64 )
        tactive = torch.tensor( active, dtype=torch.int64 )
       
        ttotal_stake = torch.tensor( total_stake, dtype=torch.float32 )

        tranks = torch.tensor( ranks, dtype=torch.float32 )
        ttrust = torch.tensor( trust, dtype=torch.float32 )
        tconsensus = torch.tensor( consensus, dtype=torch.float32 )
        tvalidator_trust = torch.tensor( validator_trust, dtype=torch.float32 )
        tincentive = torch.tensor( incentive, dtype=torch.float32 )
        temission = torch.tensor( emission, dtype=torch.float32 )
        tdividends = torch.tensor( dividends, dtype=torch.float32 )
        tlast_update = torch.tensor( last_updates, dtype=torch.int64 )
        tvalidator_permit = torch.tensor( validator_permit, dtype=torch.bool )
        tbonds = torch.tensor( bonds, dtype=torch.int64 )
        tweights = torch.tensor( weights, dtype=torch.float32 )
        tendpoints = torch.tensor( endpoints, dtype=torch.int64 )

        # Normalize bond ownership.
        tbonds = torch.nn.functional.normalize( tbonds.float(), p=1, dim=0, eps=1e-12 ) * 0.5 + torch.eye( tn ) * 0.5

        # Set params.
        metagraph.n = torch.nn.Parameter( tn, requires_grad=False )
        metagraph.block = torch.nn.Parameter( tblock, requires_grad=False )
        metagraph.uids = torch.nn.Parameter( tuids, requires_grad=False )

        metagraph.stake = stake
        metagraph.total_stake = torch.nn.Parameter( ttotal_stake, requires_grad=False )
        
        metagraph.ranks = torch.nn.Parameter( tranks, requires_grad=False )
        metagraph.trust = torch.nn.Parameter( ttrust, requires_grad=False )
        metagraph.consensus = torch.nn.Parameter( tconsensus, requires_grad=False )
        metagraph.validator_trust = torch.nn.Parameter( tvalidator_trust, requires_grad=False )
<<<<<<< HEAD
        metagraph.weight_consensus = torch.nn.Parameter( tweight_consensus, requires_grad=False )
=======
>>>>>>> 43aac87b
        metagraph.incentive = torch.nn.Parameter( tincentive, requires_grad=False )
        metagraph.emission = torch.nn.Parameter( temission, requires_grad=False )
        metagraph.dividends = torch.nn.Parameter( tdividends, requires_grad=False )
        metagraph.active = torch.nn.Parameter( tactive, requires_grad=False )
        metagraph.last_update = torch.nn.Parameter( tlast_update, requires_grad=False )
        metagraph.validator_permit = torch.nn.Parameter( tvalidator_permit, requires_grad=False )
        metagraph.weights = torch.nn.Parameter( tweights, requires_grad=False )
        metagraph.bonds = torch.nn.Parameter( tbonds, requires_grad=False )
        metagraph.endpoints = torch.nn.Parameter( tendpoints, requires_grad=False )

        return metagraph<|MERGE_RESOLUTION|>--- conflicted
+++ resolved
@@ -226,10 +226,6 @@
         metagraph.trust = torch.nn.Parameter( ttrust, requires_grad=False )
         metagraph.consensus = torch.nn.Parameter( tconsensus, requires_grad=False )
         metagraph.validator_trust = torch.nn.Parameter( tvalidator_trust, requires_grad=False )
-<<<<<<< HEAD
-        metagraph.weight_consensus = torch.nn.Parameter( tweight_consensus, requires_grad=False )
-=======
->>>>>>> 43aac87b
         metagraph.incentive = torch.nn.Parameter( tincentive, requires_grad=False )
         metagraph.emission = torch.nn.Parameter( temission, requires_grad=False )
         metagraph.dividends = torch.nn.Parameter( tdividends, requires_grad=False )
