# The MIT License (MIT)
# Copyright © 2023 Opentensor Foundation

# Permission is hereby granted, free of charge, to any person obtaining a copy of this software and associated
# documentation files (the “Software”), to deal in the Software without restriction, including without limitation
# the rights to use, copy, modify, merge, publish, distribute, sublicense, and/or sell copies of the Software,
# and to permit persons to whom the Software is furnished to do so, subject to the following conditions:

# The above copyright notice and this permission notice shall be included in all copies or substantial portions of
# the Software.

# THE SOFTWARE IS PROVIDED “AS IS”, WITHOUT WARRANTY OF ANY KIND, EXPRESS OR IMPLIED, INCLUDING BUT NOT LIMITED TO
# THE WARRANTIES OF MERCHANTABILITY, FITNESS FOR A PARTICULAR PURPOSE AND NONINFRINGEMENT. IN NO EVENT SHALL
# THE AUTHORS OR COPYRIGHT HOLDERS BE LIABLE FOR ANY CLAIM, DAMAGES OR OTHER LIABILITY, WHETHER IN AN ACTION
# OF CONTRACT, TORT OR OTHERWISE, ARISING FROM, OUT OF OR IN CONNECTION WITH THE SOFTWARE OR THE USE OR OTHER
# DEALINGS IN THE SOFTWARE.

import torch
import bittensor

from enum import Enum
from dataclasses import dataclass
from scalecodec.types import GenericCall
from typing import List, Tuple, Dict, Optional, Any, TypedDict, Union
from scalecodec.base import RuntimeConfiguration, ScaleBytes
from scalecodec.type_registry import load_type_registry_preset
from scalecodec.utils.ss58 import ss58_encode

from .utils import networking as net, U16_MAX, U16_NORMALIZED_FLOAT
from .utils.balance import Balance

custom_rpc_type_registry = {
    "types": {
        "SubnetInfo": {
            "type": "struct",
            "type_mapping": [
                ["netuid", "Compact<u16>"],
                ["rho", "Compact<u16>"],
                ["kappa", "Compact<u16>"],
                ["difficulty", "Compact<u64>"],
                ["immunity_period", "Compact<u16>"],
                ["max_allowed_validators", "Compact<u16>"],
                ["min_allowed_weights", "Compact<u16>"],
                ["max_weights_limit", "Compact<u16>"],
                ["scaling_law_power", "Compact<u16>"],
                ["subnetwork_n", "Compact<u16>"],
                ["max_allowed_uids", "Compact<u16>"],
                ["blocks_since_last_step", "Compact<u64>"],
                ["tempo", "Compact<u16>"],
                ["network_modality", "Compact<u16>"],
                ["network_connect", "Vec<[u16; 2]>"],
                ["emission_values", "Compact<u64>"],
                ["burn", "Compact<u64>"],
                ["owner", "AccountId"]
            ],
        },
        "DelegateInfo": {
            "type": "struct",
            "type_mapping": [
                ["delegate_ss58", "AccountId"],
                ["take", "Compact<u16>"],
                ["nominators", "Vec<(AccountId, Compact<u64>)>"],
                ["owner_ss58", "AccountId"],
                ["registrations", "Vec<Compact<u16>>"],
                ["validator_permits", "Vec<Compact<u16>>"],
                ["return_per_1000", "Compact<u64>"],
                ["total_daily_return", "Compact<u64>"],
            ],
        },
        "NeuronInfo": {
            "type": "struct",
            "type_mapping": [
                ["hotkey", "AccountId"],
                ["coldkey", "AccountId"],
                ["uid", "Compact<u16>"],
                ["netuid", "Compact<u16>"],
                ["active", "bool"],
                ["axon_info", "axon_info"],
                ["prometheus_info", "PrometheusInfo"],
                ["stake", "Vec<(AccountId, Compact<u64>)>"],
                ["rank", "Compact<u16>"],
                ["emission", "Compact<u64>"],
                ["incentive", "Compact<u16>"],
                ["consensus", "Compact<u16>"],
                ["trust", "Compact<u16>"],
                ["validator_trust", "Compact<u16>"],
                ["dividends", "Compact<u16>"],
                ["last_update", "Compact<u64>"],
                ["validator_permit", "bool"],
                ["weights", "Vec<(Compact<u16>, Compact<u16>)>"],
                ["bonds", "Vec<(Compact<u16>, Compact<u16>)>"],
                ["pruning_score", "Compact<u16>"],
            ],
        },
        "NeuronInfoLite": {
            "type": "struct",
            "type_mapping": [
                ["hotkey", "AccountId"],
                ["coldkey", "AccountId"],
                ["uid", "Compact<u16>"],
                ["netuid", "Compact<u16>"],
                ["active", "bool"],
                ["axon_info", "axon_info"],
                ["prometheus_info", "PrometheusInfo"],
                ["stake", "Vec<(AccountId, Compact<u64>)>"],
                ["rank", "Compact<u16>"],
                ["emission", "Compact<u64>"],
                ["incentive", "Compact<u16>"],
                ["consensus", "Compact<u16>"],
                ["trust", "Compact<u16>"],
                ["validator_trust", "Compact<u16>"],
                ["dividends", "Compact<u16>"],
                ["last_update", "Compact<u64>"],
                ["validator_permit", "bool"],
                ["pruning_score", "Compact<u16>"],
            ],
        },
        "axon_info": {
            "type": "struct",
            "type_mapping": [
                ["block", "u64"],
                ["version", "u32"],
                ["ip", "u128"],
                ["port", "u16"],
                ["ip_type", "u8"],
                ["protocol", "u8"],
                ["placeholder1", "u8"],
                ["placeholder2", "u8"],
            ],
        },
        "PrometheusInfo": {
            "type": "struct",
            "type_mapping": [
                ["block", "u64"],
                ["version", "u32"],
                ["ip", "u128"],
                ["port", "u16"],
                ["ip_type", "u8"],
            ],
        },
        "IPInfo": {
            "type": "struct",
            "type_mapping": [
                ["ip", "Compact<u128>"],
                ["ip_type_and_protocol", "Compact<u8>"],
            ],
        },
        "StakeInfo": {
            "type": "struct",
            "type_mapping": [
                ["hotkey", "AccountId"],
                ["coldkey", "AccountId"],
                ["stake", "Compact<u64>"],
            ],
        },
        "SubnetHyperparameters": {
            "type": "struct",
            "type_mapping": [
                ["rho", "Compact<u16>"],
                ["kappa", "Compact<u16>"],
                ["immunity_period", "Compact<u16>"],
                ["min_allowed_weights", "Compact<u16>"],
                ["max_weights_limit", "Compact<u16>"],
                ["tempo", "Compact<u16>"],
                ["min_difficulty", "Compact<u64>"],
                ["max_difficulty", "Compact<u64>"],
                ["weights_version", "Compact<u64>"],
                ["weights_rate_limit", "Compact<u64>"],
                ["adjustment_interval", "Compact<u16>"],
                ["activity_cutoff", "Compact<u16>"],
                ["registration_allowed", "bool"],
                ["target_regs_per_interval", "Compact<u16>"],
                ["min_burn", "Compact<u64>"],
                ["max_burn", "Compact<u64>"],
                ["bonds_moving_avg", "Compact<u64>"],
                ["max_regs_per_block", "Compact<u16>"]
            ]
        }
    }
}

@dataclass
class AxonInfo:
    version: int
    ip: str
    port: int
    ip_type: int
    hotkey: str
    coldkey: str
    protocol: int = 4
    placeholder1: int = 0
    placeholder2: int = 0

    @property
    def is_serving(self) -> bool:
        """True if the endpoint is serving."""
        if self.ip == "0.0.0.0":
            return False
        else:
            return True

    def ip_str(self) -> str:
        """Return the whole ip as string"""
        return net.ip__str__(self.ip_type, self.ip, self.port)

    def __eq__(self, other: "AxonInfo"):
        if other == None:
            return False
        if (
            self.version == other.version
            and self.ip == other.ip
            and self.port == other.port
            and self.ip_type == other.ip_type
            and self.coldkey == other.coldkey
            and self.hotkey == other.hotkey
        ):
            return True
        else:
            return False

    def __str__(self):
        return "AxonInfo( {}, {}, {}, {} )".format(
            str(self.ip_str()), str(self.hotkey), str(self.coldkey), self.version
        )

    def __repr__(self):
        return self.__str__()

    @classmethod
    def from_neuron_info(cls, neuron_info: dict) -> "AxonInfo":
        """Converts a dictionary to an axon_info object."""
        return cls(
            version=neuron_info["axon_info"]["version"],
            ip=net.int_to_ip(int(neuron_info["axon_info"]["ip"])),
            port=neuron_info["axon_info"]["port"],
            ip_type=neuron_info["axon_info"]["ip_type"],
            hotkey=neuron_info["hotkey"],
            coldkey=neuron_info["coldkey"],
        )

    def to_parameter_dict(self) -> "torch.nn.ParameterDict":
        r"""Returns a torch tensor of the subnet info."""
        return torch.nn.ParameterDict(self.__dict__)

    @classmethod
    def from_parameter_dict(
        cls, parameter_dict: "torch.nn.ParameterDict"
    ) -> "axon_info":
        r"""Returns an axon_info object from a torch parameter_dict."""
        return cls(**dict(parameter_dict))


class ChainDataType(Enum):
    NeuronInfo = 1
    SubnetInfo = 2
    DelegateInfo = 3
    NeuronInfoLite = 4
    DelegatedInfo = 5
<<<<<<< HEAD
    StakeInfo = 6
    SubnetHyperparameters = 7
=======
    IPInfo = 6
    StakeInfo = 7
>>>>>>> 487305ef


# Constants
RAOPERTAO = 1e9
U16_MAX = 65535
U64_MAX = 18446744073709551615


def from_scale_encoding(
    input: Union[List[int], bytes, ScaleBytes],
    type_name: ChainDataType,
    is_vec: bool = False,
    is_option: bool = False,
) -> Optional[Dict]:
    type_string = type_name.name
    if type_name == ChainDataType.DelegatedInfo:
        # DelegatedInfo is a tuple of (DelegateInfo, Compact<u64>)
        type_string = f"({ChainDataType.DelegateInfo.name}, Compact<u64>)"
    if is_option:
        type_string = f"Option<{type_string}>"
    if is_vec:
        type_string = f"Vec<{type_string}>"

    return from_scale_encoding_using_type_string(input, type_string)


def from_scale_encoding_using_type_string(
    input: Union[List[int], bytes, ScaleBytes], type_string: str
) -> Optional[Dict]:
    if isinstance(input, ScaleBytes):
        as_scale_bytes = input
    else:
        if isinstance(input, list) and all([isinstance(i, int) for i in input]):
            vec_u8 = input
            as_bytes = bytes(vec_u8)
        elif isinstance(input, bytes):
            as_bytes = input
        else:
            raise TypeError("input must be a List[int], bytes, or ScaleBytes")

        as_scale_bytes = ScaleBytes(as_bytes)

    rpc_runtime_config = RuntimeConfiguration()
    rpc_runtime_config.update_type_registry(load_type_registry_preset("legacy"))
    rpc_runtime_config.update_type_registry(custom_rpc_type_registry)

    obj = rpc_runtime_config.create_scale_object(type_string, data=as_scale_bytes)

    return obj.decode()


# Dataclasses for chain data.
@dataclass
class NeuronInfo:
    r"""
    Dataclass for neuron metadata.
    """
    hotkey: str
    coldkey: str
    uid: int
    netuid: int
    active: int
    stake: Balance
    # mapping of coldkey to amount staked to this Neuron
    stake_dict: Dict[str, Balance]
    total_stake: Balance
    rank: float
    emission: float
    incentive: float
    consensus: float
    trust: float
    validator_trust: float
    dividends: float
    last_update: int
    validator_permit: bool
    weights: List[List[int]]
    bonds: List[List[int]]
    prometheus_info: "PrometheusInfo"
    axon_info: "AxonInfo"
    pruning_score: int
    is_null: bool = False

    @classmethod
    def fix_decoded_values(cls, neuron_info_decoded: Any) -> "NeuronInfo":
        r"""Fixes the values of the NeuronInfo object."""
        neuron_info_decoded["hotkey"] = ss58_encode(
            neuron_info_decoded["hotkey"], bittensor.__ss58_format__
        )
        neuron_info_decoded["coldkey"] = ss58_encode(
            neuron_info_decoded["coldkey"], bittensor.__ss58_format__
        )
        stake_dict = {
            ss58_encode(coldkey, bittensor.__ss58_format__): Balance.from_rao(
                int(stake)
            )
            for coldkey, stake in neuron_info_decoded["stake"]
        }
        neuron_info_decoded["stake_dict"] = stake_dict
        neuron_info_decoded["stake"] = sum(stake_dict.values())
        neuron_info_decoded["total_stake"] = neuron_info_decoded["stake"]
        neuron_info_decoded["weights"] = [
            [int(weight[0]), int(weight[1])]
            for weight in neuron_info_decoded["weights"]
        ]
        neuron_info_decoded["bonds"] = [
            [int(bond[0]), int(bond[1])] for bond in neuron_info_decoded["bonds"]
        ]
        neuron_info_decoded["rank"] = U16_NORMALIZED_FLOAT(neuron_info_decoded["rank"])
        neuron_info_decoded["emission"] = neuron_info_decoded["emission"] / RAOPERTAO
        neuron_info_decoded["incentive"] = U16_NORMALIZED_FLOAT(
            neuron_info_decoded["incentive"]
        )
        neuron_info_decoded["consensus"] = U16_NORMALIZED_FLOAT(
            neuron_info_decoded["consensus"]
        )
        neuron_info_decoded["trust"] = U16_NORMALIZED_FLOAT(
            neuron_info_decoded["trust"]
        )
        neuron_info_decoded["validator_trust"] = U16_NORMALIZED_FLOAT(
            neuron_info_decoded["validator_trust"]
        )
        neuron_info_decoded["dividends"] = U16_NORMALIZED_FLOAT(
            neuron_info_decoded["dividends"]
        )
        neuron_info_decoded["prometheus_info"] = PrometheusInfo.fix_decoded_values(
            neuron_info_decoded["prometheus_info"]
        )
        neuron_info_decoded["axon_info"] = AxonInfo.from_neuron_info(
            neuron_info_decoded
        )

        return cls(**neuron_info_decoded)

    @classmethod
    def from_vec_u8(cls, vec_u8: List[int]) -> "NeuronInfo":
        r"""Returns a NeuronInfo object from a vec_u8."""
        if len(vec_u8) == 0:
            return NeuronInfo._null_neuron()

        decoded = from_scale_encoding(vec_u8, ChainDataType.NeuronInfo)
        if decoded is None:
            return NeuronInfo._null_neuron()

        decoded = NeuronInfo.fix_decoded_values(decoded)

        return decoded

    @classmethod
    def list_from_vec_u8(cls, vec_u8: List[int]) -> List["NeuronInfo"]:
        r"""Returns a list of NeuronInfo objects from a vec_u8."""

        decoded_list = from_scale_encoding(
            vec_u8, ChainDataType.NeuronInfo, is_vec=True
        )
        if decoded_list is None:
            return []

        decoded_list = [
            NeuronInfo.fix_decoded_values(decoded) for decoded in decoded_list
        ]
        return decoded_list

    @staticmethod
    def _null_neuron() -> "NeuronInfo":
        neuron = NeuronInfo(
            uid=0,
            netuid=0,
            active=0,
            stake=Balance.from_rao(0),
            stake_dict={},
            total_stake=Balance.from_rao(0),
            rank=0,
            emission=0,
            incentive=0,
            consensus=0,
            trust=0,
            validator_trust=0,
            dividends=0,
            last_update=0,
            validator_permit=False,
            weights=[],
            bonds=[],
            prometheus_info=None,
            axon_info=None,
            is_null=True,
            coldkey="000000000000000000000000000000000000000000000000",
            hotkey="000000000000000000000000000000000000000000000000",
            pruning_score=0,
        )
        return neuron

    @classmethod
    def from_weights_bonds_and_neuron_lite(
        cls,
        neuron_lite: "NeuronInfoLite",
        weights_as_dict: Dict[int, List[Tuple[int, int]]],
        bonds_as_dict: Dict[int, List[Tuple[int, int]]],
    ) -> "NeuronInfo":
        n_dict = neuron_lite.__dict__
        n_dict["weights"] = weights_as_dict.get(neuron_lite.uid, [])
        n_dict["bonds"] = bonds_as_dict.get(neuron_lite.uid, [])

        return cls(**n_dict)

    @staticmethod
    def _neuron_dict_to_namespace(neuron_dict) -> "NeuronInfo":
        # TODO: Legacy: remove?
        if neuron_dict["hotkey"] == "5C4hrfjw9DjXZTzV3MwzrrAr9P1MJhSrvWGWqi1eSuyUpnhM":
            return NeuronInfo._null_neuron()
        else:
            neuron = NeuronInfo(**neuron_dict)
            neuron.stake_dict = {
                hk: Balance.from_rao(stake) for hk, stake in neuron.stake.items()
            }
            neuron.stake = Balance.from_rao(neuron.total_stake)
            neuron.total_stake = neuron.stake
            neuron.rank = neuron.rank / U16_MAX
            neuron.trust = neuron.trust / U16_MAX
            neuron.consensus = neuron.consensus / U16_MAX
            neuron.validator_trust = neuron.validator_trust / U16_MAX
            neuron.incentive = neuron.incentive / U16_MAX
            neuron.dividends = neuron.dividends / U16_MAX
            neuron.emission = neuron.emission / RAOPERTAO

            return neuron


@dataclass
class NeuronInfoLite:
    r"""
    Dataclass for neuron metadata, but without the weights and bonds.
    """
    hotkey: str
    coldkey: str
    uid: int
    netuid: int
    active: int
    stake: Balance
    # mapping of coldkey to amount staked to this Neuron
    stake_dict: Dict[str, Balance]
    total_stake: Balance
    rank: float
    emission: float
    incentive: float
    consensus: float
    trust: float
    validator_trust: float
    dividends: float
    last_update: int
    validator_permit: bool
    # weights: List[List[int]]
    # bonds: List[List[int]] No weights or bonds in lite version
    prometheus_info: "PrometheusInfo"
    axon_info: "axon_info"
    pruning_score: int
    is_null: bool = False

    @classmethod
    def fix_decoded_values(cls, neuron_info_decoded: Any) -> "NeuronInfoLite":
        r"""Fixes the values of the NeuronInfoLite object."""
        neuron_info_decoded["hotkey"] = ss58_encode(
            neuron_info_decoded["hotkey"], bittensor.__ss58_format__
        )
        neuron_info_decoded["coldkey"] = ss58_encode(
            neuron_info_decoded["coldkey"], bittensor.__ss58_format__
        )
        stake_dict = {
            ss58_encode(coldkey, bittensor.__ss58_format__): Balance.from_rao(
                int(stake)
            )
            for coldkey, stake in neuron_info_decoded["stake"]
        }
        neuron_info_decoded["stake_dict"] = stake_dict
        neuron_info_decoded["stake"] = sum(stake_dict.values())
        neuron_info_decoded["total_stake"] = neuron_info_decoded["stake"]
        # Don't need weights and bonds in lite version
        # neuron_info_decoded['weights'] = [[int(weight[0]), int(weight[1])] for weight in neuron_info_decoded['weights']]
        # neuron_info_decoded['bonds'] = [[int(bond[0]), int(bond[1])] for bond in neuron_info_decoded['bonds']]
        neuron_info_decoded["rank"] = U16_NORMALIZED_FLOAT(neuron_info_decoded["rank"])
        neuron_info_decoded["emission"] = neuron_info_decoded["emission"] / RAOPERTAO
        neuron_info_decoded["incentive"] = U16_NORMALIZED_FLOAT(
            neuron_info_decoded["incentive"]
        )
        neuron_info_decoded["consensus"] = U16_NORMALIZED_FLOAT(
            neuron_info_decoded["consensus"]
        )
        neuron_info_decoded["trust"] = U16_NORMALIZED_FLOAT(
            neuron_info_decoded["trust"]
        )
        neuron_info_decoded["validator_trust"] = U16_NORMALIZED_FLOAT(
            neuron_info_decoded["validator_trust"]
        )
        neuron_info_decoded["dividends"] = U16_NORMALIZED_FLOAT(
            neuron_info_decoded["dividends"]
        )
        neuron_info_decoded["prometheus_info"] = PrometheusInfo.fix_decoded_values(
            neuron_info_decoded["prometheus_info"]
        )
        neuron_info_decoded["axon_info"] = AxonInfo.from_neuron_info(
            neuron_info_decoded
        )
        return cls(**neuron_info_decoded)

    @classmethod
    def from_vec_u8(cls, vec_u8: List[int]) -> "NeuronInfoLite":
        r"""Returns a NeuronInfoLite object from a vec_u8."""
        if len(vec_u8) == 0:
            return NeuronInfoLite._null_neuron()

        decoded = from_scale_encoding(vec_u8, ChainDataType.NeuronInfoLite)
        if decoded is None:
            return NeuronInfoLite._null_neuron()

        decoded = NeuronInfoLite.fix_decoded_values(decoded)

        return decoded

    @classmethod
    def list_from_vec_u8(cls, vec_u8: List[int]) -> List["NeuronInfoLite"]:
        r"""Returns a list of NeuronInfoLite objects from a vec_u8."""

        decoded_list = from_scale_encoding(
            vec_u8, ChainDataType.NeuronInfoLite, is_vec=True
        )
        if decoded_list is None:
            return []

        decoded_list = [
            NeuronInfoLite.fix_decoded_values(decoded) for decoded in decoded_list
        ]
        return decoded_list

    @staticmethod
    def _null_neuron() -> "NeuronInfoLite":
        neuron = NeuronInfoLite(
            uid=0,
            netuid=0,
            active=0,
            stake=Balance.from_rao(0),
            stake_dict={},
            total_stake=Balance.from_rao(0),
            rank=0,
            emission=0,
            incentive=0,
            consensus=0,
            trust=0,
            validator_trust=0,
            dividends=0,
            last_update=0,
            validator_permit=False,
            # weights = [], // No weights or bonds in lite version
            # bonds = [],
            prometheus_info=None,
            axon_info=None,
            is_null=True,
            coldkey="000000000000000000000000000000000000000000000000",
            hotkey="000000000000000000000000000000000000000000000000",
            pruning_score=0,
        )
        return neuron

    @staticmethod
    def _neuron_dict_to_namespace(neuron_dict) -> "NeuronInfoLite":
        # TODO: Legacy: remove?
        if neuron_dict["hotkey"] == "5C4hrfjw9DjXZTzV3MwzrrAr9P1MJhSrvWGWqi1eSuyUpnhM":
            return NeuronInfoLite._null_neuron()
        else:
            neuron = NeuronInfoLite(**neuron_dict)
            neuron.stake = Balance.from_rao(neuron.total_stake)
            neuron.stake_dict = {
                hk: Balance.from_rao(stake) for hk, stake in neuron.stake.items()
            }
            neuron.total_stake = neuron.stake
            neuron.rank = neuron.rank / U16_MAX
            neuron.trust = neuron.trust / U16_MAX
            neuron.consensus = neuron.consensus / U16_MAX
            neuron.validator_trust = neuron.validator_trust / U16_MAX
            neuron.incentive = neuron.incentive / U16_MAX
            neuron.dividends = neuron.dividends / U16_MAX
            neuron.emission = neuron.emission / RAOPERTAO

            return neuron


@dataclass
class PrometheusInfo:
    r"""
    Dataclass for prometheus info.
    """
    block: int
    version: int
    ip: str
    port: int
    ip_type: int

    @classmethod
    def fix_decoded_values(cls, prometheus_info_decoded: Dict) -> "PrometheusInfo":
        r"""Returns a PrometheusInfo object from a prometheus_info_decoded dictionary."""
        prometheus_info_decoded["ip"] = net.int_to_ip(
            int(prometheus_info_decoded["ip"])
        )

        return cls(**prometheus_info_decoded)


@dataclass
class DelegateInfo:
    r"""
    Dataclass for delegate info.
    """
    hotkey_ss58: str  # Hotkey of delegate
    total_stake: Balance  # Total stake of the delegate
    nominators: List[
        Tuple[str, Balance]
    ]  # List of nominators of the delegate and their stake
    owner_ss58: str  # Coldkey of owner
    take: float  # Take of the delegate as a percentage
    validator_permits: List[
        int
    ]  # List of subnets that the delegate is allowed to validate on
    registrations: List[int]  # List of subnets that the delegate is registered on
    return_per_1000: Balance  # Return per 1000 tao of the delegate over a day
    total_daily_return: Balance  # Total daily return of the delegate

    @classmethod
    def fix_decoded_values(cls, decoded: Any) -> "DelegateInfo":
        r"""Fixes the decoded values."""

        return cls(
            hotkey_ss58=ss58_encode(
                decoded["delegate_ss58"], bittensor.__ss58_format__
            ),
            owner_ss58=ss58_encode(decoded["owner_ss58"], bittensor.__ss58_format__),
            take=U16_NORMALIZED_FLOAT(decoded["take"]),
            nominators=[
                (
                    ss58_encode(nom[0], bittensor.__ss58_format__),
                    Balance.from_rao(nom[1]),
                )
                for nom in decoded["nominators"]
            ],
            total_stake=Balance.from_rao(
                sum([nom[1] for nom in decoded["nominators"]])
            ),
            validator_permits=decoded["validator_permits"],
            registrations=decoded["registrations"],
            return_per_1000=Balance.from_rao(decoded["return_per_1000"]),
            total_daily_return=Balance.from_rao(decoded["total_daily_return"]),
        )

    @classmethod
    def from_vec_u8(cls, vec_u8: List[int]) -> Optional["DelegateInfo"]:
        r"""Returns a DelegateInfo object from a vec_u8."""
        if len(vec_u8) == 0:
            return None

        decoded = from_scale_encoding(vec_u8, ChainDataType.DelegateInfo)

        if decoded is None:
            return None

        decoded = DelegateInfo.fix_decoded_values(decoded)

        return decoded

    @classmethod
    def list_from_vec_u8(cls, vec_u8: List[int]) -> List["DelegateInfo"]:
        r"""Returns a list of DelegateInfo objects from a vec_u8."""
        decoded = from_scale_encoding(vec_u8, ChainDataType.DelegateInfo, is_vec=True)

        if decoded is None:
            return []

        decoded = [DelegateInfo.fix_decoded_values(d) for d in decoded]

        return decoded

    @classmethod
    def delegated_list_from_vec_u8(
        cls, vec_u8: List[int]
    ) -> List[Tuple["DelegateInfo", Balance]]:
        r"""Returns a list of Tuples of DelegateInfo objects, and Balance, from a vec_u8.
        This is the list of delegates that the user has delegated to, and the amount of stake delegated.
        """
        decoded = from_scale_encoding(vec_u8, ChainDataType.DelegatedInfo, is_vec=True)

        if decoded is None:
            return []

        decoded = [
            (DelegateInfo.fix_decoded_values(d), Balance.from_rao(s))
            for d, s in decoded
        ]

        return decoded


@dataclass
class StakeInfo:
    r"""
    Dataclass for stake info.
    """
    hotkey_ss58: str  # Hotkey address
    coldkey_ss58: str  # Coldkey address
    stake: Balance  # Stake for the hotkey-coldkey pair

    @classmethod
    def fix_decoded_values(cls, decoded: Any) -> "StakeInfo":
        r"""Fixes the decoded values."""

        return cls(
            hotkey_ss58=ss58_encode(decoded["hotkey"], bittensor.__ss58_format__),
            coldkey_ss58=ss58_encode(decoded["coldkey"], bittensor.__ss58_format__),
            stake=Balance.from_rao(decoded["stake"]),
        )

    @classmethod
    def from_vec_u8(cls, vec_u8: List[int]) -> Optional["StakeInfo"]:
        r"""Returns a StakeInfo object from a vec_u8."""
        if len(vec_u8) == 0:
            return None

        decoded = from_scale_encoding(vec_u8, ChainDataType.StakeInfo)

        if decoded is None:
            return None

        decoded = StakeInfo.fix_decoded_values(decoded)

        return decoded

    @classmethod
    def list_of_tuple_from_vec_u8(
        cls, vec_u8: List[int]
    ) -> Dict[str, List["StakeInfo"]]:
        r"""Returns a list of StakeInfo objects from a vec_u8."""
        decoded: Optional[
            List[Tuple(str, List[object])]
        ] = from_scale_encoding_using_type_string(
            input=vec_u8, type_string="Vec<(AccountId, Vec<StakeInfo>)>"
        )

        if decoded is None:
            return {}

        stake_map = {
            ss58_encode(address=account_id, ss58_format=bittensor.__ss58_format__): [
                StakeInfo.fix_decoded_values(d) for d in stake_info
            ]
            for account_id, stake_info in decoded
        }

        return stake_map

    @classmethod
    def list_from_vec_u8(cls, vec_u8: List[int]) -> List["StakeInfo"]:
        r"""Returns a list of StakeInfo objects from a vec_u8."""
        decoded = from_scale_encoding(vec_u8, ChainDataType.StakeInfo, is_vec=True)

        if decoded is None:
            return []

        decoded = [StakeInfo.fix_decoded_values(d) for d in decoded]

        return decoded


@dataclass
class SubnetInfo:
    r"""
    Dataclass for subnet info.
    """
    netuid: int
    rho: int
    kappa: int
    difficulty: int
    immunity_period: int
    max_allowed_validators: int
    min_allowed_weights: int
    max_weight_limit: float
    scaling_law_power: float
    subnetwork_n: int
    max_n: int
    blocks_since_epoch: int
    tempo: int
    modality: int
    # netuid -> topk percentile prunning score requirement (u16:MAX normalized.)
    connection_requirements: Dict[str, float]
    emission_value: float
    burn: Balance
    owner_ss58: str

    @classmethod
    def from_vec_u8(cls, vec_u8: List[int]) -> Optional["SubnetInfo"]:
        r"""Returns a SubnetInfo object from a vec_u8."""
        if len(vec_u8) == 0:
            return None

        decoded = from_scale_encoding(vec_u8, ChainDataType.SubnetInfo)

        if decoded is None:
            return None

        return SubnetInfo.fix_decoded_values(decoded)

    @classmethod
    def list_from_vec_u8(cls, vec_u8: List[int]) -> List["SubnetInfo"]:
        r"""Returns a list of SubnetInfo objects from a vec_u8."""
        decoded = from_scale_encoding(
            vec_u8, ChainDataType.SubnetInfo, is_vec=True, is_option=True
        )

        if decoded is None:
            return []

        decoded = [SubnetInfo.fix_decoded_values(d) for d in decoded]

        return decoded

    @classmethod
    def fix_decoded_values(cls, decoded: Dict) -> "SubnetInfo":
        r"""Returns a SubnetInfo object from a decoded SubnetInfo dictionary."""
        return SubnetInfo(
            netuid=decoded["netuid"],
            rho=decoded["rho"],
            kappa=decoded["kappa"],
            difficulty=decoded["difficulty"],
            immunity_period=decoded["immunity_period"],
            max_allowed_validators=decoded["max_allowed_validators"],
            min_allowed_weights=decoded["min_allowed_weights"],
            max_weight_limit=decoded["max_weights_limit"],
            scaling_law_power=decoded["scaling_law_power"],
            subnetwork_n=decoded["subnetwork_n"],
            max_n=decoded["max_allowed_uids"],
            blocks_since_epoch=decoded["blocks_since_last_step"],
            tempo=decoded["tempo"],
            modality=decoded["network_modality"],
            connection_requirements={
                str(int(netuid)): U16_NORMALIZED_FLOAT(int(req))
                for netuid, req in decoded["network_connect"]
            },
            emission_value=decoded["emission_values"],
            burn=Balance.from_rao(decoded["burn"]),
            owner_ss58=ss58_encode(decoded["owner"], bittensor.__ss58_format__),
        )

    def to_parameter_dict(self) -> "torch.nn.ParameterDict":
        r"""Returns a torch tensor of the subnet info."""
        return torch.nn.ParameterDict(self.__dict__)

    @classmethod
    def from_parameter_dict(
        cls, parameter_dict: "torch.nn.ParameterDict"
    ) -> "SubnetInfo":
        r"""Returns a SubnetInfo object from a torch parameter_dict."""
        return cls(**dict(parameter_dict))

@dataclass
class SubnetHyperparameters:
    r"""
    Dataclass for subnet hyperparameters.
    """
    rho: int
    kappa: int
    immunity_period: int
    min_allowed_weights: int
    max_weight_limit: float
    tempo: int
    min_difficulty: int
    max_difficulty: int
    weights_version: int
    weights_rate_limit: int
    adjustment_interval: int
    activity_cutoff: int
    registration_allowed: bool
    target_regs_per_interval: int
    min_burn: int
    max_burn: int
    bonds_moving_avg: int
    max_regs_per_block: int
    
    @classmethod
    def from_vec_u8(cls, vec_u8: List[int]) -> Optional["SubnetHyperparameters"]:
        r"""Returns a SubnetHyperparameters object from a vec_u8."""
        if len(vec_u8) == 0:
            return None

<<<<<<< HEAD
        decoded = from_scale_encoding(vec_u8, ChainDataType.SubnetHyperparameters)
=======
@dataclass
class IPInfo:
    r"""
    Dataclass for associated IP Info.
    """
    ip: str
    ip_type: int
    protocol: int

    def encode(self) -> Dict[str, Any]:
        r"""Returns a dictionary of the IPInfo object that can be encoded."""
        return {
            "ip": net.ip_to_int(
                self.ip
            ),  # IP type and protocol are encoded together as a u8
            "ip_type_and_protocol": ((self.ip_type << 4) + self.protocol) & 0xFF,
        }

    @classmethod
    def from_vec_u8(cls, vec_u8: List[int]) -> Optional["IPInfo"]:
        r"""Returns a IPInfo object from a vec_u8."""
        if len(vec_u8) == 0:
            return None

        decoded = from_scale_encoding(vec_u8, ChainDataType.IPInfo)
>>>>>>> 487305ef

        if decoded is None:
            return None

<<<<<<< HEAD
        return SubnetHyperparameters.fix_decoded_values(decoded)

    @classmethod
    def list_from_vec_u8(cls, vec_u8: List[int]) -> List["SubnetHyperparameters"]:
        r"""Returns a list of SubnetHyperparameters objects from a vec_u8."""
        decoded = from_scale_encoding(
            vec_u8, ChainDataType.SubnetHyperparameters, is_vec=True, is_option=True
        )

        if decoded is None:
            return []
=======
        return IPInfo.fix_decoded_values(decoded)

    @classmethod
    def list_from_vec_u8(cls, vec_u8: List[int]) -> List["IPInfo"]:
        r"""Returns a list of IPInfo objects from a vec_u8."""
        decoded = from_scale_encoding(vec_u8, ChainDataType.IPInfo, is_vec=True)

        if decoded is None:
            return []

        decoded = [IPInfo.fix_decoded_values(d) for d in decoded]

        return decoded

    @classmethod
    def fix_decoded_values(cls, decoded: Dict) -> "IPInfo":
        r"""Returns a SubnetInfo object from a decoded IPInfo dictionary."""
        return IPInfo(
            ip=bittensor.utils.networking.int_to_ip(decoded["ip"]),
            ip_type=decoded["ip_type_and_protocol"] >> 4,
            protocol=decoded["ip_type_and_protocol"] & 0xF,
        )

    def to_parameter_dict(self) -> "torch.nn.ParameterDict":
        r"""Returns a torch tensor of the subnet info."""
        return torch.nn.ParameterDict(self.__dict__)

    @classmethod
    def from_parameter_dict(cls, parameter_dict: "torch.nn.ParameterDict") -> "IPInfo":
        r"""Returns a IPInfo object from a torch parameter_dict."""
        return cls(**dict(parameter_dict))


# Senate / Proposal data
>>>>>>> 487305ef

        decoded = [SubnetHyperparameters.fix_decoded_values(d) for d in decoded]

        return decoded

    @classmethod
    def fix_decoded_values(cls, decoded: Dict) -> "SubnetHyperparameters":
        r"""Returns a SubnetInfo object from a decoded SubnetInfo dictionary."""
        return SubnetHyperparameters(
            rho=decoded["rho"],
            kappa=decoded["kappa"],
            immunity_period=decoded["immunity_period"],
            min_allowed_weights=decoded["min_allowed_weights"],
            max_weight_limit=decoded["max_weights_limit"],
            tempo=decoded["tempo"],
            min_difficulty=decoded["min_difficulty"],
            max_difficulty=decoded["max_difficulty"],
            weights_version=decoded["weights_version"],
            weights_rate_limit=decoded["weights_rate_limit"],
            adjustment_interval=decoded["adjustment_interval"],
            activity_cutoff=decoded["activity_cutoff"],
            registration_allowed=decoded["registration_allowed"],
            target_regs_per_interval=decoded["target_regs_per_interval"],
            min_burn=decoded["min_burn"],
            max_burn=decoded["max_burn"],
            bonds_moving_avg=decoded["bonds_moving_avg"],
            max_regs_per_block=decoded["max_regs_per_block"]
        )

    def to_parameter_dict(self) -> "torch.nn.ParameterDict":
        r"""Returns a torch tensor of the subnet hyperparameters."""
        return torch.nn.ParameterDict(self.__dict__)

    @classmethod
    def from_parameter_dict(
        cls, parameter_dict: "torch.nn.ParameterDict"
    ) -> "SubnetInfo":
        r"""Returns a SubnetHyperparameters object from a torch parameter_dict."""
        return cls(**dict(parameter_dict))

# Senate / Proposal data

class ProposalVoteData(TypedDict):
    index: int
    threshold: int
    ayes: List[str]
    nays: List[str]
    end: int


ProposalCallData = GenericCall<|MERGE_RESOLUTION|>--- conflicted
+++ resolved
@@ -256,14 +256,9 @@
     DelegateInfo = 3
     NeuronInfoLite = 4
     DelegatedInfo = 5
-<<<<<<< HEAD
     StakeInfo = 6
-    SubnetHyperparameters = 7
-=======
-    IPInfo = 6
-    StakeInfo = 7
->>>>>>> 487305ef
-
+    IPInfo = 7
+    SubnetHyperparameters = 8
 
 # Constants
 RAOPERTAO = 1e9
@@ -950,40 +945,11 @@
         if len(vec_u8) == 0:
             return None
 
-<<<<<<< HEAD
         decoded = from_scale_encoding(vec_u8, ChainDataType.SubnetHyperparameters)
-=======
-@dataclass
-class IPInfo:
-    r"""
-    Dataclass for associated IP Info.
-    """
-    ip: str
-    ip_type: int
-    protocol: int
-
-    def encode(self) -> Dict[str, Any]:
-        r"""Returns a dictionary of the IPInfo object that can be encoded."""
-        return {
-            "ip": net.ip_to_int(
-                self.ip
-            ),  # IP type and protocol are encoded together as a u8
-            "ip_type_and_protocol": ((self.ip_type << 4) + self.protocol) & 0xFF,
-        }
-
-    @classmethod
-    def from_vec_u8(cls, vec_u8: List[int]) -> Optional["IPInfo"]:
-        r"""Returns a IPInfo object from a vec_u8."""
-        if len(vec_u8) == 0:
+
+        if decoded is None:
             return None
 
-        decoded = from_scale_encoding(vec_u8, ChainDataType.IPInfo)
->>>>>>> 487305ef
-
-        if decoded is None:
-            return None
-
-<<<<<<< HEAD
         return SubnetHyperparameters.fix_decoded_values(decoded)
 
     @classmethod
@@ -995,42 +961,6 @@
 
         if decoded is None:
             return []
-=======
-        return IPInfo.fix_decoded_values(decoded)
-
-    @classmethod
-    def list_from_vec_u8(cls, vec_u8: List[int]) -> List["IPInfo"]:
-        r"""Returns a list of IPInfo objects from a vec_u8."""
-        decoded = from_scale_encoding(vec_u8, ChainDataType.IPInfo, is_vec=True)
-
-        if decoded is None:
-            return []
-
-        decoded = [IPInfo.fix_decoded_values(d) for d in decoded]
-
-        return decoded
-
-    @classmethod
-    def fix_decoded_values(cls, decoded: Dict) -> "IPInfo":
-        r"""Returns a SubnetInfo object from a decoded IPInfo dictionary."""
-        return IPInfo(
-            ip=bittensor.utils.networking.int_to_ip(decoded["ip"]),
-            ip_type=decoded["ip_type_and_protocol"] >> 4,
-            protocol=decoded["ip_type_and_protocol"] & 0xF,
-        )
-
-    def to_parameter_dict(self) -> "torch.nn.ParameterDict":
-        r"""Returns a torch tensor of the subnet info."""
-        return torch.nn.ParameterDict(self.__dict__)
-
-    @classmethod
-    def from_parameter_dict(cls, parameter_dict: "torch.nn.ParameterDict") -> "IPInfo":
-        r"""Returns a IPInfo object from a torch parameter_dict."""
-        return cls(**dict(parameter_dict))
-
-
-# Senate / Proposal data
->>>>>>> 487305ef
 
         decoded = [SubnetHyperparameters.fix_decoded_values(d) for d in decoded]
 
@@ -1071,6 +1001,68 @@
         r"""Returns a SubnetHyperparameters object from a torch parameter_dict."""
         return cls(**dict(parameter_dict))
 
+@dataclass
+class IPInfo:
+    r"""
+    Dataclass for associated IP Info.
+    """
+    ip: str
+    ip_type: int
+    protocol: int
+
+    def encode(self) -> Dict[str, Any]:
+        r"""Returns a dictionary of the IPInfo object that can be encoded."""
+        return {
+            "ip": net.ip_to_int(
+                self.ip
+            ),  # IP type and protocol are encoded together as a u8
+            "ip_type_and_protocol": ((self.ip_type << 4) + self.protocol) & 0xFF,
+        }
+
+    @classmethod
+    def from_vec_u8(cls, vec_u8: List[int]) -> Optional["IPInfo"]:
+        r"""Returns a IPInfo object from a vec_u8."""
+        if len(vec_u8) == 0:
+            return None
+
+        decoded = from_scale_encoding(vec_u8, ChainDataType.IPInfo)
+
+        if decoded is None:
+            return None
+
+        return IPInfo.fix_decoded_values(decoded)
+
+    @classmethod
+    def list_from_vec_u8(cls, vec_u8: List[int]) -> List["IPInfo"]:
+        r"""Returns a list of IPInfo objects from a vec_u8."""
+        decoded = from_scale_encoding(vec_u8, ChainDataType.IPInfo, is_vec=True)
+
+        if decoded is None:
+            return []
+
+        decoded = [IPInfo.fix_decoded_values(d) for d in decoded]
+
+        return decoded
+
+    @classmethod
+    def fix_decoded_values(cls, decoded: Dict) -> "IPInfo":
+        r"""Returns a SubnetInfo object from a decoded IPInfo dictionary."""
+        return IPInfo(
+            ip=bittensor.utils.networking.int_to_ip(decoded["ip"]),
+            ip_type=decoded["ip_type_and_protocol"] >> 4,
+            protocol=decoded["ip_type_and_protocol"] & 0xF,
+        )
+
+    def to_parameter_dict(self) -> "torch.nn.ParameterDict":
+        r"""Returns a torch tensor of the subnet info."""
+        return torch.nn.ParameterDict(self.__dict__)
+
+    @classmethod
+    def from_parameter_dict(cls, parameter_dict: "torch.nn.ParameterDict") -> "IPInfo":
+        r"""Returns a IPInfo object from a torch parameter_dict."""
+        return cls(**dict(parameter_dict))
+
+
 # Senate / Proposal data
 
 class ProposalVoteData(TypedDict):
