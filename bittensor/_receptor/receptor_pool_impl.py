--- conflicted
+++ resolved
@@ -96,13 +96,6 @@
         
         if len(endpoints) != len(inputs):
             raise ValueError('Endpoints must have the same length as passed inputs. Got {} and {}'.format(len(endpoints), len(inputs)))
-<<<<<<< HEAD
-=======
-        # ---- Run threaded calls with executor ----
-        forward_outputs = []
-        forward_codes = []
-        forward_times = []
->>>>>>> 5cf3aa1e
 
         # ---- Fill calls ----
         call_args = [ 
@@ -115,34 +108,21 @@
         requests = []
         for arg in call_args:
             receptor, inputs, modality = arg
-<<<<<<< HEAD
             requests.append(receptor.preprocess_resquest( inputs = inputs, modality = modality ))
-=======
-            requests.append(receptor.forward_prep( inputs = inputs, modality = modality ))
->>>>>>> 5cf3aa1e
 
         # ---- Send the forward request to peers. ---- 
         request_futures = []
         for arg, request in zip(call_args, requests):
             receptor = arg[0]
-<<<<<<< HEAD
             request_futures.append(receptor.make_request_call(request = request, timeout = timeout))
-=======
-            request_futures.append(receptor.forward_call(forward_request = request, timeout = timeout))
->>>>>>> 5cf3aa1e
 
         # ---- Collect the futures. ---- 
         results = []
         for arg, request_future in zip(call_args, request_futures):
             receptor = arg[0]
-<<<<<<< HEAD
             result = receptor.handle_request_response(request = request_future)
             results.append(result)
 
-=======
-            result = receptor.forward_collect(forward_request = request_future)
-            results.append(result)
->>>>>>> 5cf3aa1e
         try:
             forward_outputs, forward_codes, forward_times = zip(*results)
 
