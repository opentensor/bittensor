import asyncio
from collections import defaultdict
from dataclasses import dataclass
import functools
import json
from typing import Optional, Any, Union

from scalecodec import GenericExtrinsic
from substrateinterface import Keypair, ExtrinsicReceipt
from substrateinterface.base import SubstrateInterface, QueryMapResult
from substrateinterface.storage import StorageKey
from substrateinterface.exceptions import SubstrateRequestException, BlockNotFound
from scalecodec.base import ScaleBytes, ScaleType, RuntimeConfigurationObject
from scalecodec.types import GenericCall
from scalecodec.type_registry import load_type_registry_preset
import websockets

import bittensor

CHAIN_ENDPOINT = "wss://test.finney.opentensor.ai:443"


def ensure_initialized(func):
    """Wrapper for initialization of SubstrateInterface before connection."""

    @functools.wraps(func)
    async def wrapper(self, *args, **kwargs):
        if not self.initialized and not self.substrate:
            await self.initialize()
        return await func(self, *args, **kwargs)

    return wrapper


def no_wrap(func):
    func._no_wrap = True
    return func


def all_coroutine_methods(wrapper):
    def class_decorator(cls):
        for attr_name, attr_value in cls.__dict__.items():
            if asyncio.iscoroutinefunction(attr_value) and not getattr(
                    attr_value, "_no_wrap", False
            ):
                setattr(cls, attr_name, wrapper(attr_value))
        return cls

    return class_decorator


@dataclass
class Preprocessed:
    queryable: str
    method: str
    params: list
    value_scale_type: str
    storage_item: ScaleType


class Runtime:
    block_hash: str
    block_id: int
    runtime_version = None
    transaction_version = None
    cache_region = None
    metadata = None
    type_registry_preset = None

    def __init__(self, chain):
        self.runtime_config = RuntimeConfigurationObject()
        self.config = {}
        self.chain = chain
        self.type_registry = bittensor.__type_registry__

    @property
    def implements_scaleinfo(self) -> bool:
        if self.metadata:
            return self.metadata.portable_registry is not None
        else:
            return False

    def reload_type_registry(
            self, use_remote_preset: bool = True, auto_discover: bool = True
    ):
        """
        Reload type registry and preset used to instantiate the SubtrateInterface object. Useful to periodically apply
        changes in type definitions when a runtime upgrade occurred

        Parameters
        ----------
        use_remote_preset: When True preset is downloaded from Github master, otherwise use files from local installed scalecodec package
        auto_discover

        Returns
        -------

        """
        self.runtime_config.clear_type_registry()

        self.runtime_config.implements_scale_info = self.implements_scaleinfo

        # Load metadata types in runtime configuration
        self.runtime_config.update_type_registry(load_type_registry_preset(name="core"))
        self.apply_type_registry_presets(
            use_remote_preset=use_remote_preset, auto_discover=auto_discover
        )

    def apply_type_registry_presets(
            self,
            use_remote_preset: bool = True,
            auto_discover: bool = True,
    ):
        if self.type_registry_preset is not None:
            # Load type registry according to preset
            type_registry_preset_dict = load_type_registry_preset(
                name=self.type_registry_preset, use_remote_preset=use_remote_preset
            )

            if not type_registry_preset_dict:
                raise ValueError(
                    f"Type registry preset '{self.type_registry_preset}' not found"
                )

        elif auto_discover:
            # Try to auto discover type registry preset by chain name
            type_registry_name = self.chain.lower().replace(' ', '-')
            try:
                type_registry_preset_dict = load_type_registry_preset(type_registry_name)
                self.type_registry_preset = type_registry_name
            except ValueError:
                type_registry_preset_dict = None

        else:
            type_registry_preset_dict = None

        if type_registry_preset_dict:
            # Load type registries in runtime configuration
            if self.implements_scaleinfo is False:
                # Only runtime with no embedded types in metadata need the default set of explicit defined types
                self.runtime_config.update_type_registry(
                    load_type_registry_preset(
                        "legacy", use_remote_preset=use_remote_preset
                    )
                )

            if self.type_registry_preset != "legacy":
                self.runtime_config.update_type_registry(type_registry_preset_dict)

        if self.type_registry:
            # Load type registries in runtime configuration
            self.runtime_config.update_type_registry(self.type_registry)


class RequestManager:
    def __init__(self, payloads):
        self.response_map = {}
        self.responses = defaultdict(lambda: {"complete": False, "results": []})
        self.payloads_count = len(payloads)

    def add_request(self, item_id: int, request_id: int):
        self.response_map[item_id] = request_id

    def add_response(self, item_id: int, response: dict, complete: bool):
        request_id = self.response_map[item_id]
        self.responses[request_id]["results"].append(response)
        self.responses[request_id]["complete"] = complete

    @property
    def is_complete(self):
        return (
                all(info["complete"] for info in self.responses.values())
                and len(self.responses) == self.payloads_count
        )

    def get_results(self):
        return {
            request_id: info["results"] for request_id, info in self.responses.items()
        }


class Websocket:
    def __init__(
            self,
            ws_url: str,
            max_subscriptions=1024,
            max_connections=100,
            shutdown_timer=5,
            options: dict = None,
    ):
        """
        Websocket manager object. Allows for the use of a single websocket connection by multiple
        calls.

        :param ws_url: Websocket URL to connect to
        :param max_subscriptions: Maximum number of subscriptions per websocket connection
        :param max_connections: Maximum number of connections total
        :param shutdown_timer: Number of seconds to shut down websocket connection after last use
        """
        # TODO allow setting max concurrent connections and rpc subscriptions per connection
        # TODO reconnection logic
        self.ws_url = ws_url
        self.ws = None
        self.id = 0
        self.max_subscriptions = max_subscriptions
        self.max_connections = max_connections
        self.shutdown_timer = shutdown_timer
        self._received = {}
        self._in_use = 0
        self._receiving_task = None
        self._attempts = 0
        self._initialized = False
        self._lock = asyncio.Lock()
        self._exit_task = None
        self._open_subscriptions = 0
        self._options = options if options else {}

    async def __aenter__(self):
        async with self._lock:
            self._in_use += 1
            if self._exit_task:
                self._exit_task.cancel()
            if not self._initialized:
                self._initialized = True
                self.ws = await asyncio.wait_for(
                    websockets.connect(self.ws_url, **self._options), timeout=None
                )
                self._receiving_task = asyncio.create_task(self._start_receiving())
        return self

    async def __aexit__(self, exc_type, exc_val, exc_tb):
        async with self._lock:
            self._in_use -= 1
            if self._exit_task is not None:
                self._exit_task.cancel()
                try:
                    await self._exit_task
                except asyncio.CancelledError:
                    pass
            if self._in_use == 0 and self.ws is not None:
                self.id = 0
                self._open_subscriptions = 0
                self._exit_task = asyncio.create_task(self._exit_with_timer())

    async def _exit_with_timer(self):
        """
        Allows for graceful shutdown of websocket connection after specified number of seconds, allowing
        for reuse of the websocket connection.
        """
        try:
            await asyncio.sleep(self.shutdown_timer)
            async with self._lock:
                self._receiving_task.cancel()
                try:
                    await self._receiving_task
                except asyncio.CancelledError:
                    pass
                await self.ws.close()
                self.ws = None
                self._initialized = False
                self._receiving_task = None
                self.id = 0
        except asyncio.CancelledError:
            pass

    async def _recv(self) -> None:
        try:
            response = json.loads(await self.ws.recv())
            async with self._lock:
                self._open_subscriptions -= 1
                self._received[response["id"]] = response
        except websockets.ConnectionClosed:
            raise

    async def _start_receiving(self):
        try:
            while True:
                await self._recv()
        except asyncio.CancelledError:
            pass
        except websockets.ConnectionClosed:
            # TODO try reconnect
            raise

    async def send(self, payload: dict) -> int:
        async with self._lock:
            original_id = self.id
            try:
                await self.ws.send(json.dumps({**payload, **{"id": original_id}}))
                self.id += 1
                self._open_subscriptions += 1
                return original_id
            except websockets.ConnectionClosed:
                raise

    async def retrieve(self, item_id: int) -> Optional[dict]:
        while True:
            async with self._lock:
                if item_id in self._received:
                    return self._received.pop(item_id)
            await asyncio.sleep(0.1)


class RuntimeCache:
    def __init__(self):
        self.cache = {}
        self.by_hash_cache = {}
        self.metadata_cache = {}

    def by_block_id(self, block_id: int) -> Optional[Runtime]:
        if block_id in self.cache:
            return self.cache[block_id]

    def by_hash(self, block_hash: str) -> Optional[Runtime]:
        if block_hash in self.by_hash_cache:
            return self.cache[self.by_hash_cache[block_hash]]

    def add(self, block_id: int, block_hash: str, runtime: Runtime) -> None:
        self.cache[block_id] = runtime
        self.by_hash_cache[block_hash] = block_id


@all_coroutine_methods(ensure_initialized)
class AsyncSubstrateInterface:
    runtime = None
    substrate = None

    def __init__(
            self,
            chain_endpoint: str,
            use_remote_preset=False,
            auto_discover=True,
            auto_reconnect=True,
    ):
        self.chain_endpoint = chain_endpoint
        self.__chain = None
        self.ws = Websocket(
            chain_endpoint,
            options={
                "max_size": 2 ** 32,
                "read_limit": 2 ** 32,
                "write_limit": 2 ** 32,
            },
        )
        self._lock = asyncio.Lock()
<<<<<<< HEAD
        self.last_block_hash = None
        self.runtime_cache = RuntimeCache()
        self.config = {
            "use_remote_preset": use_remote_preset,
            "auto_discover": auto_discover,
            "auto_reconnect": auto_reconnect,
            "rpc_methods": None,
            "strict_scale_decode": True,
        }
        self.initialized = False

    async def __aenter__(self):
        await self.initialize()
=======
        self.substrate: Optional[SubstrateInterface] = None
>>>>>>> 2ee4bcda

    @no_wrap
    async def initialize(self):
        async with self._lock:
            if not self.substrate:
                self.substrate = SubstrateInterface(
                    ss58_format=bittensor.__ss58_format__,
                    use_remote_preset=True,
                    url=self.chain_endpoint,
                    type_registry=bittensor.__type_registry__,
                )
                self.__chain = (await self.rpc_request("system_chain", [])).get('result')
            self.initialized = True

    async def __aexit__(self, exc_type, exc_val, exc_tb):
        pass

    @property
    def chain(self):
        return self.__chain

    async def get_storage_item(self, module: str, storage_function: str):
        if not self.substrate.metadata:
            self.substrate.init_runtime()
        metadata_pallet = self.substrate.metadata.get_metadata_pallet(module)
        storage_item = metadata_pallet.get_storage_function(storage_function)
        return storage_item

    def _get_current_block_hash(self, block_hash: Optional[str], reuse: bool):
        return block_hash if block_hash else (self.last_block_hash if reuse else None)

    async def init_runtime(
            self, block_hash: Optional[str] = None, block_id: Optional[int] = None
    ) -> Runtime:
        def get_runtime() -> Optional[Runtime]:
            if block_id:
                return self.runtime_cache.by_block_id(block_id)

            if block_hash:
                return self.runtime_cache.by_hash(block_hash)

        if block_id and block_hash:
            raise ValueError("Cannot provide block_hash and block_id at the same time")

        if runtime := get_runtime():
            return runtime

        runtime = Runtime(self.chain)

        if block_id is not None:
            block_hash = self.get_block_hash(block_id)

        if not block_hash:
            block_hash = await self.get_chain_head()

        runtime.block_hash = block_hash
        runtime.block_id = block_id

        # In fact calls and storage functions are decoded against runtime of previous block, therefor retrieve
        # metadata and apply type registry of runtime of parent block
        block_header = await self.rpc_request("chain_getHeader", [runtime.block_hash])

        if block_header["result"] is None:
            raise BlockNotFound(f'Block not found for "{runtime.block_hash}"')

        parent_block_hash = block_header["result"]["parentHash"]

        if (
                parent_block_hash
                == "0x0000000000000000000000000000000000000000000000000000000000000000"
        ):
            runtime_block_hash = runtime.block_hash
        else:
            runtime_block_hash = parent_block_hash

        runtime_info = await self.get_block_runtime_version(
            block_hash=runtime_block_hash
        )

        if runtime_info is None:
            raise SubstrateRequestException(
                f"No runtime information for block '{block_hash}'"
            )

        runtime.runtime_version = runtime_info.get("specVersion")
        runtime.transaction_version = runtime_info.get("transactionVersion")

        # TODO
        if runtime.runtime_version in self.runtime_cache.metadata_cache:
            # Get metadata from cache
            # self.debug_message('Retrieved metadata for {} from memory'.format(self.runtime_version))
            runtime.metadata = self.runtime_cache.metadata_cache[
                runtime.runtime_version
            ]
        else:
            runtime.metadata = (await self.get_block_metadata(
                block_hash=runtime_block_hash, decode=True, runtime_config=runtime.runtime_config
            ))["result"]

            # Update metadata cache
            self.runtime_cache.metadata_cache[runtime.runtime_version] = (
                runtime.metadata
            )

        # Update type registry
        runtime.reload_type_registry(
            use_remote_preset=self.config.get("use_remote_preset"),
            auto_discover=self.config.get("auto_discover"),
        )

        # Check if PortableRegistry is present in metadata (V14+), otherwise fall back on legacy type registry (<V14)
        if runtime.implements_scaleinfo:
            runtime.runtime_config.add_portable_registry(runtime.metadata)

        # Set active runtime version
        runtime.runtime_config.set_active_spec_version_id(runtime.runtime_version)

        # Check and apply runtime constants
        ss58_prefix_constant = await self.get_constant(  # TODO
            "System", "SS58Prefix", block_hash=block_hash
        )

        if ss58_prefix_constant:
            runtime.ss58_format = ss58_prefix_constant.value

        # Set runtime compatibility flags
        try:
            _ = runtime.runtime_config.create_scale_object(
                "sp_weights::weight_v2::Weight"
            )
            runtime.config["is_weight_v2"] = True
            runtime.runtime_config.update_type_registry_types(
                {"Weight": "sp_weights::weight_v2::Weight"}
            )
        except NotImplementedError:
            runtime.config["is_weight_v2"] = False
            runtime.runtime_config.update_type_registry_types({"Weight": "WeightV1"})

        return runtime

    async def get_block_runtime_version(self, block_hash: str):
        response = await self.rpc_request("state_getRuntimeVersion", [block_hash])
        return response.get("result")

    async def get_block_metadata(self, block_hash=None, decode=True, runtime_config: RuntimeConfigurationObject = None):
        """
        A pass-though to existing JSONRPC method `state_getMetadata`.

        Parameters
        ----------
        block_hash
        decode: True for decoded version

        Returns
        -------

        """
        params = None
        if decode and not runtime_config:
            raise ValueError("Cannot decode runtime configuration without a supplied runtime_config")

        if block_hash:
            params = [block_hash]
        response = await self.rpc_request("state_getMetadata", params)

        if "error" in response:
            raise SubstrateRequestException(response["error"]["message"])

        if response.get("result") and decode:
            metadata_decoder = runtime_config.create_scale_object(
                "MetadataVersioned", data=ScaleBytes(response.get("result"))
            )
            # TODO not yet working
            metadata_decoder.decode()

            return metadata_decoder

        return response

    async def _preprocess(
            self,
            query_for: str,
            block_hash: str,
            storage_function: str,
            module: str,
    ) -> Preprocessed:
        """
        Creates a Preprocessed data object for passing to ``_make_rpc_request``
        """
        params = [query_for] if query_for else []
        # Search storage call in metadata
        metadata_pallet = self.substrate.metadata.get_metadata_pallet(module)

        if not metadata_pallet:
            raise Exception(f'Pallet "{module}" not found')

        storage_item = metadata_pallet.get_storage_function(storage_function)

        if not metadata_pallet or not storage_item:
            raise Exception(f'Storage function "{module}.{storage_function}" not found')

        # SCALE type string of value
        value_scale_type = storage_item.get_value_type_string()

        storage_key = StorageKey.create_from_storage_function(
            module,
            storage_item.value["name"],
            params,
            runtime_config=self.substrate.runtime_config,
            metadata=self.substrate.metadata,
        )
        method = (
            "state_getStorageAt"
            if self.substrate.supports_rpc_method("state_getStorageAt")
            else "state_getStorage"
        )
        return Preprocessed(
            query_for,
            method,
            [storage_key.to_hex(), block_hash],
            value_scale_type,
            storage_item,
        )

    async def _process_response(
            self,
            response: dict,
            value_scale_type: str,
            storage_item: Optional[ScaleType] = None,
            runtime: Optional[Runtime] = None
    ) -> tuple[Union[ScaleType, dict], bool]:
        # TODO add logic for handling multipart responses
        if value_scale_type:
            if not runtime:
                runtime = await self.init_runtime()
            if response.get("result") is not None:
                query_value = response.get("result")
            elif storage_item.value["modifier"] == "Default":
                # Fallback to default value of storage function if no result
                query_value = storage_item.value_object["default"].value_object
            else:
                # No result is interpreted as an Option<...> result
                value_scale_type = f"Option<{value_scale_type}>"
                query_value = storage_item.value_object["default"].value_object

            obj = runtime.runtime_config.create_scale_object(
                type_string=value_scale_type,
                data=ScaleBytes(query_value),
                metadata=runtime.metadata,
            )
            obj.decode(check_remaining=True)
            obj.meta_info = {"result_found": response.get("result") is not None}
            return obj, True
        return response, True

    async def _make_rpc_request(
            self,
            payloads: list[dict],
            value_scale_type: Optional[str] = None,
            storage_item: Optional[ScaleType] = None,
            runtime: Optional[Runtime] = None,
    ) -> dict:
        request_manager = RequestManager(payloads)

        async with self.ws as ws:
            for item in payloads:
                item_id = await ws.send(item["payload"])
                request_manager.add_request(item_id, item["id"])

            while True:
                for item_id in request_manager.response_map.keys():
                    if item_id not in request_manager.responses:
                        if response := await ws.retrieve(item_id):
                            decoded_response, complete = await self._process_response(
                                response, value_scale_type, storage_item, runtime
                            )
                            request_manager.add_response(
                                item_id, decoded_response, complete
                            )

                if request_manager.is_complete:
                    break

        return request_manager.get_results()

    async def rpc_request(
            self,
            method: str,
            params: list,
            block_hash: Optional[str] = None,
            reuse_block_hash: bool = False,
    ) -> Any:
        """
        Makes an RPC request to the subtensor. Use this only if ``self.query`` and ``self.query_multiple`` and
        ``self.query_map`` do not meet your needs.
        """
        block_hash = self._get_current_block_hash(block_hash, reuse_block_hash)
        payloads = [
            {
                "id": "rpc_request",
                "payload": {
                    "jsonrpc": "2.0",
                    "method": method,
                    "params": params + [block_hash] if block_hash else params,
                },
            }
        ]
        # TODO this needs runtime I think
        # runtime = await self.init_runtime(block_hash=block_hash)
        result = await self._make_rpc_request(payloads, runtime=None)
        print(method, params, result)
        if "error" in result["rpc_request"][0]:
            raise SubstrateRequestException(
                result["rpc_request"][0]["error"]["message"]
            )
        return result["rpc_request"][0]

    async def get_block_hash(self, block: int) -> str:
        return (await self.rpc_request("chain_getBlockHash", [block]))["result"]

    async def get_chain_head(self) -> str:
        return (await self.rpc_request("chain_getHead", []))["result"]

    async def compose_call(
            self,
            call_module: str,
            call_function: str,
            call_params: dict = None,
            block_hash: str = None,
    ) -> GenericCall:
        return self.substrate.compose_call(
            call_module, call_function, call_params, block_hash
        )

    async def query_multiple(
            self,
            params: list,
            storage_function: str,
            module: str,
            block_hash: Optional[str] = None,
            subscription_handler: callable = None,
            raw_storage_key: bytes = None,
            reuse_block_hash: bool = False,
    ) -> dict:
        """
        Queries the subtensor. Only use this when making multiple queries, else use ``self.query``
        """
        # By allowing for specifying the block hash, users, if they have multiple query types they want
        # to do, can simply query the block hash first, and then pass multiple query_subtensor calls
        # into an asyncio.gather, with the specified block hash
        block_hash = (
            block_hash
            if block_hash
            else (
                self.last_block_hash
                if reuse_block_hash
                else await self.get_chain_head()
            )
        )
        self.last_block_hash = block_hash
        runtime = await self.init_runtime(block_hash=block_hash)
        preprocessed: tuple[Preprocessed] = await asyncio.gather(
            *[self._preprocess(x, block_hash, storage_function, module) for x in params]
        )
        all_info = [
            {
                "id": item.queryable,
                "payload": {
                    "jsonrpc": "2.0",
                    "method": item.method,
                    "params": item.params,
                },
            }
            for item in preprocessed
        ]
        # These will always be the same throughout the preprocessed list, so we just grab the first one
        value_scale_type = preprocessed[0].value_scale_type
        storage_item = preprocessed[0].storage_item

        responses = await self._make_rpc_request(
            all_info,
            value_scale_type,
            storage_item,
            runtime
        )
        return responses

    async def create_scale_object(
            self,
            type_string: str,
            data: ScaleBytes = None,
            block_hash: str = None,
            **kwargs,
    ) -> "ScaleType":
        raise NotImplementedError()

    async def create_signed_extrinsic(
            self,
            call: GenericCall,
            keypair: Keypair,
            era: dict = None,
            nonce: int = None,
            tip: int = 0,
            tip_asset_id: int = None,
            signature: Union[bytes, str] = None,
    ) -> "GenericExtrinsic":
        raise NotImplementedError()

    async def get_account_nonce(self, account_address: str) -> int:
        raise NotImplementedError()

    async def get_constant(
            self, module_name: str, constant_name: str, block_hash: Optional[str] = None
    ) -> Optional["ScaleType"]:
        raise NotImplementedError()

    async def get_payment_info(
            self, call: GenericCall, keypair: Keypair
    ) -> dict[str, Any]:
        raise NotImplementedError()

    async def query(
            self,
            module: str,
            storage_function: str,
            params: list = None,
            block_hash: str = None,
            subscription_handler: callable = None,
            raw_storage_key: bytes = None,
            reuse_block_hash: bool = False,
    ) -> "ScaleType":
        """
        Queries subtensor. This should only be used when making a single request. For multiple requests,
        you should use ``self.query_multiple``
        """
        raise NotImplementedError()

    async def query_map(
            self,
            module: str,
            storage_function: str,
            params: Optional[list] = None,
            block_hash: str = None,
            max_results: int = None,
            start_key: str = None,
            page_size: int = 100,
            ignore_decoding_errors: bool = True,
    ) -> "QueryMapResult":
        raise NotImplementedError()

    async def submit_extrinsic(
            self,
            extrinsic: GenericExtrinsic,
            wait_for_inclusion: bool = False,
            wait_for_finalization: bool = False,
    ) -> "ExtrinsicReceipt":
        raise NotImplementedError()

    async def get_metadata_call_function(
        self, module_name: str, call_function_name: str, block_hash: str = None
    ):
        raise NotImplementedError()

    async def get_block_number(self, block_hash: str) -> int:
        """Async version of `substrateinterface.base.get_block_number` method."""
        response = await self.rpc_request("chain_getHeader", [block_hash])

        if "error" in response:
            raise SubstrateRequestException(response["error"]["message"])

        elif "result" in response:
            if response["result"]:
                return int(response["result"]["number"], 16)

    def close(self):
        self.substrate.close()
        # TODO: Websocket close need to be implemented and added here.


<<<<<<< HEAD
=======
class RequestManager:
    def __init__(self, payloads):
        self.response_map = {}
        self.responses = defaultdict(lambda: {"complete": False, "results": []})
        self.payloads_count = len(payloads)

    async def add_request(self, item_id: int, request_id: int):
        self.response_map[item_id] = request_id

    async def add_response(self, item_id: int, response: dict, complete: bool):
        request_id = self.response_map[item_id]
        self.responses[request_id]["results"].append(response)
        self.responses[request_id]["complete"] = complete

    async def is_complete(self):
        return (
            all(info["complete"] for info in self.responses.values())
            and len(self.responses) == self.payloads_count
        )

    async def get_results(self):
        return {
            request_id: info["results"] for request_id, info in self.responses.items()
        }


class Websocket:
    def __init__(
        self,
        ws_url: str,
        max_subscriptions=1024,
        max_connections=100,
        shutdown_timer: Optional[int] = 15,
        options: dict = None,
    ):
        """
        Websocket manager object. Allows for the use of a single websocket connection by multiple
        calls.

        :param ws_url: Websocket URL to connect to
        :param max_subscriptions: Maximum number of subscriptions per websocket connection
        :param max_connections: Maximum number of connections total
        :param shutdown_timer: Number of seconds to shut down websocket connection after last use
        :options: WS connection options
        """
        # TODO allow setting max concurrent connections and rpc subscriptions per connection
        # TODO reconnection logic
        self.ws_url = ws_url
        self.ws = None
        self.id = 0
        self.max_subscriptions = max_subscriptions
        self.max_connections = max_connections
        self.shutdown_timer = shutdown_timer
        self._received = {}
        self._in_use = 0
        self._receiving_task = None
        self._attempts = 0
        self._initialized = False
        self._lock = asyncio.Lock()
        self._exit_task = None
        self._open_subscriptions = 0
        self._options = options if options else {}
        self._max_reconnect_attempts = 5
        self._reconnect_delay = 5  # seconds

    async def __aenter__(self):
        async with self._lock:
            self._in_use += 1
            if self._exit_task:
                self._exit_task.cancel()
            if not self._initialized:
                await self._initialize()
        return self

    async def __aexit__(self, exc_type, exc_val, exc_tb):
        async with self._lock:
            self._in_use -= 1
            if self._exit_task is not None:
                self._exit_task.cancel()
                await self._exit_task
            if self._in_use == 0 and self.ws is not None and self.shutdown_timer:
                self.id = 0
                self._open_subscriptions = 0
                self._exit_task = asyncio.create_task(self._exit_with_timer())

    async def _initialize(self):
        self._initialized = True
        try:
            self.ws = await asyncio.wait_for(
                websockets.connect(self.ws_url, **self._options), timeout=None
            )
            self._receiving_task = asyncio.create_task(self._start_receiving())
        except Exception:
            await self._reconnect()

    async def _reconnect(self):
        self._attempts = 0
        while self._attempts < self._max_reconnect_attempts:
            try:
                await asyncio.sleep(self._reconnect_delay)
                self.ws = await asyncio.wait_for(
                    websockets.connect(self.ws_url, **self._options), timeout=None
                )
                self._receiving_task = asyncio.create_task(self._start_receiving())
                self._initialized = True
                return
            except Exception:
                self._attempts += 1
        raise ConnectionError(
            f"Failed to reconnect after {self._max_reconnect_attempts} attempts"
        )

    async def _exit_with_timer(self):
        try:
            await asyncio.sleep(self.shutdown_timer)
            async with self._lock:
                if self.ws:
                    self._receiving_task.cancel()
                    await self._receiving_task
                    await self.ws.close()
                    self.ws = None
                    self._initialized = False
                    self._receiving_task = None
                    self.id = 0
        except asyncio.CancelledError:
            pass

    async def _recv(self) -> None:
        try:
            response = json.loads(await self.ws.recv())
            async with self._lock:
                self._open_subscriptions -= 1
                self._received[response["id"]] = response
        except websockets.exceptions.ConnectionClosed:
            await self._reconnect()

    async def _start_receiving(self):
        try:
            while True:
                await self._recv()
        except asyncio.CancelledError:
            pass

    async def send(self, payload: dict) -> int:
        async with self._lock:
            original_id = self.id
            await self.ws.send(json.dumps({**payload, **{"id": original_id}}))
            self.id += 1
            self._open_subscriptions += 1
            return original_id

    async def retrieve(self, item_id: int) -> Optional[dict]:
        while True:
            async with self._lock:
                if item_id in self._received:
                    return self._received.pop(item_id)
            await asyncio.sleep(0.1)


>>>>>>> 2ee4bcda
if __name__ == "__main__":
    pass<|MERGE_RESOLUTION|>--- conflicted
+++ resolved
@@ -343,7 +343,6 @@
             },
         )
         self._lock = asyncio.Lock()
-<<<<<<< HEAD
         self.last_block_hash = None
         self.runtime_cache = RuntimeCache()
         self.config = {
@@ -357,9 +356,6 @@
 
     async def __aenter__(self):
         await self.initialize()
-=======
-        self.substrate: Optional[SubstrateInterface] = None
->>>>>>> 2ee4bcda
 
     @no_wrap
     async def initialize(self):
@@ -839,8 +835,7 @@
         # TODO: Websocket close need to be implemented and added here.
 
 
-<<<<<<< HEAD
-=======
+
 class RequestManager:
     def __init__(self, payloads):
         self.response_map = {}
@@ -1000,6 +995,5 @@
             await asyncio.sleep(0.1)
 
 
->>>>>>> 2ee4bcda
 if __name__ == "__main__":
     pass