# The MIT License (MIT)
# Copyright © 2021 Yuma Rao
# Copyright © 2022 Opentensor Foundation
# Copyright © 2023 Opentensor Technologies Inc

# Permission is hereby granted, free of charge, to any person obtaining a copy of this software and associated
# documentation files (the “Software”), to deal in the Software without restriction, including without limitation
# the rights to use, copy, modify, merge, publish, distribute, sublicense, and/or sell copies of the Software,
# and to permit persons to whom the Software is furnished to do so, subject to the following conditions:

# The above copyright notice and this permission notice shall be included in all copies or substantial portions of
# the Software.

# THE SOFTWARE IS PROVIDED “AS IS”, WITHOUT WARRANTY OF ANY KIND, EXPRESS OR IMPLIED, INCLUDING BUT NOT LIMITED TO
# THE WARRANTIES OF MERCHANTABILITY, FITNESS FOR A PARTICULAR PURPOSE AND NONINFRINGEMENT. IN NO EVENT SHALL
# THE AUTHORS OR COPYRIGHT HOLDERS BE LIABLE FOR ANY CLAIM, DAMAGES OR OTHER LIABILITY, WHETHER IN AN ACTION
# OF CONTRACT, TORT OR OTHERWISE, ARISING FROM, OUT OF OR IN CONNECTION WITH THE SOFTWARE OR THE USE OR OTHER
# DEALINGS IN THE SOFTWARE.

from substrateinterface.utils import ss58
from typing import Union, Optional

from .. import __ss58_format__
from substrateinterface import Keypair as Keypair


def get_ss58_format(ss58_address: str) -> int:
    """Returns the ss58 format of the given ss58 address."""
    return ss58.get_ss58_format(ss58_address)


def is_valid_ss58_address(address: str) -> bool:
    """
    Checks if the given address is a valid ss58 address.

    Args:
        address(str): The address to check.

    Returns:
        True if the address is a valid ss58 address for Bittensor, False otherwise.
    """
    try:
        return ss58.is_valid_ss58_address(
            address, valid_ss58_format=__ss58_format__
        ) or ss58.is_valid_ss58_address(
            address, valid_ss58_format=42
        )  # Default substrate ss58 format (legacy)
    except IndexError:
        return False


def is_valid_ed25519_pubkey(public_key: Union[str, bytes]) -> bool:
    """
    Checks if the given public_key is a valid ed25519 key.

    Args:
        public_key(Union[str, bytes]): The public_key to check.

    Returns:
        True if the public_key is a valid ed25519 key, False otherwise.

    """
    try:
        if isinstance(public_key, str):
            if len(public_key) != 64 and len(public_key) != 66:
                raise ValueError("a public_key should be 64 or 66 characters")
        elif isinstance(public_key, bytes):
            if len(public_key) != 32:
                raise ValueError("a public_key should be 32 bytes")
        else:
            raise ValueError("public_key must be a string or bytes")

        keypair = Keypair(public_key=public_key, ss58_format=__ss58_format__)

        ss58_addr = keypair.ss58_address
        return ss58_addr is not None

    except (ValueError, IndexError):
        return False


def is_valid_bittensor_address_or_public_key(address: Union[str, bytes]) -> bool:
    """
    Checks if the given address is a valid destination address.

    Args:
        address(Union[str, bytes]): The address to check.

    Returns:
        True if the address is a valid destination address, False otherwise.
    """
    if isinstance(address, str):
        # Check if ed25519
        if address.startswith("0x"):
            return is_valid_ed25519_pubkey(address)
        else:
            # Assume ss58 address
            return is_valid_ss58_address(address)
    elif isinstance(address, bytes):
        # Check if ed25519
        return is_valid_ed25519_pubkey(address)
    else:
        # Invalid address type
        return False


def create_identity_dict(
    display: str = "",
    legal: str = "",
    web: str = "",
    riot: str = "",
    email: str = "",
    pgp_fingerprint: Optional[str] = None,
    image: str = "",
    info: str = "",
    twitter: str = "",
) -> dict:
    """
<<<<<<< HEAD
    Creates a dictionary with structure for identity extrinsic.
=======
    Creates a dictionary with structure for identity extrinsic. Must fit within 64 bits.
>>>>>>> d79a1290

    Args:
    display (str): String to be converted and stored under 'display'.
    legal (str): String to be converted and stored under 'legal'.
    web (str): String to be converted and stored under 'web'.
    riot (str): String to be converted and stored under 'riot'.
    email (str): String to be converted and stored under 'email'.
<<<<<<< HEAD
    pgp_fingerprint (str): String to be converted and stored under 'pgp_fingerprint'. If None, it remains None.
=======
    pgp_fingerprint (str): String to be converted and stored under 'pgp_fingerprint'.
>>>>>>> d79a1290
    image (str): String to be converted and stored under 'image'.
    info (str): String to be converted and stored under 'info'.
    twitter (str): String to be converted and stored under 'twitter'.

    Returns:
    dict: A dictionary with the specified structure and byte string conversions.
<<<<<<< HEAD
    """
=======

    Raises:
    ValueError: If pgp_fingerprint is not exactly 20 bytes long when encoded.
    """
    if pgp_fingerprint and len(pgp_fingerprint.encode()) != 20:
        raise ValueError("pgp_fingerprint must be exactly 20 bytes long when encoded")

>>>>>>> d79a1290
    return {
        "info": {
            "additional": [[]],
            "display": {f"Raw{len(display.encode())}": display.encode()},
            "legal": {f"Raw{len(legal.encode())}": legal.encode()},
            "web": {f"Raw{len(web.encode())}": web.encode()},
            "riot": {f"Raw{len(riot.encode())}": riot.encode()},
            "email": {f"Raw{len(email.encode())}": email.encode()},
            "pgp_fingerprint": pgp_fingerprint.encode() if pgp_fingerprint else None,
            "image": {f"Raw{len(image.encode())}": image.encode()},
            "info": {f"Raw{len(info.encode())}": info.encode()},
            "twitter": {f"Raw{len(twitter.encode())}": twitter.encode()},
        }
    }


def decode_hex_identity_dict(info_dictionary):
    for key, value in info_dictionary.items():
        if isinstance(value, dict):
            item = list(value.values())[0]
            if isinstance(item, str) and item.startswith("0x"):
                try:
                    info_dictionary[key] = bytes.fromhex(item[2:]).decode()
                except UnicodeDecodeError:
                    print(f"Could not decode: {key}: {item}")
            else:
                info_dictionary[key] = item
    return info_dictionary<|MERGE_RESOLUTION|>--- conflicted
+++ resolved
@@ -116,11 +116,7 @@
     twitter: str = "",
 ) -> dict:
     """
-<<<<<<< HEAD
-    Creates a dictionary with structure for identity extrinsic.
-=======
     Creates a dictionary with structure for identity extrinsic. Must fit within 64 bits.
->>>>>>> d79a1290
 
     Args:
     display (str): String to be converted and stored under 'display'.
@@ -128,20 +124,13 @@
     web (str): String to be converted and stored under 'web'.
     riot (str): String to be converted and stored under 'riot'.
     email (str): String to be converted and stored under 'email'.
-<<<<<<< HEAD
-    pgp_fingerprint (str): String to be converted and stored under 'pgp_fingerprint'. If None, it remains None.
-=======
     pgp_fingerprint (str): String to be converted and stored under 'pgp_fingerprint'.
->>>>>>> d79a1290
     image (str): String to be converted and stored under 'image'.
     info (str): String to be converted and stored under 'info'.
     twitter (str): String to be converted and stored under 'twitter'.
 
     Returns:
     dict: A dictionary with the specified structure and byte string conversions.
-<<<<<<< HEAD
-    """
-=======
 
     Raises:
     ValueError: If pgp_fingerprint is not exactly 20 bytes long when encoded.
@@ -149,7 +138,6 @@
     if pgp_fingerprint and len(pgp_fingerprint.encode()) != 20:
         raise ValueError("pgp_fingerprint must be exactly 20 bytes long when encoded")
 
->>>>>>> d79a1290
     return {
         "info": {
             "additional": [[]],
