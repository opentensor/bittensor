--- conflicted
+++ resolved
@@ -17,45 +17,6 @@
 from .formatting import get_human_readable, millify
 
 # import cubit
-<<<<<<< HEAD
-from dataclasses import dataclass
-from rich import console as rich_console
-from rich import status as rich_status
-from datetime import timedelta
-from .formatting import get_human_readable, millify
-
-
-
-@dataclass
-=======
-
-
-class ColdkeySwapStatistics:
-    def __init__(self, difficulty: int, block_number: int, block_hash: str):
-        self.time_spent_total = 0.0
-        self.time_average = 0.0
-        self.rounds_total = 0
-        self.time_spent = 0.0
-        self.hash_rate_perpetual = 0.0
-        self.hash_rate = 0.0
-        self.difficulty = difficulty
-        self.block_number = block_number
-        self.block_hash = block_hash
-
-
->>>>>>> 611d08ab
-class ColdkeySwapStatistics:
-    difficulty: int
-    block_number: int
-    block_hash: str
-    time_spent_total: float = 0.0
-    time_average: float = 0.0
-    rounds_total: int = 0
-    time_spent: float = 0.0
-    hash_rate_perpetual: float = 0.0
-    hash_rate: float = 0.0
-
-
 @dataclass
 class ColdkeySwapStatistics:
     difficulty: int
