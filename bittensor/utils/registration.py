--- conflicted
+++ resolved
@@ -980,14 +980,10 @@
             for i in range(num_processes)
         ]
 
-        block_hash_with_retry, is_hotkey_is_registered = await asyncio.gather(
-            _get_block_with_retry(subtensor=subtensor, netuid=netuid),
-            subtensor.is_hotkey_registered(
-                netuid=netuid, hotkey_ss58=wallet.hotkey.ss58_address
-            ),
+        # Get first block
+        block_number, difficulty, block_hash = await _get_block_with_retry(
+            subtensor=subtensor, netuid=netuid
         )
-        # Get first block
-        block_number, difficulty, block_hash = block_hash_with_retry
 
         block_bytes = bytes.fromhex(block_hash[2:])
         old_block_number = block_number
@@ -1036,7 +1032,9 @@
         weights = [alpha_**i for i in range(n_samples)]  # weights decay by alpha
 
         solution = None
-        while netuid == -1 or not is_hotkey_is_registered:
+        while netuid == -1 or not await subtensor.is_hotkey_registered(
+            netuid=netuid, hotkey_ss58=wallet.hotkey.ss58_address
+        ):
             # Wait until a solver finds a solution
             try:
                 solution = solution_queue.get(block=True, timeout=0.15)
@@ -1114,13 +1112,8 @@
         return solution
 
 
-<<<<<<< HEAD
 async def _terminate_workers_and_wait_for_exit(
-    workers: List[multiprocessing.Process],
-=======
-def _terminate_workers_and_wait_for_exit(
     workers: List[Union[multiprocessing.Process, multiprocessing.queues.Queue]],
->>>>>>> c8fde9d0
 ) -> None:
     for worker in workers:
         if isinstance(worker, multiprocessing.queues.Queue):
