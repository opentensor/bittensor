import numbers
<<<<<<< HEAD
from typing import Callable, Union, List, Optional, Dict, Literal, Any
=======
from typing import Callable, Union, List, Optional, Dict, Literal, Type, Any
>>>>>>> 9b35e2df

import bittensor
import pandas
import requests
import torch
import scalecodec
import argparse
<<<<<<< HEAD
=======
from substrateinterface import Keypair
>>>>>>> 9b35e2df
from substrateinterface.utils import ss58
from bittensor_wallet.utils import *

from .registration import create_pow, __reregister_wallet as reregister

RAOPERTAO = 1e9
U16_MAX = 65535
U64_MAX = 18446744073709551615

def indexed_values_to_dataframe (
        prefix: Union[str, int],
        index: Union[list, torch.LongTensor],
        values: Union[list, torch.Tensor],
        filter_zeros: bool = False
    ) -> 'pandas.DataFrame':
    # Type checking.
    if not isinstance(prefix, str) and not isinstance(prefix, numbers.Number):
        raise ValueError('Passed prefix must have type str or Number')
    if isinstance(prefix, numbers.Number):
        prefix = str(prefix)
    if not isinstance(index, list) and not isinstance(index, torch.Tensor):
        raise ValueError('Passed uids must have type list or torch.Tensor')
    if not isinstance(values, list) and not isinstance(values, torch.Tensor):
        raise ValueError('Passed values must have type list or torch.Tensor')
    if not isinstance(index, list):
        index = index.tolist()
    if not isinstance(values, list):
        values = values.tolist()

    index = [ idx_i for idx_i in index if idx_i < len(values) and idx_i >= 0 ]
    dataframe = pandas.DataFrame(columns=[prefix], index = index )
    for idx_i in index:
        value_i = values[ idx_i ]
        if value_i > 0 or not filter_zeros:
            dataframe.loc[idx_i] = pandas.Series( { str(prefix): value_i } )
    return dataframe


def unbiased_topk( values, k, dim=0, sorted = True, largest = True):
    r""" Selects topk as in torch.topk but does not bias lower indices when values are equal.
        Args:
            values: (torch.Tensor)
                Values to index into.
            k: (int):
                Number to take.

        Return:
            topk: (torch.Tensor):
                topk k values.
            indices: (torch.LongTensor)
                indices of the topk values.
    """
    permutation = torch.randperm(values.shape[ dim ])
    permuted_values = values[ permutation ]
    topk, indices = torch.topk( permuted_values,  k, dim = dim, sorted=sorted, largest=largest )
    return topk, permutation[ indices ]


def version_checking():
    response = requests.get(bittensor.__pipaddress__)
    latest_version = response.json()['info']['version']
    version_split = latest_version.split(".")
    latest_version_as_int = (100 * int(version_split[0])) + (10 * int(version_split[1])) + (1 * int(version_split[2]))

    if latest_version_as_int > bittensor.__version_as_int__:
        print('\u001b[33mBittensor Version: Current {}/Latest {}\nPlease update to the latest version at your earliest convenience\u001b[0m'.format(bittensor.__version__,latest_version))


def strtobool_with_default( default: bool ) -> Callable[[str], Union[bool, Literal['==SUPRESS==']]]:
    """
    Creates a strtobool function with a default value.

    Args:
        default(bool): The default value to return if the string is empty.

    Returns:
        The strtobool function with the default value.
    """
    return lambda x: strtobool(x) if x != "" else default


def strtobool(val: str) -> Union[bool, Literal['==SUPRESS==']]:
    """
    Converts a string to a boolean value.

    truth-y values are 'y', 'yes', 't', 'true', 'on', and '1';
    false-y values are 'n', 'no', 'f', 'false', 'off', and '0'.

    Raises ValueError if 'val' is anything else.
    """
    val = val.lower()
    if val in ('y', 'yes', 't', 'true', 'on', '1'):
        return True
    elif val in ('n', 'no', 'f', 'false', 'off', '0'):
        return False
    else:
        raise ValueError("invalid truth value %r" % (val,))

def get_explorer_root_url_by_network_from_map(network: str, network_map: Dict[str, str]) -> Optional[str]:
    r"""
    Returns the explorer root url for the given network name from the given network map.

    Args:
        network(str): The network to get the explorer url for.
        network_map(Dict[str, str]): The network map to get the explorer url from.

    Returns:
        The explorer url for the given network.
        Or None if the network is not in the network map.
    """
    explorer_url: Optional[str] = None
    if network in network_map:
        explorer_url = network_map[network]

    return explorer_url


def get_explorer_url_for_network(network: str, block_hash: str, network_map: Dict[str, str]) -> Optional[str]:
    r"""
    Returns the explorer url for the given block hash and network.

    Args:
        network(str): The network to get the explorer url for.
        block_hash(str): The block hash to get the explorer url for.
        network_map(Dict[str, str]): The network map to get the explorer url from.

    Returns:
        The explorer url for the given block hash and network.
        Or None if the network is not known.
    """

    explorer_url: Optional[str] = None
    # Will be None if the network is not known. i.e. not in network_map
    explorer_root_url: Optional[str] = get_explorer_root_url_by_network_from_map(network, network_map)

    if explorer_root_url is not None:
        # We are on a known network.
        explorer_url = "{root_url}/query/{block_hash}".format( root_url=explorer_root_url, block_hash = block_hash )

    return explorer_url

def ss58_address_to_bytes(ss58_address: str) -> bytes:
    """Converts a ss58 address to a bytes object."""
    account_id_hex: str = scalecodec.ss58_decode(ss58_address, bittensor.__ss58_format__)
    return bytes.fromhex(account_id_hex)

def U16_NORMALIZED_FLOAT( x: int ) -> float:
    return float( x ) / float( U16_MAX )

def U64_NORMALIZED_FLOAT( x: int ) -> float:
    return float( x ) / float( U64_MAX )

def u8_key_to_ss58(u8_key: List[int]) -> str:
    r"""
    Converts a u8-encoded account key to an ss58 address.

    Args:
        u8_key (List[int]): The u8-encoded account key.
    """
    # First byte is length, then 32 bytes of key.
    return scalecodec.ss58_encode( bytes(u8_key).hex(), bittensor.__ss58_format__)

def type_or_suppress(type_func: Callable[[str], Any]) -> Callable[[str], Union[Any, Literal['==SUPRESS==']]]:
    def _type_or_suppress(value: str) -> Union[Any, Literal['==SUPRESS==']]:
        return value if value == argparse.SUPPRESS else type_func(value)
    
    return _type_or_suppress<|MERGE_RESOLUTION|>--- conflicted
+++ resolved
@@ -1,9 +1,5 @@
 import numbers
-<<<<<<< HEAD
-from typing import Callable, Union, List, Optional, Dict, Literal, Any
-=======
 from typing import Callable, Union, List, Optional, Dict, Literal, Type, Any
->>>>>>> 9b35e2df
 
 import bittensor
 import pandas
@@ -11,10 +7,6 @@
 import torch
 import scalecodec
 import argparse
-<<<<<<< HEAD
-=======
-from substrateinterface import Keypair
->>>>>>> 9b35e2df
 from substrateinterface.utils import ss58
 from bittensor_wallet.utils import *
 
