--- conflicted
+++ resolved
@@ -68,22 +68,6 @@
     return topk, permutation[indices]
 
 
-<<<<<<< HEAD
-def version_checking( timeout : int = 15 ):
-    try:
-        response = requests.get(bittensor.__pipaddress__, timeout=timeout)
-        latest_version = response.json()['info']['version']
-        version_split = latest_version.split(".")
-        latest_version_as_int = (100 * int(version_split[0])) + (10 * int(version_split[1])) + (1 * int(version_split[2]))
-
-        if latest_version_as_int > bittensor.__version_as_int__:
-            print('\u001b[33mBittensor Version: Current {}/Latest {}\nPlease update to the latest version at your earliest convenience\u001b[0m'.format(bittensor.__version__,latest_version))
-    
-    except requests.exceptions.Timeout:
-        bittensor.logging.error('Version check failed due to timeout')
-    except requests.exceptions.RequestException as e:
-        bittensor.logging.error(f'Version check failed due to request failure: {e}')
-=======
 def version_checking():
     response = requests.get(bittensor.__pipaddress__)
     latest_version = response.json()["info"]["version"]
@@ -100,7 +84,6 @@
                 bittensor.__version__, latest_version
             )
         )
->>>>>>> 9ce5bc6e
 
 
 def strtobool_with_default(
