import numbers
from typing import Callable, Union

import bittensor
import pandas
import requests
import torch
import scalecodec
from substrateinterface import Keypair
from substrateinterface.utils import ss58
from .registration import *

RAOPERTAO = 1e9
U16_MAX = 65535
U64_MAX = 18446744073709551615

def indexed_values_to_dataframe ( 
        prefix: Union[str, int],
        index: Union[list, torch.LongTensor], 
        values: Union[list, torch.Tensor],
        filter_zeros: bool = False
    ) -> 'pandas.DataFrame':
    # Type checking.
    if not isinstance(prefix, str) and not isinstance(prefix, numbers.Number):
        raise ValueError('Passed prefix must have type str or Number')
    if isinstance(prefix, numbers.Number):
        prefix = str(prefix)
    if not isinstance(index, list) and not isinstance(index, torch.Tensor):
        raise ValueError('Passed uids must have type list or torch.Tensor')
    if not isinstance(values, list) and not isinstance(values, torch.Tensor):
        raise ValueError('Passed values must have type list or torch.Tensor')
    if not isinstance(index, list):
        index = index.tolist()
    if not isinstance(values, list):
        values = values.tolist()

    index = [ idx_i for idx_i in index if idx_i < len(values) and idx_i >= 0 ]
    dataframe = pandas.DataFrame(columns=[prefix], index = index )
    for idx_i in index:
        value_i = values[ idx_i ]
        if value_i > 0 or not filter_zeros:
            dataframe.loc[idx_i] = pandas.Series( { str(prefix): value_i } )
    return dataframe


def unbiased_topk( values, k, dim=0, sorted = True, largest = True):
    r""" Selects topk as in torch.topk but does not bias lower indices when values are equal.
        Args:
            values: (torch.Tensor)
                Values to index into.
            k: (int):
                Number to take.
            
        Return:
            topk: (torch.Tensor):
                topk k values.
            indices: (torch.LongTensor)
                indices of the topk values.
    """
    permutation = torch.randperm(values.shape[ dim ])
    permuted_values = values[ permutation ]
    topk, indices = torch.topk( permuted_values,  k, dim = dim, sorted=sorted, largest=largest )
    return topk, permutation[ indices ]


def version_checking():
    response = requests.get(bittensor.__pipaddress__)
    latest_version = response.json()['info']['version']
    version_split = latest_version.split(".")
    latest_version_as_int = (100 * int(version_split[0])) + (10 * int(version_split[1])) + (1 * int(version_split[2]))

    if latest_version_as_int > bittensor.__version_as_int__:
        print('\u001b[33mBittensor Version: Current {}/Latest {}\nPlease update to the latest version at your earliest convenience\u001b[0m'.format(bittensor.__version__,latest_version))

def is_valid_ss58_address( address: str ) -> bool:
    """
    Checks if the given address is a valid ss58 address.

    Args:
        address(str): The address to check.

    Returns:
        True if the address is a valid ss58 address for Bittensor, False otherwise.
    """
    try:
        return ss58.is_valid_ss58_address( address, valid_ss58_format=bittensor.__ss58_format__ ) or \
                ss58.is_valid_ss58_address( address, valid_ss58_format=42 ) # Default substrate ss58 format (legacy)
    except (IndexError):
        return False

def is_valid_ed25519_pubkey( public_key: Union[str, bytes] ) -> bool:
    """
    Checks if the given public_key is a valid ed25519 key.

    Args:
        public_key(Union[str, bytes]): The public_key to check.

    Returns:    
        True if the public_key is a valid ed25519 key, False otherwise.
    
    """
    try:
        if isinstance( public_key, str ):
            if len(public_key) != 64 and len(public_key) != 66:
                raise ValueError( "a public_key should be 64 or 66 characters" )
        elif isinstance( public_key, bytes ):
            if len(public_key) != 32:
                raise ValueError( "a public_key should be 32 bytes" )
        else:
            raise ValueError( "public_key must be a string or bytes" )

        keypair = Keypair(
            public_key=public_key,
            ss58_format=bittensor.__ss58_format__
        )

        ss58_addr = keypair.ss58_address
        return ss58_addr is not None

    except (ValueError, IndexError):
        return False

def is_valid_bittensor_address_or_public_key( address: Union[str, bytes] ) -> bool:
    """
    Checks if the given address is a valid destination address.

    Args:
        address(Union[str, bytes]): The address to check.

    Returns:
        True if the address is a valid destination address, False otherwise.
    """
    if isinstance( address, str ):
        # Check if ed25519
        if address.startswith('0x'):
            return is_valid_ed25519_pubkey( address )
        else:
            # Assume ss58 address
            return is_valid_ss58_address( address )
    elif isinstance( address, bytes ):
        # Check if ed25519
        return is_valid_ed25519_pubkey( address )
    else:
        # Invalid address type
        return False

def get_ss58_format( ss58_address: str ) -> int:
    """Returns the ss58 format of the given ss58 address."""
    ss58_format: int

    # Decode the address
    decoded_addr: bytes = ss58.base58.b58decode(ss58_address)

    # bitwise and to check address type
    # see: https://docs.substrate.io/reference/address-formats/#address-type
    if 0b0100_0000 & decoded_addr[0]:
        # Matches second address type, so bitwise-or with 0b0011_1111 to get the ss58 format
        ss58_format = ((decoded_addr[0] & 0b0011_1111) << 2) | (decoded_addr[1] >> 6) | \
                      ((decoded_addr[1] & 0b0011_1111) << 8)
    else:
        # First address type, so just use the first byte
        ss58_format = decoded_addr[0]

    return ss58_format

def strtobool_with_default( default: bool ) -> Callable[[str], bool]:
    """
    Creates a strtobool function with a default value.

    Args:
        default(bool): The default value to return if the string is empty.

    Returns:
        The strtobool function with the default value.
    """
    return lambda x: strtobool(x) if x != "" else default


def strtobool(val: str) -> bool:
    """
    Converts a string to a boolean value.

    truth-y values are 'y', 'yes', 't', 'true', 'on', and '1';
    false-y values are 'n', 'no', 'f', 'false', 'off', and '0'.

    Raises ValueError if 'val' is anything else.
    """
    val = val.lower()
    if val in ('y', 'yes', 't', 'true', 'on', '1'):
        return True
    elif val in ('n', 'no', 'f', 'false', 'off', '0'):
        return False
    else:
        raise ValueError("invalid truth value %r" % (val,))

<<<<<<< HEAD
def get_explorer_root_url_by_network_from_map(network: str, network_map: Dict[str, str]) -> Optional[str]:
    r"""
    Returns the explorer root url for the given network name from the given network map.

    Args:
        network(str): The network to get the explorer url for.
        network_map(Dict[str, str]): The network map to get the explorer url from.
    
    Returns:
        The explorer url for the given network.
        Or None if the network is not in the network map.
    """
    explorer_url: Optional[str] = None
    if network in network_map:
        explorer_url = network_map[network]

    return explorer_url
    

def get_explorer_url_for_network(network: str, block_hash: str) -> Optional[str]:
    r"""
    Returns the explorer url for the given block hash and network.

    Args:
        network(str): The network to get the explorer url for.
        block_hash(str): The block hash to get the explorer url for.
    
    Returns:
        The explorer url for the given block hash and network.
        Or None if the network is not known.
    """

    explorer_url: Optional[str] = None
    # Will be None if the network is not known. i.e. not in bittensor.__network_explorer_map__
    explorer_root_url: Optional[str] = get_explorer_root_url_by_network_from_map(network, bittensor.__network_explorer_map__)

    if explorer_root_url is not None:
        # We are on a known network.
        explorer_url = "{root_url}/query/{block_hash}".format( root_url=explorer_root_url, block_hash = block_hash )
    
    return explorer_url
=======
def ss58_address_to_bytes(ss58_address: str) -> bytes:
    """Converts a ss58 address to a bytes object."""
    account_id_hex: str = scalecodec.ss58_decode(ss58_address, bittensor.__ss58_format__)
    return bytes.fromhex(account_id_hex)

def U16_NORMALIZED_FLOAT( x: int ) -> float:
    return float( x ) / float( U16_MAX ) 

def U64_NORMALIZED_FLOAT( x: int ) -> float:
    return float( x ) / float( U64_MAX )

def u8_key_to_ss58(u8_key: List[int]) -> str:
    r"""
    Converts a u8-encoded account key to an ss58 address.

    Args:
        u8_key (List[int]): The u8-encoded account key.
    """
    # First byte is length, then 32 bytes of key.
    return scalecodec.ss58_encode( bytes(u8_key).hex(), bittensor.__ss58_format__)
    
>>>>>>> 1f2bbbc6
<|MERGE_RESOLUTION|>--- conflicted
+++ resolved
@@ -193,7 +193,6 @@
     else:
         raise ValueError("invalid truth value %r" % (val,))
 
-<<<<<<< HEAD
 def get_explorer_root_url_by_network_from_map(network: str, network_map: Dict[str, str]) -> Optional[str]:
     r"""
     Returns the explorer root url for the given network name from the given network map.
@@ -235,7 +234,7 @@
         explorer_url = "{root_url}/query/{block_hash}".format( root_url=explorer_root_url, block_hash = block_hash )
     
     return explorer_url
-=======
+
 def ss58_address_to_bytes(ss58_address: str) -> bytes:
     """Converts a ss58 address to a bytes object."""
     account_id_hex: str = scalecodec.ss58_decode(ss58_address, bittensor.__ss58_format__)
@@ -255,6 +254,4 @@
         u8_key (List[int]): The u8-encoded account key.
     """
     # First byte is length, then 32 bytes of key.
-    return scalecodec.ss58_encode( bytes(u8_key).hex(), bittensor.__ss58_format__)
-    
->>>>>>> 1f2bbbc6
+    return scalecodec.ss58_encode( bytes(u8_key).hex(), bittensor.__ss58_format__)