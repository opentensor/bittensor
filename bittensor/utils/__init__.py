--- conflicted
+++ resolved
@@ -1,16 +1,10 @@
 import binascii
-<<<<<<< HEAD
 import datetime
-=======
->>>>>>> 4288c3af
 import hashlib
 import math
 import multiprocessing
 import numbers
-<<<<<<< HEAD
-=======
 import os
->>>>>>> 4288c3af
 import random
 import time
 from dataclasses import dataclass
@@ -22,15 +16,10 @@
 import requests
 import torch
 from Crypto.Hash import keccak
-<<<<<<< HEAD
 from substrateinterface import Keypair, KeypairType
 from substrateinterface.utils import ss58
 
 from .register_cuda import reset_cuda, solve_cuda
-=======
-from substrateinterface import Keypair
-from substrateinterface.utils import ss58
->>>>>>> 4288c3af
 
 
 def indexed_values_to_dataframe ( 
@@ -145,8 +134,6 @@
     seal: bytes
 
 class Solver(multiprocessing.Process):
-<<<<<<< HEAD
-=======
     """
     A process that solves the registration PoW problem.
 
@@ -191,7 +178,6 @@
         limit: int
             The limit of the pow solve for a valid solution.
     """
->>>>>>> 4288c3af
     proc_num: int
     num_proc: int
     update_interval: int
@@ -230,11 +216,7 @@
         nonce_limit = int(math.pow(2,64)) - 1
 
         # Start at random nonce
-<<<<<<< HEAD
-        nonce_start = self.update_interval * self.proc_num + random.randint( 0, nonce_limit )
-=======
         nonce_start = random.randint( 0, nonce_limit )
->>>>>>> 4288c3af
         nonce_end = nonce_start + self.update_interval
         while not self.stopEvent.is_set():
             if self.newBlockEvent.is_set():
@@ -245,13 +227,9 @@
 
                 self.newBlockEvent.clear()
                 # reset nonces to start from random point
-<<<<<<< HEAD
-                nonce_start = self.update_interval * self.proc_num + random.randint( 0, nonce_limit )
-=======
                 # prevents the same nonces (for each block) from being tried by multiple processes
                 # also prevents the same nonces from being tried by multiple peers
                 nonce_start = random.randint( 0, nonce_limit )
->>>>>>> 4288c3af
                 nonce_end = nonce_start + self.update_interval
                 
             # Do a block of nonces
@@ -295,11 +273,7 @@
     return None, time.time() - start
 
 
-<<<<<<< HEAD
-def solve_for_difficulty_fast( subtensor, wallet, num_processes: int = None, update_interval: int = 50_000 ) -> Optional[POWSolution]:
-=======
 def solve_for_difficulty_fast( subtensor, wallet, num_processes: Optional[int] = None, update_interval: Optional[int] = None ) -> Optional[POWSolution]:
->>>>>>> 4288c3af
     """
     Solves the POW for registration using multiprocessing.
     Args:
@@ -317,12 +291,8 @@
         to increase the transparency of the process while still keeping the speed.
     """
     if num_processes == None:
-<<<<<<< HEAD
-        num_processes = multiprocessing.cpu_count()
-=======
         # get the number of allowed processes for this process
         num_processes = len(os.sched_getaffinity(0))
->>>>>>> 4288c3af
 
     if update_interval is None:
         update_interval = 50_000
@@ -351,10 +321,7 @@
     status.start()
 
     # Establish communication queues
-<<<<<<< HEAD
-=======
     ## See the Solver class for more information on the queues.
->>>>>>> 4288c3af
     stopEvent = multiprocessing.Event()
     stopEvent.clear()
     best_queue = multiprocessing.Queue()
@@ -425,29 +392,6 @@
 
             except Empty:
                 break
-<<<<<<< HEAD
-        
-        if num_time > 0:
-            time_avg = time_total / num_time
-            itrs_per_sec = update_interval*num_processes / time_avg
-            
-        #times = [ time_queue.get() for _ in solvers ]
-        #time_avg = average(times)
-
-       
-
-        # get best solution
-        while best_queue.qsize() > 0:
-            try:
-                num, seal = best_queue.get_nowait()
-                if num < best_number:
-                    best_number = num
-                    best_seal = seal
-
-            except Empty:
-                break
-        
-=======
         
         # Calculate average time per solver for the update_interval
         if num_time > 0:
@@ -464,8 +408,7 @@
 
             except Empty:
                 break
-        
->>>>>>> 4288c3af
+                
         message = f"""Solving 
             time spent: {time.time() - start_time}
             Difficulty: [bold white]{millify(difficulty)}[/bold white]
@@ -473,18 +416,13 @@
             Block: [bold white]{block_number}[/bold white]
             Block_hash: [bold white]{block_hash.encode('utf-8')}[/bold white]
             Best: [bold white]{binascii.hexlify(bytes(best_seal) if best_seal else bytes(0))}[/bold white]"""
-        status.update(message.replace(" ", ""))
-    
-<<<<<<< HEAD
-    # exited while, found_solution contains the nonce or wallet is registered
-    if solution is not None:
-        stopEvent.set() # stop all other processes
-        status.stop()
-
-        return solution
-
+        status.update(message.replace(" ", "")) 
+
+    # exited while, solution contains the nonce or wallet is registered
+    stopEvent.set() # stop all other processes
     status.stop()
-    return None
+
+    return solution
     
 def get_human_readable(num, suffix="H"):
     for unit in ["", "K", "M", "G", "T", "P", "E", "Z"]:
@@ -597,17 +535,7 @@
         solution: POWSolution = solve_for_difficulty_fast_cuda( subtensor, wallet, dev_id=dev_id, TPB=tpb, update_interval=update_interval )
     else:
         solution: POWSolution = solve_for_difficulty_fast( subtensor, wallet, num_processes=num_processes, update_interval=update_interval )
-=======
-    # exited while, solution contains the nonce or wallet is registered
-    stopEvent.set() # stop all other processes
-    status.stop()
-
-    return solution
-
-
-def create_pow( subtensor, wallet, num_processes: Optional[int] = None, update_interval: Optional[int] = None ) -> Optional[Dict[str, Any]]:
-    solution: POWSolution = solve_for_difficulty_fast( subtensor, wallet, num_processes=num_processes, update_interval=update_interval )
->>>>>>> 4288c3af
+
     nonce, block_number, difficulty, seal = solution.nonce, solution.block_number, solution.difficulty, solution.seal
     return None if nonce is None else {
         'nonce': nonce, 
