--- conflicted
+++ resolved
@@ -12,12 +12,9 @@
 import torch
 import numbers
 import pandas
-<<<<<<< HEAD
 import requests
-=======
 from substrateinterface.utils import ss58
 from substrateinterface import Keypair, KeypairType
->>>>>>> f6488e9c
 from typing import Any, Tuple, List, Union, Optional
 
 
@@ -241,7 +238,6 @@
         'work': binascii.hexlify(seal)
     }
 
-<<<<<<< HEAD
 def version_checking():
     response = requests.get(bittensor.__pipaddress__)
     latest_version = response.json()['info']['version']
@@ -250,7 +246,7 @@
 
     if latest_version_as_int > bittensor.__version_as_int__:
         print('\u001b[31m Current Bittensor Version: {}, Latest Bittensor Version {} \n Please update to the latest version'.format(bittensor.__version__,latest_version))
-=======
+
 def is_valid_ss58_address( address: str ) -> bool:
     """
     Checks if the given address is a valid ss58 address.
@@ -330,4 +326,3 @@
         
     return True
 
->>>>>>> f6488e9c
