--- conflicted
+++ resolved
@@ -1,43 +1,24 @@
 import binascii
-<<<<<<< HEAD
-import ctypes
 import datetime
-=======
-from dataclasses import dataclass
-import multiprocessing
-from queue import Empty
-import struct
->>>>>>> e963b4b9
 import hashlib
 import math
-<<<<<<< HEAD
 import multiprocessing
 import numbers
 import random
-import struct
-=======
-
-import random
-import bittensor
-import ctypes
->>>>>>> e963b4b9
 import time
-from typing import Any, List, Optional, Tuple, Union
+from dataclasses import dataclass
+from queue import Empty
+from typing import Any, Dict, Optional, Tuple, Union
 
 import bittensor
 import pandas
 import requests
-import rich
 import torch
 from Crypto.Hash import keccak
 from substrateinterface import Keypair, KeypairType
-<<<<<<< HEAD
 from substrateinterface.utils import ss58
 
 from .register_cuda import reset_cuda, solve_cuda
-=======
-from typing import Any, Tuple, List, Union, Optional, Dict
->>>>>>> e963b4b9
 
 
 def indexed_values_to_dataframe ( 
@@ -310,38 +291,6 @@
     while block_hash == None:
         block_hash = subtensor.substrate.get_block_hash( block_number )
     block_bytes = block_hash.encode('utf-8')[2:]
-<<<<<<< HEAD
-    
-    nonce = 0
-    limit = int(math.pow(2,256)) - 1
-    start_time = time.time()
-
-    console = bittensor.__console__
-    status = console.status("Solving")
-
-    found_solution = multiprocessing.Value('q', -1, lock=False) # int
-    best_raw = struct.pack("d", float('inf'))
-    best = multiprocessing.Array(ctypes.c_char, best_raw, lock=True) # byte array to get around int size of ctypes
-    best_seal = multiprocessing.Array('h', 32, lock=True) # short array should hold bytes (0, 256)
-    
-    with multiprocessing.Pool(processes=num_processes, initializer=initProcess_, initargs=(solve_, found_solution, best, best_seal)) as pool:
-        status.start()
-        while found_solution.value == -1 and not wallet.is_registered(subtensor):
-            iterable = [( nonce_start, 
-                            nonce_start + update_interval , 
-                            block_bytes, 
-                            difficulty, 
-                            block_hash, 
-                            block_number, 
-                            limit) for nonce_start in list(range(nonce, nonce + update_interval*num_processes, update_interval))]
-            result = pool.starmap(solve_, iterable=iterable)
-            old_nonce = nonce
-            nonce += update_interval*num_processes
-            itrs_per_sec = update_interval*num_processes / (time.time() - start_time)
-            start_time = time.time()
-            difficulty = subtensor.difficulty
-            block_number = subtensor.get_current_block()
-=======
     old_block_number = block_number
     # Set to current block
     update_curr_block(block_number, block_bytes, difficulty, check_block)
@@ -372,39 +321,11 @@
         if block_number != old_block_number:
             old_block_number = block_number
             # update block information
->>>>>>> e963b4b9
             block_hash = subtensor.substrate.get_block_hash( block_number)
             while block_hash == None:
                 block_hash = subtensor.substrate.get_block_hash( block_number)
             block_bytes = block_hash.encode('utf-8')[2:]
-<<<<<<< HEAD
-            with best_seal.get_lock():
-                message = f"""Solving 
-                    time spent: {time.time() - start_time}
-                    Nonce: [bold white]{nonce}[/bold white]
-                    Difficulty: [bold white]{difficulty}[/bold white]
-                    Iters: [bold white]{int(itrs_per_sec)}/s[/bold white]
-                    Block: [bold white]{block_number}[/bold white]
-                    Block_hash: [bold white]{block_hash.encode('utf-8')}[/bold white]
-                    Best: [bold white]{binascii.hexlify(bytes(best_seal) or bytes(0))}[/bold white]"""
-                status.update(message.replace(" ", ""))
-        
-        # exited while, found_solution contains the nonce or wallet is registered
-        if found_solution.value == -1: # didn't find solution
-            status.stop()
-            return None, None, None, None, None
-        
-        nonce, block_number, block_hash, difficulty, seal = result[ math.floor( (found_solution.value-old_nonce) / update_interval) ]
-        status.stop()
-        return nonce, block_number, block_hash, difficulty, seal
-
-def initProcess_(f, found_solution, best, best_seal):
-    f.found = found_solution
-    f.best = best
-    f.best_seal = best_seal
-=======
             difficulty = subtensor.difficulty
->>>>>>> e963b4b9
 
             update_curr_block(block_number, block_bytes, difficulty, check_block)
             # Set new block events for each solver
@@ -430,13 +351,7 @@
         #times = [ time_queue.get() for _ in solvers ]
         #time_avg = average(times)
 
-<<<<<<< HEAD
-        if product < limit:
-            solve_.found.value = nonce
-            return (nonce, block_number, block_hash, difficulty, seal)
-=======
        
->>>>>>> e963b4b9
 
         # get best solution
         while best_queue.qsize() > 0:
@@ -483,7 +398,7 @@
 
     return '{:.0f}{}'.format(n / 10**(3 * millidx), millnames[millidx])
 
-def solve_for_difficulty_fast_cuda( subtensor: 'bittensor.Subtensor', wallet: 'bittensor.Wallet', update_interval: int = 5_000_000, TPB: int = 512, dev_id: int = 0 ) -> Tuple[int, int, Any, int, Any]:
+def solve_for_difficulty_fast_cuda( subtensor: 'bittensor.Subtensor', wallet: 'bittensor.Wallet', update_interval: int = 5_000_000, TPB: int = 512, dev_id: int = 0 ) -> Optional[POWSolution]:
     """
     Solves the registration fast using CUDA
     Args:
@@ -515,7 +430,6 @@
     console = bittensor.__console__
     status = console.status("Solving")
     
-
     solution = -1
     start_time = time.time()
     interval_time = start_time
@@ -537,7 +451,7 @@
             status.stop()
             new_bn = subtensor.get_current_block()
             print(f"Found solution for bn: {block_number}; Newest: {new_bn}")            
-            return solution, block_number, block_hash, difficulty, seal
+            return POWSolution(solution, block_number, difficulty, seal)
 
         nonce += (TPB * update_interval)
         if (nonce >= int(math.pow(2,63))):
@@ -564,27 +478,20 @@
     if solution == -1: # didn't find solution
         reset_cuda()
         status.stop()
-        return None, None, None, None, None
+        return None
     
     else:
         reset_cuda()
         # Shouldn't get here
         status.stop()
-        return None, None, None, None, None
-
-<<<<<<< HEAD
-def create_pow( subtensor, wallet, cuda: bool = False, dev_id: int = 0, tpb: int = 256, update_interval: int = 1_000_000 ):
+        return None
+
+def create_pow( subtensor, wallet, cuda: bool = False, dev_id: int = 0, tpb: int = 256, num_processes: int = None, update_interval: int = None ) -> Optional[Dict[str, Any]]:
     if cuda:
-        nonce, block_number, block_hash, difficulty, seal = solve_for_difficulty_fast_cuda( subtensor, wallet, dev_id=dev_id, TPB=tpb, update_interval=update_interval )
+        solution: POWSolution = solve_for_difficulty_fast_cuda( subtensor, wallet, dev_id=dev_id, TPB=tpb, update_interval=update_interval )
     else:
-        nonce, block_number, block_hash, difficulty, seal = solve_for_difficulty_fast( subtensor, wallet )
-=======
-
-
-def create_pow( subtensor, wallet, num_processes: int = None, update_interval: int = None ) -> Optional[Dict[str, Any]]:
-    solution: POWSolution = solve_for_difficulty_fast( subtensor, wallet, num_processes=num_processes, update_interval=update_interval )
+        solution: POWSolution = solve_for_difficulty_fast( subtensor, wallet, num_processes=num_processes, update_interval=update_interval )
     nonce, block_number, difficulty, seal = solution.nonce, solution.block_number, solution.difficulty, solution.seal
->>>>>>> e963b4b9
     return None if nonce is None else {
         'nonce': nonce, 
         'difficulty': difficulty,
