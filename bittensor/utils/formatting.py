--- conflicted
+++ resolved
@@ -25,15 +25,10 @@
 def convert_blocks_to_time(blocks: int, block_time: int = 12) -> tuple[int, int, int]:
     """
     Converts number of blocks into number of hours, minutes, seconds.
-<<<<<<< HEAD
-    :param blocks: number of blocks
-    :param block_time: time per block, by default this is 12
-=======
 
     :param blocks: number of blocks
     :param block_time: time per block, by default this is 12
 
->>>>>>> 80c4f57f
     :return: tuple containing number of hours, number of minutes, number of seconds
     """
     seconds = blocks * block_time
