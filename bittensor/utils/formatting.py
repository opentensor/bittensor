import math
from typing import List


def get_human_readable(num, suffix="H"):
    for unit in ["", "K", "M", "G", "T", "P", "E", "Z"]:
        if abs(num) < 1000.0:
            return f"{num:3.1f}{unit}{suffix}"
        num /= 1000.0
    return f"{num:.1f}Y{suffix}"


def millify(n: int):
    millnames = ["", " K", " M", " B", " T"]
    n = float(n)
    millidx = max(
        0,
        min(
            len(millnames) - 1, int(math.floor(0 if n == 0 else math.log10(abs(n)) / 3))
        ),
    )

    return "{:.2f}{}".format(n / 10 ** (3 * millidx), millnames[millidx])


<<<<<<< HEAD
def float_to_u16(value):
    # Ensure the input is within the expected range
    if not (0 <= value <= 1):
        raise ValueError("Input value must be between 0 and 1")

    # Calculate the u16 representation
    u16_max = 65535
    return int(value * u16_max)


def u16_to_float(value):
    # Ensure the input is within the expected range
    if not (0 <= value <= 65535):
        raise ValueError("Input value must be between 0 and 65535")

    # Calculate the float representation
    u16_max = 65535
    return value / u16_max


def float_to_u64(value: float) -> int:
    # Ensure the input is within the expected range
    if not (0 <= value < 1):
        raise ValueError("Input value must be between 0 and 1")

    # Convert the float to a u64 value
    return int(value * (2**64 - 1))


def u64_to_float(value):
    u64_max = 2**64 - 1
    # Allow for a small margin of error (e.g., 1) to account for potential rounding issues
    if not (0 <= value <= u64_max + 1):
        raise ValueError(
            f"Input value ({value}) must be between 0 and {u64_max} (2^64 - 1)"
        )
    return min(value / u64_max, 1.0)  # Ensure the result is never greater than 1.0


def normalize_u64_values(values: List[int]) -> List[int]:
    """
    Normalize a list of u64 values so that their sum equals u64::MAX (2^64 - 1).
    """
    if not values:
        raise ValueError("Input list cannot be empty")

    if any(v < 0 for v in values):
        raise ValueError("Input values must be non-negative")

    total = sum(values)
    if total == 0:
        raise ValueError("Sum of input values cannot be zero")

    u64_max = 2**64 - 1
    normalized = [int((v / total) * u64_max) for v in values]

    # Adjust values to ensure sum is exactly u64::MAX
    current_sum = sum(normalized)
    diff = u64_max - current_sum

    for i in range(abs(diff)):
        if diff > 0:
            normalized[i % len(normalized)] += 1
        else:
            normalized[i % len(normalized)] = max(
                0, normalized[i % len(normalized)] - 1
            )

    # Final check and adjustment
    final_sum = sum(normalized)
    if final_sum > u64_max:
        normalized[-1] -= final_sum - u64_max

    assert (
        sum(normalized) == u64_max
    ), f"Sum of normalized values ({sum(normalized)}) is not equal to u64::MAX ({u64_max})"

    return normalized
=======
def convert_blocks_to_time(blocks: int, block_time: int = 12) -> tuple[int, int, int]:
    """
    Converts number of blocks into number of hours, minutes, seconds.
    :param blocks: number of blocks
    :param block_time: time per block, by default this is 12
    :return: tuple containing number of hours, number of minutes, number of seconds
    """
    seconds = blocks * block_time
    hours = seconds // 3600
    minutes = (seconds % 3600) // 60
    remaining_seconds = seconds % 60
    return hours, minutes, remaining_seconds
>>>>>>> 3a269ea2
<|MERGE_RESOLUTION|>--- conflicted
+++ resolved
@@ -23,7 +23,20 @@
     return "{:.2f}{}".format(n / 10 ** (3 * millidx), millnames[millidx])
 
 
-<<<<<<< HEAD
+def convert_blocks_to_time(blocks: int, block_time: int = 12) -> tuple[int, int, int]:
+    """
+    Converts number of blocks into number of hours, minutes, seconds.
+    :param blocks: number of blocks
+    :param block_time: time per block, by default this is 12
+    :return: tuple containing number of hours, number of minutes, number of seconds
+    """
+    seconds = blocks * block_time
+    hours = seconds // 3600
+    minutes = (seconds % 3600) // 60
+    remaining_seconds = seconds % 60
+    return hours, minutes, remaining_seconds
+
+
 def float_to_u16(value):
     # Ensure the input is within the expected range
     if not (0 <= value <= 1):
@@ -101,18 +114,4 @@
         sum(normalized) == u64_max
     ), f"Sum of normalized values ({sum(normalized)}) is not equal to u64::MAX ({u64_max})"
 
-    return normalized
-=======
-def convert_blocks_to_time(blocks: int, block_time: int = 12) -> tuple[int, int, int]:
-    """
-    Converts number of blocks into number of hours, minutes, seconds.
-    :param blocks: number of blocks
-    :param block_time: time per block, by default this is 12
-    :return: tuple containing number of hours, number of minutes, number of seconds
-    """
-    seconds = blocks * block_time
-    hours = seconds // 3600
-    minutes = (seconds % 3600) // 60
-    remaining_seconds = seconds % 60
-    return hours, minutes, remaining_seconds
->>>>>>> 3a269ea2
+    return normalized