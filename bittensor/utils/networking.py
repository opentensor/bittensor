--- conflicted
+++ resolved
@@ -92,31 +92,11 @@
             ExternalIPNotFound (Exception):
                 Raised if all external ip attempts fail.
     """
-<<<<<<< HEAD
     def get_external_ip_from_aws():
         return requests.get('https://checkip.amazonaws.com', timeout=timeout).text.strip()
 
     def get_external_ip_from_ipv6():
         return urllib.request.urlopen('https://ident.me', timeout=timeout).read().decode('utf8')
-=======
-    # --- Try AWS
-    try:
-        external_ip = requests.get('https://checkip.amazonaws.com').text.strip()
-        if not (isinstance(ip_to_int(external_ip), int)): raise(ValueError('Failed to get external IP from AWS.'))
-        return str(external_ip)
-    except Exception:
-        pass
-
-    # --- Try ipconfig.
-    try:
-        process =  os.popen('curl -s ifconfig.me')
-        external_ip = process.readline()
-        process.close()
-        if not (isinstance(ip_to_int(external_ip), int)): raise(ValueError('Failed to get external IP from ifconfig.'))
-        return str(external_ip)
-    except Exception:
-        pass
->>>>>>> 081b8d34
 
     def get_external_ip_from_wiki():
         return requests.get('https://www.wikipedia.org', timeout=timeout).headers['X-Client-IP']
@@ -125,7 +105,6 @@
         process =  os.popen('curl -s https://ipinfo.io')
         external_ip = json.loads(process.read())['ip']
         process.close()
-<<<<<<< HEAD
         return external_ip
 
     external_ip = None
@@ -143,38 +122,6 @@
                 return str(external_ip)
         except Exception:
             pass
-=======
-        if not (isinstance(ip_to_int(external_ip), int)): raise(ValueError('Failed to get external IP from ip info.'))
-        return str(external_ip)
-    except Exception:
-        pass
-
-    # --- Try myip.dnsomatic 
-    try:
-        process = os.popen('curl -s myip.dnsomatic.com')
-        external_ip  = process.readline()
-        process.close()
-        if not (isinstance(ip_to_int(external_ip), int)): raise(ValueError('Failed to get external IP from myip.dnsomatic.'))
-        return str(external_ip)
-    except Exception:
-        pass    
-
-    # --- Try urllib ipv6 
-    try:
-        external_ip = urllib.request.urlopen('https://ident.me').read().decode('utf8')
-        if not (isinstance(ip_to_int(external_ip), int)): raise(ValueError('Failed to get external IP from ident.me.'))
-        return str(external_ip)
-    except Exception:
-        pass
-
-    # --- Try Wikipedia 
-    try:
-        external_ip = requests.get('https://www.wikipedia.org').headers['X-Client-IP']
-        if not (isinstance(ip_to_int(external_ip), int)): raise(ValueError('Failed to get external IP from wiki.'))
-        return str(external_ip)
-    except Exception:
-        pass
->>>>>>> 081b8d34
 
     raise ExternalIPNotFound
 
