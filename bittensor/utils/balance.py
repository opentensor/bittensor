--- conflicted
+++ resolved
@@ -15,11 +15,7 @@
 # OF CONTRACT, TORT OR OTHERWISE, ARISING FROM, OUT OF OR IN CONNECTION WITH THE SOFTWARE OR THE USE OR OTHER
 # DEALINGS IN THE SOFTWARE.
 
-<<<<<<< HEAD
-from typing import Union, Optional
-=======
-from typing import Union, TypedDict
->>>>>>> 1275e4cd
+from typing import Union, Optional, TypedDict
 
 from bittensor.core import settings
 
