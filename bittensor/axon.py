"""Create and initialize Axon, which services the forward and backward requests from other neurons."""

# The MIT License (MIT)
# Copyright © 2021 Yuma Rao
# Copyright © 2022 Opentensor Foundation
# Copyright © 2023 Opentensor Technologies Inc

# Permission is hereby granted, free of charge, to any person obtaining a copy of this software and associated
# documentation files (the “Software”), to deal in the Software without restriction, including without limitation
# the rights to use, copy, modify, merge, publish, distribute, sublicense, and/or sell copies of the Software,
# and to permit persons to whom the Software is furnished to do so, subject to the following conditions:

# The above copyright notice and this permission notice shall be included in all copies or substantial portions of
# the Software.

# THE SOFTWARE IS PROVIDED “AS IS”, WITHOUT WARRANTY OF ANY KIND, EXPRESS OR IMPLIED, INCLUDING BUT NOT LIMITED TO
# THE WARRANTIES OF MERCHANTABILITY, FITNESS FOR A PARTICULAR PURPOSE AND NONINFRINGEMENT. IN NO EVENT SHALL
# THE AUTHORS OR COPYRIGHT HOLDERS BE LIABLE FOR ANY CLAIM, DAMAGES OR OTHER LIABILITY, WHETHER IN AN ACTION
# OF CONTRACT, TORT OR OTHERWISE, ARISING FROM, OUT OF OR IN CONNECTION WITH THE SOFTWARE OR THE USE OR OTHER
# DEALINGS IN THE SOFTWARE.

import argparse
import asyncio
import contextlib
import copy
import inspect
import json
import os
import threading
import time
import traceback
import typing
import uuid
from inspect import signature, Signature, Parameter
from typing import List, Optional, Tuple, Callable, Any, Dict, Awaitable

import uvicorn
from fastapi import FastAPI, APIRouter, Depends
from fastapi.responses import JSONResponse
from fastapi.routing import serialize_response
from starlette.middleware.base import BaseHTTPMiddleware, RequestResponseEndpoint
from starlette.requests import Request
from starlette.responses import Response
from substrateinterface import Keypair

import bittensor
from bittensor.errors import (
    InvalidRequestNameError,
    SynapseDendriteNoneException,
    SynapseParsingError,
    UnknownSynapseError,
    NotVerifiedException,
    BlacklistedException,
    PriorityException,
    PostProcessException,
    SynapseException,
)
from bittensor.threadpool import PriorityThreadPoolExecutor
from bittensor.utils import networking


class FastAPIThreadedServer(uvicorn.Server):
    """
    The ``FastAPIThreadedServer`` class is a specialized server implementation for the Axon server in the Bittensor network.

    It extends the functionality of :func:`uvicorn.Server` to run the FastAPI application in a separate thread, allowing the Axon server to handle HTTP requests concurrently and non-blocking.

    This class is designed to facilitate the integration of FastAPI with the Axon's asynchronous architecture, ensuring efficient and scalable handling of network requests.

    Importance and Functionality
        Threaded Execution
            The class allows the FastAPI application to run in a separate thread, enabling concurrent handling of HTTP requests which is crucial for the performance and scalability of the Axon server.

        Seamless Integration
            By running FastAPI in a threaded manner, this class ensures seamless integration of FastAPI's capabilities with the Axon server's asynchronous and multi-threaded architecture.

        Controlled Server Management
            The methods start and stop provide controlled management of the server's lifecycle, ensuring that the server can be started and stopped as needed, which is vital for maintaining the Axon server's reliability and availability.

        Signal Handling
            Overriding the default signal handlers prevents potential conflicts with the Axon server's main application flow, ensuring stable operation in various network conditions.

    Use Cases
        Starting the Server
            When the Axon server is initialized, it can use this class to start the FastAPI application in a separate thread, enabling it to begin handling HTTP requests immediately.

        Stopping the Server
            During shutdown or maintenance of the Axon server, this class can be used to stop the FastAPI application gracefully, ensuring that all resources are properly released.

    Args:
        should_exit (bool): Flag to indicate whether the server should stop running.
        is_running (bool): Flag to indicate whether the server is currently running.

    The server overrides the default signal handlers to prevent interference with the main application flow and provides methods to start and stop the server in a controlled manner.
    """

    should_exit: bool = False
    is_running: bool = False

    def install_signal_handlers(self):
        """
        Overrides the default signal handlers provided by ``uvicorn.Server``. This method is essential to ensure that the signal handling in the threaded server does not interfere with the main application's flow, especially in a complex asynchronous environment like the Axon server.
        """
        pass

    @contextlib.contextmanager
    def run_in_thread(self):
        """
        Manages the execution of the server in a separate thread, allowing the FastAPI application to run asynchronously without blocking the main thread of the Axon server. This method is a key component in enabling concurrent request handling in the Axon server.

        Yields:
            None: This method yields control back to the caller while the server is running in the background thread.
        """
        thread = threading.Thread(target=self.run, daemon=True)
        thread.start()
        try:
            while not self.started:
                time.sleep(1e-3)
            yield
        finally:
            self.should_exit = True
            thread.join()

    def _wrapper_run(self):
        """
        A wrapper method for the :func:`run_in_thread` context manager. This method is used internally by the ``start`` method to initiate the server's execution in a separate thread.
        """
        with self.run_in_thread():
            while not self.should_exit:
                time.sleep(1e-3)

    def start(self):
        """
        Starts the FastAPI server in a separate thread if it is not already running. This method sets up the server to handle HTTP requests concurrently, enabling the Axon server to efficiently manage
        incoming network requests.

        The method ensures that the server starts running in a non-blocking manner, allowing the Axon server to continue its other operations seamlessly.
        """
        if not self.is_running:
            self.should_exit = False
            thread = threading.Thread(target=self._wrapper_run, daemon=True)
            thread.start()
            self.is_running = True

    def stop(self):
        """
        Signals the FastAPI server to stop running. This method sets the :func:`should_exit` flag to ``True``, indicating that the server should cease its operations and exit the running thread.

        Stopping the server is essential for controlled shutdowns and resource management in the Axon server, especially during maintenance or when redeploying with updated configurations.
        """
        if self.is_running:
            self.should_exit = True


class axon:
    """
    The ``axon`` class in Bittensor is a fundamental component that serves as the server-side interface for a neuron within the Bittensor network.

    This class is responsible for managing
    incoming requests from other neurons and implements various mechanisms to ensure efficient
    and secure network interactions.

    An axon relies on a FastAPI router to create endpoints for different message types. These
    endpoints are crucial for handling various request types that a neuron might receive. The
    class is designed to be flexible and customizable, allowing users to specify custom rules
    for forwarding, blacklisting, prioritizing, and verifying incoming requests. The class also
    includes internal mechanisms to manage a thread pool, supporting concurrent handling of
    requests with defined priority levels.

    Methods in this class are equipped to deal with incoming requests from various scenarios in the
    network and serve as the server face for a neuron. It accepts multiple arguments, like wallet,
    configuration parameters, ip address, server binding  port, external ip, external port and max
    workers. Key methods involve managing and operating the FastAPI application router, including
    the attachment and operation of endpoints.

    Key Features:

    - FastAPI router integration for endpoint creation and management.
    - Customizable request handling including forwarding, blacklisting, and prioritization.
    - Verification of incoming requests against custom-defined functions.
    - Thread pool management for concurrent request handling.
    - Command-line argument support for user-friendly program interaction.

    Example Usage::

        import bittensor
        # Define your custom synapse class
        class MySyanpse( bittensor.Synapse ):
            input: int = 1
            output: int = None

        # Define a custom request forwarding function using your synapse class
        def forward( synapse: MySyanpse ) -> MySyanpse:
            # Apply custom logic to synapse and return it
            synapse.output = 2
            return synapse

        # Define a custom request verification function
        def verify_my_synapse( synapse: MySyanpse ):
            # Apply custom verification logic to synapse
            # Optionally raise Exception
            assert synapse.input == 1
            ...

        # Define a custom request blacklist fucntion
        def blacklist_my_synapse( synapse: MySyanpse ) -> bool:
            # Apply custom blacklist
            return False ( if non blacklisted ) or True ( if blacklisted )

        # Define a custom request priority fucntion
        def prioritize_my_synape( synapse: MySyanpse ) -> float:
            # Apply custom priority
            return 1.0

        # Initialize Axon object with a custom configuration
        my_axon = bittensor.axon(
            config=my_config,
            wallet=my_wallet,
            port=9090,
            ip="192.0.2.0",
            external_ip="203.0.113.0",
            external_port=7070
        )

        # Attach the endpoint with the specified verification and forward functions.
        my_axon.attach(
            forward_fn = forward_my_synapse,
            verify_fn = verify_my_synapse,
            blacklist_fn = blacklist_my_synapse,
            priority_fn = prioritize_my_synape
        )

        # Serve and start your axon.
        my_axon.serve(
            netuid = ...
            subtensor = ...
        ).start()

        # If you have multiple forwarding functions, you can chain attach them.
        my_axon.attach(
            forward_fn = forward_my_synapse,
            verify_fn = verify_my_synapse,
            blacklist_fn = blacklist_my_synapse,
            priority_fn = prioritize_my_synape
        ).attach(
            forward_fn = forward_my_synapse_2,
            verify_fn = verify_my_synapse_2,
            blacklist_fn = blacklist_my_synapse_2,
            priority_fn = prioritize_my_synape_2
        ).serve(
            netuid = ...
            subtensor = ...
        ).start()

    Args:
        wallet (bittensor.wallet, optional): Wallet with hotkey and coldkeypub.
        config (bittensor.config, optional): Configuration parameters for the axon.
        port (int, optional): Port for server binding.
        ip (str, optional): Binding IP address.
        external_ip (str, optional): External IP address to broadcast.
        external_port (int, optional): External port to broadcast.
        max_workers (int, optional): Number of active threads for request handling.

    Returns:
        bittensor.axon: An instance of the axon class configured as per the provided arguments.

    Note:
        This class is a core part of Bittensor's decentralized network for machine intelligence,
        allowing neurons to communicate effectively and securely.

    Importance and Functionality
        Endpoint Registration
            This method dynamically registers API endpoints based on the Synapse used, allowing the Axon to respond to specific types of requests and synapses.

        Customization of Request Handling
            By attaching different functions, the Axon can customize how it
            handles, verifies, prioritizes, and potentially blocks incoming requests, making it adaptable to various network scenarios.

        Security and Efficiency
            The method contributes to both the security (via verification and blacklisting) and efficiency (via prioritization) of request handling, which are crucial in a decentralized network environment.

        Flexibility
            The ability to define custom functions for different aspects of request handling provides great flexibility, allowing the Axon to be tailored to specific needs and use cases within the Bittensor network.

        Error Handling and Validation
            The method ensures that the attached functions meet the required
            signatures, providing error handling to prevent runtime issues.

    """

    def __init__(
        self,
        wallet: Optional["bittensor.wallet"] = None,
        config: Optional["bittensor.config"] = None,
        port: Optional[int] = None,
        ip: Optional[str] = None,
        external_ip: Optional[str] = None,
        external_port: Optional[int] = None,
        max_workers: Optional[int] = None,
    ):
        r"""Creates a new bittensor.Axon object from passed arguments.
        Args:
            config (:obj:`Optional[bittensor.config]`, `optional`):
                bittensor.axon.config()
            wallet (:obj:`Optional[bittensor.wallet]`, `optional`):
                bittensor wallet with hotkey and coldkeypub.
            port (:type:`Optional[int]`, `optional`):
                Binding port.
            ip (:type:`Optional[str]`, `optional`):
                Binding ip.
            external_ip (:type:`Optional[str]`, `optional`):
                The external ip of the server to broadcast to the network.
            external_port (:type:`Optional[int]`, `optional`):
                The external port of the server to broadcast to the network.
            max_workers (:type:`Optional[int]`, `optional`):
                Used to create the threadpool if not passed, specifies the number of active threads servicing requests.
        """
        # Build and check config.
        if config is None:
            config = axon.config()
        config = copy.deepcopy(config)
        config.axon.ip = ip or config.axon.get("ip", bittensor.defaults.axon.ip)
        config.axon.port = port or config.axon.get("port", bittensor.defaults.axon.port)
        config.axon.external_ip = external_ip or config.axon.get(
            "external_ip", bittensor.defaults.axon.external_ip
        )
        config.axon.external_port = external_port or config.axon.get(
            "external_port", bittensor.defaults.axon.external_port
        )
        config.axon.max_workers = max_workers or config.axon.get(
            "max_workers", bittensor.defaults.axon.max_workers
        )
        axon.check_config(config)
        self.config = config  # type: ignore [method-assign]

        # Get wallet or use default.
        self.wallet = wallet or bittensor.wallet()

        # Build axon objects.
        self.uuid = str(uuid.uuid1())
        self.ip = self.config.axon.ip
        self.port = self.config.axon.port
        self.external_ip = (
            self.config.axon.external_ip
            if self.config.axon.external_ip != None
            else bittensor.utils.networking.get_external_ip()
        )
        self.external_port = (
            self.config.axon.external_port
            if self.config.axon.external_port != None
            else self.config.axon.port
        )
        self.full_address = str(self.config.axon.ip) + ":" + str(self.config.axon.port)
        self.started = False

        # Build middleware
        self.thread_pool = bittensor.PriorityThreadPoolExecutor(
            max_workers=self.config.axon.max_workers
        )
        self.nonces: Dict[str, int] = {}

        # Request default functions.
        self.forward_class_types: Dict[str, List[Signature]] = {}
        self.blacklist_fns: Dict[str, Optional[Callable]] = {}
        self.priority_fns: Dict[str, Optional[Callable]] = {}
        self.forward_fns: Dict[str, Optional[Callable]] = {}
        self.verify_fns: Dict[str, Optional[Callable]] = {}

        # Instantiate FastAPI
        self.app = FastAPI()
        log_level = "trace" if bittensor.logging.__trace_on__ else "critical"
        self.fast_config = uvicorn.Config(
            self.app, host="0.0.0.0", port=self.config.axon.port, log_level=log_level
        )
        self.fast_server = FastAPIThreadedServer(config=self.fast_config)
        self.router = APIRouter()
        self.app.include_router(self.router)

        # Build ourselves as the middleware.
        self.middleware_cls = AxonMiddleware
        self.app.add_middleware(self.middleware_cls, axon=self)

        # Attach default forward.
        def ping(r: bittensor.Synapse) -> bittensor.Synapse:
            return r

        self.attach(
            forward_fn=ping, verify_fn=None, blacklist_fn=None, priority_fn=None
        )

    def info(self) -> "bittensor.AxonInfo":
        """Returns the axon info object associated with this axon."""
        return bittensor.AxonInfo(
            version=bittensor.__version_as_int__,
            ip=self.external_ip,
            ip_type=networking.ip_version(self.external_ip),
            port=self.external_port,
            hotkey=self.wallet.hotkey.ss58_address,
            coldkey=self.wallet.coldkeypub.ss58_address,
            protocol=4,
            placeholder1=0,
            placeholder2=0,
        )

    def attach(
        self,
        forward_fn: Callable,
        blacklist_fn: Optional[Callable] = None,
        priority_fn: Optional[Callable] = None,
        verify_fn: Optional[Callable] = None,
    ) -> "bittensor.axon":
        """

        Attaches custom functions to the Axon server for handling incoming requests. This method enables
        the Axon to define specific behaviors for request forwarding, verification, blacklisting, and
        prioritization, thereby customizing its interaction within the Bittensor network.

        Registers an API endpoint to the FastAPI application router.
        It uses the name of the first argument of the :func:`forward_fn` function as the endpoint name.

        The attach method in the Bittensor framework's axon class is a crucial function for registering
        API endpoints to the Axon's FastAPI application router. This method allows the Axon server to
        define how it handles incoming requests by attaching functions for forwarding, verifying,
        blacklisting, and prioritizing requests. It's a key part of customizing the server's behavior
        and ensuring efficient and secure handling of requests within the Bittensor network.

        Args:
            forward_fn (Callable): Function to be called when the API endpoint is accessed. It should have at least one argument.
            blacklist_fn (Callable, optional): Function to filter out undesired requests. It should take the same arguments as :func:`forward_fn` and return a boolean value. Defaults to ``None``, meaning no blacklist filter will be used.
            priority_fn (Callable, optional): Function to rank requests based on their priority. It should take the same arguments as :func:`forward_fn` and return a numerical value representing the request's priority. Defaults to ``None``, meaning no priority sorting will be applied.
            verify_fn (Callable, optional): Function to verify requests. It should take the same arguments as :func:`forward_fn` and return a boolean value. If ``None``, :func:`self.default_verify` function will be used.

        Note:
            The methods :func:`forward_fn`, :func:`blacklist_fn`, :func:`priority_fn`, and :func:`verify_fn` should be designed to receive the same parameters.

        Raises:
            AssertionError: If :func:`forward_fn` does not have the signature: ``forward( synapse: YourSynapse ) -> synapse``.
            AssertionError: If :func:`blacklist_fn` does not have the signature: ``blacklist( synapse: YourSynapse ) -> bool``.
            AssertionError: If :func:`priority_fn` does not have the signature: ``priority( synapse: YourSynapse ) -> float``.
            AssertionError: If :func:`verify_fn` does not have the signature: ``verify( synapse: YourSynapse ) -> None``.

        Returns:
            self: Returns the instance of the AxonServer class for potential method chaining.

        Example Usage::

            def forward_custom(synapse: MyCustomSynapse) -> MyCustomSynapse:
                # Custom logic for processing the request
                return synapse

            def blacklist_custom(synapse: MyCustomSynapse) -> Tuple[bool, str]:
                return True, "Allowed!"

            def priority_custom(synapse: MyCustomSynapse) -> float:
                return 1.0

            def verify_custom(synapse: MyCustomSynapse):
                # Custom logic for verifying the request
                pass

            my_axon = bittensor.axon(...)
            my_axon.attach(forward_fn=forward_custom, verify_fn=verify_custom)

        Note:
            The :func:`attach` method is fundamental in setting up the Axon server's request handling capabilities,
            enabling it to participate effectively and securely in the Bittensor network. The flexibility
            offered by this method allows developers to tailor the Axon's behavior to specific requirements and
            use cases.
        """
        forward_sig = signature(forward_fn)
        try:
            first_param = next(iter(forward_sig.parameters.values()))
        except StopIteration:
            raise ValueError(
                "The forward_fn first argument must be a subclass of bittensor.Synapse, but it has no arguments"
            )

        param_class = first_param.annotation
        assert issubclass(
            param_class, bittensor.Synapse
        ), "The first argument of forward_fn must inherit from bittensor.Synapse"
        request_name = param_class.__name__

        async def endpoint(*args, **kwargs):
            start_time = time.time()
            response_synapse = forward_fn(*args, **kwargs)
            if isinstance(response_synapse, Awaitable):
                response_synapse = await response_synapse
            return await self.middleware_cls.synapse_to_response(
                synapse=response_synapse, start_time=start_time
            )

        # replace the endpoint signature, but set return annotation to JSONResponse
        endpoint.__signature__ = Signature(  # type: ignore
            parameters=list(forward_sig.parameters.values()),
            return_annotation=JSONResponse,
        )

        # Add the endpoint to the router, making it available on both GET and POST methods
        self.router.add_api_route(
            f"/{request_name}",
            endpoint,
            methods=["GET", "POST"],
            dependencies=[Depends(self.verify_body_integrity)],
        )
        self.app.include_router(self.router)

        # Check the signature of blacklist_fn, priority_fn and verify_fn if they are provided
        expected_params = [
            Parameter(
                "synapse",
                Parameter.POSITIONAL_OR_KEYWORD,
                annotation=forward_sig.parameters[
                    list(forward_sig.parameters)[0]
                ].annotation,
            )
        ]
        if blacklist_fn:
            blacklist_sig = Signature(
                expected_params, return_annotation=Tuple[bool, str]
            )
            assert (
                signature(blacklist_fn) == blacklist_sig
            ), "The blacklist_fn function must have the signature: blacklist( synapse: {} ) -> Tuple[bool, str]".format(
                request_name
            )
        if priority_fn:
            priority_sig = Signature(expected_params, return_annotation=float)
            assert (
                signature(priority_fn) == priority_sig
            ), "The priority_fn function must have the signature: priority( synapse: {} ) -> float".format(
                request_name
            )
        if verify_fn:
            verify_sig = Signature(expected_params, return_annotation=None)
            assert (
                signature(verify_fn) == verify_sig
            ), "The verify_fn function must have the signature: verify( synapse: {} ) -> None".format(
                request_name
            )

        # Store functions in appropriate attribute dictionaries
        self.forward_class_types[request_name] = param_class
        self.blacklist_fns[request_name] = blacklist_fn
        self.priority_fns[request_name] = priority_fn
        self.verify_fns[request_name] = (
            verify_fn or self.default_verify
        )  # Use 'default_verify' if 'verify_fn' is None
        self.forward_fns[request_name] = forward_fn

        return self

    @classmethod
    def config(cls) -> "bittensor.config":
        """
        Parses the command-line arguments to form a Bittensor configuration object.

        Returns:
            bittensor.config: Configuration object with settings from command-line arguments.
        """
        parser = argparse.ArgumentParser()
        axon.add_args(parser)  # Add specific axon-related arguments
        return bittensor.config(parser, args=[])

    @classmethod
    def help(cls):
        """
        Prints the help text (list of command-line arguments and their descriptions) to stdout.
        """
        parser = argparse.ArgumentParser()
        axon.add_args(parser)  # Add specific axon-related arguments
        print(cls.__new__.__doc__)  # Print docstring of the class
        parser.print_help()  # Print parser's help text

    @classmethod
    def add_args(cls, parser: argparse.ArgumentParser, prefix: Optional[str] = None):
        """
        Adds AxonServer-specific command-line arguments to the argument parser.

        Args:
            parser (argparse.ArgumentParser): Argument parser to which the arguments will be added.
            prefix (str, optional): Prefix to add to the argument names. Defaults to None.

        Note:
            Environment variables are used to define default values for the arguments.
        """
        prefix_str = "" if prefix is None else prefix + "."
        try:
            # Get default values from environment variables or use default values
            default_axon_port = os.getenv("BT_AXON_PORT") or 8091
            default_axon_ip = os.getenv("BT_AXON_IP") or "[::]"
            default_axon_external_port = os.getenv("BT_AXON_EXTERNAL_PORT") or None
            default_axon_external_ip = os.getenv("BT_AXON_EXTERNAL_IP") or None
            default_axon_max_workers = os.getenv("BT_AXON_MAX_WORERS") or 10

            # Add command-line arguments to the parser
            parser.add_argument(
                "--" + prefix_str + "axon.port",
                type=int,
                help="The local port this axon endpoint is bound to. i.e. 8091",
                default=default_axon_port,
            )
            parser.add_argument(
                "--" + prefix_str + "axon.ip",
                type=str,
                help="""The local ip this axon binds to. ie. [::]""",
                default=default_axon_ip,
            )
            parser.add_argument(
                "--" + prefix_str + "axon.external_port",
                type=int,
                required=False,
                help="""The public port this axon broadcasts to the network. i.e. 8091""",
                default=default_axon_external_port,
            )
            parser.add_argument(
                "--" + prefix_str + "axon.external_ip",
                type=str,
                required=False,
                help="""The external ip this axon broadcasts to the network to. ie. [::]""",
                default=default_axon_external_ip,
            )
            parser.add_argument(
                "--" + prefix_str + "axon.max_workers",
                type=int,
                help="""The maximum number connection handler threads working simultaneously on this endpoint.
                        The grpc server distributes new worker threads to service requests up to this number.""",
                default=default_axon_max_workers,
            )

        except argparse.ArgumentError:
            # Exception handling for re-parsing arguments
            pass

    async def verify_body_integrity(self, request: Request):
        """
        The ``verify_body_integrity`` method in the Bittensor framework is a key security function within the
        Axon server's middleware. It is responsible for ensuring the integrity of the body of incoming HTTP
        requests.

        It asynchronously verifies the integrity of the body of a request by comparing the hash of required fields
        with the corresponding hashes provided in the request headers. This method is critical for ensuring
        that the incoming request payload has not been altered or tampered with during transmission, establishing
        a level of trust and security between the sender and receiver in the network.

        Args:
            request (Request): The incoming FastAPI request object containing both headers and the request body.

        Returns:
            dict: Returns the parsed body of the request as a dictionary if all the hash comparisons match,
                indicating that the body is intact and has not been tampered with.

        Raises:
            JSONResponse: Raises a JSONResponse with a 400 status code if any of the hash comparisons fail,
                        indicating a potential integrity issue with the incoming request payload.
                        The response includes the detailed error message specifying which field has a hash mismatch.

        This method performs several key functions:

        1. Decoding and loading the request body for inspection.
        2. Gathering required field names for hash comparison from the Axon configuration.
        3. Loading and parsing the request body into a dictionary.
        4. Reconstructing the Synapse object and recomputing the hash for verification and logging.
        5. Comparing the recomputed hash with the hash provided in the request headers for verification.

        Note:
            The integrity verification is an essential step in ensuring the security of the data exchange
            within the Bittensor network. It helps prevent tampering and manipulation of data during transit,
            thereby maintaining the reliability and trust in the network communication.
        """
        # Await and load the request body so we can inspect it
        body = await request.body()
        request_body = body.decode() if isinstance(body, bytes) else body

        request_name = request.url.path.split("/")[1]

        # Load the body dict and check if all required field hashes match
        body_dict = json.loads(request_body)

        # Reconstruct the synapse object from the body dict and recompute the hash
        syn = self.forward_class_types[request_name](**body_dict)  # type: ignore
        parsed_body_hash = syn.body_hash  # Rehash the body from request

        body_hash = request.headers.get("computed_body_hash", "")
        if parsed_body_hash != body_hash:
            raise ValueError(
                f"Hash mismatch between header body hash {body_hash} and parsed body hash {parsed_body_hash}"
            )

        # If body is good, return the parsed body so that it can be passed onto the route function
        return body_dict

    @classmethod
    def check_config(cls, config: "bittensor.config"):
        """
        This method checks the configuration for the axon's port and wallet.

        Args:
            config (bittensor.config): The config object holding axon settings.

        Raises:
            AssertionError: If the axon or external ports are not in range [1024, 65535]
        """
        assert (
            config.axon.port > 1024 and config.axon.port < 65535
        ), "Axon port must be in range [1024, 65535]"

        assert config.axon.external_port is None or (
            config.axon.external_port > 1024 and config.axon.external_port < 65535
        ), "External port must be in range [1024, 65535]"

    def to_string(self):
        """
        Provides a human-readable representation of the AxonInfo for this Axon.
        """
        return self.info().to_string()

    def __str__(self) -> str:
        """
        Provides a human-readable representation of the Axon instance.
        """
        return "Axon({}, {}, {}, {}, {})".format(
            self.ip,
            self.port,
            self.wallet.hotkey.ss58_address,
            "started" if self.started else "stopped",
            list(self.forward_fns.keys()),
        )

    def __repr__(self) -> str:
        """
        Provides a machine-readable (unambiguous) representation of the Axon instance.
        It is made identical to __str__ in this case.
        """
        return self.__str__()

    def __del__(self):
        """
        This magic method is called when the Axon object is about to be destroyed.
        It ensures that the Axon server shuts down properly.
        """
        self.stop()

    def start(self) -> "bittensor.axon":
        """
        Starts the Axon server and its underlying FastAPI server thread, transitioning the state of the
        Axon instance to ``started``. This method initiates the server's ability to accept and process
        incoming network requests, making it an active participant in the Bittensor network.

        The start method triggers the FastAPI server associated with the Axon to begin listening for
        incoming requests. It is a crucial step in making the neuron represented by this Axon operational
        within the Bittensor network.

        Returns:
            bittensor.axon: The Axon instance in the 'started' state.

        Example::

            my_axon = bittensor.axon(...)
            ... # setup axon, attach functions, etc.
            my_axon.start()  # Starts the axon server

        Note:
            After invoking this method, the Axon is ready to handle requests as per its configured endpoints and custom logic.
        """
        self.fast_server.start()
        self.started = True
        return self

    def stop(self) -> "bittensor.axon":
        """
        Stops the Axon server and its underlying GRPC server thread, transitioning the state of the Axon
        instance to ``stopped``. This method ceases the server's ability to accept new network requests,
        effectively removing the neuron's server-side presence in the Bittensor network.

        By stopping the FastAPI server, the Axon ceases to listen for incoming requests, and any existing
        connections are gracefully terminated. This function is typically used when the neuron is being
        shut down or needs to temporarily go offline.

        Returns:
            bittensor.axon: The Axon instance in the 'stopped' state.

        Example::

            my_axon = bittensor.axon(...)
            my_axon.start()
            ...
            my_axon.stop()  # Stops the axon server


        Note:
            It is advisable to ensure that all ongoing processes or requests are completed or properly handled before invoking this method.
        """
        self.fast_server.stop()
        self.started = False
        return self

    def serve(
        self, netuid: int, subtensor: Optional[bittensor.subtensor] = None
    ) -> "bittensor.axon":
        """
        Serves the Axon on the specified subtensor connection using the configured wallet. This method
        registers the Axon with a specific subnet within the Bittensor network, identified by the ``netuid``.
        It links the Axon to the broader network, allowing it to participate in the decentralized exchange
        of information.

        Args:
            netuid (int): The unique identifier of the subnet to register on. This ID is essential for the Axon to correctly position itself within the Bittensor network topology.
            subtensor (bittensor.subtensor, optional): The subtensor connection to use for serving. If not provided, a new connection is established based on default configurations.

        Returns:
            bittensor.axon: The Axon instance that is now actively serving on the specified subtensor.

        Example::

            my_axon = bittensor.axon(...)
            subtensor = bt.subtensor(network="local") # Local by default
            my_axon.serve(netuid=1, subtensor=subtensor)  # Serves the axon on subnet with netuid 1

        Note:
            The ``serve`` method is crucial for integrating the Axon into the Bittensor network, allowing it
            to start receiving and processing requests from other neurons.
        """
        if subtensor is not None and hasattr(subtensor, "serve_axon"):
            subtensor.serve_axon(netuid=netuid, axon=self)
        return self

    async def default_verify(self, synapse: bittensor.Synapse):
        """
        This method is used to verify the authenticity of a received message using a digital signature.

        It ensures that the message was not tampered with and was sent by the expected sender.

        The :func:`default_verify` method in the Bittensor framework is a critical security function within the
        Axon server. It is designed to authenticate incoming messages by verifying their digital
        signatures. This verification ensures the integrity of the message and confirms that it was
        indeed sent by the claimed sender. The method plays a pivotal role in maintaining the trustworthiness
        and reliability of the communication within the Bittensor network.

        Key Features
            Security Assurance
                The default_verify method is crucial for ensuring the security of the Bittensor network. By verifying digital signatures, it guards against unauthorized access
                and data manipulation.

            Preventing Replay Attacks
                The method checks for increasing nonce values, which is a vital
                step in preventing replay attacks. A replay attack involves an adversary reusing or
                delaying the transmission of a valid data transmission to deceive the receiver.

            Authenticity and Integrity Checks
                By verifying that the message's digital signature matches
                its content, the method ensures the message's authenticity (it comes from the claimed
                sender) and integrity (it hasn't been altered during transmission).

            Trust in Communication
                This method fosters trust in the network communication. Neurons
                (nodes in the Bittensor network) can confidently interact, knowing that the messages they
                receive are genuine and have not been tampered with.

            Cryptographic Techniques
                The method's reliance on asymmetric encryption techniques is a
                cornerstone of modern cryptographic security, ensuring that only entities with the correct
                cryptographic keys can participate in secure communication.

        Args:
            synapse: bittensor.Synapse
                bittensor request synapse.

        Raises:
            Exception: If the ``receiver_hotkey`` doesn't match with ``self.receiver_hotkey``.
            Exception: If the nonce is not larger than the previous nonce for the same endpoint key.
            Exception: If the signature verification fails.

        After successful verification, the nonce for the given endpoint key is updated.

        Note:
            The verification process assumes the use of an asymmetric encryption algorithm,
            where the sender signs the message with their private key and the receiver verifies the
            signature using the sender's public key.
        """
        # Build the keypair from the dendrite_hotkey
        if synapse.dendrite is not None:
            keypair = Keypair(ss58_address=synapse.dendrite.hotkey)

            # Build the signature messages.
            message = f"{synapse.dendrite.nonce}.{synapse.dendrite.hotkey}.{self.wallet.hotkey.ss58_address}.{synapse.dendrite.uuid}.{synapse.computed_body_hash}"

            # Build the unique endpoint key.
            endpoint_key = f"{synapse.dendrite.hotkey}:{synapse.dendrite.uuid}"

            # Check the nonce from the endpoint key.
            if (
                endpoint_key in self.nonces.keys()
                and self.nonces[endpoint_key] is not None
                and synapse.dendrite.nonce is not None
                and synapse.dendrite.nonce <= self.nonces[endpoint_key]
            ):
                raise Exception("Nonce is too small")

            if not keypair.verify(message, synapse.dendrite.signature):
                raise Exception(
                    f"Signature mismatch with {message} and {synapse.dendrite.signature}"
                )

            # Success
            self.nonces[endpoint_key] = synapse.dendrite.nonce  # type: ignore
        else:
            raise SynapseDendriteNoneException(synapse=synapse)


def create_error_response(synapse: bittensor.Synapse):
    if synapse.axon is None:
        return JSONResponse(
            status_code=400,
            headers=synapse.to_headers(),
            content={"message": "Invalid request name"},
        )
    else:
        return JSONResponse(
            status_code=synapse.axon.status_code or 400,
            headers=synapse.to_headers(),
            content={"message": synapse.axon.status_message},
        )


def log_and_handle_error(
    synapse: bittensor.Synapse,
    exception: Exception,
    status_code: typing.Optional[int] = None,
    start_time: typing.Optional[float] = None,
):
    if isinstance(exception, SynapseException):
        synapse = exception.synapse or synapse

        bittensor.logging.trace(f"Forward handled exception: {exception}")
    else:
        bittensor.logging.trace(f"Forward exception: {traceback.format_exc()}")

    if synapse.axon is None:
        synapse.axon = bittensor.TerminalInfo()

    # Set the status code of the synapse to the given status code.
    error_id = str(uuid.uuid4())
    error_type = exception.__class__.__name__

    # Log the detailed error message for internal use
    bittensor.logging.error(f"{error_type}#{error_id}: {exception}")

    if not status_code and synapse.axon.status_code != 100:
        status_code = synapse.axon.status_code
    status_message = synapse.axon.status_message
    if isinstance(exception, SynapseException):
        if not status_code:
            if isinstance(exception, PriorityException):
                status_code = 503
            elif isinstance(exception, UnknownSynapseError):
                status_code = 404
            elif isinstance(exception, BlacklistedException):
                status_code = 403
            elif isinstance(exception, NotVerifiedException):
                status_code = 401
            elif isinstance(exception, (InvalidRequestNameError, SynapseParsingError)):
                status_code = 400
            else:
                status_code = 500
        status_message = status_message or str(exception)
    else:
        status_code = status_code or 500
        status_message = status_message or f"Internal Server Error #{error_id}"

    # Set a user-friendly error message
    synapse.axon.status_code = status_code
    synapse.axon.status_message = status_message

    if start_time:
        # Calculate the processing time by subtracting the start time from the current time.
        synapse.axon.process_time = str(time.time() - start_time)  # type: ignore

    return synapse


class AxonMiddleware(BaseHTTPMiddleware):
    """
    The `AxonMiddleware` class is a key component in the Axon server, responsible for processing all incoming requests.

    It handles the essential tasks of verifying requests, executing blacklist checks,
    running priority functions, and managing the logging of messages and errors. Additionally, the class
    is responsible for updating the headers of the response and executing the requested functions.

    This middleware acts as an intermediary layer in request handling, ensuring that each request is
    processed according to the defined rules and protocols of the Bittensor network. It plays a pivotal
    role in maintaining the integrity and security of the network communication.

    Args:
        app (FastAPI): An instance of the FastAPI application to which this middleware is attached.
        axon (bittensor.axon): The Axon instance that will process the requests.

    The middleware operates by intercepting incoming requests, performing necessary preprocessing
    (like verification and priority assessment), executing the request through the Axon's endpoints, and
    then handling any postprocessing steps such as response header updating and logging.
    """

    def __init__(self, app: "AxonMiddleware", axon: "bittensor.axon"):
        """
        Initialize the AxonMiddleware class.

        Args:
        app (object): An instance of the application where the middleware processor is used.
        axon (object): The axon instance used to process the requests.
        """
        super().__init__(app)
        self.axon = axon

    async def dispatch(
        self, request: Request, call_next: RequestResponseEndpoint
    ) -> Response:
        """
        Asynchronously processes incoming HTTP requests and returns the corresponding responses. This
        method acts as the central processing unit of the AxonMiddleware, handling each step in the
        request lifecycle.

        Args:
            request (Request): The incoming HTTP request to be processed.
            call_next (RequestResponseEndpoint): A callable that processes the request and returns a response.

        Returns:
            Response: The HTTP response generated after processing the request.

        This method performs several key functions:

        1. Request Preprocessing: Sets up Synapse object from request headers and fills necessary information.
        2. Logging: Logs the start of request processing.
        3. Blacklist Checking: Verifies if the request is blacklisted.
        4. Request Verification: Ensures the authenticity and integrity of the request.
        5. Priority Assessment: Evaluates and assigns priority to the request.
        6. Request Execution: Calls the next function in the middleware chain to process the request.
        7. Response Postprocessing: Updates response headers and logs the end of the request processing.

        The method also handles exceptions and errors that might occur during each stage, ensuring that
        appropriate responses are returned to the client.
        """
        # Records the start time of the request processing.
        start_time = time.time()

        try:
            # Set up the synapse from its headers.
            try:
                synapse: bittensor.Synapse = await self.preprocess(request)
            except Exception as exc:
                if isinstance(exc, SynapseException) and exc.synapse is not None:
                    synapse = exc.synapse
                else:
                    synapse = bittensor.Synapse()
                raise

            # Logs the start of the request processing
            if synapse.dendrite is not None:
                bittensor.logging.trace(
                    f"axon     | <-- | {request.headers.get('content-length', -1)} B | {synapse.name} | {synapse.dendrite.hotkey} | {synapse.dendrite.ip}:{synapse.dendrite.port} | 200 | Success "
                )
            else:
                bittensor.logging.trace(
                    f"axon     | <-- | {request.headers.get('content-length', -1)} B | {synapse.name} | None | None | 200 | Success "
                )

            # Call the blacklist function
            await self.blacklist(synapse)

            # Call verify and return the verified request
            await self.verify(synapse)

            # Call the priority function
            await self.priority(synapse)

            # Call the run function
            response = await self.run(synapse, call_next, request)

        # Handle errors related to preprocess.
        except InvalidRequestNameError as e:
            if synapse.axon is None:
                synapse.axon = bittensor.TerminalInfo()
            synapse.axon.status_code = 400
            synapse.axon.status_message = str(e)
            synapse = log_and_handle_error(synapse, e, start_time=start_time)
            response = create_error_response(synapse)
        except SynapseException as e:
            synapse = e.synapse or synapse
            synapse = log_and_handle_error(synapse, e, start_time=start_time)
            response = create_error_response(synapse)

        # Handle all other errors.
        except Exception as e:
            synapse = log_and_handle_error(synapse, e, start_time=start_time)
            response = create_error_response(synapse)

        # Logs the end of request processing and returns the response
        finally:
            # Log the details of the processed synapse, including total size, name, hotkey, IP, port,
            # status code, and status message, using the debug level of the logger.
            if synapse.dendrite is not None and synapse.axon is not None:
                bittensor.logging.trace(
                    f"axon     | --> | {response.headers.get('content-length', -1)} B | {synapse.name} | {synapse.dendrite.hotkey} | {synapse.dendrite.ip}:{synapse.dendrite.port}  | {synapse.axon.status_code} | {synapse.axon.status_message}"
                )
            elif synapse.axon is not None:
                bittensor.logging.trace(
                    f"axon     | --> | {response.headers.get('content-length', -1)} B | {synapse.name} | None | None | {synapse.axon.status_code} | {synapse.axon.status_message}"
                )
            else:
                bittensor.logging.trace(
                    f"axon     | --> | {response.headers.get('content-length', -1)} B | {synapse.name} | None | None | 200 | Success "
                )

            # Return the response to the requester.
            return response

    async def preprocess(self, request: Request) -> bittensor.Synapse:
        """
        Performs the initial processing of the incoming request. This method is responsible for
        extracting relevant information from the request and setting up the Synapse object, which
        represents the state and context of the request within the Axon server.

        Args:
            request (Request): The incoming request to be preprocessed.

        Returns:
            bittensor.Synapse: The Synapse object representing the preprocessed state of the request.

        The preprocessing involves:

        1. Extracting the request name from the URL path.
        2. Creating a Synapse instance from the request headers using the appropriate class type.
        3. Filling in the Axon and Dendrite information into the Synapse object.
        4. Signing the Synapse from the Axon side using the wallet hotkey.

        This method sets the foundation for the subsequent steps in the request handling process,
        ensuring that all necessary information is encapsulated within the Synapse object.
        """
        # Extracts the request name from the URL path.
        try:
            request_name = request.url.path.split("/")[1]
        except:
            raise InvalidRequestNameError(
                f"Improperly formatted request. Could not parser request {request.url.path}."
            )

        # Creates a synapse instance from the headers using the appropriate forward class type
        # based on the request name obtained from the URL path.
        request_synapse = self.axon.forward_class_types.get(request_name)
        if request_synapse is None:
            raise UnknownSynapseError(
                f"Synapse name '{request_name}' not found. Available synapses {list(self.axon.forward_class_types.keys())}"
            )

        try:
            synapse = request_synapse.from_headers(request.headers)  # type: ignore
        except Exception as e:
            raise SynapseParsingError(
                f"Improperly formatted request. Could not parse headers {request.headers} into synapse of type {request_name}."
            )
        synapse.name = request_name

        # Fills the local axon information into the synapse.
        synapse.axon.__dict__.update(
            {
                "version": str(bittensor.__version_as_int__),
                "uuid": str(self.axon.uuid),
<<<<<<< HEAD
                "nonce": f"{time.monotonic_ns()}",
                "status_message": "Success",
                "status_code": "100",
=======
                "nonce": f"{time.time_ns()}",
                "status_code": 100,
>>>>>>> c4a4d51b
            }
        )

        # Fills the dendrite information into the synapse.
        synapse.dendrite.__dict__.update(
            {"port": str(request.client.port), "ip": str(request.client.host)}  # type: ignore
        )

        # Signs the synapse from the axon side using the wallet hotkey.
        message = f"{synapse.axon.nonce}.{synapse.dendrite.hotkey}.{synapse.axon.hotkey}.{synapse.axon.uuid}"
        synapse.axon.signature = f"0x{self.axon.wallet.hotkey.sign(message).hex()}"

        # Return the setup synapse.
        return synapse

    async def verify(self, synapse: bittensor.Synapse):
        """
        Verifies the authenticity and integrity of the request. This method ensures that the incoming
        request meets the predefined security and validation criteria.

        Args:
            synapse (bittensor.Synapse): The Synapse object representing the request.

        Raises:
            Exception: If the verification process fails due to unmet criteria or security concerns.

        The verification process involves:

        1. Retrieving the specific verification function for the request's Synapse type.
        2. Executing the verification function and handling any exceptions that arise.

        Successful verification allows the request to proceed further in the processing pipeline, while
        failure results in an appropriate exception being raised.
        """
        # Start of the verification process. Verification is the process where we ensure that
        # the incoming request is from a trusted source or fulfills certain requirements.
        # We get a specific verification function from 'verify_fns' dictionary that corresponds
        # to our request's name. Each request name (synapse name) has its unique verification function.
        verify_fn = (
            self.axon.verify_fns.get(synapse.name) if synapse.name is not None else None
        )

        # If a verification function exists for the request's name
        if verify_fn:
            try:
                # We attempt to run the verification function using the synapse instance
                # created from the request. If this function runs without throwing an exception,
                # it means that the verification was successful.
                (
                    await verify_fn(synapse)
                    if inspect.iscoroutinefunction(verify_fn)
                    else verify_fn(synapse)
                )
            except Exception as e:
                # If there was an exception during the verification process, we log that
                # there was a verification exception.
                bittensor.logging.trace(f"Verify exception {str(e)}")

                # Check if the synapse.axon object exists
                if synapse.axon is not None:
                    # We set the status code of the synapse to "401" which denotes an unauthorized access.
                    synapse.axon.status_code = 401
                else:
                    # If the synapse.axon object doesn't exist, raise an exception.
                    raise Exception("Synapse.axon object is None")

                # We raise an exception to stop the process and return the error to the requester.
                # The error message includes the original exception message.
                raise NotVerifiedException(
                    f"Not Verified with error: {str(e)}", synapse=synapse
                )

    async def blacklist(self, synapse: bittensor.Synapse):
        """
        Checks if the request should be blacklisted. This method ensures that requests from disallowed
        sources or with malicious intent are blocked from processing. This can be extremely useful for
        preventing spam or other forms of abuse. The blacklist is a list of keys or identifiers that
        are prohibited from accessing certain resources.

        Args:
            synapse (bittensor.Synapse): The Synapse object representing the request.

        Raises:
            Exception: If the request is found in the blacklist.

        The blacklist check involves:

        1. Retrieving the blacklist checking function for the request's Synapse type.
        2. Executing the check and handling the case where the request is blacklisted.

        If a request is blacklisted, it is blocked, and an exception is raised to halt further processing.
        """
        # A blacklist is a list of keys or identifiers
        # that are prohibited from accessing certain resources.
        # We retrieve the blacklist checking function from the 'blacklist_fns' dictionary
        # that corresponds to the request's name (synapse name).
        blacklist_fn = (
            self.axon.blacklist_fns.get(synapse.name)
            if synapse.name is not None
            else None
        )

        # If a blacklist checking function exists for the request's name
        if blacklist_fn:
            # We execute the blacklist checking function using the synapse instance as input.
            # If the function returns True, it means that the key or identifier is blacklisted.
            blacklisted, reason = (
                await blacklist_fn(synapse)
                if inspect.iscoroutinefunction(blacklist_fn)
                else blacklist_fn(synapse)
            )
            if blacklisted:
                # We log that the key or identifier is blacklisted.
                bittensor.logging.trace(f"Blacklisted: {blacklisted}, {reason}")

                # Check if the synapse.axon object exists
                if synapse.axon is not None:
                    # We set the status code of the synapse to "403" which indicates a forbidden access.
                    synapse.axon.status_code = 403
                else:
                    # If the synapse.axon object doesn't exist, raise an exception.
                    raise Exception("Synapse.axon object is None")

                # We raise an exception to halt the process and return the error message to the requester.
                raise BlacklistedException(
                    f"Forbidden. Key is blacklisted: {reason}.", synapse=synapse
                )

    async def priority(self, synapse: bittensor.Synapse):
        """
        Executes the priority function for the request. This method assesses and assigns a priority
        level to the request, determining its urgency and importance in the processing queue.

        Args:
            synapse (bittensor.Synapse): The Synapse object representing the request.

        Raises:
            Exception: If the priority assessment process encounters issues, such as timeouts.

        The priority function plays a crucial role in managing the processing load and ensuring that
        critical requests are handled promptly.
        """
        # Retrieve the priority function from the 'priority_fns' dictionary that corresponds
        # to the request's name (synapse name).
        priority_fn = self.axon.priority_fns.get(str(synapse.name), None)

        async def submit_task(
            executor: PriorityThreadPoolExecutor, priority: float
        ) -> Tuple[float, Any]:
            """
            Submits the given priority function to the specified executor for asynchronous execution.
            The function will run in the provided executor and return the priority value along with the result.

            Args:
                executor: The executor in which the priority function will be run.
                priority: The priority function to be executed.

            Returns:
                tuple: A tuple containing the priority value and the result of the priority function execution.
            """
            loop = asyncio.get_event_loop()
            future = loop.run_in_executor(executor, lambda: priority)
            result = await future
            return priority, result

        # If a priority function exists for the request's name
        if priority_fn:
            try:
                # Execute the priority function and get the priority value.
                priority = (
                    await priority_fn(synapse)
                    if inspect.iscoroutinefunction(priority_fn)
                    else priority_fn(synapse)
                )

                # Submit the task to the thread pool for execution with the given priority.
                # The submit_task function will handle the execution and return the result.
                _, result = await submit_task(self.axon.thread_pool, priority)

            except TimeoutError as e:
                # If the execution of the priority function exceeds the timeout,
                # it raises an exception to handle the timeout error.
                bittensor.logging.trace(f"TimeoutError: {str(e)}")

                # Set the status code of the synapse to 408 which indicates a timeout error.
                if synapse.axon is not None:
                    synapse.axon.status_code = 408

                # Raise an exception to stop the process and return an appropriate error message to the requester.
                raise PriorityException(
                    f"Response timeout after: {synapse.timeout}s", synapse=synapse
                )

    async def run(
        self,
        synapse: bittensor.Synapse,
        call_next: RequestResponseEndpoint,
        request: Request,
    ) -> Response:
        """
        Executes the requested function as part of the request processing pipeline. This method calls
        the next function in the middleware chain to process the request and generate a response.

        Args:
            synapse (bittensor.Synapse): The Synapse object representing the request.
            call_next (RequestResponseEndpoint): The next function in the middleware chain to process requests.
            request (Request): The original HTTP request.

        Returns:
            Response: The HTTP response generated by processing the request.

        This method is a critical part of the request lifecycle, where the actual processing of the
        request takes place, leading to the generation of a response.
        """
        try:
            # The requested function is executed by calling the 'call_next' function,
            # passing the original request as an argument. This function processes the request
            # and returns the response.
            response = await call_next(request)

        except Exception as e:
            # Log the exception for debugging purposes.
            bittensor.logging.trace(f"Run exception: {str(e)}")
            raise

        # Return the starlet response
        return response

    @classmethod
    async def synapse_to_response(
        cls, synapse: bittensor.Synapse, start_time: float
    ) -> JSONResponse:
        """
        Converts the Synapse object into a JSON response with HTTP headers.

        Args:
            synapse (bittensor.Synapse): The Synapse object representing the request.
            start_time (float): The timestamp when the request processing started.

        Returns:
            Response: The final HTTP response, with updated headers, ready to be sent back to the client.

        Postprocessing is the last step in the request handling process, ensuring that the response is
        properly formatted and contains all necessary information.
        """
        if synapse.axon is None:
            synapse.axon = bittensor.TerminalInfo()

        if synapse.axon.status_code is None:
            synapse.axon.status_code = 200

        if synapse.axon.status_code == 200 and not synapse.axon.status_message:
            synapse.axon.status_message = "Success"

        synapse.axon.process_time = time.time() - start_time

        serialized_synapse = await serialize_response(response_content=synapse)
        response = JSONResponse(
            status_code=synapse.axon.status_code,
            content=serialized_synapse,
        )

        try:
            updated_headers = synapse.to_headers()
        except Exception as e:
            raise PostProcessException(
                f"Error while parsing response headers. Postprocess exception: {str(e)}.",
                synapse=synapse,
            ) from e

        try:
            response.headers.update(updated_headers)
        except Exception as e:
            raise PostProcessException(
                f"Error while updating response headers. Postprocess exception: {str(e)}.",
                synapse=synapse,
            ) from e

        return response<|MERGE_RESOLUTION|>--- conflicted
+++ resolved
@@ -1164,14 +1164,9 @@
             {
                 "version": str(bittensor.__version_as_int__),
                 "uuid": str(self.axon.uuid),
-<<<<<<< HEAD
                 "nonce": f"{time.monotonic_ns()}",
                 "status_message": "Success",
                 "status_code": "100",
-=======
-                "nonce": f"{time.time_ns()}",
-                "status_code": 100,
->>>>>>> c4a4d51b
             }
         )
 
