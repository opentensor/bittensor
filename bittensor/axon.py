""" Create and init Axon, whcih services Forward and Backward requests from other neurons.
"""
# The MIT License (MIT)
# Copyright © 2021 Yuma Rao
# Copyright © 2022 Opentensor Foundation
# Copyright © 2023 Opentensor Technologies Inc

# Permission is hereby granted, free of charge, to any person obtaining a copy of this software and associated
# documentation files (the “Software”), to deal in the Software without restriction, including without limitation
# the rights to use, copy, modify, merge, publish, distribute, sublicense, and/or sell copies of the Software,
# and to permit persons to whom the Software is furnished to do so, subject to the following conditions:

# The above copyright notice and this permission notice shall be included in all copies or substantial portions of
# the Software.

# THE SOFTWARE IS PROVIDED “AS IS”, WITHOUT WARRANTY OF ANY KIND, EXPRESS OR IMPLIED, INCLUDING BUT NOT LIMITED TO
# THE WARRANTIES OF MERCHANTABILITY, FITNESS FOR A PARTICULAR PURPOSE AND NONINFRINGEMENT. IN NO EVENT SHALL
# THE AUTHORS OR COPYRIGHT HOLDERS BE LIABLE FOR ANY CLAIM, DAMAGES OR OTHER LIABILITY, WHETHER IN AN ACTION
# OF CONTRACT, TORT OR OTHERWISE, ARISING FROM, OUT OF OR IN CONNECTION WITH THE SOFTWARE OR THE USE OR OTHER
# DEALINGS IN THE SOFTWARE.

import os
import uuid
import copy
import json
import time
import asyncio
import inspect
import uvicorn
import argparse
import traceback
import threading
import bittensor
import contextlib

from inspect import signature, Signature, Parameter
from fastapi.responses import JSONResponse
from substrateinterface import Keypair
from fastapi import FastAPI, APIRouter, Request, Response
from starlette.middleware.base import BaseHTTPMiddleware, RequestResponseEndpoint
<<<<<<< HEAD
from starlette.datastructures import Headers
from starlette.types import Scope, Message
from typing import Dict, Optional, Tuple, Union, List, Callable
=======
from starlette.responses import Response
from starlette.requests import Request
from typing import Dict, Optional, Tuple, Union, List, Callable, Any
>>>>>>> fa8b7727


""" FastAPI server that runs in a thread. 
"""


class FastAPIThreadedServer(uvicorn.Server):
    should_exit: bool = False
    is_running: bool = False

    def install_signal_handlers(self):
        pass

    @contextlib.contextmanager
    def run_in_thread(self):
        thread = threading.Thread(target=self.run, daemon=True)
        thread.start()
        try:
            while not self.started:
                time.sleep(1e-3)
            yield
        finally:
            self.should_exit = True
            thread.join()

    def _wrapper_run(self):
        with self.run_in_thread():
            while not self.should_exit:
                time.sleep(1e-3)

    def start(self):
        if not self.is_running:
            self.should_exit = False
            thread = threading.Thread(target=self._wrapper_run, daemon=True)
            thread.start()
            self.is_running = True

    def stop(self):
        if self.is_running:
            self.should_exit = True


class axon:
    """
    The `axon` class is an object that forms the core part of bittensor's serving synapses.
    The class relies heavily on an underlying FastAPI router, which is utilized to create endpoints for different message types.
    Methods in this class are equipped to deal with incoming requests from other scenarios in the network and serve as the server face for a neuron.

    It accepts multiple arguments, like wallet, configuration parameters, ip address, server binding port, external ip, external port and max workers.
    Key methods involve managing and operating the FastAPI application router, including the attachment and operation of endpoints.
    The `axon` class offers flexibility to specify custom rules to forward, blacklist, prioritize and verify incoming requests against custom functions.

    The class also encapsulates methods to add command-line arguments for user-friendly interaction with the program, and supports the handling of these arguments,
    to define the behavior of the axon object.

    Internal mechanisms manage a thread pool to support concurrent requests handling, using defined priority levels.

    ### Example usage:

    ```python
    import bittensor

    class MySyanpse( bittensor.Synapse ):
        input: int = 1
        output: int = None

    # Define a custom request forwarding function
    def forward( synapse: MySyanpse ) -> MySyanpse:
        # Apply custom logic to synapse and return it
        synapse.output = 2
        return synapse

    # Define a custom request verification function
    def verify_my_synapse( synapse: MySyanpse ):
        # Apply custom verification logic to synapse
        # Optionally raise Exception

    # Define a custom request blacklist fucntion
    def blacklist_my_synapse( synapse: MySyanpse ) -> bool:
        # Apply custom blacklist
        # return False ( if non blacklisted ) or True ( if blacklisted )

    # Define a custom request priority fucntion
    def prioritize_my_synape( synapse: MySyanpse ) -> float:
        # Apply custom priority
        return 1.0

    # Initialize Axon object with a custom configuration
    my_axon = bittensor.axon(config=my_config, wallet=my_wallet, port=9090, ip="192.0.2.0", external_ip="203.0.113.0", external_port=7070)

    # Attach the endpoint with the specified verification and forwarding functions
    my_axon.attach(
        forward_fn = forward_my_synapse,
        verify_fn = verify_my_synapse,
        blacklist_fn = blacklist_my_synapse,
        priority_fn = prioritize_my_synape
    ).attach(
        forward_fn = forward_my_synapse_2,
        verify_fn = verify_my_synapse_2,
        blacklist_fn = blacklist_my_synapse_2,
        priority_fn = prioritize_my_synape_2
    ).serve(
        netuid = ...
        subtensor = ...
    ).start()
    ```
    """

    def info(self) -> "bittensor.AxonInfo":
        """Returns the axon info object associated with this axon."""
        return bittensor.AxonInfo(
            version=bittensor.__version_as_int__,
            ip=self.external_ip,
            ip_type=4,
            port=self.external_port,
            hotkey=self.wallet.hotkey.ss58_address,
            coldkey=self.wallet.coldkeypub.ss58_address,
            protocol=4,
            placeholder1=0,
            placeholder2=0,
        )

    def __init__(
        self,
        wallet: "bittensor.wallet" = None,
        config: Optional["bittensor.config"] = None,
        port: Optional[int] = None,
        ip: Optional[str] = None,
        external_ip: Optional[str] = None,
        external_port: Optional[int] = None,
        max_workers: Optional[int] = None,
    ) -> "bittensor.axon":
        r"""Creates a new bittensor.Axon object from passed arguments.
        Args:
            config (:obj:`Optional[bittensor.config]`, `optional`):
                bittensor.axon.config()
            wallet (:obj:`Optional[bittensor.wallet]`, `optional`):
                bittensor wallet with hotkey and coldkeypub.
            port (:type:`Optional[int]`, `optional`):
                Binding port.
            ip (:type:`Optional[str]`, `optional`):
                Binding ip.
            external_ip (:type:`Optional[str]`, `optional`):
                The external ip of the server to broadcast to the network.
            external_port (:type:`Optional[int]`, `optional`):
                The external port of the server to broadcast to the network.
            max_workers (:type:`Optional[int]`, `optional`):
                Used to create the threadpool if not passed, specifies the number of active threads servicing requests.
        """
        # Build and check config.
        if config is None:
            config = axon.config()
        config = copy.deepcopy(config)
        config.axon.ip = ip or config.axon.get("ip", bittensor.defaults.axon.ip)
        config.axon.port = port or config.axon.get("port", bittensor.defaults.axon.port)
        config.axon.external_ip = external_ip or config.axon.get(
            "external_ip", bittensor.defaults.axon.external_ip
        )
        config.axon.external_port = external_port or config.axon.get(
            "external_port", bittensor.defaults.axon.external_port
        )
        config.axon.max_workers = max_workers or config.axon.get(
            "max_workers", bittensor.defaults.axon.max_workers
        )
        axon.check_config(config)
        self.config = config

        # Get wallet or use default.
        self.wallet = wallet or bittensor.wallet()

        # Build axon objects.
        self.uuid = str(uuid.uuid1())
        self.ip = self.config.axon.ip
        self.port = self.config.axon.port
        self.external_ip = (
            self.config.axon.external_ip
            if self.config.axon.external_ip != None
            else bittensor.utils.networking.get_external_ip()
        )
        self.external_port = (
            self.config.axon.external_port
            if self.config.axon.external_port != None
            else self.config.axon.port
        )
        self.full_address = str(self.config.axon.ip) + ":" + str(self.config.axon.port)
        self.started = False

        # Build middleware
        self.thread_pool = bittensor.PriorityThreadPoolExecutor(
            max_workers=self.config.axon.max_workers
        )
        self.nonces = {}

        # Request default functions.
        self.forward_class_types = {}
        self.blacklist_fns = {}
        self.priority_fns = {}
        self.forward_fns = {}
        self.verify_fns = {}

        # Instantiate FastAPI
        self.app = FastAPI()
        log_level = "trace" if bittensor.logging.__trace_on__ else "critical"
        self.fast_config = uvicorn.Config(
            self.app, host="0.0.0.0", port=self.config.axon.port, log_level=log_level
        )
        self.fast_server = FastAPIThreadedServer(config=self.fast_config)
        self.router = APIRouter()
        self.app.include_router(self.router)

        # Build ourselves as the middleware.
        self.app.add_middleware(AxonMiddleware, axon=self)

        # Attach default forward.
        def ping(r: bittensor.Synapse) -> bittensor.Synapse:
            return r

        self.attach(
            forward_fn=ping, verify_fn=None, blacklist_fn=None, priority_fn=None
        )

    def attach(
        self,
        forward_fn: Callable,
        blacklist_fn: Callable = None,
        priority_fn: Callable = None,
        verify_fn: Callable = None,
    ) -> "bittensor.axon":
        """
        Registers an API endpoint to the FastAPI application router.
        It uses the name of the first argument of the 'forward_fn' function as the endpoint name.

        Args:
            forward_fn (Callable): Function to be called when the API endpoint is accessed.
                                   It should have at least one argument.
            blacklist_fn (Callable, optional): Function to filter out undesired requests. It should take the same arguments
                                               as 'forward_fn' and return a boolean value. Defaults to None, meaning no blacklist filter will be used.
            priority_fn (Callable, optional): Function to rank requests based on their priority. It should take the same arguments
                                              as 'forward_fn' and return a numerical value representing the request's priority.
                                              Defaults to None, meaning no priority sorting will be applied.
            verify_fn (Callable, optional): Function to verify requests. It should take the same arguments as 'forward_fn' and return
                                            a boolean value. If None, 'self.default_verify' function will be used.

        Note: 'forward_fn', 'blacklist_fn', 'priority_fn', and 'verify_fn' should be designed to receive the same parameters.

        Raises:
            AssertionError: If 'forward_fn' does not have the signature: forward( synapse: YourSynapse ) -> synapse:
            AssertionError: If 'blacklist_fn' does not have the signature: blacklist( synapse: YourSynapse ) -> bool
            AssertionError: If 'priority_fn' does not have the signature: priority( synapse: YourSynapse ) -> float
            AssertionError: If 'verify_fn' does not have the signature: verify( synapse: YourSynapse ) -> None

        Returns:
            self: Returns the instance of the AxonServer class for potential method chaining.
        """

        # Assert 'forward_fn' has exactly one argument
        forward_sig = signature(forward_fn)
        assert (
            len(list(forward_sig.parameters)) == 1
        ), "The passed function must have exactly one argument"

        # Obtain the class of the first argument of 'forward_fn'
        request_class = forward_sig.parameters[
            list(forward_sig.parameters)[0]
        ].annotation

        # Assert that the first argument of 'forward_fn' is a subclass of 'bittensor.Synapse'
        assert issubclass(
            request_class, bittensor.Synapse
        ), "The argument of forward_fn must inherit from bittensor.Synapse"

        # Obtain the class name of the first argument of 'forward_fn'
        request_name = forward_sig.parameters[
            list(forward_sig.parameters)[0]
        ].annotation.__name__

        # Add the endpoint to the router, making it available on both GET and POST methods
        self.router.add_api_route(
            f"/{request_name}", forward_fn, methods=["GET", "POST"]
        )
        self.app.include_router(self.router)

        # Expected signatures for 'blacklist_fn', 'priority_fn' and 'verify_fn'
        blacklist_sig = Signature(
            [
                Parameter(
                    "synapse",
                    Parameter.POSITIONAL_OR_KEYWORD,
                    annotation=forward_sig.parameters[
                        list(forward_sig.parameters)[0]
                    ].annotation,
                )
            ],
            return_annotation=Tuple[bool, str],
        )
        priority_sig = Signature(
            [
                Parameter(
                    "synapse",
                    Parameter.POSITIONAL_OR_KEYWORD,
                    annotation=forward_sig.parameters[
                        list(forward_sig.parameters)[0]
                    ].annotation,
                )
            ],
            return_annotation=float,
        )
        verify_sig = Signature(
            [
                Parameter(
                    "synapse",
                    Parameter.POSITIONAL_OR_KEYWORD,
                    annotation=forward_sig.parameters[
                        list(forward_sig.parameters)[0]
                    ].annotation,
                )
            ],
            return_annotation=None,
        )

        # Check the signature of blacklist_fn, priority_fn and verify_fn if they are provided
        if blacklist_fn:
            assert (
                signature(blacklist_fn) == blacklist_sig
            ), "The blacklist_fn function must have the signature: blacklist( synapse: {} ) -> Tuple[bool, str]".format(
                request_name
            )
        if priority_fn:
            assert (
                signature(priority_fn) == priority_sig
            ), "The priority_fn function must have the signature: priority( synapse: {} ) -> float".format(
                request_name
            )
        if verify_fn:
            assert (
                signature(verify_fn) == verify_sig
            ), "The verify_fn function must have the signature: verify( synapse: {} ) -> None".format(
                request_name
            )

        # Store functions in appropriate attribute dictionaries
        self.forward_class_types[request_name] = forward_sig.parameters[
            list(forward_sig.parameters)[0]
        ].annotation
        self.blacklist_fns[request_name] = blacklist_fn
        self.priority_fns[request_name] = priority_fn
        self.verify_fns[request_name] = (
            verify_fn or self.default_verify
        )  # Use 'default_verify' if 'verify_fn' is None
        self.forward_fns[request_name] = forward_fn

        return self

    @classmethod
    def config(cls) -> "bittensor.config":
        """
        Parses command-line arguments to form a bittensor configuration object.

        Returns:
            bittensor.config: Configuration object with settings from command-line arguments.
        """
        parser = argparse.ArgumentParser()
        axon.add_args(parser)  # Add specific axon-related arguments
        return bittensor.config(parser, args=[])

    @classmethod
    def help(cls):
        """
        Prints the help text (list of command-line arguments and their descriptions) to stdout.
        """
        parser = argparse.ArgumentParser()
        axon.add_args(parser)  # Add specific axon-related arguments
        print(cls.__new__.__doc__)  # Print docstring of the class
        parser.print_help()  # Print parser's help text

    @classmethod
    def add_args(cls, parser: argparse.ArgumentParser, prefix: str = None):
        """
        Adds AxonServer-specific command-line arguments to the argument parser.

        Args:
            parser (argparse.ArgumentParser): Argument parser to which the arguments will be added.
            prefix (str, optional): Prefix to add to the argument names. Defaults to None.

        Note:
            Environment variables are used to define default values for the arguments.
        """
        prefix_str = "" if prefix is None else prefix + "."
        try:
            # Get default values from environment variables or use default values
            default_axon_port = os.getenv("BT_AXON_PORT") or 8091
            default_axon_ip = os.getenv("BT_AXON_IP") or "[::]"
            default_axon_external_port = os.getenv("BT_AXON_EXTERNAL_PORT") or None
            default_axon_external_ip = os.getenv("BT_AXON_EXTERNAL_IP") or None
            default_axon_max_workers = os.getenv("BT_AXON_MAX_WORERS") or 10

            # Add command-line arguments to the parser
            parser.add_argument(
                "--" + prefix_str + "axon.port",
                type=int,
                help="The local port this axon endpoint is bound to. i.e. 8091",
                default=default_axon_port,
            )
            parser.add_argument(
                "--" + prefix_str + "axon.ip",
                type=str,
                help="""The local ip this axon binds to. ie. [::]""",
                default=default_axon_ip,
            )
            parser.add_argument(
                "--" + prefix_str + "axon.external_port",
                type=int,
                required=False,
                help="""The public port this axon broadcasts to the network. i.e. 8091""",
                default=default_axon_external_port,
            )
            parser.add_argument(
                "--" + prefix_str + "axon.external_ip",
                type=str,
                required=False,
                help="""The external ip this axon broadcasts to the network to. ie. [::]""",
                default=default_axon_external_ip,
            )
            parser.add_argument(
                "--" + prefix_str + "axon.max_workers",
                type=int,
                help="""The maximum number connection handler threads working simultaneously on this endpoint. 
                        The grpc server distributes new worker threads to service requests up to this number.""",
                default=default_axon_max_workers,
            )

        except argparse.ArgumentError:
            # Exception handling for re-parsing arguments
            pass

    @classmethod
    def check_config(cls, config: "bittensor.config"):
        """
        This method checks the configuration for the axon's port and wallet.

        Args:
            config (bittensor.config): The config object holding axon settings.

        Raises:
            AssertionError: If the axon or external ports are not in range [1024, 65535]
        """
        assert (
            config.axon.port > 1024 and config.axon.port < 65535
        ), "Axon port must be in range [1024, 65535]"

        assert config.axon.external_port is None or (
            config.axon.external_port > 1024 and config.axon.external_port < 65535
        ), "External port must be in range [1024, 65535]"

    def __str__(self) -> str:
        """
        Provides a human-readable representation of the Axon instance.
        """
        return "Axon({}, {}, {}, {}, {})".format(
            self.ip,
            self.port,
            self.wallet.hotkey.ss58_address,
            "started" if self.started else "stopped",
            list(self.forward_fns.keys()),
        )

    def __repr__(self) -> str:
        """
        Provides a machine-readable (unambiguous) representation of the Axon instance.
        It is made identical to __str__ in this case.
        """
        return self.__str__()

    def __del__(self):
        """
        This magic method is called when the Axon object is about to be destroyed.
        It ensures that the Axon server shuts down properly.
        """
        self.stop()

    def start(self) -> "bittensor.axon":
        """
        Starts the Axon server's GRPC server thread and marks the Axon as started.

        Returns:
            bittensor.axon: The started Axon instance.
        """
        self.fast_server.start()
        self.started = True
        return self

    def stop(self) -> "bittensor.axon":
        """
        Stops the Axon server's GRPC server thread and marks the Axon as stopped.

        Returns:
            bittensor.axon: The stopped Axon instance.
        """
        self.fast_server.stop()
        self.started = False
        return self

    def serve(
        self, netuid: int, subtensor: bittensor.subtensor = None
    ) -> "bittensor.axon":
        """
        Serves the axon on the passed subtensor connection using the axon wallet.

        Args:
            netuid: int
                The subnet uid to register on.
            subtensor: Optional[ bittensor.Subtensor ]
                The subtensor connection to use for serving.
        Returns:
            bittensor.axon: The served Axon instance.
        """
        if subtensor == None:
            subtensor = bittensor.subtensor()
        subtensor.serve_axon(netuid=netuid, axon=self)
        return self

    def default_verify(self, synapse: bittensor.Synapse, request_body: bytes):
        """
        This method is used to verify the authenticity of a received message using a digital signature.
        It ensures that the message was not tampered with and was sent by the expected sender.

        Args:
            synapse: bittensor.Synapse
                bittensor request synapse.

        Raises:
            Exception: If the receiver_hotkey doesn't match with self.receiver_hotkey.
            Exception: If the nonce is not larger than the previous nonce for the same endpoint key.
            Exception: If the signature verification fails.

        After successful verification, the nonce for the given endpoint key is updated.

        Note:
            The verification process assumes the use of an asymmetric encryption algorithm,
            where the sender signs the message with their private key and the receiver verifies the signature using the sender's public key.
        """
        # Build the keypair from the dendrite_hotkey
        keypair = Keypair(ss58_address=synapse.dendrite.hotkey)

        # Call the verify function
        bittensor.logging.debug("loading body to json")
        body_dict = json.loads(request_body)
        for required_field in synapse.required_hash_fields:
            field_hash = bittensor.utils.hash(str(body_dict[required_field]))
            bittensor.logging.debug(f"Checking {required_field}")
            if field_hash != getattr(synapse, required_field + "_hash"):
                raise Exception(
                    f"Hash mismatch with {field_hash} and {getattr(synapse, required_field + '_hash')}"
                )

        # Pull body hashes from synapse recieved with request.
        body_hashes = [
            getattr(synapse, field + "_hash") for field in synapse.required_hash_fields
        ]

        # Build the signature messages.
        message = f"{synapse.dendrite.nonce}.{synapse.dendrite.hotkey}.{self.wallet.hotkey.ss58_address}.{synapse.dendrite.uuid}.{body_hashes}"

        # Build the unique endpoint key.
        endpoint_key = f"{synapse.dendrite.hotkey}:{synapse.dendrite.uuid}"

        # Check the nonce from the endpoint key.
        if endpoint_key in self.nonces.keys():
            # Ensure the nonce increases.
            if synapse.dendrite.nonce <= self.nonces[endpoint_key]:
                raise Exception("Nonce is too small")

        if not keypair.verify(message, synapse.dendrite.signature):
            raise Exception(
                f"Signature mismatch with {message} and {synapse.dendrite.signature}"
            )

        # Success
        self.nonces[endpoint_key] = synapse.dendrite.nonce


class RequestWithBody(Request):
    """
    A specialized HTTP request wrapper that includes a pre-defined request body.

    In ASGI-based applications, once a request body has been read (awaited), it cannot be read again in subsequent
    middleware layers or endpoint handlers. This poses a challenge when a middleware layer needs to read the request
    body (e.g., for logging, validation, or transformation purposes) and then pass the request with its body intact
    to subsequent processing layers.

    The `RequestWithBody` class addresses this limitation by allowing the creation of a new Request object with a
    specified body. This enables middleware to read and process the request body while still preserving the ability
    for subsequent layers to access the original or modified body without the need to make additional I/O calls or
    manage state complexities.

    Attributes:
        _body (bytes): The pre-defined request body in bytes.
        _body_returned (bool): A flag to track whether the body has been provided on data reception.

    Methods:
        _receive() -> Message: An asynchronous method that returns the pre-defined request body upon the
                               first call and indicates an HTTP disconnect on subsequent calls.

    Args:
        scope (Scope): The ASGI scope, which provides details about the incoming request.
        body (bytes): The pre-defined request body to be associated with this request.
    """

    def __init__(self, scope: Scope, body: bytes) -> None:
        super().__init__(scope, self._receive)
        self._body = body
        self._body_returned = False

    async def _receive(self) -> Message:
        """
        An asynchronous method that handles data reception for this request.

        On its first call, it returns the pre-defined request body, and on subsequent calls,
        it indicates an HTTP disconnect.

        Returns:
            Message: A dictionary containing the type of message and associated data.
        """
        if self._body_returned:
            return {"type": "http.disconnect"}
        else:
            self._body_returned = True
            return {"type": "http.request", "body": self._body, "more_body": False}


class AxonMiddleware(BaseHTTPMiddleware):
    """
    Class AxonMiddleware handles the entire process of the request to the Axon.
    It fills the necessary information into the synapse and manages the logging of messages and errors.
    It handles the verification, blacklist checking and running priority functions.
    This class also runs the requested function and updates the headers of the response.
    """

    def __init__(self, app: "AxonMiddleware", axon: "bittensor.axon"):
        """
        Initialize the AxonMiddleware class.

        Args:
        app (object): An instance of the application where the middleware processor is used.
        axon (object): The axon instance used to process the requests.
        """
        super().__init__(app)
        self.axon = axon

    async def dispatch(
        self, request: Request, call_next: RequestResponseEndpoint
    ) -> Request:
        """
        Processes incoming requests.

        Args:
            request(starlette: Request): The incoming request.
            call_next(starlette: RequestResponseEndpoint): The function to call after processing the request.

        Returns:
            response (starlette: Response): The processed request.
        """
        # Records the start time of the request processing.
        start_time = time.time()

        try:
            # Set up the synapse from its headers.
            synapse: bittensor.Synapse = await self.preprocess(request)

            # Logs the start of the request processing
            bittensor.logging.debug(
                f"axon     | <-- | {request.headers.get('content-length', -1)} B | {synapse.name} | {synapse.dendrite.hotkey} | {synapse.dendrite.ip}:{synapse.dendrite.port} | 200 | Success "
            )

            # Call the blacklist function
            await self.blacklist(synapse)

            # Call the priority function
            await self.priority(synapse)

            # Remove the body for inspection
            request_body = await request.body()

            # Call verify and return the verified request
            await self.verify(synapse, request_body)

            # Repackage the request so we can pass it along
            request = RequestWithBody(request.scope, request_body)
            del request_body

            # Call the run function
            response = await self.run(synapse, call_next, request)

            # Call the postprocess function
            response = await self.postprocess(synapse, response, start_time)

        # Start of catching all exceptions, updating the status message, and processing time.
        except Exception as e:
            # Log the exception for debugging purposes.
            bittensor.logging.trace(f"Forward exception: {traceback.format_exc()}")

            # Set the status message of the synapse to the string representation of the exception.
            synapse.axon.status_message = f"{str(e)}"

            # Calculate the processing time by subtracting the start time from the current time.
            synapse.axon.process_time = str(time.time() - start_time)

            # Create a JSON response with a status code of 500 (internal server error),
            # synapse headers, and an empty content.
            response = JSONResponse(
                status_code=500, headers=synapse.to_headers(), content={}
            )

        # Logs the end of request processing and returns the response
        finally:
            # Log that we have reached the end of the processing.
            bittensor.logging.trace("Finally")

            # Log the details of the processed synapse, including total size, name, hotkey, IP, port,
            # status code, and status message, using the debug level of the logger.
            bittensor.logging.debug(
                f"axon     | --> | {response.headers.get('content-length', -1)} B | {synapse.name} | {synapse.dendrite.hotkey} | {synapse.dendrite.ip}:{synapse.dendrite.port}  | {synapse.axon.status_code} | {synapse.axon.status_message}"
            )

            # Return the response to the requester.
            return response

    async def preprocess(self, request: Request) -> bittensor.Synapse:
        """
        Perform preprocess operations for the request and generate the synapse state object.

        Args:
            synapse (Synapse): The synapse instance representing the request.
        """
        # Extracts the request name from the URL path.
        request_name = request.url.path.split("/")[1]

        # Creates a synapse instance from the headers using the appropriate forward class type
        # based on the request name obtained from the URL path.
        synapse = self.axon.forward_class_types[request_name].from_headers(
            request.headers
        )
        bittensor.logging.trace(f"request.headers {request.headers}")
        synapse.name = request_name

        # Fills the local axon information into the synapse.
        synapse.axon.__dict__.update(
            {
                "version": str(bittensor.__version_as_int__),
                "uuid": str(self.axon.uuid),
                "nonce": f"{time.monotonic_ns()}",
                "status_message": "Success",
                "status_code": "100",
            }
        )

        # Fills the dendrite information into the synapse.
        synapse.dendrite.__dict__.update(
            {"port": str(request.client.port), "ip": str(request.client.host)}
        )

        # Signs the synapse from the axon side using the wallet hotkey.
        message = f"{synapse.axon.nonce}.{synapse.dendrite.hotkey}.{synapse.axon.hotkey}.{synapse.axon.uuid}"
        synapse.axon.signature = f"0x{self.axon.wallet.hotkey.sign(message).hex()}"

        # Return the setup synapse.
        return synapse

    async def verify(self, synapse: bittensor.Synapse, body: bytes):
        """
        Verify the request.

        Args:
            synapse ( bittensor.Synapse ): The synapse instance representing the request.

        Raises:
            Exception: If verification fails.
        """
        # Start of the verification process. Verification is the process where we ensure that
        # the incoming request is from a trusted source or fulfills certain requirements.
        bittensor.logging.trace("Check verification")

        # We get a specific verification function from 'verify_fns' dictionary that corresponds
        # to our request's name. Each request name (synapse name) has its unique verification function.
        verify_fn = self.axon.verify_fns[synapse.name]

        # If a verification function exists for the request's name
        if verify_fn:
            try:
                # We attempt to run the verification function using the synapse instance
                # created from the request. If this function runs without throwing an exception,
                # it means that the verification was successful.
                await verify_fn(synapse, body) if inspect.iscoroutinefunction(
                    verify_fn
                ) else verify_fn(synapse, body)
            except Exception as e:
                # If there was an exception during the verification process, we log that
                # there was a verification exception.
                bittensor.logging.trace(f"Verify exception")

                # We set the status code of the synapse to "401" which denotes an unauthorized access.
                synapse.axon.status_code = "401"

                # We raise an exception to stop the process and return the error to the requester.
                # The error message includes the original exception message.
                raise Exception(f"Not Verified with error: {str(e)}")

    async def blacklist(self, synapse: bittensor.Synapse):
        """
        Check if the request is blacklisted.

        Args:
            synapse (Synapse): The synapse instance representing the request.

        Raises:
            Exception: If the request is blacklisted.
        """
        # Start of the blacklist check process. A blacklist is a list of keys or identifiers
        # that are prohibited from accessing certain resources.
        bittensor.logging.trace("Check Blacklist")

        # We retrieve the blacklist checking function from the 'blacklist_fns' dictionary
        # that corresponds to the request's name (synapse name).
        blacklist_fn = self.axon.blacklist_fns[synapse.name]

        # If a blacklist checking function exists for the request's name
        if blacklist_fn:
            # We execute the blacklist checking function using the synapse instance as input.
            # If the function returns True, it means that the key or identifier is blacklisted.
            blacklisted, reason = (
                await blacklist_fn(synapse)
                if inspect.iscoroutinefunction(blacklist_fn)
                else blacklist_fn(synapse)
            )
            if blacklisted:
                # We log that the key or identifier is blacklisted.
                bittensor.logging.trace(f"Blacklisted", blacklisted)

                # We set the status code of the synapse to "403" which indicates a forbidden access.
                synapse.axon.status_code = "403"

                # We raise an exception to halt the process and return the error message to the requester.
                raise Exception("Forbidden. Key is blacklisted.")

    async def priority(self, synapse: bittensor.Synapse):
        """
        Execute the priority function for the request.

        Args:
            synapse (bittensor.Synapse): The synapse instance representing the request.

        Raises:
            Exception: If the priority function times out.
        """
        # Start of the priority function execution. A priority function is a function that determines
        # the priority or urgency of processing the request compared to other requests.
        bittensor.logging.trace("Run priority")

        # Retrieve the priority function from the 'priority_fns' dictionary that corresponds
        # to the request's name (synapse name).
        priority_fn = self.axon.priority_fns[synapse.name]

        async def submit_task(
            executor: bittensor.threadpool, priority: float
        ) -> Tuple[float, Any]:
            """
            Submits the given priority function to the specified executor for asynchronous execution.
            The function will run in the provided executor and return the priority value along with the result.

            Args:
                executor: The executor in which the priority function will be run.
                priority: The priority function to be executed.

            Returns:
                tuple: A tuple containing the priority value and the result of the priority function execution.
            """
            loop = asyncio.get_event_loop()
            future = loop.run_in_executor(executor, lambda: priority)
            result = await future
            return priority, result

        # If a priority function exists for the request's name
        if priority_fn:
            try:
                # Execute the priority function and get the priority value.
                priority = (
                    await priority_fn(synapse)
                    if inspect.iscoroutinefunction(priority_fn)
                    else priority_fn(synapse)
                )

                # Submit the task to the thread pool for execution with the given priority.
                # The submit_task function will handle the execution and return the result.
                _, result = await submit_task(self.axon.thread_pool, priority)

            except TimeoutError as e:
                # If the execution of the priority function exceeds the timeout,
                # it raises an exception to handle the timeout error.
                bittensor.logging.trace(f"TimeoutError: {str(e)}")

                # Set the status code of the synapse to "408" which indicates a timeout error.
                synapse.axon.status_code = "408"

                # Raise an exception to stop the process and return an appropriate error message to the requester.
                raise Exception(f"Response timeout after: {synapse.timeout}s")

    async def run(
        self,
        synapse: bittensor.Synapse,
        call_next: RequestResponseEndpoint,
        request: Request,
    ) -> Response:
        """
        Execute the requested function.

        Args:
            synapse: ( bittensor.Synapse ): call state.
            call_next: ( starlet RequestResponseEndpoint ): The function to call after processing the request.
            request: ( starlet Request ): The incoming request.

        Returns:
            response (starlet Response): The processed request.
        """

        # Start of the execution of the requested function.
        bittensor.logging.trace("Run forward")

        try:
            # The requested function is executed by calling the 'call_next' function,
            # passing the original request as an argument. This function processes the request
            # and returns the response.
            response = await call_next(request)

        except Exception as e:
            # If an exception occurs during the execution of the requested function,
            # it is caught and handled here.

            # Log the exception for debugging purposes.
            bittensor.logging.trace(f"Run exception: {str(e)}")

            # Set the status code of the synapse to "500" which indicates an internal server error.
            synapse.axon.status_code = "500"

            # Raise an exception to stop the process and return an appropriate error message to the requester.
            raise Exception(f"Internal server error with error: {str(e)}")

        # Return the starlet response
        return response

    async def postprocess(
        self, synapse: bittensor.Synapse, response: Response, start_time: float
    ) -> Response:
        """
        Perform post-processing operations on the request.

        Args:
            synapse (bittensor.Synapse): The synapse instance representing the request.
            response (starlet Response): The response from the requested function.
            start_time (float): The start time of request processing.

        Returns:
            response (starlet Response): The processed request with updated headers.
        """
        # Start of filling the response headers on success.
        bittensor.logging.trace("Fill successful response")

        # Set the status code of the synapse to "200" which indicates a successful response.
        synapse.axon.status_code = "200"

        # Set the status message of the synapse to "Success".
        synapse.axon.status_message = "Success"

        # Calculate the processing time by subtracting the start time from the current time.
        synapse.axon.process_time = str(time.time() - start_time)

        # Update the response headers with the headers from the synapse.
        response.headers.update(synapse.to_headers())

        return response<|MERGE_RESOLUTION|>--- conflicted
+++ resolved
@@ -37,16 +37,11 @@
 from fastapi.responses import JSONResponse
 from substrateinterface import Keypair
 from fastapi import FastAPI, APIRouter, Request, Response
-from starlette.middleware.base import BaseHTTPMiddleware, RequestResponseEndpoint
-<<<<<<< HEAD
-from starlette.datastructures import Headers
 from starlette.types import Scope, Message
-from typing import Dict, Optional, Tuple, Union, List, Callable
-=======
 from starlette.responses import Response
 from starlette.requests import Request
+from starlette.middleware.base import BaseHTTPMiddleware, RequestResponseEndpoint
 from typing import Dict, Optional, Tuple, Union, List, Callable, Any
->>>>>>> fa8b7727
 
 
 """ FastAPI server that runs in a thread. 
