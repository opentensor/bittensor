# The MIT License (MIT)
# Copyright © 2021 Yuma Rao

# Permission is hereby granted, free of charge, to any person obtaining a copy of this software and associated
# documentation files (the “Software”), to deal in the Software without restriction, including without limitation
# the rights to use, copy, modify, merge, publish, distribute, sublicense, and/or sell copies of the Software,
# and to permit persons to whom the Software is furnished to do so, subject to the following conditions:

# The above copyright notice and this permission notice shall be included in all copies or substantial portions of
# the Software.

# THE SOFTWARE IS PROVIDED “AS IS”, WITHOUT WARRANTY OF ANY KIND, EXPRESS OR IMPLIED, INCLUDING BUT NOT LIMITED TO
# THE WARRANTIES OF MERCHANTABILITY, FITNESS FOR A PARTICULAR PURPOSE AND NONINFRINGEMENT. IN NO EVENT SHALL
# THE AUTHORS OR COPYRIGHT HOLDERS BE LIABLE FOR ANY CLAIM, DAMAGES OR OTHER LIABILITY, WHETHER IN AN ACTION
# OF CONTRACT, TORT OR OTHERWISE, ARISING FROM, OUT OF OR IN CONNECTION WITH THE SOFTWARE OR THE USE OR OTHER
# DEALINGS IN THE SOFTWARE.

import sys
import shtab
import argparse
import bittensor
from typing import List, Optional
from .commands import (
    AutocompleteCommand,
    DelegateStakeCommand,
    DelegateUnstakeCommand,
    GetIdentityCommand,
    GetWalletHistoryCommand,
    InspectCommand,
    ListCommand,
    ListDelegatesCommand,
    MetagraphCommand,
    MyDelegatesCommand,
    NewColdkeyCommand,
    NewHotkeyCommand,
    NominateCommand,
    OverviewCommand,
    PowRegisterCommand,
    ProposalsCommand,
    RegenColdkeyCommand,
    RegenColdkeypubCommand,
    RegenHotkeyCommand,
    RegisterCommand,
    RegisterSubnetworkCommand,
    RootGetWeightsCommand,
    RootList,
    RootRegisterCommand,
    RootSetBoostCommand,
    RootSetSlashCommand,
    RootSetWeightsCommand,
    RunFaucetCommand,
    SenateCommand,
    SetIdentityCommand,
    SetTakeCommand,
    StakeCommand,
    StakeShow,
    SubnetGetHyperparamsCommand,
    SubnetHyperparamsCommand,
    SubnetListCommand,
    SubnetLockCostCommand,
    SubnetSudoCommand,
    SwapHotkeyCommand,
    TransferCommand,
    UnStakeCommand,
    UpdateCommand,
    UpdateWalletCommand,
    VoteCommand,
    WalletBalanceCommand,
    WalletCreateCommand,
    CommitWeightCommand,
    RevealWeightCommand,
<<<<<<< HEAD
    CheckColdKeySwapCommand
=======
    ScheduleColdKeySwapCommand,
    CheckColdKeySwapCommand,
>>>>>>> 80c4f57f
)

# Create a console instance for CLI display.
console = bittensor.__console__

ALIAS_TO_COMMAND = {
    "subnets": "subnets",
    "root": "root",
    "wallet": "wallet",
    "stake": "stake",
    "sudo": "sudo",
    "legacy": "legacy",
    "s": "subnets",
    "r": "root",
    "w": "wallet",
    "st": "stake",
    "su": "sudo",
    "l": "legacy",
    "subnet": "subnets",
    "roots": "root",
    "wallets": "wallet",
    "stakes": "stake",
    "sudos": "sudo",
    "i": "info",
    "info": "info",
    "weights": "weights",
    "wt": "weights",
    "weight": "weights",
    "schedule_swap": "schedule_coldkey_swap",
}
COMMANDS = {
    "subnets": {
        "name": "subnets",
        "aliases": ["s", "subnet"],
        "help": "Commands for managing and viewing subnetworks.",
        "commands": {
            "list": SubnetListCommand,
            "metagraph": MetagraphCommand,
            "lock_cost": SubnetLockCostCommand,
            "create": RegisterSubnetworkCommand,
            "pow_register": PowRegisterCommand,
            "register": RegisterCommand,
            "hyperparameters": SubnetHyperparamsCommand,
        },
    },
    "root": {
        "name": "root",
        "aliases": ["r", "roots"],
        "help": "Commands for managing and viewing the root network.",
        "commands": {
            "list": RootList,
            "weights": RootSetWeightsCommand,
            "get_weights": RootGetWeightsCommand,
            "boost": RootSetBoostCommand,
            "slash": RootSetSlashCommand,
            "senate_vote": VoteCommand,
            "senate": SenateCommand,
            "register": RootRegisterCommand,
            "proposals": ProposalsCommand,
            "set_take": SetTakeCommand,
            "delegate": DelegateStakeCommand,
            "undelegate": DelegateUnstakeCommand,
            "my_delegates": MyDelegatesCommand,
            "list_delegates": ListDelegatesCommand,
            "nominate": NominateCommand,
        },
    },
    "wallet": {
        "name": "wallet",
        "aliases": ["w", "wallets"],
        "help": "Commands for managing and viewing wallets.",
        "commands": {
            "list": ListCommand,
            "overview": OverviewCommand,
            "transfer": TransferCommand,
            "inspect": InspectCommand,
            "balance": WalletBalanceCommand,
            "create": WalletCreateCommand,
            "new_hotkey": NewHotkeyCommand,
            "new_coldkey": NewColdkeyCommand,
            "regen_coldkey": RegenColdkeyCommand,
            "regen_coldkeypub": RegenColdkeypubCommand,
            "regen_hotkey": RegenHotkeyCommand,
            "faucet": RunFaucetCommand,
            "update": UpdateWalletCommand,
            "swap_hotkey": SwapHotkeyCommand,
            "set_identity": SetIdentityCommand,
            "get_identity": GetIdentityCommand,
            "history": GetWalletHistoryCommand,
<<<<<<< HEAD
=======
            "schedule_coldkey_swap": ScheduleColdKeySwapCommand,
>>>>>>> 80c4f57f
            "check_coldkey_swap": CheckColdKeySwapCommand,
        },
    },
    "stake": {
        "name": "stake",
        "aliases": ["st", "stakes"],
        "help": "Commands for staking and removing stake from hotkey accounts.",
        "commands": {
            "show": StakeShow,
            "add": StakeCommand,
            "remove": UnStakeCommand,
        },
    },
    "weights": {
        "name": "weights",
        "aliases": ["wt", "weight"],
        "help": "Commands for managing weight for subnets.",
        "commands": {
            "commit": CommitWeightCommand,
            "reveal": RevealWeightCommand,
        },
    },
    "sudo": {
        "name": "sudo",
        "aliases": ["su", "sudos"],
        "help": "Commands for subnet management",
        "commands": {
            # "dissolve": None,
            "set": SubnetSudoCommand,
            "get": SubnetGetHyperparamsCommand,
        },
    },
    "legacy": {
        "name": "legacy",
        "aliases": ["l"],
        "help": "Miscellaneous commands.",
        "commands": {
            "update": UpdateCommand,
            "faucet": RunFaucetCommand,
        },
    },
    "info": {
        "name": "info",
        "aliases": ["i"],
        "help": "Instructions for enabling autocompletion for the CLI.",
        "commands": {
            "autocomplete": AutocompleteCommand,
        },
    },
}


class CLIErrorParser(argparse.ArgumentParser):
    """
    Custom ArgumentParser for better error messages.
    """

    def error(self, message):
        """
        This method is called when an error occurs. It prints a custom error message.
        """
        sys.stderr.write(f"Error: {message}\n")
        self.print_help()
        sys.exit(2)


class cli:
    """
    Implementation of the Command Line Interface (CLI) class for the Bittensor protocol.
    This class handles operations like key management (hotkey and coldkey) and token transfer.
    """

    def __init__(
        self,
        config: Optional["bittensor.config"] = None,
        args: Optional[List[str]] = None,
    ):
        """
        Initializes a bittensor.CLI object.

        Args:
            config (bittensor.config, optional): The configuration settings for the CLI.
            args (List[str], optional): List of command line arguments.
        """
        # Turns on console for cli.
        bittensor.turn_console_on()

        # If no config is provided, create a new one from args.
        if config is None:
            config = cli.create_config(args)

        self.config = config
        if self.config.command in ALIAS_TO_COMMAND:
            self.config.command = ALIAS_TO_COMMAND[self.config.command]
        else:
            console.print(
                f":cross_mark:[red]Unknown command: {self.config.command}[/red]"
            )
            sys.exit()

        # Check if the config is valid.
        cli.check_config(self.config)

        # If no_version_checking is not set or set as False in the config, version checking is done.
        if not self.config.get("no_version_checking", d=True):
            try:
                bittensor.utils.check_version()
            except bittensor.utils.VersionCheckError:
                # If version checking fails, inform user with an exception.
                raise RuntimeError(
                    "To avoid internet-based version checking, pass --no_version_checking while running the CLI."
                )

    @staticmethod
    def __create_parser__() -> "argparse.ArgumentParser":
        """
        Creates the argument parser for the Bittensor CLI.

        Returns:
            argparse.ArgumentParser: An argument parser object for Bittensor CLI.
        """
        # Define the basic argument parser.
        parser = CLIErrorParser(
            description=f"bittensor cli v{bittensor.__version__}",
            usage="btcli <command> <command args>",
            add_help=True,
        )
        # Add shtab completion
        parser.add_argument(
            "--print-completion",
            choices=shtab.SUPPORTED_SHELLS,
            help="Print shell tab completion script",
        )
        # Add arguments for each sub-command.
        cmd_parsers = parser.add_subparsers(dest="command")
        # Add argument parsers for all available commands.
        for command in COMMANDS.values():
            if isinstance(command, dict):
                subcmd_parser = cmd_parsers.add_parser(
                    name=command["name"],
                    aliases=command["aliases"],
                    help=command["help"],
                )
                subparser = subcmd_parser.add_subparsers(
                    help=command["help"], dest="subcommand", required=True
                )

                for subcommand in command["commands"].values():
                    subcommand.add_args(subparser)
            else:
                command.add_args(cmd_parsers)

        return parser

    @staticmethod
    def create_config(args: List[str]) -> "bittensor.config":
        """
        From the argument parser, add config to bittensor.executor and local config

        Args:
            args (List[str]): List of command line arguments.

        Returns:
            bittensor.config: The configuration object for Bittensor CLI.
        """
        parser = cli.__create_parser__()

        # If no arguments are passed, print help text and exit the program.
        if len(args) == 0:
            parser.print_help()
            sys.exit()

        return bittensor.config(parser, args=args)

    @staticmethod
    def check_config(config: "bittensor.config"):
        """
        Checks if the essential configuration exists under different command

        Args:
            config (bittensor.config): The configuration settings for the CLI.
        """
        # Check if command exists, if so, run the corresponding check_config.
        # If command doesn't exist, inform user and exit the program.
        if config.command in COMMANDS:
            command = config.command
            command_data = COMMANDS[command]

            if isinstance(command_data, dict):
                if config["subcommand"] is not None:
                    command_data["commands"][config["subcommand"]].check_config(config)
                else:
                    console.print(
                        f":cross_mark:[red]Missing subcommand for: {config.command}[/red]"
                    )
                    sys.exit(1)
            else:
                command_data.check_config(config)
        else:
            console.print(f":cross_mark:[red]Unknown command: {config.command}[/red]")
            sys.exit(1)

    def run(self):
        """
        Executes the command from the configuration.
        """
        # Check for print-completion argument
        if self.config.print_completion:
            parser = cli.__create_parser__()
            shell = self.config.print_completion
            print(shtab.complete(parser, shell))
            return

        # Check if command exists, if so, run the corresponding method.
        # If command doesn't exist, inform user and exit the program.
        command = self.config.command
        if command in COMMANDS:
            command_data = COMMANDS[command]

            if isinstance(command_data, dict):
                command_data["commands"][self.config["subcommand"]].run(self)
            else:
                command_data.run(self)
        else:
            console.print(
                f":cross_mark:[red]Unknown command: {self.config.command}[/red]"
            )
            sys.exit()<|MERGE_RESOLUTION|>--- conflicted
+++ resolved
@@ -69,12 +69,8 @@
     WalletCreateCommand,
     CommitWeightCommand,
     RevealWeightCommand,
-<<<<<<< HEAD
-    CheckColdKeySwapCommand
-=======
     ScheduleColdKeySwapCommand,
     CheckColdKeySwapCommand,
->>>>>>> 80c4f57f
 )
 
 # Create a console instance for CLI display.
@@ -164,10 +160,7 @@
             "set_identity": SetIdentityCommand,
             "get_identity": GetIdentityCommand,
             "history": GetWalletHistoryCommand,
-<<<<<<< HEAD
-=======
             "schedule_coldkey_swap": ScheduleColdKeySwapCommand,
->>>>>>> 80c4f57f
             "check_coldkey_swap": CheckColdKeySwapCommand,
         },
     },
