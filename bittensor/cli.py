# The MIT License (MIT)
# Copyright © 2021 Yuma Rao

# Permission is hereby granted, free of charge, to any person obtaining a copy of this software and associated
# documentation files (the “Software”), to deal in the Software without restriction, including without limitation
# the rights to use, copy, modify, merge, publish, distribute, sublicense, and/or sell copies of the Software,
# and to permit persons to whom the Software is furnished to do so, subject to the following conditions:

# The above copyright notice and this permission notice shall be included in all copies or substantial portions of
# the Software.

# THE SOFTWARE IS PROVIDED “AS IS”, WITHOUT WARRANTY OF ANY KIND, EXPRESS OR IMPLIED, INCLUDING BUT NOT LIMITED TO
# THE WARRANTIES OF MERCHANTABILITY, FITNESS FOR A PARTICULAR PURPOSE AND NONINFRINGEMENT. IN NO EVENT SHALL
# THE AUTHORS OR COPYRIGHT HOLDERS BE LIABLE FOR ANY CLAIM, DAMAGES OR OTHER LIABILITY, WHETHER IN AN ACTION
# OF CONTRACT, TORT OR OTHERWISE, ARISING FROM, OUT OF OR IN CONNECTION WITH THE SOFTWARE OR THE USE OR OTHER
# DEALINGS IN THE SOFTWARE.

import sys
import shtab
import argparse
import bittensor
from typing import List, Optional
from .commands import (
    AutocompleteCommand,
    DelegateStakeCommand,
    DelegateUnstakeCommand,
    GetIdentityCommand,
    GetWalletHistoryCommand,
    InspectCommand,
    ListCommand,
    ListDelegatesCommand,
    MetagraphCommand,
    MyDelegatesCommand,
    NewColdkeyCommand,
    NewHotkeyCommand,
    NominateCommand,
    OverviewCommand,
    PowRegisterCommand,
    ProposalsCommand,
    RegenColdkeyCommand,
    RegenColdkeypubCommand,
    RegenHotkeyCommand,
    RegisterCommand,
    RegisterSubnetworkCommand,
    RootGetWeightsCommand,
    RootList,
    RootRegisterCommand,
    RootSetBoostCommand,
    RootSetSlashCommand,
    RootSetWeightsCommand,
    RunFaucetCommand,
    SenateCommand,
    SetIdentityCommand,
    SetTakeCommand,
    StakeCommand,
    StakeShow,
    SubnetGetHyperparamsCommand,
    SubnetHyperparamsCommand,
    SubnetListCommand,
    SubnetLockCostCommand,
    SubnetSudoCommand,
    SwapHotkeyCommand,
    TransferCommand,
    UnStakeCommand,
    UpdateCommand,
    UpdateWalletCommand,
    VoteCommand,
    WalletBalanceCommand,
    WalletCreateCommand,
    CommitWeightCommand,
    RevealWeightCommand,
    CheckColdKeySwapCommand,
<<<<<<< HEAD
    WalletSignCommand,
=======
    SetChildrenCommand,
    GetChildrenCommand,
    RevokeChildrenCommand,
>>>>>>> 98d0af67
)

# Create a console instance for CLI display.
console = bittensor.__console__

ALIAS_TO_COMMAND = {
    "subnets": "subnets",
    "root": "root",
    "wallet": "wallet",
    "stake": "stake",
    "sudo": "sudo",
    "legacy": "legacy",
    "s": "subnets",
    "r": "root",
    "w": "wallet",
    "st": "stake",
    "su": "sudo",
    "l": "legacy",
    "subnet": "subnets",
    "roots": "root",
    "wallets": "wallet",
    "stakes": "stake",
    "sudos": "sudo",
    "i": "info",
    "info": "info",
    "weights": "weights",
    "wt": "weights",
    "weight": "weights",
}
COMMANDS = {
    "subnets": {
        "name": "subnets",
        "aliases": ["s", "subnet"],
        "help": "Commands for managing and viewing subnetworks.",
        "commands": {
            "list": SubnetListCommand,
            "metagraph": MetagraphCommand,
            "lock_cost": SubnetLockCostCommand,
            "create": RegisterSubnetworkCommand,
            "pow_register": PowRegisterCommand,
            "register": RegisterCommand,
            "hyperparameters": SubnetHyperparamsCommand,
        },
    },
    "root": {
        "name": "root",
        "aliases": ["r", "roots"],
        "help": "Commands for managing and viewing the root network.",
        "commands": {
            "list": RootList,
            "weights": RootSetWeightsCommand,
            "get_weights": RootGetWeightsCommand,
            "boost": RootSetBoostCommand,
            "slash": RootSetSlashCommand,
            "senate_vote": VoteCommand,
            "senate": SenateCommand,
            "register": RootRegisterCommand,
            "proposals": ProposalsCommand,
            "set_take": SetTakeCommand,
            "delegate": DelegateStakeCommand,
            "undelegate": DelegateUnstakeCommand,
            "my_delegates": MyDelegatesCommand,
            "list_delegates": ListDelegatesCommand,
            "nominate": NominateCommand,
        },
    },
    "wallet": {
        "name": "wallet",
        "aliases": ["w", "wallets"],
        "help": "Commands for managing and viewing wallets.",
        "commands": {
            "list": ListCommand,
            "overview": OverviewCommand,
            "transfer": TransferCommand,
            "inspect": InspectCommand,
            "balance": WalletBalanceCommand,
            "create": WalletCreateCommand,
            "new_hotkey": NewHotkeyCommand,
            "new_coldkey": NewColdkeyCommand,
            "regen_coldkey": RegenColdkeyCommand,
            "regen_coldkeypub": RegenColdkeypubCommand,
            "regen_hotkey": RegenHotkeyCommand,
            "faucet": RunFaucetCommand,
            "update": UpdateWalletCommand,
            "swap_hotkey": SwapHotkeyCommand,
            "set_identity": SetIdentityCommand,
            "get_identity": GetIdentityCommand,
            "history": GetWalletHistoryCommand,
            "check_coldkey_swap": CheckColdKeySwapCommand,
            "sign": WalletSignCommand,
        },
    },
    "stake": {
        "name": "stake",
        "aliases": ["st", "stakes"],
        "help": "Commands for staking and removing stake and setting child hotkey accounts.",
        "commands": {
            "show": StakeShow,
            "add": StakeCommand,
            "remove": UnStakeCommand,
            "get_children": GetChildrenCommand,
            "set_children": SetChildrenCommand,
            "revoke_children": RevokeChildrenCommand,
        },
    },
    "weights": {
        "name": "weights",
        "aliases": ["wt", "weight"],
        "help": "Commands for managing weight for subnets.",
        "commands": {
            "commit": CommitWeightCommand,
            "reveal": RevealWeightCommand,
        },
    },
    "sudo": {
        "name": "sudo",
        "aliases": ["su", "sudos"],
        "help": "Commands for subnet management",
        "commands": {
            # "dissolve": None,
            "set": SubnetSudoCommand,
            "get": SubnetGetHyperparamsCommand,
        },
    },
    "legacy": {
        "name": "legacy",
        "aliases": ["l"],
        "help": "Miscellaneous commands.",
        "commands": {
            "update": UpdateCommand,
            "faucet": RunFaucetCommand,
        },
    },
    "info": {
        "name": "info",
        "aliases": ["i"],
        "help": "Instructions for enabling autocompletion for the CLI.",
        "commands": {
            "autocomplete": AutocompleteCommand,
        },
    },
}


class CLIErrorParser(argparse.ArgumentParser):
    """
    Custom ArgumentParser for better error messages.
    """

    def error(self, message):
        """
        This method is called when an error occurs. It prints a custom error message.
        """
        sys.stderr.write(f"Error: {message}\n")
        self.print_help()
        sys.exit(2)


class cli:
    """
    Implementation of the Command Line Interface (CLI) class for the Bittensor protocol.
    This class handles operations like key management (hotkey and coldkey) and token transfer.
    """

    def __init__(
        self,
        config: Optional["bittensor.config"] = None,
        args: Optional[List[str]] = None,
    ):
        """
        Initializes a bittensor.CLI object.

        Args:
            config (bittensor.config, optional): The configuration settings for the CLI.
            args (List[str], optional): List of command line arguments.
        """
        # Turns on console for cli.
        bittensor.turn_console_on()

        # If no config is provided, create a new one from args.
        if config is None:
            config = cli.create_config(args)

        self.config = config
        if self.config.command in ALIAS_TO_COMMAND:
            self.config.command = ALIAS_TO_COMMAND[self.config.command]
        else:
            console.print(
                f":cross_mark:[red]Unknown command: {self.config.command}[/red]"
            )
            sys.exit()

        # Check if the config is valid.
        cli.check_config(self.config)

        # If no_version_checking is not set or set as False in the config, version checking is done.
        if not self.config.get("no_version_checking", d=True):
            try:
                bittensor.utils.check_version()
            except bittensor.utils.VersionCheckError:
                # If version checking fails, inform user with an exception.
                raise RuntimeError(
                    "To avoid internet-based version checking, pass --no_version_checking while running the CLI."
                )

    @staticmethod
    def __create_parser__() -> "argparse.ArgumentParser":
        """
        Creates the argument parser for the Bittensor CLI.

        Returns:
            argparse.ArgumentParser: An argument parser object for Bittensor CLI.
        """
        # Define the basic argument parser.
        parser = CLIErrorParser(
            description=f"bittensor cli v{bittensor.__version__}",
            usage="btcli <command> <command args>",
            add_help=True,
        )
        # Add shtab completion
        parser.add_argument(
            "--print-completion",
            choices=shtab.SUPPORTED_SHELLS,
            help="Print shell tab completion script",
        )
        # Add arguments for each sub-command.
        cmd_parsers = parser.add_subparsers(dest="command")
        # Add argument parsers for all available commands.
        for command in COMMANDS.values():
            if isinstance(command, dict):
                subcmd_parser = cmd_parsers.add_parser(
                    name=command["name"],
                    aliases=command["aliases"],
                    help=command["help"],
                )
                subparser = subcmd_parser.add_subparsers(
                    help=command["help"], dest="subcommand", required=True
                )

                for subcommand in command["commands"].values():
                    subcommand.add_args(subparser)
            else:
                command.add_args(cmd_parsers)

        return parser

    @staticmethod
    def create_config(args: List[str]) -> "bittensor.config":
        """
        From the argument parser, add config to bittensor.executor and local config

        Args:
            args (List[str]): List of command line arguments.

        Returns:
            bittensor.config: The configuration object for Bittensor CLI.
        """
        parser = cli.__create_parser__()

        # If no arguments are passed, print help text and exit the program.
        if len(args) == 0:
            parser.print_help()
            sys.exit()

        return bittensor.config(parser, args=args)

    @staticmethod
    def check_config(config: "bittensor.config"):
        """
        Checks if the essential configuration exists under different command

        Args:
            config (bittensor.config): The configuration settings for the CLI.
        """
        # Check if command exists, if so, run the corresponding check_config.
        # If command doesn't exist, inform user and exit the program.
        if config.command in COMMANDS:
            command = config.command
            command_data = COMMANDS[command]

            if isinstance(command_data, dict):
                if config["subcommand"] is not None:
                    command_data["commands"][config["subcommand"]].check_config(config)
                else:
                    console.print(
                        f":cross_mark:[red]Missing subcommand for: {config.command}[/red]"
                    )
                    sys.exit(1)
            else:
                command_data.check_config(config)
        else:
            console.print(f":cross_mark:[red]Unknown command: {config.command}[/red]")
            sys.exit(1)

    def run(self):
        """
        Executes the command from the configuration.
        """
        # Check for print-completion argument
        if self.config.print_completion:
            parser = cli.__create_parser__()
            shell = self.config.print_completion
            print(shtab.complete(parser, shell))
            return

        # Check if command exists, if so, run the corresponding method.
        # If command doesn't exist, inform user and exit the program.
        command = self.config.command
        if command in COMMANDS:
            command_data = COMMANDS[command]

            if isinstance(command_data, dict):
                command_data["commands"][self.config["subcommand"]].run(self)
            else:
                command_data.run(self)
        else:
            console.print(
                f":cross_mark:[red]Unknown command: {self.config.command}[/red]"
            )
            sys.exit()<|MERGE_RESOLUTION|>--- conflicted
+++ resolved
@@ -70,13 +70,10 @@
     CommitWeightCommand,
     RevealWeightCommand,
     CheckColdKeySwapCommand,
-<<<<<<< HEAD
-    WalletSignCommand,
-=======
     SetChildrenCommand,
     GetChildrenCommand,
     RevokeChildrenCommand,
->>>>>>> 98d0af67
+    WalletSignCommand,
 )
 
 # Create a console instance for CLI display.
