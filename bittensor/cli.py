--- conflicted
+++ resolved
@@ -73,12 +73,9 @@
     SetChildrenCommand,
     GetChildrenCommand,
     RevokeChildrenCommand,
-<<<<<<< HEAD
-    WalletSignCommand,
-=======
     SetChildKeyTakeCommand,
     GetChildKeyTakeCommand,
->>>>>>> 929538cf
+    WalletSignCommand,
 )
 
 # Create a console instance for CLI display.
