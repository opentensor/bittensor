# The MIT License (MIT)
# Copyright © 2021 Yuma Rao

# Permission is hereby granted, free of charge, to any person obtaining a copy of this software and associated
# documentation files (the “Software”), to deal in the Software without restriction, including without limitation
# the rights to use, copy, modify, merge, publish, distribute, sublicense, and/or sell copies of the Software,
# and to permit persons to whom the Software is furnished to do so, subject to the following conditions:

# The above copyright notice and this permission notice shall be included in all copies or substantial portions of
# the Software.

# THE SOFTWARE IS PROVIDED “AS IS”, WITHOUT WARRANTY OF ANY KIND, EXPRESS OR IMPLIED, INCLUDING BUT NOT LIMITED TO
# THE WARRANTIES OF MERCHANTABILITY, FITNESS FOR A PARTICULAR PURPOSE AND NONINFRINGEMENT. IN NO EVENT SHALL
# THE AUTHORS OR COPYRIGHT HOLDERS BE LIABLE FOR ANY CLAIM, DAMAGES OR OTHER LIABILITY, WHETHER IN AN ACTION
# OF CONTRACT, TORT OR OTHERWISE, ARISING FROM, OUT OF OR IN CONNECTION WITH THE SOFTWARE OR THE USE OR OTHER
# DEALINGS IN THE SOFTWARE.

import sys
import shtab
import argparse
import bittensor
from typing import List, Optional
from .commands import (
    AddStakeCommand,
    AutocompleteCommand,
    GetIdentityCommand,
    GetWalletHistoryCommand,
    InspectCommand,
    ListCommand,
    ListSubnetsCommand,
    ShowMetagraph,
    NewColdkeyCommand,
    NewHotkeyCommand,
    OverviewCommand,
    PowRegisterCommand,
    RegenColdkeyCommand,
    RegenColdkeypubCommand,
    RegenHotkeyCommand,
    RegisterCommand,
    RegisterSubnetworkCommand,
    RemoveStakeCommand,
    RunFaucetCommand,
    SenateCommand,
    SetIdentityCommand,
    SetTakeCommand,
    StakeList,
    MoveStakeCommand,
    SubnetHyperparamsCommand,
    SubnetSudoCommand,
    SwapHotkeyCommand,
    TransferCommand,
    UpdateCommand,
    UpdateWalletCommand,
    VoteCommand,
    WalletBalanceCommand,
    WalletCreateCommand,
    CommitWeightCommand,
    RevealWeightCommand,
    CheckColdKeySwapCommand,
    SetChildrenCommand,
    GetChildrenCommand,
    RevokeChildrenCommand,
)

# Create a console instance for CLI display.
console = bittensor.__console__

ALIAS_TO_COMMAND = {
    "subnets": "subnets",
    "root": "root",
    "wallet": "wallet",
    "stake": "stake",
    "sudo": "sudo",
    "legacy": "legacy",
    "s": "subnets",
    "r": "root",
    "w": "wallet",
    "st": "stake",
    "su": "sudo",
    "l": "legacy",
    "subnet": "subnets",
    "roots": "root",
    "wallets": "wallet",
    "stakes": "stake",
    "sudos": "sudo",
    "i": "info",
    "info": "info",
<<<<<<< HEAD
    "sub": "substake",
    "substake": "substake",
=======
    "weights": "weights",
    "wt": "weights",
    "weight": "weights",
>>>>>>> a28963d0
}
COMMANDS = {
    "subnets": {
        "name": "subnets",
        "aliases": ["s", "subnet"],
        "help": "Commands for managing and viewing subnetworks.",
        "commands": {
            "list": ListSubnetsCommand,
            "metagraph": ShowMetagraph,
            "create": RegisterSubnetworkCommand,
            "pow_register": PowRegisterCommand,
            "register": RegisterCommand,
        },
    },
    "wallet": {
        "name": "wallet",
        "aliases": ["w", "wallets"],
        "help": "Commands for managing and viewing wallets.",
        "commands": {
            "list": ListCommand,
            "overview": OverviewCommand,
            "transfer": TransferCommand,
            "inspect": InspectCommand,
            "balance": WalletBalanceCommand,
            "create": WalletCreateCommand,
            "new_hotkey": NewHotkeyCommand,
            "new_coldkey": NewColdkeyCommand,
            "regen_coldkey": RegenColdkeyCommand,
            "regen_coldkeypub": RegenColdkeypubCommand,
            "regen_hotkey": RegenHotkeyCommand,
            "faucet": RunFaucetCommand,
            "update": UpdateWalletCommand,
            "swap_hotkey": SwapHotkeyCommand,
            "set_identity": SetIdentityCommand,
            "get_identity": GetIdentityCommand,
            "history": GetWalletHistoryCommand,
            "check_coldkey_swap": CheckColdKeySwapCommand,
        },
    },
    "stake": {
        "name": "stake",
        "aliases": ["st", "stakes"],
        "help": "Commands for staking and removing stake and setting child hotkey accounts.",
        "commands": {
<<<<<<< HEAD
            "list": StakeList,
            "add": AddStakeCommand,
            "remove": RemoveStakeCommand,
            "move": MoveStakeCommand,
=======
            "show": StakeShow,
            "add": StakeCommand,
            "remove": UnStakeCommand,
            "get_children": GetChildrenCommand,
            "set_children": SetChildrenCommand,
            "revoke_children": RevokeChildrenCommand,
        },
    },
    "weights": {
        "name": "weights",
        "aliases": ["wt", "weight"],
        "help": "Commands for managing weight for subnets.",
        "commands": {
            "commit": CommitWeightCommand,
            "reveal": RevealWeightCommand,
>>>>>>> a28963d0
        },
    },
    "sudo": {
        "name": "sudo",
        "aliases": ["su", "sudos"],
        "help": "Commands for subnet management",
        "commands": {
            "vote": VoteCommand,
            "senate": SenateCommand,
            "set_take": SetTakeCommand,
            "set_hparam": SubnetSudoCommand,
            "hyperparameters": SubnetHyperparamsCommand,
        },
    },
    "misc": {
        "name": "misc",
        "aliases": ["m"],
        "help": "Miscellaneous commands.",
        "commands": {
            "update": UpdateCommand,
            "faucet": RunFaucetCommand,
            "autocomplete": AutocompleteCommand,
        },
    }
}

class CLIErrorParser(argparse.ArgumentParser):
    """
    Custom ArgumentParser for better error messages.
    """

    def error(self, message):
        """
        This method is called when an error occurs. It prints a custom error message.
        """
        sys.stderr.write(f"Error: {message}\n")
        self.print_help()
        sys.exit(2)


class cli:
    """
    Implementation of the Command Line Interface (CLI) class for the Bittensor protocol.
    This class handles operations like key management (hotkey and coldkey) and token transfer.
    """

    def __init__(
        self,
        config: Optional["bittensor.config"] = None,
        args: Optional[List[str]] = None,
    ):
        """
        Initializes a bittensor.CLI object.

        Args:
            config (bittensor.config, optional): The configuration settings for the CLI.
            args (List[str], optional): List of command line arguments.
        """
        # Turns on console for cli.
        bittensor.turn_console_on()

        # If no config is provided, create a new one from args.
        if config is None:
            config = cli.create_config(args)

        self.config = config
        if self.config.command in ALIAS_TO_COMMAND:
            self.config.command = ALIAS_TO_COMMAND[self.config.command]
        else:
            console.print(
                f":cross_mark:[red]Unknown command: {self.config.command}[/red]"
            )
            sys.exit()

        # Check if the config is valid.
        cli.check_config(self.config)

        # If no_version_checking is not set or set as False in the config, version checking is done.
        if not self.config.get("no_version_checking", d=True):
            try:
                bittensor.utils.check_version()
            except bittensor.utils.VersionCheckError:
                # If version checking fails, inform user with an exception.
                raise RuntimeError(
                    "To avoid internet-based version checking, pass --no_version_checking while running the CLI."
                )

    @staticmethod
    def __create_parser__() -> "argparse.ArgumentParser":
        """
        Creates the argument parser for the Bittensor CLI.

        Returns:
            argparse.ArgumentParser: An argument parser object for Bittensor CLI.
        """
        # Define the basic argument parser.
        parser = CLIErrorParser(
            description=f"bittensor cli v{bittensor.__version__}",
            usage="btcli <command> <command args>",
            add_help=True,
        )
        # Add shtab completion
        parser.add_argument(
            "--print-completion",
            choices=shtab.SUPPORTED_SHELLS,
            help="Print shell tab completion script",
        )
        # Add arguments for each sub-command.
        cmd_parsers = parser.add_subparsers(dest="command")
        # Add argument parsers for all available commands.
        for command in COMMANDS.values():
            if isinstance(command, dict):
                subcmd_parser = cmd_parsers.add_parser(
                    name=command["name"],
                    aliases=command["aliases"],
                    help=command["help"],
                )
                subparser = subcmd_parser.add_subparsers(
                    help=command["help"], dest="subcommand", required=True
                )

                for subcommand in command["commands"].values():
                    subcommand.add_args(subparser)
            else:
                command.add_args(cmd_parsers)

        return parser

    @staticmethod
    def create_config(args: List[str]) -> "bittensor.config":
        """
        From the argument parser, add config to bittensor.executor and local config

        Args:
            args (List[str]): List of command line arguments.

        Returns:
            bittensor.config: The configuration object for Bittensor CLI.
        """
        parser = cli.__create_parser__()

        # If no arguments are passed, print help text and exit the program.
        if len(args) == 0:
            parser.print_help()
            sys.exit()

        return bittensor.config(parser, args=args)

    @staticmethod
    def check_config(config: "bittensor.config"):
        """
        Checks if the essential configuration exists under different command

        Args:
            config (bittensor.config): The configuration settings for the CLI.
        """
        # Check if command exists, if so, run the corresponding check_config.
        # If command doesn't exist, inform user and exit the program.
        if config.command in COMMANDS:
            command = config.command
            command_data = COMMANDS[command]

            if isinstance(command_data, dict):
                if config["subcommand"] is not None:
                    command_data["commands"][config["subcommand"]].check_config(config)
                else:
                    console.print(
                        f":cross_mark:[red]Missing subcommand for: {config.command}[/red]"
                    )
                    sys.exit(1)
            else:
                command_data.check_config(config)
        else:
            console.print(f":cross_mark:[red]Unknown command: {config.command}[/red]")
            sys.exit(1)

    def run(self):
        """
        Executes the command from the configuration.
        """
        # Check for print-completion argument
        if self.config.print_completion:
            parser = cli.__create_parser__()
            shell = self.config.print_completion
            # TODO Wat?
            print(shtab.complete(parser, shell))
            return

        # Check if command exists, if so, run the corresponding method.
        # If command doesn't exist, inform user and exit the program.
        command = self.config.command
        if command in COMMANDS:
            command_data = COMMANDS[command]

            if isinstance(command_data, dict):
                command_data["commands"][self.config["subcommand"]].run(self)
            else:
                command_data.run(self)
        else:
            console.print(
                f":cross_mark:[red]Unknown command: {self.config.command}[/red]"
            )
            sys.exit()<|MERGE_RESOLUTION|>--- conflicted
+++ resolved
@@ -85,14 +85,11 @@
     "sudos": "sudo",
     "i": "info",
     "info": "info",
-<<<<<<< HEAD
     "sub": "substake",
     "substake": "substake",
-=======
     "weights": "weights",
     "wt": "weights",
     "weight": "weights",
->>>>>>> a28963d0
 }
 COMMANDS = {
     "subnets": {
@@ -137,15 +134,10 @@
         "aliases": ["st", "stakes"],
         "help": "Commands for staking and removing stake and setting child hotkey accounts.",
         "commands": {
-<<<<<<< HEAD
             "list": StakeList,
             "add": AddStakeCommand,
             "remove": RemoveStakeCommand,
             "move": MoveStakeCommand,
-=======
-            "show": StakeShow,
-            "add": StakeCommand,
-            "remove": UnStakeCommand,
             "get_children": GetChildrenCommand,
             "set_children": SetChildrenCommand,
             "revoke_children": RevokeChildrenCommand,
@@ -158,7 +150,6 @@
         "commands": {
             "commit": CommitWeightCommand,
             "reveal": RevealWeightCommand,
->>>>>>> a28963d0
         },
     },
     "sudo": {
@@ -180,10 +171,18 @@
         "commands": {
             "update": UpdateCommand,
             "faucet": RunFaucetCommand,
+        },
+    },
+    "info": {
+        "name": "info",
+        "aliases": ["i"],
+        "help": "Instructions for enabling autocompletion for the CLI.",
+        "commands": {
             "autocomplete": AutocompleteCommand,
         },
     }
 }
+
 
 class CLIErrorParser(argparse.ArgumentParser):
     """
