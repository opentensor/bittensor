# The MIT License (MIT)
# Copyright © 2021 Yuma Rao

# Permission is hereby granted, free of charge, to any person obtaining a copy of this software and associated
# documentation files (the “Software”), to deal in the Software without restriction, including without limitation
# the rights to use, copy, modify, merge, publish, distribute, sublicense, and/or sell copies of the Software,
# and to permit persons to whom the Software is furnished to do so, subject to the following conditions:

# The above copyright notice and this permission notice shall be included in all copies or substantial portions of
# the Software.

# THE SOFTWARE IS PROVIDED “AS IS”, WITHOUT WARRANTY OF ANY KIND, EXPRESS OR IMPLIED, INCLUDING BUT NOT LIMITED TO
# THE WARRANTIES OF MERCHANTABILITY, FITNESS FOR A PARTICULAR PURPOSE AND NONINFRINGEMENT. IN NO EVENT SHALL
# THE AUTHORS OR COPYRIGHT HOLDERS BE LIABLE FOR ANY CLAIM, DAMAGES OR OTHER LIABILITY, WHETHER IN AN ACTION
# OF CONTRACT, TORT OR OTHERWISE, ARISING FROM, OUT OF OR IN CONNECTION WITH THE SOFTWARE OR THE USE OR OTHER
# DEALINGS IN THE SOFTWARE.

import sys
import argparse
import bittensor
from typing import List, Optional
from .commands import *

# Create a console instance for CLI display.
console = bittensor.__console__

ALIAS_TO_COMMAND = {
    "subnets": "subnets",
    "root": "root",
    "wallet": "wallet",
    "stake": "stake",
    "sudo": "sudo",
    "legacy": "legacy",
    "s": "subnets",
    "r": "root",
    "w": "wallet",
    "st": "stake",
    "su": "sudo",
    "l": "legacy",
    "subnet": "subnets",
    "roots": "root",
    "wallets": "wallet",
    "stakes": "stake",
    "sudos": "sudo",
}
COMMANDS = {
    "subnets": {
        "name": "subnets",
        "aliases": ["s", "subnet"],
        "help": "Commands for managing and viewing subnetworks.",
        "commands": {
            "list": SubnetListCommand,
            "metagraph": MetagraphCommand,
            "cost": SubnetLockCostCommand,
            "create": RegisterSubnetworkCommand,
            "register": RegisterCommand,
            "recycle_register": RecycleRegisterCommand,
            "hyperparameters": SubnetHyperparamsCommand,
        },
    },
    "root": {
        "name": "root",
        "aliases": ["r", "roots"],
        "help": "Commands for managing and viewing the root network.",
        "commands": {
            "list": RootList,
            "weights": RootSetWeightsCommand,
            "vote": VoteCommand,
            "register": RootRegisterCommand,
            "proposals": ProposalsCommand,
            "delegate": DelegateStakeCommand,
            "undelegate": DelegateUnstakeCommand,
<<<<<<< HEAD
            "my_delegates": MyDelegatesCommand,
        }
=======
        },
>>>>>>> 05e8712b
    },
    "wallet": {
        "name": "wallet",
        "aliases": ["w", "wallets"],
        "help": "Commands for managing and viewing wallets.",
        "commands": {
            "list": ListCommand,
            "overview": OverviewCommand,
            "transfer": TransferCommand,
            "inspect": InspectCommand,
            # "balance": None,
            "create": WalletCreateCommand,
            "new_hotkey": NewHotkeyCommand,
            "new_coldkey": NewColdkeyCommand,
            "regen_coldkey": RegenColdkeyCommand,
            "regen_coldkeypub": RegenColdkeypubCommand,
            "regen_hotkey": RegenHotkeyCommand,
            "faucet": RunFaucetCommand,
        },
    },
    "stake": {
        "name": "stake",
        "aliases": ["st", "stakes"],
        "help": "Commands for staking and removing stake from hotkey accounts.",
        "commands": {
            "show": StakeShow,
            "add": StakeCommand,
            "remove": UnStakeCommand,
        },
    },
    "sudo": {
        "name": "sudo",
        "aliases": ["su", "sudos"],
        "help": "Commands for subnet management",
        "commands": {
            # "dissolve": None,
            "set": SubnetSudoCommand,
            "get": SubnetGetHyperparamsCommand,
        },
    },
    "legacy": {
        "name": "misc",
        "aliases": ["l"],
        "help": "Miscellaneous commands.",
        "commands": {
            "update": UpdateCommand,
            "faucet": RunFaucetCommand,
        },
    },
}


class cli:
    """
    Implementation of the Command Line Interface (CLI) class for the Bittensor protocol.
    This class handles operations like key management (hotkey and coldkey) and token transfer.
    """

    def __init__(
        self,
        config: Optional["bittensor.config"] = None,
        args: Optional[List[str]] = None,
    ):
        """
        Initializes a bittensor.CLI object.

        Args:
            config (bittensor.config, optional): The configuration settings for the CLI.
            args (List[str], optional): List of command line arguments.
        """
        # Turns on console for cli.
        bittensor.turn_console_on()

        # If no config is provided, create a new one from args.
        if config == None:
            config = cli.create_config(args)

        self.config = config
        if self.config.command in ALIAS_TO_COMMAND:
            self.config.command = ALIAS_TO_COMMAND[self.config.command]
        else:
            console.print(
                f":cross_mark:[red]Unknown command: {self.config.command}[/red]"
            )
            sys.exit()

        # Check if the config is valid.
        cli.check_config(self.config)

        # If no_version_checking is not set or set as False in the config, version checking is done.
        if not self.config.get("no_version_checking", d=True):
            try:
                bittensor.utils.version_checking()
            except:
                # If version checking fails, inform user with an exception.
                raise RuntimeError(
                    "To avoid internet-based version checking, pass --no_version_checking while running the CLI."
                )

    @staticmethod
    def __create_parser__() -> "argparse.ArgumentParser":
        """
        Creates the argument parser for the Bittensor CLI.

        Returns:
            argparse.ArgumentParser: An argument parser object for Bittensor CLI.
        """
        # Define the basic argument parser.
        parser = argparse.ArgumentParser(
            description=f"bittensor cli v{bittensor.__version__}",
            usage="btcli <command> <command args>",
            add_help=True,
        )
        # Add arguments for each sub-command.
        cmd_parsers = parser.add_subparsers(dest="command")
        # Add argument parsers for all available commands.
        for command in COMMANDS.values():
            if isinstance(command, dict):
                subcmd_parser = cmd_parsers.add_parser(
                    name=command["name"],
                    aliases=command["aliases"],
                    help=command["help"],
                )
                subparser = subcmd_parser.add_subparsers(
                    help=command["help"], dest="subcommand"
                )

                for subcommand in command["commands"].values():
                    subcommand.add_args(subparser)
            else:
                command.add_args(cmd_parsers)

        return parser

    @staticmethod
    def create_config(args: List[str]) -> "bittensor.config":
        """
        From the argument parser, add config to bittensor.executor and local config

        Args:
            args (List[str]): List of command line arguments.

        Returns:
            bittensor.config: The configuration object for Bittensor CLI.
        """
        parser = cli.__create_parser__()

        # If no arguments are passed, print help text and exit the program.
        if len(args) == 0:
            parser.print_help()
            sys.exit()

        return bittensor.config(parser, args=args)

    @staticmethod
    def check_config(config: "bittensor.config"):
        """
        Checks if the essential configuration exists under different command

        Args:
            config (bittensor.config): The configuration settings for the CLI.
        """
        # Check if command exists, if so, run the corresponding check_config.
        # If command doesn't exist, inform user and exit the program.
        if config.command in COMMANDS:
            command = config.command
            command_data = COMMANDS[command]

            if isinstance(command_data, dict):
                if config["subcommand"] == None:
                    # This probably isn't the best solution, refactor
                    for action in config["__parser"]._subparsers._actions:
                        if action.dest == "command" and action.choices[command]:
                            action.choices[command].print_help()
                            sys.exit()

                command_data["commands"][config["subcommand"]].check_config(config)
            else:
                command_data.check_config(config)
        else:
            console.print(f":cross_mark:[red]Unknown command: {config.command}[/red]")
            sys.exit()

    def run(self):
        """
        Executes the command from the configuration.
        """
        # Check if command exists, if so, run the corresponding method.
        # If command doesn't exist, inform user and exit the program.
        command = self.config.command
        if command in COMMANDS:
            command_data = COMMANDS[command]

            if isinstance(command_data, dict):
                command_data["commands"][self.config["subcommand"]].run(self)
            else:
                command_data.run(self)
        else:
            console.print(
                f":cross_mark:[red]Unknown command: {self.config.command}[/red]"
            )
            sys.exit()<|MERGE_RESOLUTION|>--- conflicted
+++ resolved
@@ -70,12 +70,8 @@
             "proposals": ProposalsCommand,
             "delegate": DelegateStakeCommand,
             "undelegate": DelegateUnstakeCommand,
-<<<<<<< HEAD
             "my_delegates": MyDelegatesCommand,
         }
-=======
-        },
->>>>>>> 05e8712b
     },
     "wallet": {
         "name": "wallet",
