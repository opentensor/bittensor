# The MIT License (MIT)
# Copyright © 2021 Yuma Rao

# Permission is hereby granted, free of charge, to any person obtaining a copy of this software and associated
# documentation files (the “Software”), to deal in the Software without restriction, including without limitation
# the rights to use, copy, modify, merge, publish, distribute, sublicense, and/or sell copies of the Software,
# and to permit persons to whom the Software is furnished to do so, subject to the following conditions:

# The above copyright notice and this permission notice shall be included in all copies or substantial portions of
# the Software.

# THE SOFTWARE IS PROVIDED “AS IS”, WITHOUT WARRANTY OF ANY KIND, EXPRESS OR IMPLIED, INCLUDING BUT NOT LIMITED TO
# THE WARRANTIES OF MERCHANTABILITY, FITNESS FOR A PARTICULAR PURPOSE AND NONINFRINGEMENT. IN NO EVENT SHALL
# THE AUTHORS OR COPYRIGHT HOLDERS BE LIABLE FOR ANY CLAIM, DAMAGES OR OTHER LIABILITY, WHETHER IN AN ACTION
# OF CONTRACT, TORT OR OTHERWISE, ARISING FROM, OUT OF OR IN CONNECTION WITH THE SOFTWARE OR THE USE OR OTHER
# DEALINGS IN THE SOFTWARE.

import bittensor
import torch
import random
import os

import requests
from requests.adapters import HTTPAdapter
from requests.packages.urllib3.util.retry import Retry

from loguru import logger
from torch.utils.data.dataloader import DataLoader
from torch.utils.data import Subset

from loguru import logger
logger = logger.opt(colors=True)


class Dataloader():
    def __init__(self):
        # IPFS hash of the genesis dataset
        # TODO (shibshib): Find a proper way to set this as config instead of hardcoding it.
        # More dataset hashes can be added as we add directories for other modalities.
        self.genesis_text_dataset_hash = 'QmXwfPoh2QFYqC6cYcW8kzyd9ruFfhnUi2kVBkdhawjUzj'
        self.wikitext_text_dataset_hash = 'QmRjFNn3XpYMycVzTE4YcVcxk45vNZcTAjKmtEqPLKwAWd'
        self.email_text_dataset_hash = 'QmWnqorfUGg3Cm4dLt8crcceTfa4LsTas5JXzR6w6SJgEK'
        self.book_corpus_text_dataset_hash = 'QmXtmQEYcUse3bNkFDiLAVBRzRWtLfVMiJUZntUD88tekw'
        self.test_text_dataset_hash = 'QmRhWSMPQzTiWcdGYy8vpRMxSxCAKDJBaXvmum4fjkF7cJ'
        self.validation_text_dataset_hash = 'QmQnE8wBmxKgNteFkZ1RAdZFit16iSeHwX6zSpYfwFmAuG'

        self.text_dataset_hashes = [
            self.genesis_text_dataset_hash, 
            self.wikitext_text_dataset_hash, 
            # self.email_text_dataset_hash, 
            # self.book_corpus_text_dataset_hash 
        ]
        # Used to retrieve directory contentx
        self.dag_get = 'https://gateway.pinata.cloud/api/v0/dag/get'
        # self.dag_get = 'https://ipfs.infura.io:5001/api/v0/dag/get'
        # self.dag_get = 'https://gateway.ipfs.io/ipfs/'

        # Used to retrieve file contents
        self.file_cat = 'https://gateway.pinata.cloud/api/v0/cat'

        # Used when current corpus has been exhausted
        self.refresh_corpus = False

    @staticmethod
    def requests_retry_session(
            retries=5,
            backoff_factor=0.5,
            status_forcelist=(500, 502, 504),
            session=None,
        ):
        """ Creates a retriable session for request calls. This enables
        automatic retries and back-off retries should any request calls fail.

        Args:
            retries (int, optional): Maximum number of retries. Defaults to 3.
            backoff_factor (float, optional): Factor by which to back off if a retry fails. Defaults to 0.3.
            status_forcelist (tuple, optional): A set of integer HTTP status codes that we should force a retry on. Defaults to (500, 502, 504).
            session ([type], optional): Session for which to set up the retries. Defaults to None.

        Returns:
            requests.Session(): A Requests Session object set up for retries and backoff.
        """

        session = session or requests.Session()
        retry = Retry(
            total=retries,
            read=retries,
            connect=retries,
            backoff_factor=backoff_factor,
            status_forcelist=status_forcelist,
        )
        adapter = HTTPAdapter(max_retries=retry)
        session.mount('http://', adapter)
        session.mount('https://', adapter)
        return session

    def retrieve_directory(self, dir_hash: str):
        """Connects to Pinata IPFS gateway and retrieves the directory of
        genesis datasets.

        Returns:
            dict: A dictionary of the files inside of the genesis_datasets and their hashes.
        """
        session = requests.Session()
        params = (('arg', dir_hash),)
        session.params.update(params)

        response = Dataloader.requests_retry_session(session=session).get(self.dag_get)

        return response

    def __len__(self):
        """ Returns length of the dataset that the dataloader is processing
        """
        pass

    def __getitem__(self, idx):
        """returns the next batch from the dataset.
        """
        pass

class GenesisTextDataloader( Dataloader ):

    def __init__(
        self,
        block_size,
        batch_size,
        max_corpus_size,
        num_workers,
        dataset,
        data_dir
    ):
        super(GenesisTextDataloader, self).__init__()
        self.block_size = block_size
        self.batch_size = batch_size
        self.max_corpus_size = max_corpus_size
        self.num_workers = num_workers
        self.tokenizer = bittensor.tokenizer( version = bittensor.__version__ )
        self.dataset = dataset
        self.data_dir = data_dir

        # Retrieve a random slice of the genesis dataset
        self.data = []

        # Used to refresh corpus if we've exhausted the whole dataset
        self.refresh_corpus = True

        if not os.path.isdir(os.path.expanduser(data_dir)):
            os.makedirs(os.path.expanduser(data_dir))

    def get_directory_links(self, dir_hash: str, dir_name:str = None):
        """
        Check response from retrieve_directory(), 
        if the response is fine then return the links,
        else return None

        Returns:
            list of dict: links 
        """
        response = self.retrieve_directory(dir_hash)

        if response.status_code != 200:
            logger.warning("Failed to retrieve directory, ignoring directory:".ljust(20) + "<blue>{}</blue>".format(dir_hash))
        else:
            directory = response.json()
            if directory and 'links' in directory.keys():
                logger.success("Loaded folder:".ljust(20) + "<blue>{}</blue>".format(dir_hash))
                return directory['links']
            else:
                logger.warning("Directory seems empty, ignoring directory:".ljust(20) + "<blue>{}</blue>". format(dir_hash))
        return None

    def get_text(self, file_hash: str, file_name: str):
        """
        Load the data from disk if it is already in the the data_dir,
        else download it from  IPFS using retrieve_text_file and save it

        Returns:
            str: the data as string
        """
        text = None
        full_path = os.path.expanduser(os.path.join(self.data_dir, file_name))

        # Load text from path
        if (os.path.exists(full_path)):
            try:
                with open(full_path, mode='r') as f:
                    text = f.read()
                logger.success("Loaded:".ljust(20) + "<blue>{}</blue>".format(file_name))
            except Exception:
                logger.warning("Load failed:".ljust(20) + "<blue>{}</blue>".format(file_name))

        # Download text
        if (text == None):

<<<<<<< HEAD
            response = self.retrieve_text_file(file_hash)

            if response.status_code != 200:
                logger.warning("Failed to retrieve file, ignoring file:".ljust(20) + "<blue>{}</blue>".format(file_name))
            else:
                text = response.text
                logger.success("Downloaded:".ljust(20) + "<blue>{}</blue>".format(file_name))
                
                # Saving text
                try:
                    with open(full_path, mode = 'w+') as f:
                        f.write(text)
                        logger.success("Saved:".ljust(20) + "<blue>{}</blue>".format(file_name))
                except Exception:
                        logger.warning("Save failed:".ljust(20) + "<blue>{}</blue>".format(file_name))
=======
            # Saving text
            try:
                with open(full_path, mode = 'w+') as f:
                    f.write(text)
                    logger.success("Saved:".ljust(20) + "<blue>{}</blue>".format(file_name))
            except Exception:
                    logger.warning("Save failed:".ljust(20) + "<blue>{}</blue>".format(file_name))
>>>>>>> be55c2cf

        return text

    def retrieve_text_file(self, file_hash: str):
        """Connects to Pinata IPFS gateway and retrieves the contents of
        a genesis text file.

        Returns:
            str: The contents of the file.
        """
        session = requests.Session()
        params = (('arg', file_hash),)
        session.params.update(params)
        response = Dataloader.requests_retry_session(session=session).post(self.file_cat)

        return response

    def construct_text_corpus(self):
        """Connects to Pinata IPFS gateway and retrieves the directory of genesis datasets.

        Returns:
            string: Contents of the text file.
        """
        try:
            logger.success("Retrieving a dataset files from the IPFS gateway...")

            # Retrieves the directory for the given dataset
            if self.dataset == 'train':
                directory_links = []
                for dataset_hash in self.text_dataset_hashes: 
                    dir_links = self.get_directory_links(dataset_hash)
                    if dir_links:
                        directory_links.extend(dir_links)
                if len(directory_links) == 0:
                    directory_links = None

            elif self.dataset == 'test':
                directory_links = self.get_directory_links(self.test_text_dataset_hash)

            elif self.dataset == 'validation':
                directory_links = self.get_directory_links(self.validation_text_dataset_hash)['links']

            data_corpus = []

            # Generate a random order of the directories
            directory_order = list(range(len(directory_links)))
            random.shuffle(directory_order)

            # Pick a random dataset file and return its contents
            if directory_links:
                # Let's construct a dataset!
                total_dataset_size = 0

                # Make sure the file we chose satisfies our maximum file size requirement
                i = 0
                while total_dataset_size <= self.max_corpus_size:
                    # Find file hash
                    random_dataset_file = directory_links[directory_order[i]]
                    file_name = random_dataset_file['Name']
                    random_dataset_file_hash = random_dataset_file['Cid']['/']
                    
                    text = self.get_text(random_dataset_file_hash, file_name)
                    if text != None:
                        data_corpus.extend(text.split())
                        total_dataset_size += int(random_dataset_file['Size'])
                    i += 1

                return data_corpus

            logger.error("It appears the directory is empty... Restart your miner to try again.")
            return None
        except Exception as ex:
            logger.error("Ran into exception when trying to retrieve dataset from IPFS: {}".format(ex))

        return None

    def dataloader(self, epoch_length=None):
        """ Creates a torch dataloader out of a subclass of this class.

        Args:
            epoch_length (int, optional): The epoch length of the miner. If this length is not set or if it is larger than the dataset,
            then a dataloader for the entire dataset is returned. Otherwise, a dataloader for a subset of the dataset of epoch_length
            is returned. Defaults to None.

        Returns:
            torch.utils.data.dataloader.DataLoader: Pytorch dataloader.
        """
        scale = 2.1
        # If we've exhausted the dataset, retrieve another corpus.
        if self.refresh_corpus or len(self) < (epoch_length * self.batch_size) * scale:
            self.data = self.construct_text_corpus()
            self.refresh_corpus = False

        # If epoch_length is set then we just need a slice of
        # the dataset we downloaded of length epoch_length.
        if epoch_length and epoch_length < len(self.data):

            # Set up upper bound of indices to fit the batch size we want.
            idx_bound = epoch_length * self.batch_size
            if idx_bound * scale< len(self):
                # Collect enough random indices to batch together using batch_size into epoch_length batches
                random_start = random.randint(0, len(self) - round(idx_bound * 2.1))
                indices = list(range(random_start, random_start + idx_bound))

                subset = Subset(self, indices)

                # Clear out these indices from our current corpus
                try:
                    del self.data[random_start: random_start + idx_bound]
                except Exception:
                    # There is too little data left over for us to delete according to our epoch_length,
                    # let's get more data!
                    self.refresh_corpus = True
            else:
                self.refresh_corpus = True
                return DataLoader(self,
                            shuffle=True,
                            batch_size=self.batch_size,
                            num_workers=self.num_workers,
                            drop_last=True)


            # Set up dataloader
            return DataLoader(subset,
                            batch_size=self.batch_size,
                            num_workers=self.num_workers,
                            drop_last=True)

        # If epoch_length is not set or it is higher than the total size of the dataset,
        #  then just shuffle dataset and return the whole thing.
        self.refresh_corpus = True
        return DataLoader(self,
                            shuffle=True,
                            batch_size=self.batch_size,
                            num_workers=self.num_workers,
                            drop_last=True)

    def __len__(self):
        """Returns length of dataset minus the block size

        Returns:
            int: length of dataset minus block size
        """
        return len(self.data) - self.block_size

    def __getitem__(self, idx):
        """ Returns a batch of sentences from text dataset.

            Args:
                idx: index of data input

            Returns:
                x
        """
        chunk = self.data[idx:idx + self.block_size]

        dix = []
        block_num=0
        while block_num < self.block_size and len(chunk) > block_num:
            tokenized = self.tokenizer(chunk[block_num], padding=True, truncation=True)['input_ids']
            for t in tokenized:
                if block_num < self.block_size:
                    dix.append(t)
                    block_num += 1

        if len(dix) == 0:
            return None

        x = torch.tensor(dix, dtype=torch.long)
        return x<|MERGE_RESOLUTION|>--- conflicted
+++ resolved
@@ -192,8 +192,6 @@
 
         # Download text
         if (text == None):
-
-<<<<<<< HEAD
             response = self.retrieve_text_file(file_hash)
 
             if response.status_code != 200:
@@ -209,15 +207,6 @@
                         logger.success("Saved:".ljust(20) + "<blue>{}</blue>".format(file_name))
                 except Exception:
                         logger.warning("Save failed:".ljust(20) + "<blue>{}</blue>".format(file_name))
-=======
-            # Saving text
-            try:
-                with open(full_path, mode = 'w+') as f:
-                    f.write(text)
-                    logger.success("Saved:".ljust(20) + "<blue>{}</blue>".format(file_name))
-            except Exception:
-                    logger.warning("Save failed:".ljust(20) + "<blue>{}</blue>".format(file_name))
->>>>>>> be55c2cf
 
         return text
 
