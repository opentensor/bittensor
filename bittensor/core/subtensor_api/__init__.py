--- conflicted
+++ resolved
@@ -30,14 +30,9 @@
         log_verbose: Enables or disables verbose logging.
         mock: Whether this is a mock instance. Mainly just for use in testing.
         archive_endpoints: Similar to fallback_endpoints, but specifically only archive nodes. Will be used in cases
-<<<<<<< HEAD
-                where you are requesting a block that is too old for your current (presumably lite) node. Defaults to
-                `None`
+            where you are requesting a block that is too old for your current (presumably lite) node. Defaults to `None`
         websocket_shutdown_timer: Amount of time, in seconds, to wait after the last response from the chain to close
             the connection. Only applicable to AsyncSubtensor.
-=======
-            where you are requesting a block that is too old for your current (presumably lite) node. Defaults to `None`
->>>>>>> 1ebb4661
 
     Example:
         # sync version
