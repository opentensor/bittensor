--- conflicted
+++ resolved
@@ -79,12 +79,7 @@
     transfer_extrinsic,
 )
 from bittensor.core.metagraph import Metagraph
-<<<<<<< HEAD
-from bittensor.utils import torch, U64_MAX
-from bittensor.utils import u16_normalized_float, networking
-=======
-from bittensor.utils import networking, torch, ss58_to_vec_u8, u16_normalized_float
->>>>>>> a2ae849d
+from bittensor.utils import ss58_to_vec_u8, torch, U64_MAX, u16_normalized_float, networking
 from bittensor.utils.balance import Balance
 from bittensor.utils.btlogging import logging
 from bittensor.utils.registration import legacy_torch_api_compat
@@ -1993,7 +1988,6 @@
 
         return success, message
 
-<<<<<<< HEAD
     def blocks_until_next_epoch(self, netuid: int) -> int:
         """
         Calculates the number of blocks remaining until the next epoch for a specific subnet.
@@ -2087,7 +2081,7 @@
                 retries += 1
 
         return success, message
-=======
+
     def difficulty(self, netuid: int, block: Optional[int] = None) -> Optional[int]:
         """
         Retrieves the 'Difficulty' hyperparameter for a specified subnet in the Bittensor network.
@@ -2183,7 +2177,6 @@
             return None
 
         return DelegateInfo.from_vec_u8(result)
->>>>>>> a2ae849d
 
     # Subnet 27 uses this method
     _do_serve_prometheus = do_serve_prometheus
