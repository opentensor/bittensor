import copy
from datetime import datetime, timezone
from functools import lru_cache
from typing import TYPE_CHECKING, Any, Iterable, Literal, Optional, Union, cast

import scalecodec
from async_substrate_interface.errors import SubstrateRequestException
from async_substrate_interface.substrate_addons import RetrySyncSubstrate
from async_substrate_interface.sync_substrate import SubstrateInterface
from async_substrate_interface.types import ScaleObj
from async_substrate_interface.utils.storage import StorageKey
from bittensor_drand import get_encrypted_commitment
from bittensor_wallet.utils import SS58_FORMAT

from bittensor.core.axon import Axon
from bittensor.core.chain_data import (
    CrowdloanConstants,
    CrowdloanInfo,
    DelegatedInfo,
    DelegateInfo,
    DynamicInfo,
    MetagraphInfo,
    NeuronInfo,
    NeuronInfoLite,
    ProposalVoteData,
    ProxyAnnouncementInfo,
    ProxyConstants,
    ProxyInfo,
    ProxyType,
    RootClaimType,
    SelectiveMetagraphIndex,
    SimSwapResult,
    StakeInfo,
    SubnetHyperparameters,
    SubnetIdentity,
    SubnetInfo,
    WeightCommitInfo,
    decode_account_id,
)
from bittensor.core.chain_data.chain_identity import ChainIdentity
from bittensor.core.chain_data.utils import (
    decode_block,
    decode_metadata,
    decode_revealed_commitment,
    decode_revealed_commitment_with_hotkey,
)
from bittensor.core.config import Config
from bittensor.core.errors import ChainError
from bittensor.core.extrinsics.children import (
    root_set_pending_childkey_cooldown_extrinsic,
    set_children_extrinsic,
)
from bittensor.core.extrinsics.crowdloan import (
    contribute_crowdloan_extrinsic,
    create_crowdloan_extrinsic,
    dissolve_crowdloan_extrinsic,
    finalize_crowdloan_extrinsic,
    refund_crowdloan_extrinsic,
    update_cap_crowdloan_extrinsic,
    update_end_crowdloan_extrinsic,
    update_min_contribution_crowdloan_extrinsic,
    withdraw_crowdloan_extrinsic,
)
from bittensor.core.extrinsics.liquidity import (
    add_liquidity_extrinsic,
    modify_liquidity_extrinsic,
    remove_liquidity_extrinsic,
    toggle_user_liquidity_extrinsic,
)
from bittensor.core.extrinsics.mev_shield import submit_encrypted_extrinsic
from bittensor.core.extrinsics.move_stake import (
    move_stake_extrinsic,
    swap_stake_extrinsic,
    transfer_stake_extrinsic,
)
from bittensor.core.extrinsics.proxy import (
    add_proxy_extrinsic,
    announce_extrinsic,
    create_pure_proxy_extrinsic,
    kill_pure_proxy_extrinsic,
    poke_deposit_extrinsic,
    proxy_announced_extrinsic,
    proxy_extrinsic,
    reject_announcement_extrinsic,
    remove_announcement_extrinsic,
    remove_proxies_extrinsic,
    remove_proxy_extrinsic,
)
from bittensor.core.extrinsics.registration import (
    burned_register_extrinsic,
    register_extrinsic,
    register_subnet_extrinsic,
    set_subnet_identity_extrinsic,
)
from bittensor.core.extrinsics.root import (
    claim_root_extrinsic,
    root_register_extrinsic,
    set_root_claim_type_extrinsic,
)
from bittensor.core.extrinsics.serving import (
    publish_metadata_extrinsic,
    serve_axon_extrinsic,
)
from bittensor.core.extrinsics.staking import (
    add_stake_extrinsic,
    add_stake_multiple_extrinsic,
    set_auto_stake_extrinsic,
)
from bittensor.core.extrinsics.start_call import start_call_extrinsic
from bittensor.core.extrinsics.take import set_take_extrinsic
from bittensor.core.extrinsics.transfer import transfer_extrinsic
from bittensor.core.extrinsics.unstaking import (
    unstake_all_extrinsic,
    unstake_extrinsic,
    unstake_multiple_extrinsic,
)
from bittensor.core.extrinsics.utils import get_transfer_fn_params
from bittensor.core.extrinsics.weights import (
    commit_timelocked_weights_extrinsic,
    commit_weights_extrinsic,
    reveal_weights_extrinsic,
    set_weights_extrinsic,
)
from bittensor.core.metagraph import Metagraph
from bittensor.core.settings import (
    DEFAULT_MEV_PROTECTION,
    DEFAULT_PERIOD,
    TAO_APP_BLOCK_EXPLORER,
    TYPE_REGISTRY,
    version_as_int,
)
from bittensor.core.types import (
    BlockInfo,
    ExtrinsicResponse,
    Salt,
    SubtensorMixin,
    UIDs,
    Weights,
)
from bittensor.utils import (
    Certificate,
    decode_hex_identity_dict,
    format_error_message,
    get_caller_name,
    get_mechid_storage_index,
    is_valid_ss58_address,
    u16_normalized_float,
    u64_normalized_float,
    validate_max_attempts,
)
from bittensor.utils.balance import (
    Balance,
    FixedPoint,
    check_balance_amount,
    fixed_to_float,
)
from bittensor.utils.btlogging import logging
from bittensor.utils.liquidity import (
    LiquidityPosition,
    calculate_fees,
    get_fees,
    price_to_tick,
    tick_to_price,
)

if TYPE_CHECKING:
    from async_substrate_interface.sync_substrate import QueryMapResult
    from bittensor_wallet import Keypair, Wallet
    from scalecodec.types import GenericCall


class Subtensor(SubtensorMixin):
    """Synchronous interface for interacting with the Bittensor blockchain.

    This class provides a thin layer over the Substrate Interface offering synchronous functionality for Bittensor. This
    includes frequently-used calls for querying blockchain data, managing stakes and liquidity positions, registering
    neurons, submitting weights, and many other functions for participating in Bittensor.

    Notes:
        Key Bittensor concepts used throughout this class:

        - **Coldkey**: The key pair corresponding to a user's overall wallet. Used to transfer, stake, manage subnets.
        - **Hotkey**: A key pair (each wallet may have zero, one, or more) used for neuron operations (mining and
          validation).
        - **Netuid**: Unique identifier for a subnet (0 is the Root Subnet)
        - **UID**: Unique identifier for a neuron registered to a hotkey on a specific subnet.
        - **Metagraph**: Data structure containing the complete state of a subnet at a block.
        - **TAO**: The base network token; subnet 0 stake is in TAO
        - **Alpha**: Subnet-specific token representing some quantity of TAO staked into a subnet.
        - **Rao**: Smallest unit of TAO (1 TAO = 1e9 Rao)
        - Bittensor Glossary <https://docs.learnbittensor.org/glossary>
        - Wallets, Coldkeys and Hotkeys in Bittensor <https://docs.learnbittensor.org/keys/wallets>

    """

    def __init__(
        self,
        network: Optional[str] = None,
        config: Optional[Config] = None,
        log_verbose: bool = False,
        fallback_endpoints: Optional[list[str]] = None,
        retry_forever: bool = False,
        archive_endpoints: Optional[list[str]] = None,
        mock: bool = False,
    ):
        """Initializes a Subtensor instance for blockchain interaction.

        Parameters:
            network: The network name to connect to (e.g., ``"finney"`` for Bittensor mainnet, ``"test"``, for
                Bittensor test network, ``"local"`` for a locally deployed blockchain).If ``None``, uses the
                default network from config.
            config: Configuration object for the Subtensor instance. If ``None``, uses the default configuration.
            log_verbose: Enables or disables verbose logging.
            fallback_endpoints: List of fallback WebSocket endpoints to use if the primary network endpoint is
                unavailable. These are tried in order when the default endpoint fails.
            retry_forever: Whether to retry connection attempts indefinitely on connection errors.
            mock: Whether this is a mock instance. FOR TESTING ONLY.
            archive_endpoints: List of archive node endpoints for queries requiring historical block data beyond the
                retention period of lite nodes. These are only used when requesting blocks that the current node is
                unable to serve.

        Returns:
            None
        """
        if config is None:
            config = self.config()
        self._config = copy.deepcopy(config)
        self.chain_endpoint, self.network = self.setup_config(network, self._config)

        self.log_verbose = log_verbose
        self._check_and_log_network_settings()

        logging.debug(
            f"Connecting to network: [blue]{self.network}[/blue], "
            f"chain_endpoint: [blue]{self.chain_endpoint}[/blue]> ..."
        )
        self.substrate = self._get_substrate(
            fallback_endpoints=fallback_endpoints,
            retry_forever=retry_forever,
            _mock=mock,
            archive_endpoints=archive_endpoints,
        )
        if self.log_verbose:
            logging.set_trace()
            logging.info(
                f"Connected to {self.network} network and {self.chain_endpoint}."
            )

    def close(self):
        """Closes the connection to the blockchain.

        Use this to explicitly clean up resources and close the network connection instead of waiting for garbage
        collection.

        Returns:
            None

        Example::

            sub = bt.Subtensor(network="finney")
            # calls to subtensor
            sub.close()

        """
        self.substrate.close()

    def __enter__(self):
        return self

    def __exit__(self, exc_type, exc_val, exc_tb):
        self.close()

    # Helpers ==========================================================================================================

    def _decode_crowdloan_entry(
        self,
        crowdloan_id: int,
        data: dict,
        block_hash: Optional[str] = None,
    ) -> "CrowdloanInfo":
        """
        Internal helper to parse and decode a single Crowdloan record.

        Automatically decodes the embedded `call` field if present (Inline SCALE format).
        """
        call_data = data.get("call")
        if call_data and "Inline" in call_data:
            try:
                inline_bytes = bytes(call_data["Inline"][0][0])
                decoded_call = self.substrate.create_scale_object(
                    type_string="Call",
                    data=scalecodec.ScaleBytes(inline_bytes),
                    block_hash=block_hash,
                ).decode()
                data["call"] = decoded_call
            except Exception as e:
                data["call"] = {"decode_error": str(e), "raw": call_data}

        return CrowdloanInfo.from_dict(crowdloan_id, data)

    @lru_cache(maxsize=128)
    def _get_block_hash(self, block_id: int):
        return self.substrate.get_block_hash(block_id)

    def _get_substrate(
        self,
        fallback_endpoints: Optional[list[str]] = None,
        retry_forever: bool = False,
        _mock: bool = False,
        archive_endpoints: Optional[list[str]] = None,
    ) -> Union[SubstrateInterface, RetrySyncSubstrate]:
        """Creates the Substrate instance based on provided arguments.

        This internal method creates either a standard SubstrateInterface or a RetrySyncSubstrate depending on
        whether fallback/archive endpoints or infinite retry is requested.

        When ``fallback_endpoints``, ``archive_endpoints``, or ``retry_forever`` are provided, a RetrySyncSubstrate
        is created with automatic failover and exponential backoff retry logic. Otherwise, a standard
        SubstrateInterface is used.

        Parameters:
            fallback_endpoints: List of fallback WebSocket endpoints to use if the primary endpoint is unavailable.
            retry_forever: Whether to retry connection attempts indefinitely on connection errors.
            _mock: Whether this is a mock instance. Used primarily for testing purposes.
            archive_endpoints: List of archive node endpoints for historical block queries. Archive nodes maintain full
                block history, while lite nodes only keep recent blocks. Use these when querying blocks older than the
                lite node's retention period (typically a few thousand blocks).

        Returns:
            Either SubstrateInterface (simple connection) or RetrySyncSubstrate (with failover and retry logic).
        """
        if fallback_endpoints or retry_forever or archive_endpoints:
            return RetrySyncSubstrate(
                url=self.chain_endpoint,
                ss58_format=SS58_FORMAT,
                type_registry=TYPE_REGISTRY,
                use_remote_preset=True,
                chain_name="Bittensor",
                fallback_chains=fallback_endpoints,
                retry_forever=retry_forever,
                _mock=_mock,
                archive_nodes=archive_endpoints,
            )
        return SubstrateInterface(
            url=self.chain_endpoint,
            ss58_format=SS58_FORMAT,
            type_registry=TYPE_REGISTRY,
            use_remote_preset=True,
            chain_name="Bittensor",
            _mock=_mock,
        )

    def determine_block_hash(self, block: Optional[int]) -> Optional[str]:
        """Determine the block hash for the block specified with the provided parameters.

        Ensures that only one of the block specification parameters is used and returns the appropriate block hash
        for blockchain queries.

        Parameters:
            block: The block number to get the hash for. If ``None``, returns ``None``.

        Returns:
            The block hash (hex string with ``0x`` prefix) if one can be determined, ``None`` otherwise.

        Notes:
            - <https://docs.learnbittensor.org/glossary#block>
        """
        if block is None:
            return None
        else:
            return self.get_block_hash(block=block)

    def _runtime_method_exists(self, api: str, method: str, block_hash: str) -> bool:
        """
        Check if a runtime call method exists at the given block.

        The complicated logic here comes from the fact that there are two ways in which runtime calls
        are stored: the new and primary method is through the Metadata V15, but the V14 is a good backup (implemented
        around mid 2024)

        Returns:
            True if the runtime call method exists, False otherwise.
        """
        runtime = self.substrate.init_runtime(block_hash=block_hash)
        if runtime.metadata_v15 is not None:
            metadata_v15_value = runtime.metadata_v15.value()
            apis = {entry["name"]: entry for entry in metadata_v15_value["apis"]}
            try:
                api_entry = apis[api]
                methods = {entry["name"]: entry for entry in api_entry["methods"]}
                _ = methods[method]
                return True
            except KeyError:
                return False
        else:
            try:
                self.substrate.get_metadata_runtime_call_function(
                    api=api,
                    method=method,
                    block_hash=block_hash,
                )
                return True
            except ValueError:
                return False

    def _query_with_fallback(
        self,
        *args: tuple[str, str, Optional[list[Any]]],
        block_hash: Optional[str] = None,
        default_value: Any = ValueError,
    ):
        """
        Queries the subtensor node with a given set of args, falling back to the next group if the method
        does not exist at the given block. This method exists to support backwards compatibility for blocks.

        Parameters:
            *args: Tuples containing (module, storage_function, params) in the order they should be attempted.
            block_hash: The hash of the block being queried. If not provided, the chain tip will be used.
            default_value: The default value to return if none of the methods exist at the given block.

        Returns:
            The value returned by the subtensor node, or the default value if none of the methods exist at the given
            block.

        Raises:
            ValueError: If no default value is provided, and none of the methods exist at the given block, a
                ValueError will be raised.

        Example:
            value = self._query_with_fallback(
                # the first attempt will be made to SubtensorModule.MechanismEmissionSplit with params `[1]`
                ("SubtensorModule", "MechanismEmissionSplit", [1]),
                # if it does not exist at the given block, the next attempt will be made to
                # SubtensorModule.MechanismEmission with params `None`
                ("SubtensorModule", "MechanismEmission", None),
                block_hash="0x1234",
                # if none of the methods exist at the given block, the default value of `None` will be returned
                default_value=None,
            )
        """
        if block_hash is None:
            block_hash = self.substrate.get_chain_head()
        for module, storage_function, params in args:
            if self.substrate.get_metadata_storage_function(
                module_name=module,
                storage_name=storage_function,
                block_hash=block_hash,
            ):
                return self.substrate.query(
                    module=module,
                    storage_function=storage_function,
                    block_hash=block_hash,
                    params=params,
                )
        if not isinstance(default_value, ValueError):
            return default_value
        else:
            raise default_value

    def _runtime_call_with_fallback(
        self,
        *args: tuple[str, str, Optional[list[Any]] | dict[str, Any]],
        block_hash: Optional[str] = None,
        default_value: Any = ValueError,
    ):
        """
        Makes a runtime call to the subtensor node with a given set of args, falling back to the next group if the
        api.method does not exist at the given block. This method exists to support backwards compatibility for blocks.

        Parameters:
            *args: Tuples containing (api, method, params) in the order they should be attempted.
            block_hash: The hash of the block being queried. If not provided, the chain tip will be used.
            default_value: The default value to return if none of the methods exist at the given block.

        Raises:
            ValueError: If no default value is provided, and none of the methods exist at the given block, a
                ValueError will be raised.

        Example:
            query = self._runtime_call_with_fallback(
                # the first attempt will be made to SubnetInfoRuntimeApi.get_selective_mechagraph with the
                # given params
                (
                    "SubnetInfoRuntimeApi",
                    "get_selective_mechagraph",
                    [netuid, mechid, [f for f in range(len(SelectiveMetagraphIndex))]],
                ),
                # if it does not exist at the given block, the next attempt will be made as such:
                ("SubnetInfoRuntimeApi", "get_metagraph", [[netuid]]),
                block_hash=block_hash,
                # if none of the methods exist at the given block, the default value will be returned
                default_value=None,
            )

        """
        if block_hash is None:
            block_hash = self.substrate.get_chain_head()
        for api, method, params in args:
            if self._runtime_method_exists(
                api=api, method=method, block_hash=block_hash
            ):
                return self.substrate.runtime_call(
                    api=api,
                    method=method,
                    block_hash=block_hash,
                    params=params,
                )
        if not isinstance(default_value, ValueError):
            return default_value
        else:
            raise default_value

    def get_hyperparameter(
        self, param_name: str, netuid: int, block: Optional[int] = None
    ) -> Optional[Any]:
        """Retrieves a specified hyperparameter for a specific subnet.

        This method queries the blockchain for subnet-specific hyperparameters such as difficulty, tempo, immunity
        period, and other network configuration values. Return types and units vary by parameter.

        Parameters:
            param_name: The name of the hyperparameter storage function to retrieve.
            netuid: The unique identifier of the subnet.
            block: The block number to query. If ``None``, queries the current chain head.

        Returns:
            The value of the specified hyperparameter if the subnet exists, ``None`` otherwise. Return type varies
            by parameter (int, float, bool, or Balance).

        Notes:
            - <https://docs.learnbittensor.org/subnets/subnet-hyperparameters>
        """
        block_hash = self.determine_block_hash(block)
        if not self.subnet_exists(netuid, block=block):
            logging.error(f"subnet {netuid} does not exist")
            return None

        result = self.substrate.query(
            module="SubtensorModule",
            storage_function=param_name,
            params=[netuid],
            block_hash=block_hash,
        )

        return getattr(result, "value", result)

    @property
    def block(self) -> int:
        """Provides an asynchronous getter to retrieve the current block number.

        Returns:
            The current blockchain block number.
        """
        return self.get_current_block()

    def sim_swap(
        self,
        origin_netuid: int,
        destination_netuid: int,
        amount: "Balance",
        block: Optional[int] = None,
    ) -> SimSwapResult:
        """Simulates a swap/stake operation and calculates the fees and resulting amounts.

        This method queries the SimSwap Runtime API to calculate the swap fees (in Alpha or TAO) and the quantities
        of Alpha or TAO tokens expected as output from the transaction. This simulation does NOT include the
        blockchain extrinsic transaction fee (the fee to submit the transaction itself).

        When moving stake between subnets, the operation may involve swapping Alpha (subnet-specific stake token) to
        TAO (the base network token), then TAO to Alpha on the destination subnet. For subnet 0 (root network), all
        stake is in TAO.

        Parameters:
            origin_netuid: Netuid of the source subnet (0 if adding stake).
            destination_netuid: Netuid of the destination subnet.
            amount: Amount to swap/stake as a Balance object. Use ``Balance.from_tao(...)`` or
             ``Balance.from_rao(...)`` to create the amount.
            block: The block number to query. If ``None``, uses the current chain head.

        Returns:
            SimSwapResult: Object containing ``alpha_fee``, ``tao_fee``, ``alpha_amount``, and ``tao_amount`` fields
            representing the swap fees and output amounts.

        Example::

            # Simulate staking 100 TAO stake to subnet 1
            result = subtensor.sim_swap(
                origin_netuid=0,
                destination_netuid=1,
                amount=Balance.from_tao(100)
            )
            print(f"Fee: {result.tao_fee.tao} TAO, Output: {result.alpha_amount} Alpha")

        Notes:
            - **Alpha**: Subnet-specific stake token (dynamic TAO)
            - **TAO**: Base network token; subnet 0 uses TAO directly
            - The returned fees do NOT include the extrinsic transaction fee

            - Transaction Fees: <https://docs.learnbittensor.org/learn/fees>
            - Glossary: <https://docs.learnbittensor.org/glossary>
        """
        check_balance_amount(amount)
        if origin_netuid > 0 and destination_netuid > 0:
            # for cross-subnet moves where neither origin nor destination is root
            intermediate_result_ = self.query_runtime_api(
                runtime_api="SwapRuntimeApi",
                method="sim_swap_alpha_for_tao",
                params={"netuid": origin_netuid, "alpha": amount.rao},
                block=block,
            )
            sn_price = self.get_subnet_price(origin_netuid, block=block)
            intermediate_result = SimSwapResult.from_dict(
                intermediate_result_, origin_netuid
            )
            result = SimSwapResult.from_dict(
                self.query_runtime_api(
                    runtime_api="SwapRuntimeApi",
                    method="sim_swap_tao_for_alpha",
                    params={
                        "netuid": destination_netuid,
                        "tao": intermediate_result.tao_amount.rao,
                    },
                    block=block,
                ),
                origin_netuid,
            )
            secondary_fee = (result.tao_fee / sn_price.tao).set_unit(origin_netuid)
            result.alpha_fee = result.alpha_fee + secondary_fee
            return result
        elif origin_netuid > 0:
            # dynamic to tao
            return SimSwapResult.from_dict(
                self.query_runtime_api(
                    runtime_api="SwapRuntimeApi",
                    method="sim_swap_alpha_for_tao",
                    params={"netuid": origin_netuid, "alpha": amount.rao},
                    block=block,
                ),
                origin_netuid,
            )
        else:
            # tao to dynamic or unstaked to staked tao (SN0)
            return SimSwapResult.from_dict(
                self.query_runtime_api(
                    runtime_api="SwapRuntimeApi",
                    method="sim_swap_tao_for_alpha",
                    params={"netuid": destination_netuid, "tao": amount.rao},
                    block=block,
                ),
                destination_netuid,
            )

    # Subtensor queries ===========================================================================================

    def query_constant(
        self, module_name: str, constant_name: str, block: Optional[int] = None
    ) -> Optional["ScaleObj"]:
        """Retrieves a constant from the specified module on the Bittensor blockchain.

        Use this function for nonstandard queries to constants defined within the Bittensor blockchain, if these cannot
        be accessed through other, standard getter methods.

        Parameters:
            module_name: The name of the module containing the constant (e.g., ``"Balances"``, ``"SubtensorModule"``).
            constant_name: The name of the constant to retrieve (e.g., ``"ExistentialDeposit"``).
            block: The block number to query. If ``None``, queries the current chain head.

        Returns:
            A SCALE-decoded object if found, ``None`` otherwise. Access the actual value using ``.value`` attribute.
            Common types include int (for counts/blocks), Balance objects (for amounts in Rao), and booleans.

        """
        return self.substrate.get_constant(
            module_name=module_name,
            constant_name=constant_name,
            block_hash=self.determine_block_hash(block),
        )

    def query_map(
        self,
        module: str,
        name: str,
        params: Optional[list] = None,
        block: Optional[int] = None,
    ) -> "QueryMapResult":
        """Queries map storage from any module on the Bittensor blockchain.

        Use this function for nonstandard queries to map storage defined within the Bittensor blockchain, if these cannot
        be accessed through other, standard getter methods.

        Parameters:
            module: The name of the module from which to query the map storage (e.g., "SubtensorModule", "System").
            name: The specific storage function within the module to query (e.g., "Bonds", "Weights").
            params: Parameters to be passed to the query.
            block: The block number to query. If ``None``, queries the current chain head.

        Returns:
            QueryMapResult: A data structure representing the map storage if found, None otherwise.
        """
        result = self.substrate.query_map(
            module=module,
            storage_function=name,
            params=params,
            block_hash=self.determine_block_hash(block=block),
        )
        return result

    def query_map_subtensor(
        self,
        name: str,
        params: Optional[list] = None,
        block: Optional[int] = None,
    ) -> "QueryMapResult":
        """Queries map storage from the Subtensor module on the Bittensor blockchain.

        Use this function for nonstandard queries to map storage defined within the Bittensor blockchain, if these cannot
        be accessed through other, standard getter methods.

        Parameters:
            name: The name of the map storage function to query.
            params: A list of parameters to pass to the query function.
            block: The block number to query. If ``None``, queries the current chain head.

        Returns:
            An object containing the map-like data structure, or ``None`` if not found.
        """
        return self.substrate.query_map(
            module="SubtensorModule",
            storage_function=name,
            params=params,
            block_hash=self.determine_block_hash(block),
        )

    def query_module(
        self,
        module: str,
        name: str,
        params: Optional[list] = None,
        block: Optional[int] = None,
    ) -> Optional[Union["ScaleObj", Any, FixedPoint]]:
        """Queries any module storage on the Bittensor blockchain with the specified parameters and block number.
        This function is a generic query interface that allows for flexible and diverse data retrieval from various
        blockchain modules. Use this function for nonstandard queries to storage defined within the Bittensor
        blockchain, if these cannot be accessed through other, standard getter methods.

        Parameters:
            module: The name of the module from which to query data.
            name: The name of the storage function within the module.
            params: A list of parameters to pass to the query function.
            block: The block number to query. If ``None``, queries the current chain head.

        Returns:
            An object containing the requested data if found, ``None`` otherwise.

        """
        return self.substrate.query(
            module=module,
            storage_function=name,
            params=params,
            block_hash=self.determine_block_hash(block),
        )

    def query_runtime_api(
        self,
        runtime_api: str,
        method: str,
        params: Optional[Union[list[Any], dict[str, Any]]] = None,
        block: Optional[int] = None,
    ) -> Any:
        """Queries the runtime API of the Bittensor blockchain, providing a way to interact with the underlying runtime
        and retrieve data encoded in Scale Bytes format. Use this function for nonstandard queries to the runtime
         environment, if these cannot be accessed through other, standard getter methods.

        Parameters:
            runtime_api: The name of the runtime API to query.
            method: The specific method within the runtime API to call.
            params: The parameters to pass to the method call.
            block: The block number to query. If ``None``, queries the current chain head.

        Returns:
            The decoded result from the runtime API call, or ``None`` if the call fails.

        """
        block_hash = self.determine_block_hash(block)
        result = self.substrate.runtime_call(runtime_api, method, params, block_hash)

        return result.value

    def query_subtensor(
        self,
        name: str,
        params: Optional[list] = None,
        block: Optional[int] = None,
    ) -> Optional[Union["ScaleObj", Any]]:
        """Queries named storage from the Subtensor module on the Bittensor blockchain.

        Use this function for nonstandard queries to constants defined within the Bittensor blockchain, if these cannot
        be accessed through other, standard getter methods.

        Parameters:
            name: The name of the storage function to query.
            params: A list of parameters to pass to the query function.
            block: The block number to query. If ``None``, queries the current chain head.

        Returns:
            query_response: An object containing the requested data.
        """
        return self.substrate.query(
            module="SubtensorModule",
            storage_function=name,
            params=params,
            block_hash=self.determine_block_hash(block),
        )

    def state_call(
        self, method: str, data: str, block: Optional[int] = None
    ) -> dict[Any, Any]:
        """Makes a state call to the Bittensor blockchain, allowing for direct queries of the blockchain's state.
        This function is typically used for advanced, nonstandard queries not provided by other getter methods.

        Use this method when you need to query runtime APIs or storage functions that don't have dedicated
        wrapper methods in the SDK. For standard queries, prefer the specific getter methods (e.g., ``get_balance``,
        ``get_stake``) which provide better type safety and error handling.

        Parameters:
            method: The runtime API method name (e.g., "SubnetInfoRuntimeApi", "get_metagraph").
            data: Hex-encoded string of the SCALE-encoded parameters to pass to the method.
            block: The block number to query. If ``None``, queries the current chain head.

        Returns:
            The result of the rpc call.

        """
        block_hash = self.determine_block_hash(block)
        return self.substrate.rpc_request(
            method="state_call", params=[method, data], block_hash=block_hash
        )

    # Common subtensor calls ===========================================================================================

    def all_subnets(self, block: Optional[int] = None) -> Optional[list["DynamicInfo"]]:
        """Queries the blockchain for comprehensive information about all subnets, including their dynamic parameters
        and operational status.

        Parameters:
            block: The block number to query. If ``None``, queries the current chain head.

        Returns:
            Optional[list[DynamicInfo]]: A list of ``DynamicInfo`` objects, each containing detailed information about
            a subnet, or None if the query fails.
        """
        block_hash = self.determine_block_hash(block=block)
        query = self.substrate.runtime_call(
            api="SubnetInfoRuntimeApi",
            method="get_all_dynamic_info",
            block_hash=block_hash,
        )
        decoded = query.decode()
        try:
            subnet_prices = self.get_subnet_prices(block=block)
            for sn in decoded:
                sn.update(
                    {"price": subnet_prices.get(sn["netuid"], Balance.from_tao(0))}
                )
        except (SubstrateRequestException, ValueError) as e:
            logging.warning(f"Unable to fetch subnet prices for block {block}: {e}")

        return DynamicInfo.list_from_dicts(decoded)

    def blocks_since_last_step(
        self, netuid: int, block: Optional[int] = None
    ) -> Optional[int]:
        """Queries the blockchain to determine how many blocks have passed since the last epoch step for a specific
        subnet.

        Parameters:
            netuid: The unique identifier of the subnetwork.
            block: The block number to query. If ``None``, queries the current chain head.

        Returns:
            The number of blocks since the last step in the subnet, or None if the query fails.

        Notes:
            - <https://docs.learnbittensor.org/glossary#epoch>
        """
        query = self.query_subtensor(
            name="BlocksSinceLastStep", block=block, params=[netuid]
        )
        return query.value if query is not None and hasattr(query, "value") else query

    def blocks_since_last_update(
        self, netuid: int, uid: int, block: Optional[int] = None
    ) -> Optional[int]:
        """Returns the number of blocks since the last update, or ``None`` if the subnetwork or UID does not exist.

        Parameters:
            netuid: The unique identifier of the subnetwork.
            uid: The unique identifier of the neuron.
            block: The block number for this query. If ``None``, queries the current chain head.

        Returns:
            The number of blocks since the last update, or None if the subnetwork or UID does not exist.
        """
        block = block or self.get_current_block()
        call = self.get_hyperparameter(
            param_name="LastUpdate", netuid=netuid, block=block
        )
        return None if not call else (block - int(call[uid]))

    def blocks_until_next_epoch(
        self, netuid: int, tempo: Optional[int] = None, block: Optional[int] = None
    ) -> Optional[int]:
        """Returns the number of blocks until the next epoch of subnet with provided netuid.

        Parameters:
            netuid: The unique identifier of the subnetwork.
            tempo: The tempo of the subnet.
            block: the block number for this query.

        Returns:
            The number of blocks until the next epoch of the subnet with provided netuid.
        """
        block = block or self.block

        tempo = tempo or self.tempo(netuid=netuid)
        if not tempo:
            return None

        # the logic is the same as in SubtensorModule:blocks_until_next_epoch
        netuid_plus_one = int(netuid) + 1
        tempo_plus_one = tempo + 1
        adjusted_block = (block + netuid_plus_one) % (2**64)
        remainder = adjusted_block % tempo_plus_one
        return tempo - remainder

    def bonds(
        self,
        netuid: int,
        mechid: int = 0,
        block: Optional[int] = None,
    ) -> list[tuple[int, list[tuple[int, int]]]]:
        """Retrieves the bond distribution set by subnet validators within a specific subnet.

        Bonds represent a validator's accumulated assessment of each miner's performance over time, which serves as the
        starting point of Yuma Consensus.

        Parameters:
            netuid: Subnet identifier.
            mechid: Subnet mechanism identifier (default 0 for primary mechanism).
            block: The block number for this query. If ``None``, queries the current chain head.

        Returns:
            List of tuples, where each tuple contains:
                - validator_uid: The UID of the validator
                - bonds: List of (miner_uid, bond_value) pairs

            Bond values are u16-normalized (0-65535, where 65535 = 1.0 or 100%).

        Example::

            # Get bonds for subnet 1
            bonds = subtensor.bonds(netuid=1)
            print(bonds[0])

            # example output: (5, [(0, 32767), (1, 16383), (3, 8191)])
            # This means validator UID 5 has bonds: 50% to miner 0, 25% to miner 1, 12.5% to miner 3

        Notes:
            - See: <https://docs.learnbittensor.org/glossary#validator-miner-bonds>
            - See: <https://docs.learnbittensor.org/glossary#yuma-consensus>
        """
        storage_index = get_mechid_storage_index(netuid, mechid)
        b_map_encoded = self.substrate.query_map(
            module="SubtensorModule",
            storage_function="Bonds",
            params=[storage_index],
            block_hash=self.determine_block_hash(block),
        )
        b_map = []
        for uid, b in b_map_encoded:
            if b.value is not None:
                b_map.append((uid, b.value))

        return b_map

    def commit_reveal_enabled(self, netuid: int, block: Optional[int] = None) -> bool:
        """Check if commit-reveal mechanism is enabled for a given subnet at a specific block.

        Parameters:
            netuid: The unique identifier of the subnet for which to check the commit-reveal mechanism.
            block: The block number to query. If ``None``, queries the current chain head.

        Returns:
            True if commit-reveal mechanism is enabled, False otherwise.

        Notes:
            - <https://docs.learnbittensor.org/glossary#commit-reveal>
            - <https://docs.learnbittensor.org/subnets/subnet-hyperparameters>
        """
        call = self.get_hyperparameter(
            param_name="CommitRevealWeightsEnabled", block=block, netuid=netuid
        )
        return True if call is True else False

    def difficulty(self, netuid: int, block: Optional[int] = None) -> Optional[int]:
        """Retrieves the 'Difficulty' hyperparameter for a specified subnet in the Bittensor network.

        This parameter determines the computational challenge required for neurons to participate in consensus and
         validation processes, using proof of work (POW) registration.

        Parameters:
            netuid: The unique identifier of the subnet.
            block: The block number to query. If ``None``, queries the current chain head.

        Returns:
            The value of the 'Difficulty' hyperparameter if the subnet exists, ``None`` otherwise.

        Notes:
            Burn registration is much more common on Bittensor subnets currently, compared to POW registration.

            - <https://docs.learnbittensor.org/subnets/subnet-hyperparameters>
            - <https://docs.learnbittensor.org/validators#validator-registration>
            - <https://docs.learnbittensor.org/miners#miner-registration>
        """
        call = self.get_hyperparameter(
            param_name="Difficulty", netuid=netuid, block=block
        )
        if call is None:
            return None
        return int(call)

    def does_hotkey_exist(self, hotkey_ss58: str, block: Optional[int] = None) -> bool:
        """Returns true if the hotkey has been associated with a coldkey through account creation.

        This method queries the Subtensor's Owner storage map to check if the hotkey has been paired with a
        coldkey, as it must be before it (the hotkey) can be used for neuron registration.

        The Owner storage map defaults to the zero address (``5C4hrfjw9DjXZTzV3MwzrrAr9P1MJhSrvWGWqi1eSuyUpnhM``)
        for unused hotkeys. This method returns ``True`` if the Owner value is anything other than this default.

        Parameters:
            hotkey_ss58: The SS58 address of the hotkey.
            block: The block number to query. If ``None``, queries the current chain head.

        Returns:
            True if the hotkey has been associated with a coldkey, False otherwise.

        Notes:
            - <https://docs.learnbittensor.org/glossary#hotkey>
        """
        result = self.substrate.query(
            module="SubtensorModule",
            storage_function="Owner",
            params=[hotkey_ss58],
            block_hash=self.determine_block_hash(block),
        )
        return_val = (
            False
            if result is None
            # not the default key (0x0)
            else result != "5C4hrfjw9DjXZTzV3MwzrrAr9P1MJhSrvWGWqi1eSuyUpnhM"
        )
        return return_val

    def get_admin_freeze_window(self, block: Optional[int] = None) -> int:
        """Returns the duration, in blocks, of the administrative freeze window at the end of each epoch.

        The admin freeze window is a period at the end of each epoch during which subnet owner
        operations are prohibited. This prevents subnet owners from modifying hyperparameters or performing certain
        administrative actions right before validators submit weights at the epoch boundary.

        Parameters:
            block: The block number to query.

        Returns:
            The number of blocks in the administrative freeze window (default: 10 blocks, ~2 minutes).

        Notes:
            - <https://docs.learnbittensor.org/learn/chain-rate-limits#administrative-freeze-window>
        """

        return self.substrate.query(
            module="SubtensorModule",
            storage_function="AdminFreezeWindow",
            block_hash=self.determine_block_hash(block),
        ).value

    def get_all_subnets_info(self, block: Optional[int] = None) -> list["SubnetInfo"]:
        """Retrieves detailed information about all subnets within the Bittensor network.

        Parameters:
            block: The block number to query. If ``None``, queries the current chain head.

        Returns:
            A list of SubnetInfo objects, each containing detailed information about a subnet.

        """
        result = self.query_runtime_api(
            runtime_api="SubnetInfoRuntimeApi",
            method="get_subnets_info_v2",
            params=[],
            block=block,
        )
        if not result:
            return []
        try:
            subnets_prices = self.get_subnet_prices(block=block)

            for subnet in result:
                subnet.update({"price": subnets_prices.get(subnet["netuid"], 0)})
        except (SubstrateRequestException, ValueError) as e:
            logging.warning(f"Unable to fetch subnet prices for block {block}: {e}")

        return SubnetInfo.list_from_dicts(result)

    def get_all_commitments(
        self, netuid: int, block: Optional[int] = None
    ) -> dict[str, str]:
        """Retrieves raw commitment metadata from a given subnet.

        This method retrieves all commitment data for all neurons in a specific subnet. This is useful for analyzing the
        commit-reveal patterns across an entire subnet.

        Parameters:
            netuid: The unique identifier of the subnetwork.
            block: The block number to query. If ``None``, queries the current chain head.

        Returns:
            A mapping of the ss58:commitment with the commitment as a string.

        Example::

            # TODO add example of how to handle realistic commitment data
        """
        query = self.query_map(
            module="Commitments",
            name="CommitmentOf",
            params=[netuid],
            block=block,
        )
        result = {}
        for id_, value in query:
            try:
                result[decode_account_id(id_[0])] = decode_metadata(value)
            except Exception as error:
                logging.error(
                    f"Error decoding [red]{id_}[/red] and [red]{value}[/red]: {error}"
                )
        return result

    def get_all_ema_tao_inflow(
        self,
        block: Optional[int] = None,
    ) -> dict[int, tuple[int, Balance]]:
        """Retrieves the EMA (exponential moving average) of net TAO flows for all subnets.

        The EMA tracks net TAO flows (staking minus unstaking) with a 30-day half-life (~86.8 day window), smoothing
        out short-term fluctuations while capturing sustained staking trends. This metric determines the subnet's share
        of TAO emissions under the current, flow-based model. Positive values indicate net inflow (more staking than unstaking),
        negative values indicate net outflow. Subnets with negative EMA flows receive zero emissions.

        Parameters:
            block: The block number to retrieve the commitment from.

        Returns:
            Dict mapping netuid to (last_updated_block, ema_flow). The Balance represents the EMA of net TAO flow in
            TAO units. Positive values indicate sustained net inflow, negative values indicate sustained net outflow.

        The EMA uses a smoothing factor α ≈ 0.000003209, creating a 30-day half-life and ~86.8 day window. Only
        direct stake/unstake operations count toward flows; neuron registrations and root claims are excluded.
        Subnet 0 (root network) does not have an EMA TAO flow value.

        Notes:
            - Flow-based emissions: <https://docs.learnbittensor.org/learn/emissions#tao-reserve-injection>
            - EMA smoothing: <https://docs.learnbittensor.org/learn/ema>
        """
        block_hash = self.determine_block_hash(block)
        query = self.substrate.query_map(
            module="SubtensorModule",
            storage_function="SubnetEmaTaoFlow",
            block_hash=block_hash,
        )
        tao_inflow_ema = {}
        for netuid, (block_updated, tao_bits) in query:
            ema_value = int(fixed_to_float(tao_bits))
            tao_inflow_ema[netuid] = (block_updated, Balance.from_rao(ema_value))
        return tao_inflow_ema

    def get_all_metagraphs_info(
        self,
        all_mechanisms: bool = False,
        block: Optional[int] = None,
    ) -> Optional[list[MetagraphInfo]]:
        """
        Retrieves a list of MetagraphInfo objects for all subnets

        Parameters:
            all_mechanisms: If True then returns all mechanisms, otherwise only those with index 0 for all subnets.
            block: The blockchain block number for the query.

        Returns:
            List of MetagraphInfo objects for all existing subnets.

        Notes:
            - <https://docs.learnbittensor.org/glossary#metagraph>
        """
        block_hash = self.determine_block_hash(block)
        method = "get_all_mechagraphs" if all_mechanisms else "get_all_metagraphs"
        query = self.substrate.runtime_call(
            api="SubnetInfoRuntimeApi",
            method=method,
            block_hash=block_hash,
        )
        if query is None or not hasattr(query, "value"):
            return None

        return MetagraphInfo.list_from_dicts(query.value)

    def get_all_neuron_certificates(
        self, netuid: int, block: Optional[int] = None
    ) -> dict[str, Certificate]:
        """
        Retrieves the TLS certificates for neurons within a specified subnet (netuid) of the Bittensor network.

        Parameters:
            netuid: The unique identifier of the subnet.
            block: The blockchain block number for the query.

        Returns:
            Dictionary mapping neuron hotkey SS58 addresses to their Certificate objects. Only includes neurons
            that have registered certificates.

        Notes:
            This method is used for certificate discovery to establish mutual TLS communication between neurons.

            - <https://docs.learnbittensor.org/subnets/neuron-tls-certificates>
        """
        query_certificates = self.query_map(
            module="SubtensorModule",
            name="NeuronCertificates",
            params=[netuid],
            block=block,
        )
        output = {}
        for key, item in query_certificates:
            output[decode_account_id(key)] = Certificate(item.value)
        return output

    def get_all_revealed_commitments(
        self, netuid: int, block: Optional[int] = None
    ) -> dict[str, tuple[tuple[int, str], ...]]:
        """Retrieves all revealed commitments for a given subnet.

        Parameters:
            netuid: The unique identifier of the subnetwork.
            block: The block number to query. If ``None``, queries the current chain head.

        Returns:
            A dictionary mapping hotkey addresses to tuples of (reveal_block, commitment_message) pairs.
            Each validator can have multiple revealed commitments (up to 10 most recent).

        Example::

            {
                "5GrwvaEF5zXb26Fz9rcQpDWS57CtERHpNehXCPcNoHGKutQY": ( (12, "Alice message 1"), (152, "Alice message 2") ),
                "5FHneW46xGXgs5mUiveU4sbTyGBzmstUspZC92UhjJM694ty": ( (12, "Bob message 1"), (147, "Bob message 2") ),
            }

        Notes:
            - <https://docs.learnbittensor.org/glossary#commit-reveal>

        """
        query = self.query_map(
            module="Commitments",
            name="RevealedCommitments",
            params=[netuid],
            block=block,
        )

        result = {}
        for pair in query:
            hotkey_ss58_address, commitment_message = (
                decode_revealed_commitment_with_hotkey(pair)
            )
            result[hotkey_ss58_address] = commitment_message
        return result

    def get_all_subnets_netuid(self, block: Optional[int] = None) -> UIDs:
        """
        Retrieves the list of all subnet unique identifiers (netuids) currently present in the Bittensor network.

        Parameters:
            block: The blockchain block number for the query.

        Returns:
            A list of subnet netuids.

        This function provides a comprehensive view of the subnets within the Bittensor network,
        offering insights into its diversity and scale.
        """
        result = self.substrate.query_map(
            module="SubtensorModule",
            storage_function="NetworksAdded",
            block_hash=self.determine_block_hash(block),
        )
        subnets = []
        if result.records:
            for netuid, exists in result:
                if exists:
                    subnets.append(netuid)
        return subnets

    def get_auto_stakes(
        self,
        coldkey_ss58: str,
        block: Optional[int] = None,
    ) -> dict[int, str]:
        """Fetches auto stake destinations for a given wallet across all subnets.

        Parameters:
            coldkey_ss58: Coldkey ss58 address.
            block: The block number for the query. If ``None``, queries the current chain head.

        Returns:
            Dictionary mapping netuid to hotkey, where:

                - netuid: The unique identifier of the subnet.
                - hotkey: The hotkey of the wallet.

        Notes:
            - <https://docs.learnbittensor.org/miners/autostaking>
        """
        block_hash = self.determine_block_hash(block=block)
        query = self.substrate.query_map(
            module="SubtensorModule",
            storage_function="AutoStakeDestination",
            params=[coldkey_ss58],
            block_hash=block_hash,
        )

        pairs = {}
        for netuid, destination in query:
            hotkey_ss58 = decode_account_id(destination.value[0])
            if hotkey_ss58:
                pairs[int(netuid)] = hotkey_ss58

        return pairs

    def get_balance(self, address: str, block: Optional[int] = None) -> Balance:
        """Retrieves the balance for given coldkey.

        This method queries the System module's Account storage to get the current balance of a coldkey address. The
        balance represents the amount of TAO tokens held by the specified address.

        Parameters:
            address: The coldkey address in SS58 format.
            block: The block number to query. If ``None``, queries the current chain head.

        Returns:
            Balance: The balance object containing the account's TAO balance.
        """
        balance = self.substrate.query(
            module="System",
            storage_function="Account",
            params=[address],
            block_hash=self.determine_block_hash(block),
        )
        return Balance(balance["data"]["free"])

    def get_balances(
        self,
        *addresses: str,
        block: Optional[int] = None,
    ) -> dict[str, Balance]:
        """Retrieves the balance for given coldkey(s).

        This method efficiently queries multiple coldkey addresses in a single batch operation, returning a dictionary
        mapping each address to its corresponding balance. This is more efficient than calling get_balance multiple
        times.

        Parameters:
            *addresses: Variable number of coldkey addresses in SS58 format.
            block: The block number to query. If ``None``, queries the current chain head.

        Returns:
            A dictionary mapping each address to its Balance object.
        """
        if not (block_hash := self.determine_block_hash(block)):
            block_hash = self.substrate.get_chain_head()
        calls = [
            (
                self.substrate.create_storage_key(
                    "System", "Account", [address], block_hash=block_hash
                )
            )
            for address in addresses
        ]
        batch_call = self.substrate.query_multi(calls, block_hash=block_hash)
        results = {}
        for item in batch_call:
            value = item[1] or {"data": {"free": 0}}
            results.update({item[0].params[0]: Balance(value["data"]["free"])})
        return results

    def get_current_block(self) -> int:
        """Returns the current block number on the Bittensor blockchain.

        This function provides the latest block number, indicating the most recent state of the blockchain.

        Returns:
            int: The current chain block number.

        Notes:
            - <https://docs.learnbittensor.org/glossary#block>
        """
        return self.substrate.get_block_number(None)

    def get_block_hash(self, block: Optional[int] = None) -> str:
        """Retrieves the hash of a specific block on the Bittensor blockchain.

        The block hash is a unique identifier representing the cryptographic hash of the block's content, ensuring its
        integrity and immutability. It is a fundamental aspect of blockchain technology, providing a secure reference
        to each block's data. It is crucial for verifying transactions, ensuring data consistency, and maintaining the
        trustworthiness of the blockchain.

        Parameters:
            block: The block number for which the hash is to be retrieved. If ``None``, returns the latest block hash.

        Returns:
            str: The cryptographic hash of the specified block.

        Notes:
            - <https://docs.learnbittensor.org/glossary#block>
        """
        if block is not None:
            return self._get_block_hash(block)
        else:
            return self.substrate.get_chain_head()

    def get_block_info(
        self,
        block: Optional[int] = None,
        block_hash: Optional[str] = None,
    ) -> Optional[BlockInfo]:
        """Retrieve complete information about a specific block from the Subtensor chain.

        This method aggregates multiple low-level RPC calls into a single structured response, returning both the raw
        on-chain data and high-level decoded metadata for the given block.

        Parameters:
            block: The block number for which the hash is to be retrieved.
            block_hash: The hash of the block to retrieve the block from.

        Returns:
            BlockInfo instance: A dataclass containing all available information about the specified block, including:

                - number: The block number.
                - hash: The corresponding block hash.
                - timestamp: The timestamp of the block (based on the `Timestamp.Now` extrinsic).
                - header: The raw block header returned by the node RPC.
                - extrinsics: The list of decoded extrinsics included in the block.
                - explorer: The link to block explorer service. Always related with finney block data.
        """
        block_info = self.substrate.get_block(
            block_number=block, block_hash=block_hash, ignore_decoding_errors=True
        )
        if isinstance(block_info, dict) and (header := block_info.get("header")):
            block = block or header.get("number", None)
            block_hash = block_hash or header.get("hash", None)
            extrinsics = cast(list, block_info.get("extrinsics"))
            timestamp = None
            for ext in extrinsics:
                if ext.value_serialized["call"]["call_module"] == "Timestamp":
                    timestamp = ext.value_serialized["call"]["call_args"][0]["value"]
                    break
            return BlockInfo(
                number=block,
                hash=block_hash,
                timestamp=timestamp,
                header=header,
                extrinsics=extrinsics,
                explorer=f"{TAO_APP_BLOCK_EXPLORER}{block}",
            )
        return None

    def get_children(
        self, hotkey_ss58: str, netuid: int, block: Optional[int] = None
    ) -> tuple[bool, list[tuple[float, str]], str]:
        """Retrieves the children of a given hotkey and netuid.

        This method queries the SubtensorModule's ChildKeys storage function to get the children and formats them before
        returning as a tuple. It provides information about the child neurons that a validator has set for weight
        distribution.

        Parameters:
            hotkey_ss58: The hotkey value.
            netuid: The netuid value.
            block: The block number to query. If ``None``, queries the current chain head.

        Returns:
            A tuple containing a boolean indicating success or failure, a list of formatted children with their
                proportions, and an error message (if applicable).

        Example::

            # Get children for a hotkey in subnet 1
            success, children, error = subtensor.get_children(hotkey="5F...", netuid=1)

            if success:
                for proportion, child_hotkey in children:
                    print(f"Child {child_hotkey}: {proportion}")

        Notes:
            - <https://docs.learnbittensor.org/validators/child-hotkeys>
        """
        try:
            children = self.substrate.query(
                module="SubtensorModule",
                storage_function="ChildKeys",
                params=[hotkey_ss58, netuid],
                block_hash=self.determine_block_hash(block),
            )
            if children:
                formatted_children = []
                for proportion, child in children.value:
                    # Convert U64 to int
                    formatted_child = decode_account_id(child[0])
                    normalized_proportion = u64_normalized_float(proportion)
                    formatted_children.append((normalized_proportion, formatted_child))
                return True, formatted_children, ""
            else:
                return True, [], ""
        except SubstrateRequestException as e:
            return False, [], format_error_message(e)

    def get_children_pending(
        self,
        hotkey_ss58: str,
        netuid: int,
        block: Optional[int] = None,
    ) -> tuple[
        list[tuple[float, str]],
        int,
    ]:
        """Retrieves the pending children of a given hotkey and netuid.

        This method queries the SubtensorModule's PendingChildKeys storage function to get children that are pending
        approval or in a cooldown period. These are children that have been proposed but not yet finalized.

        Parameters:
            hotkey_ss58: The hotkey value.
            netuid: The netuid value.
            block: The block number for which the children are to be retrieved. If ``None``, queries the current chain head.

        Returns:
            tuple: A tuple containing:

                - list[tuple[float, str]]: A list of children with their proportions.
                - int: The cool-down block number.

        Notes:
            - <https://docs.learnbittensor.org/validators/child-hotkeys>
        """

        children, cooldown = self.substrate.query(
            module="SubtensorModule",
            storage_function="PendingChildKeys",
            params=[netuid, hotkey_ss58],
            block_hash=self.determine_block_hash(block),
        ).value

        return (
            [
                (
                    u64_normalized_float(proportion),
                    decode_account_id(child[0]),
                )
                for proportion, child in children
            ],
            cooldown,
        )

    def get_commitment(self, netuid: int, uid: int, block: Optional[int] = None) -> str:
        """Retrieves the on-chain commitment for a specific neuron in the Bittensor network.

        This method retrieves the commitment data that a neuron has published to the blockchain. Commitments are used in
        the commit-reveal mechanism for secure weight setting and other network operations.

        Parameters:
            netuid: The unique identifier of the subnetwork.
            uid: The unique identifier of the neuron.
            block: The block number to query. If ``None``, queries the current chain head.

        Returns:
            The commitment data as a string.


            # TODO: add a real example of how to handle realistic commitment data, or chop example

        Notes:
            - <https://docs.learnbittensor.org/glossary#commit-reveal>
        """
        metagraph = self.metagraph(netuid)
        try:
            hotkey = metagraph.hotkeys[uid]  # type: ignore
        except IndexError:
            logging.error(
                "Your uid is not in the hotkeys. Please double-check your UID."
            )
            return ""

        metadata = cast(dict, self.get_commitment_metadata(netuid, hotkey, block))
        try:
            return decode_metadata(metadata)
        except Exception as error:
            logging.error(error)
            return ""

    def get_commitment_metadata(
        self, netuid: int, hotkey_ss58: str, block: Optional[int] = None
    ) -> Union[str, dict]:
        # TODO: how to handle return data? need good example @roman
        """Fetches raw commitment metadata from specific subnet for given hotkey.

        Parameters:
            netuid: The unique subnet identifier.
            hotkey_ss58: The hotkey ss58 address.
            block: The blockchain block number for the query.

        Returns:
            The raw commitment metadata. Returns a dict when commitment data exists,
            or an empty string when no commitment is found for the given hotkey on the subnet.

        Notes:
            - <https://docs.learnbittensor.org/glossary#commit-reveal>
        """
        commit_data = self.substrate.query(
            module="Commitments",
            storage_function="CommitmentOf",
            params=[netuid, hotkey_ss58],
            block_hash=self.determine_block_hash(block),
        )
        return commit_data

    def get_crowdloan_constants(
        self,
        constants: Optional[list[str]] = None,
        block: Optional[int] = None,
    ) -> "CrowdloanConstants":
        """Retrieves runtime configuration constants governing crowdloan behavior and limits on the Bittensor blockchain.

        If a list of constant names is provided, only those constants will be queried.
        Otherwise, all known constants defined in `CrowdloanConstants.field_names()` are fetched.

        These constants define requirements and operational limits for crowdloan campaigns:

        - ``AbsoluteMinimumContribution``: Minimum amount per contribution (TAO).
        - ``MaxContributors``: Maximum number of unique contributors per crowdloan.
        - ``MaximumBlockDuration``: Maximum duration (in blocks) for a crowdloan campaign (60 days = 432,000 blocks on production).
        - ``MinimumDeposit``: Minimum deposit required from the creator (TAO).
        - ``MinimumBlockDuration``: Minimum duration (in blocks) for a crowdloan campaign (7 days = 50,400 blocks on production).
        - ``RefundContributorsLimit``: Maximum number of contributors refunded per ``refund_crowdloan`` call (typically 50).

        Parameters:
            constants: Specific constant names to query. If ``None``, retrieves all constants from ``CrowdloanConstants``.
            block: The blockchain block number for the query. If ``None``, queries the current chain head.

        Returns:
            A ``CrowdloanConstants`` data object containing the queried constants. Missing constants return ``None``.
        Notes:
            These constants enforce contribution floors, duration bounds, and refund batching limits.

            - Crowdloans Overview: <https://docs.learnbittensor.org/subnets/crowdloans>

        """
        result = {}
        const_names = constants or CrowdloanConstants.constants_names()

        for const_name in const_names:
            query = self.query_constant(
                module_name="Crowdloan",
                constant_name=const_name,
                block=block,
            )

            if query is not None:
                result[const_name] = query.value

        return CrowdloanConstants.from_dict(result)

    def get_crowdloan_contributions(
        self,
        crowdloan_id: int,
        block: Optional[int] = None,
    ) -> dict[str, "Balance"]:
        """Retrieves all contributions made to a specific crowdloan campaign.

        Returns a mapping of contributor coldkey addresses to their contribution amounts in Rao.

        Parameters:
            crowdloan_id: The unique identifier of the crowdloan.
            block: The blockchain block number for the query. If ``None``, queries the current chain head.

        Returns:
            Dictionary mapping contributor SS58 addresses to their ``Balance`` contribution amounts (in Rao).
            Returns empty dictionary if the crowdloan has no contributions or does not exist.

        Notes:
            Contributions are clipped to the remaining cap. Once the cap is reached, no further contributions are accepted.

            - Crowdloans Overview: <https://docs.learnbittensor.org/subnets/crowdloans>
            - Crowdloan Tutorial: <https://docs.learnbittensor.org/subnets/crowdloans/crowdloans-tutorial#step-4-contribute-to-the-crowdloan>
        """
        block_hash = self.determine_block_hash(block)
        query = self.substrate.query_map(
            module="Crowdloan",
            storage_function="Contributions",
            params=[crowdloan_id],
            block_hash=block_hash,
        )
        result = {}
        for record in query.records:
            if record[1].value:
                result[decode_account_id(record[0])] = Balance.from_rao(record[1].value)
        return result

    def get_crowdloan_by_id(
        self, crowdloan_id: int, block: Optional[int] = None
    ) -> Optional["CrowdloanInfo"]:
        """Retrieves detailed information about a specific crowdloan campaign.

        Parameters:
            crowdloan_id: Unique identifier of the crowdloan (auto-incremented starting from 0).
            block: The blockchain block number for the query. If ``None``, queries the current chain head.

        Returns:
            ``CrowdloanInfo`` object containing: campaign ID, creator address, creator's deposit,
            minimum contribution amount, end block, funding cap, funds account address, amount raised,
            optional target address, optional embedded call, finalization status, and contributor count.
            Returns ``None`` if the crowdloan does not exist.

        Notes:

            - Crowdloans Overview: <https://docs.learnbittensor.org/subnets/crowdloans>
        """
        block_hash = self.determine_block_hash(block)
        query = self.substrate.query(
            module="Crowdloan",
            storage_function="Crowdloans",
            params=[crowdloan_id],
            block_hash=block_hash,
        )
        if not query:
            return None
        return self._decode_crowdloan_entry(
            crowdloan_id=crowdloan_id, data=query.value, block_hash=block_hash
        )

    def get_crowdloan_next_id(
        self,
        block: Optional[int] = None,
    ) -> int:
        """Retrieves the next available crowdloan identifier.

        Crowdloan IDs are allocated sequentially starting from 0. This method returns the ID that will be
        assigned to the next crowdloan created via :meth:`create_crowdloan`.

        Parameters:
            block: The blockchain block number for the query. If ``None``, queries the current chain head.

        Returns:
            The next crowdloan ID (integer) to be assigned.

        Notes:
            - Crowdloans Overview: <https://docs.learnbittensor.org/subnets/crowdloans>
            - Crowdloan Tutorial: <https://docs.learnbittensor.org/subnets/crowdloans/crowdloans-tutorial#get-the-crowdloan-id>
        """
        block_hash = self.determine_block_hash(block)
        result = self.substrate.query(
            module="Crowdloan",
            storage_function="NextCrowdloanId",
            block_hash=block_hash,
        )
        return int(result.value or 0)

    def get_crowdloans(
        self,
        block: Optional[int] = None,
    ) -> list["CrowdloanInfo"]:
        """Retrieves all existing crowdloan campaigns with their metadata.

        Returns comprehensive information for all crowdloans registered on the blockchain, including
        both active and finalized campaigns.

        Parameters:
            block: The blockchain block number for the query. If ``None``, queries the current chain head.

        Returns:
            List of ``CrowdloanInfo`` objects, each containing: campaign ID, creator address, creator's deposit,
            minimum contribution amount, end block, funding cap, funds account address, amount raised,
            optional target address, optional embedded call, finalization status, and contributor count.
            Returns empty list if no crowdloans exist.

        Notes:
            - Crowdloans Overview: <https://docs.learnbittensor.org/subnets/crowdloans>
            - Crowdloan Lifecycle: <https://docs.learnbittensor.org/subnets/crowdloans#crowdloan-lifecycle>
        """
        block_hash = self.determine_block_hash(block)
        query = self.substrate.query_map(
            module="Crowdloan",
            storage_function="Crowdloans",
            block_hash=block_hash,
        )

        crowdloans = []

        for c_id, value_obj in getattr(query, "records", []):
            data = value_obj.value
            if not data:
                continue
            crowdloans.append(
                self._decode_crowdloan_entry(
                    crowdloan_id=c_id, data=data, block_hash=block_hash
                )
            )

        return crowdloans

    def get_delegate_by_hotkey(
        self, hotkey_ss58: str, block: Optional[int] = None
    ) -> Optional["DelegateInfo"]:
        """Retrieves detailed information about a delegate neuron (validator) based on its hotkey. This function
        provides a comprehensive view of the delegate's status, including its stakes, nominators, and reward
        distribution.

        Parameters:
            hotkey_ss58: The ``SS58`` address of the delegate's hotkey.
            block: The block number to query. If ``None``, queries the current chain head.

        Returns:
            Detailed information about the delegate neuron, ``None`` if not found.

        Notes:

            - <https://docs.learnbittensor.org/glossary#delegate>
            - <https://docs.learnbittensor.org/glossary#nominator>
        """

        result = self.query_runtime_api(
            runtime_api="DelegateInfoRuntimeApi",
            method="get_delegate",
            params=[hotkey_ss58],
            block=block,
        )

        if not result:
            return None

        return DelegateInfo.from_dict(result)

    def get_delegate_identities(
        self, block: Optional[int] = None
    ) -> dict[str, ChainIdentity]:
        """Fetches delegate identities.

        Delegates are validators that accept stake from other TAO holders (nominators/delegators). This method
        retrieves the on-chain identity information for all delegates, including display name, legal name, web URLs,
        and other metadata they have set.

        Parameters:
            block: The block number to query. If ``None``, queries the current chain head.

        Returns:
            Dictionary mapping delegate SS58 addresses to their ChainIdentity objects.

        Notes:
            - <https://docs.learnbittensor.org/staking-and-delegation/delegation>
        """
        identities = self.substrate.query_map(
            module="SubtensorModule",
            storage_function="IdentitiesV2",
            block_hash=self.determine_block_hash(block),
        )

        return {
            decode_account_id(ss58_address[0]): ChainIdentity.from_dict(
                decode_hex_identity_dict(identity.value),
            )
            for ss58_address, identity in identities
        }

    def get_delegate_take(self, hotkey_ss58: str, block: Optional[int] = None) -> float:
        """
        Retrieves the delegate 'take' percentage for a neuron identified by its hotkey. The 'take' represents the
        percentage of rewards that the delegate claims from its nominators' stakes.

        Parameters:
            hotkey_ss58: The ``SS58`` address of the neuron's hotkey.
            block: The block number to query. If ``None``, queries the current chain head.

        Returns:
            float: The delegate take percentage.

        Notes:
            - <https://docs.learnbittensor.org/staking-and-delegation/delegation>
        """
        result = self.query_subtensor(
            name="Delegates",
            block=block,
            params=[hotkey_ss58],
        )

        return u16_normalized_float(result.value)  # type: ignore

    def get_delegated(
        self, coldkey_ss58: str, block: Optional[int] = None
    ) -> list[DelegatedInfo]:
        """Retrieves delegates and their associated stakes for a given nominator coldkey.

        This method identifies all delegates (validators) that a specific coldkey has staked tokens to, along with
        stake amounts and other delegation information. This is useful for account holders to understand their stake
        allocations and involvement in the network's delegation and consensus mechanisms.

        Parameters:
            coldkey_ss58: The SS58 address of the account's coldkey.
            block: The block number to query. If ``None``, queries the current chain head.

        Returns:
            List of DelegatedInfo objects containing stake amounts and delegate information. Returns empty list if no
            delegations exist for the coldkey.

        Notes:
            - <https://docs.learnbittensor.org/staking-and-delegation/delegation>
        """

        result = self.query_runtime_api(
            runtime_api="DelegateInfoRuntimeApi",
            method="get_delegated",
            params=[coldkey_ss58],
            block=block,
        )

        if not result:
            return []

        return DelegatedInfo.list_from_dicts(result)

    def get_delegates(self, block: Optional[int] = None) -> list["DelegateInfo"]:
        """Fetches all delegates registered on the chain.

        Delegates are validators that accept stake from other TAO holders (nominators/delegators). This method
        retrieves comprehensive information about all delegates including their hotkeys, total stake, nominator count,
        take percentage, and other metadata.

        Parameters:
            block: The block number to query. If ``None``, queries the current chain head.

        Returns:
            List of DelegateInfo objects containing comprehensive delegate information. Returns empty list if no
            delegates are registered.

        Notes:
            - <https://docs.learnbittensor.org/staking-and-delegation/delegation>
        """
        result = self.query_runtime_api(
            runtime_api="DelegateInfoRuntimeApi",
            method="get_delegates",
            params=[],
            block=block,
        )
        if result:
            return DelegateInfo.list_from_dicts(result)
        else:
            return []

    def get_existential_deposit(self, block: Optional[int] = None) -> Optional[Balance]:
        """Retrieves the existential deposit amount for the Bittensor blockchain.

        The existential deposit is the minimum amount of TAO required for an account to exist on the blockchain.
        Accounts with balances below this threshold can be reaped (removed) to conserve network resources and prevent
        blockchain bloat from dust accounts.

        Parameters:
            block: The blockchain block number for the query.

        Returns:
            The existential deposit amount in RAO.

        Notes:
            - <https://docs.learnbittensor.org/glossary#existential-deposit>
        """
        result = self.substrate.get_constant(
            module_name="Balances",
            constant_name="ExistentialDeposit",
            block_hash=self.determine_block_hash(block),
        )

        if result is None:
            raise Exception("Unable to retrieve existential deposit amount.")

        return Balance.from_rao(getattr(result, "value", 0))

    def get_ema_tao_inflow(
        self,
        netuid: int,
        block: Optional[int] = None,
    ) -> Optional[tuple[int, Balance]]:
        """Retrieves the EMA (exponential moving average) of net TAO flow for a specific subnet.

        The EMA tracks net TAO flows (staking minus unstaking) with a 30-day half-life (~86.8 day window), smoothing
        out short-term fluctuations while capturing sustained staking trends. This metric determines the subnet's share
        of TAO emissions under the current, flow-based model. Positive values indicate net inflow (more staking than unstaking),
        negative values indicate net outflow. Subnets with negative EMA flows receive zero emissions.

        Parameters:
            netuid: The unique identifier of the subnet to query.
            block: The block number to query. If ``None``, uses latest finalized block.

        Returns:
            Tuple of (last_updated_block, ema_flow) where ema_flow is the EMA of net TAO flow in TAO units.
            Returns ``None`` if the subnet does not exist or if querying subnet 0 (root network).

        The EMA uses a smoothing factor α ≈ 0.000003209, creating a 30-day half-life and ~86.8 day window. Only direct
        stake/unstake operations count toward flows; neuron registrations and root claims are excluded. Subnet 0 (root
        network) does not have an EMA TAO flow value and will return ``None``.

        Notes:
            - Flow-based emissions: <https://docs.learnbittensor.org/learn/emissions#tao-reserve-injection>
            - EMA smoothing: <https://docs.learnbittensor.org/learn/ema>
        """
        block_hash = self.determine_block_hash(block)
        query = self.substrate.query(
            module="SubtensorModule",
            storage_function="SubnetEmaTaoFlow",
            params=[netuid],
            block_hash=block_hash,
        )

        # sn0 doesn't have EmaTaoInflow
        if query is None:
            return None

        block_updated, tao_bits = query.value
        ema_value = int(fixed_to_float(tao_bits))
        return block_updated, Balance.from_rao(ema_value)

    def get_hotkey_owner(
        self, hotkey_ss58: str, block: Optional[int] = None
    ) -> Optional[str]:
        """
        Retrieves the owner of the given hotkey at a specific block hash.
        This function queries the blockchain for the owner of the provided hotkey. If the hotkey does not exist at the
        specified block hash, it returns ``None``.

        Parameters:
            hotkey_ss58: The SS58 address of the hotkey.
            block: The blockchain block number for the query. If ``None``, queries the current chain head.

        Returns:
            The SS58 address of the owner if the hotkey exists, or ``None`` if it doesn't.
        """
        hk_owner_query = self.substrate.query(
            module="SubtensorModule",
            storage_function="Owner",
            params=[hotkey_ss58],
            block_hash=self.determine_block_hash(block),
        )
        exists = False
        if hk_owner_query:
            exists = self.does_hotkey_exist(hotkey_ss58, block=block)
        hotkey_owner = hk_owner_query if exists else None
        return hotkey_owner

    def get_last_bonds_reset(
        self, netuid: int, hotkey_ss58: str, block: Optional[int] = None
    ):
        """Retrieves the block number when bonds were last reset for a specific hotkey on a subnet.

        Parameters:
            netuid: The network uid to fetch from.
            hotkey_ss58: The hotkey of the neuron for which to fetch the last bonds reset.
            block: The block number to query. If ``None``, queries the current chain head.

        Returns:
            The block number when bonds were last reset, or ``None`` if no bonds reset has occurred.

        Notes:
            - <https://docs.learnbittensor.org/resources/glossary#validator-miner-bonds>
            - <https://docs.learnbittensor.org/resources/glossary#commit-reveal>
        """
        return self.substrate.query(
            module="Commitments",
            storage_function="LastBondsReset",
            params=[netuid, hotkey_ss58],
            block_hash=self.determine_block_hash(block),
        )

    def get_last_commitment_bonds_reset_block(
        self,
        netuid: int,
        uid: int,
        block: Optional[int] = None,
    ) -> Optional[int]:
        """
        Retrieves the last block number when the bonds reset were triggered by publish_metadata for a specific neuron.

        Parameters:
            netuid: The unique identifier of the subnetwork.
            uid: The unique identifier of the neuron.
            block: The block number to query. If ``None``, queries the current chain head.

        Returns:
            The block number when the bonds were last reset, or ``None`` if not found.
        """

        metagraph = self.metagraph(netuid, block=block)
        try:
            hotkey_ss58 = metagraph.hotkeys[uid]
        except IndexError:
            logging.error(
                "Your uid is not in the hotkeys. Please double-check your UID."
            )
            return None
        block_data = self.get_last_bonds_reset(netuid, hotkey_ss58, block)
        try:
            return decode_block(block_data)
        except TypeError:
            return None

    def get_liquidity_list(
        self,
        wallet: "Wallet",
        netuid: int,
        block: Optional[int] = None,
    ) -> Optional[list[LiquidityPosition]]:
        """
        Retrieves all liquidity positions for the given wallet on a specified subnet (netuid).
        Calculates associated fee rewards based on current global and tick-level fee data.

        Parameters:
            wallet: Wallet instance to fetch positions for.
            netuid: Subnet unique id.
            block: The blockchain block number for the query.

        Returns:
            List of liquidity positions, or None if subnet does not exist.
        """
        if not self.subnet_exists(netuid=netuid):
            logging.debug(f"Subnet {netuid} does not exist.")
            return None

        if not self.is_subnet_active(netuid=netuid):
            logging.debug(f"Subnet {netuid} is not active.")
            return None

        # Fetch positions
        positions_response = self.query_map(
            module="Swap",
            name="Positions",
            block=block,
            params=[netuid, wallet.coldkeypub.ss58_address],
        )
        if len(positions_response.records) == 0:
            return []

        block_hash = self.determine_block_hash(block)

        # Fetch global fees and current price
        fee_global_tao_query_sk = self.substrate.create_storage_key(
            pallet="Swap",
            storage_function="FeeGlobalTao",
            params=[netuid],
            block_hash=block_hash,
        )
        fee_global_alpha_query_sk = self.substrate.create_storage_key(
            pallet="Swap",
            storage_function="FeeGlobalAlpha",
            params=[netuid],
            block_hash=block_hash,
        )
        sqrt_price_query_sk = self.substrate.create_storage_key(
            pallet="Swap",
            storage_function="AlphaSqrtPrice",
            params=[netuid],
            block_hash=block_hash,
        )
        fee_global_tao_query, fee_global_alpha_query, sqrt_price_query = (
            self.substrate.query_multi(
                storage_keys=[
                    fee_global_tao_query_sk,
                    fee_global_alpha_query_sk,
                    sqrt_price_query_sk,
                ],
                block_hash=block_hash,
            )
        )

        fee_global_tao = fixed_to_float(fee_global_tao_query[1])
        fee_global_alpha = fixed_to_float(fee_global_alpha_query[1])
        sqrt_price = fixed_to_float(sqrt_price_query[1])
        current_tick = price_to_tick(sqrt_price**2)

        positions_values: list[tuple[dict, int, int]] = []
        positions_storage_keys: list[StorageKey] = []
        for _, p in positions_response:
            position = p.value

            tick_low_idx = position["tick_low"][0]
            tick_high_idx = position["tick_high"][0]

            tick_low_sk = self.substrate.create_storage_key(
                pallet="Swap",
                storage_function="Ticks",
                params=[netuid, tick_low_idx],
                block_hash=block_hash,
            )
            tick_high_sk = self.substrate.create_storage_key(
                pallet="Swap",
                storage_function="Ticks",
                params=[netuid, tick_high_idx],
                block_hash=block_hash,
            )
            positions_values.append((position, tick_low_idx, tick_high_idx))
            positions_storage_keys.extend([tick_low_sk, tick_high_sk])
        # query all our ticks at once
        ticks_query = self.substrate.query_multi(
            positions_storage_keys, block_hash=block_hash
        )
        # iterator with just the values
        ticks = iter([x[1] for x in ticks_query])
        positions = []
        for position, tick_low_idx, tick_high_idx in positions_values:
            tick_low = next(ticks)
            tick_high = next(ticks)

            # Calculate fees above/below range for both tokens
            tao_below = get_fees(
                current_tick=current_tick,
                tick=tick_low,
                tick_index=tick_low_idx,
                quote=True,
                global_fees_tao=fee_global_tao,
                global_fees_alpha=fee_global_alpha,
                above=False,
            )
            tao_above = get_fees(
                current_tick=current_tick,
                tick=tick_high,
                tick_index=tick_high_idx,
                quote=True,
                global_fees_tao=fee_global_tao,
                global_fees_alpha=fee_global_alpha,
                above=True,
            )
            alpha_below = get_fees(
                current_tick=current_tick,
                tick=tick_low,
                tick_index=tick_low_idx,
                quote=False,
                global_fees_tao=fee_global_tao,
                global_fees_alpha=fee_global_alpha,
                above=False,
            )
            alpha_above = get_fees(
                current_tick=current_tick,
                tick=tick_high,
                tick_index=tick_high_idx,
                quote=False,
                global_fees_tao=fee_global_tao,
                global_fees_alpha=fee_global_alpha,
                above=True,
            )

            # Calculate fees earned by position
            fees_tao, fees_alpha = calculate_fees(
                position=position,
                global_fees_tao=fee_global_tao,
                global_fees_alpha=fee_global_alpha,
                tao_fees_below_low=tao_below,
                tao_fees_above_high=tao_above,
                alpha_fees_below_low=alpha_below,
                alpha_fees_above_high=alpha_above,
                netuid=netuid,
            )

            positions.append(
                LiquidityPosition(
                    **{
                        "id": position.get("id")[0],
                        "price_low": Balance.from_tao(
                            tick_to_price(position.get("tick_low")[0])
                        ),
                        "price_high": Balance.from_tao(
                            tick_to_price(position.get("tick_high")[0])
                        ),
                        "liquidity": Balance.from_rao(position.get("liquidity")),
                        "fees_tao": fees_tao,
                        "fees_alpha": fees_alpha,
                        "netuid": position.get("netuid"),
                    }
                )
            )

        return positions

    def get_mechanism_emission_split(
        self, netuid: int, block: Optional[int] = None
    ) -> Optional[list[int]]:
        """Returns the emission percentages allocated to each subnet mechanism.

        Parameters:
            netuid: The unique identifier of the subnet.
            block: The blockchain block number for the query.

        Returns:
            A list of integers representing the percentage of emission allocated to each subnet mechanism (rounded to
            whole numbers). Returns None if emission is evenly split or if the data is unavailable.
        """
        block_hash = self.determine_block_hash(block)
        module = "SubtensorModule"
        storage_function = "MechanismEmissionSplit"
        if not self.substrate.get_metadata_storage_function(
            module, storage_function, block_hash=block_hash
        ):
            return None
        result = self.substrate.query(
            module="SubtensorModule",
            storage_function="MechanismEmissionSplit",
            params=[netuid],
            block_hash=block_hash,
        )
        if result is None or not hasattr(result, "value"):
            return None

        return [round(i / sum(result.value) * 100) for i in result.value]

    def get_mechanism_count(
        self,
        netuid: int,
        block: Optional[int] = None,
    ) -> int:
        """Retrieves the number of mechanisms for the given subnet.

        Parameters:
            netuid: Subnet identifier.
            block: The blockchain block number for the query. If ``None``, queries the current chain head.

        Returns:
            The number of mechanisms for the given subnet.

        Notes:
            - <https://docs.learnbittensor.org/subnets/understanding-multiple-mech-subnets>
        """
        block_hash = self.determine_block_hash(block)
        module = "SubtensorModule"
        storage_function = "MechanismCountCurrent"
        if not self.substrate.get_metadata_storage_function(
            module, storage_function, block_hash=block_hash
        ):
            return 1
        query = self.substrate.query(
            module=module,
            storage_function=storage_function,
            params=[netuid],
            block_hash=block_hash,
        )
        return query.value if query is not None and hasattr(query, "value") else 1

    def get_metagraph_info(
        self,
        netuid: int,
        mechid: int = 0,
        selected_indices: Optional[
            Union[list[SelectiveMetagraphIndex], list[int]]
        ] = None,
        block: Optional[int] = None,
    ) -> Optional[MetagraphInfo]:
        """Retrieves full or partial metagraph information for the specified subnet (netuid).

        A metagraph is a data structure that contains comprehensive information about the current state of a subnet,
        including detailed information on all the nodes (neurons) such as subnet validator stakes and subnet weights
        and bonds.

        Parameters:
            netuid: Subnet unique identifier.
            mechid: Subnet mechanism unique identifier.
            selected_indices: Optional list of SelectiveMetagraphIndex or int values specifying which fields to retrieve.
                If not provided, all available fields will be returned.
            block: The block number at which to query the data. If ``None``, queries the current chain head.

        Returns:
            MetagraphInfo object with the requested subnet mechanism data, None if the subnet mechanism does not exist.

        Example::

            # Retrieve all fields from the metagraph from subnet 2 mechanism 0
            meta_info = subtensor.get_metagraph_info(netuid=2)

            # Retrieve all fields from the metagraph from subnet 2 mechanism 1
            meta_info = subtensor.get_metagraph_info(netuid=2, mechid=1)

            # Retrieve selective data from the metagraph from subnet 2 mechanism 0
            partial_meta_info = subtensor.get_metagraph_info(
                netuid=2,
                selected_indices=[SelectiveMetagraphIndex.Name, SelectiveMetagraphIndex.OwnerHotkeys]
            )

            # Retrieve selective data from the metagraph from subnet 2 mechanism 1
            partial_meta_info = subtensor.get_metagraph_info(
                netuid=2,
                mechid=1,
                selected_indices=[SelectiveMetagraphIndex.Name, SelectiveMetagraphIndex.OwnerHotkeys]
            )

        Notes:
            - <https://docs.learnbittensor.org/subnets/metagraph>

        """

        block_hash: str = (
            self.determine_block_hash(block=block) or self.substrate.get_chain_head()
        )

        # Normalize selected_indices to a list of integers
        if selected_indices is not None:
            indexes = [
                f.value if isinstance(f, SelectiveMetagraphIndex) else f
                for f in selected_indices
            ]
            if 0 not in indexes:
                indexes = [0] + indexes
            query = self._runtime_call_with_fallback(
                (
                    "SubnetInfoRuntimeApi",
                    "get_selective_mechagraph",
                    [netuid, mechid, indexes],
                ),
                ("SubnetInfoRuntimeApi", "get_selective_metagraph", [netuid, indexes]),
                block_hash=block_hash,
                default_value=ValueError(
                    "You have specified `selected_indices` to retrieve metagraph info selectively, but the "
                    "selective runtime calls are not available at this block (probably too old). Do not specify "
                    "`selected_indices` to retrieve metagraph info selectively."
                ),
            )
        else:
            query = self._runtime_call_with_fallback(
                (
                    "SubnetInfoRuntimeApi",
                    "get_selective_mechagraph",
                    [netuid, mechid, [f for f in range(len(SelectiveMetagraphIndex))]],
                ),
                ("SubnetInfoRuntimeApi", "get_metagraph", [[netuid]]),
                block_hash=block_hash,
                default_value=None,
            )

        if query is None or not hasattr(query, "value") or query.value is None:
            logging.error(
                f"Subnet mechanism {netuid}.{mechid if mechid else 0} does not exist."
            )
            return None

        return MetagraphInfo.from_dict(query.value)

    def get_mev_shield_current_key(
        self, block: Optional[int] = None
    ) -> Optional[bytes]:
        """
        Retrieves the CurrentKey from the MevShield pallet storage.

        The CurrentKey contains the ML-KEM-768 public key that is currently being used for encryption in this block.
        This key is rotated from NextKey at the beginning of each block.

        Parameters:
            block: The blockchain block number at which to perform the query. If None, uses the current block.

        Returns:
            The ML-KEM-768 public key as bytes (1184 bytes for ML-KEM-768)

        Note:
            If CurrentKey is not set (None in storage), this function returns None. This can happen if no validator has
            announced a key yet.
        """
        block_hash = self.determine_block_hash(block=block)
        query = self.substrate.query(
            module="MevShield",
            storage_function="CurrentKey",
            block_hash=block_hash,
        )

        if query is None:
            return None

        public_key_bytes = bytes(next(iter(query)))

        # Validate public_key size for ML-KEM-768 (must be exactly 1184 bytes)
        MLKEM768_PUBLIC_KEY_SIZE = 1184
        if len(public_key_bytes) != MLKEM768_PUBLIC_KEY_SIZE:
            raise ValueError(
                f"Invalid ML-KEM-768 public key size: {len(public_key_bytes)} bytes. "
                f"Expected exactly {MLKEM768_PUBLIC_KEY_SIZE} bytes."
            )

        return public_key_bytes

    def get_mev_shield_next_key(self, block: Optional[int] = None) -> Optional[bytes]:
        """
        Retrieves the NextKey from the MevShield pallet storage.

        The NextKey contains the ML-KEM-768 public key that will be used for encryption in the next block. This key is
        rotated from NextKey to CurrentKey at the beginning of each block.

        Parameters:
            block: The blockchain block number at which to perform the query. If None, uses the current block.

        Returns:
            The ML-KEM-768 public key as bytes (1184 bytes for ML-KEM-768)

        Note:
            If NextKey is not set (None in storage), this function returns None. This can happen if no validator has
            announced the next key yet.
        """
        block_hash = self.determine_block_hash(block=block)
        query = self.substrate.query(
            module="MevShield",
            storage_function="NextKey",
            block_hash=block_hash,
        )

        if query is None:
            return None

        public_key_bytes = bytes(next(iter(query)))

        # Validate public_key size for ML-KEM-768 (must be exactly 1184 bytes)
        MLKEM768_PUBLIC_KEY_SIZE = 1184
        if len(public_key_bytes) != MLKEM768_PUBLIC_KEY_SIZE:
            raise ValueError(
                f"Invalid ML-KEM-768 public key size: {len(public_key_bytes)} bytes. "
                f"Expected exactly {MLKEM768_PUBLIC_KEY_SIZE} bytes."
            )

        return public_key_bytes

    def get_mev_shield_submission(
        self,
        submission_id: str,
        block: Optional[int] = None,
    ) -> Optional[dict[str, str | int | bytes]]:
        """
        Retrieves Submission from the MevShield pallet storage.

        If submission_id is provided, returns a single submission. If submission_id is None, returns all submissions from
        the storage map.

        Parameters:
            submission_id: The hash ID of the submission. Can be a hex string with "0x" prefix or bytes. If None,
                returns all submissions.
            block: The blockchain block number at which to perform the query. If None, uses the current block.

        Returns:
            If submission_id is provided: A dictionary containing the submission data if found, None otherwise. The
                dictionary contains:
                - author: The SS58 address of the account that submitted the encrypted extrinsic
                - commitment: The blake2_256 hash of the payload_core (as hex string with "0x" prefix)
                - ciphertext: The encrypted blob as bytes (format: [u16 kem_len][kem_ct][nonce24][aead_ct])
                - submitted_in: The block number when the submission was created

            If submission_id is None: A dictionary mapping submission IDs (as hex strings) to submission dictionaries.

        Note:
            If a specific submission does not exist in storage, this function returns None. If querying all submissions
            and none exist, returns an empty dictionary.
        """
        block_hash = self.determine_block_hash(block=block)
        submission_id = (
            submission_id[2:] if submission_id.startswith("0x") else submission_id
        )
        submission_id_bytes = bytes.fromhex(submission_id)

        query = self.substrate.query(
            module="MevShield",
            storage_function="Submissions",
            params=[submission_id_bytes],
            block_hash=block_hash,
        )

        if query is None or not isinstance(query, dict):
            return None

        autor = decode_account_id(query.get("author"))
        commitment = bytes(query.get("commitment")[0])
        ciphertext = bytes(query.get("ciphertext")[0])
        submitted_in = query.get("submitted_in")

        return {
            "author": autor,
            "commitment": commitment,
            "ciphertext": ciphertext,
            "submitted_in": submitted_in,
        }

    def get_mev_shield_submissions(
        self,
        block: Optional[int] = None,
    ) -> Optional[dict[str, dict[str, str | int]]]:
        """
        Retrieves all encrypted submissions from the MevShield pallet storage.

        This function queries the MevShield.Submissions storage map and returns all pending encrypted submissions that
        have been submitted via submit_encrypted but not yet executed via execute_revealed.

        Parameters:
            block: The blockchain block number for the query. If None, uses the current block.

        Returns:
            A dictionary mapping wrapper_id (as hex string with "0x" prefix) to submission data dictionaries. Each
            submission dictionary contains:
            - author: The SS58 address of the account that submitted the encrypted extrinsic
            - commitment: The blake2_256 hash of the payload_core as bytes (32 bytes)
            - ciphertext: The encrypted blob as bytes (format: [u16 kem_len][kem_ct][nonce24][aead_ct])
            - submitted_in: The block number when the submission was created

            Returns None if no submissions exist in storage at the specified block.

        Note:
            Submissions are automatically pruned after KEY_EPOCH_HISTORY blocks (100 blocks) by the pallet's
            on_initialize hook. Only submissions that have been submitted but not yet executed will be present in
            storage.
        """
        block_hash = self.determine_block_hash(block=block)
        query = self.substrate.query_map(
            module="MevShield",
            storage_function="Submissions",
            block_hash=block_hash,
        )

        result = {}
        for q in query:
            key, value = q
            value = value.value
            result["0x" + bytes(key[0]).hex()] = {
                "author": decode_account_id(value.get("author")),
                "commitment": bytes(value.get("commitment")[0]),
                "ciphertext": bytes(value.get("ciphertext")[0]),
                "submitted_in": value.get("submitted_in"),
            }

        return result if result else None

    def get_minimum_required_stake(self) -> Balance:
        """Returns the minimum required stake threshold for nominator cleanup operations.

        This threshold is used ONLY for cleanup after unstaking operations. If a nominator's remaining stake
        falls below this minimum after an unstake, the remaining stake is forcefully cleared and returned
        to the coldkey to prevent dust accounts.

        This is NOT the minimum checked during staking operations. The actual minimum for staking is determined
        by DefaultMinStake (typically 0.001 TAO plus fees).

        Returns:
            The minimum stake threshold as a Balance object. Nominator stakes below this amount
            are automatically cleared after unstake operations.

        Notes:            
            - <https://docs.learnbittensor.org/staking-and-delegation/delegation>
        """
        result = self.substrate.query(
            module="SubtensorModule", storage_function="NominatorMinRequiredStake"
        )

        return Balance.from_rao(getattr(result, "value", 0))

    def get_netuids_for_hotkey(
        self, hotkey_ss58: str, block: Optional[int] = None
    ) -> list[int]:
        """Retrieves a list of subnet UIDs (netuids) where a given hotkey is a member. This function identifies the
            specific subnets within the Bittensor network where the neuron associated with the hotkey is active.

        Parameters:
            hotkey_ss58: The ``SS58`` address of the neuron's hotkey.
            block: The blockchain block number for the query. If ``None``, queries the current chain head.

        Returns:
            A list of netuids where the neuron is a member.

        Notes:
            - <https://docs.learnbittensor.org/glossary#hotkey>
        """
        result = self.substrate.query_map(
            module="SubtensorModule",
            storage_function="IsNetworkMember",
            params=[hotkey_ss58],
            block_hash=self.determine_block_hash(block),
        )
        netuids = []
        if result.records:
            for record in result:
                if record[1].value:
                    netuids.append(record[0])
        return netuids

    def get_neuron_certificate(
        self, hotkey_ss58: str, netuid: int, block: Optional[int] = None
    ) -> Optional[Certificate]:
        """
        Retrieves the TLS certificate for a specific neuron identified by its unique identifier (UID) within a specified
        subnet (netuid) of the Bittensor network.

        Parameters:
            hotkey_ss58: The SS58 address of the neuron's hotkey.
            netuid: The unique identifier of the subnet.
            block: The blockchain block number for the query. If ``None``, queries the current chain head.

        Returns:
            Certificate object containing the neuron's TLS public key and algorithm, or ``None`` if the neuron has
            not registered a certificate.

        This function is used for certificate discovery for setting up mutual tls communication between neurons.
        """
        certificate_query = self.query_module(
            module="SubtensorModule",
            name="NeuronCertificates",
            block=block,
            params=[netuid, hotkey_ss58],
        )
        try:
            if certificate_query:
                certificate = cast(dict, certificate_query)
                return Certificate(certificate)
        except AttributeError:
            return None
        return None

    def get_neuron_for_pubkey_and_subnet(
        self, hotkey_ss58: str, netuid: int, block: Optional[int] = None
    ) -> Optional["NeuronInfo"]:
        """
        Retrieves information about a neuron based on its public key (hotkey SS58 address) and the specific subnet UID
        (netuid). This function provides detailed neuron information for a particular subnet within the Bittensor
        network.

        Parameters:
            hotkey_ss58: The ``SS58`` address of the neuron's hotkey.
            netuid: The unique identifier of the subnet.
            block: The blockchain block number for the query.

        Returns:
            Optional: Detailed information about the neuron if found, ``None`` otherwise.

        This function is crucial for accessing specific neuron data and understanding its status, stake, and other
        attributes within a particular subnet of the Bittensor ecosystem.
        """
        block_hash = self.determine_block_hash(block)
        uid_query = self.substrate.query(
            module="SubtensorModule",
            storage_function="Uids",
            params=[netuid, hotkey_ss58],
            block_hash=block_hash,
        )
        if (uid := getattr(uid_query, "value", None)) is None:
            return NeuronInfo.get_null_neuron()

        return self.neuron_for_uid(
            uid=uid,
            netuid=netuid,
            block=block,
        )

    def get_next_epoch_start_block(
        self, netuid: int, block: Optional[int] = None
    ) -> Optional[int]:
        """
        Calculates the first block number of the next epoch for the given subnet.

        If `block` is not provided, the current chain block will be used. Epochs are determined based on the subnet's
        tempo (i.e., blocks per epoch). The result is the block number at which the next epoch will begin.

        Parameters:
            netuid: The unique identifier of the subnet.
            block: The reference block to calculate from. If None, uses the current chain block height.

        Returns:
            int: The block number at which the next epoch will start, or None if tempo is 0 or invalid.

        Notes:
            - <https://docs.learnbittensor.org/glossary#tempo>
        """
        tempo = self.tempo(netuid=netuid, block=block)
        current_block = block or self.block

        if not tempo:
            return None

        blocks_until = self.blocks_until_next_epoch(
            netuid=netuid, tempo=tempo, block=current_block
        )

        if not blocks_until:
            return None

        return current_block + blocks_until + 1

    def get_owned_hotkeys(
        self,
        coldkey_ss58: str,
        block: Optional[int] = None,
    ) -> list[str]:
        """
        Retrieves all hotkeys owned by a specific coldkey address.

        Parameters:
            coldkey_ss58: The SS58 address of the coldkey to query.
            block: The blockchain block number for the query.

        Returns:
            list[str]: A list of hotkey SS58 addresses owned by the coldkey.
        """
        block_hash = self.determine_block_hash(block)
        owned_hotkeys = self.substrate.query(
            module="SubtensorModule",
            storage_function="OwnedHotkeys",
            params=[coldkey_ss58],
            block_hash=block_hash,
        )
        return [decode_account_id(hotkey[0]) for hotkey in owned_hotkeys or []]

    def get_parents(
        self, hotkey_ss58: str, netuid: int, block: Optional[int] = None
    ) -> list[tuple[float, str]]:
        """
        This method retrieves the parent of a given hotkey and netuid. It queries the SubtensorModule's ParentKeys
        storage function to get the children and formats them before returning as a tuple.

        Parameters:
            hotkey_ss58: The child hotkey SS58.
            netuid: The netuid value.
            block: The block number to query. If ``None``, queries the current chain head.

        Returns:
            A list of formatted parents [(proportion, parent)]

        Notes:
            - <https://docs.learnbittensor.org/validators/child-hotkeys>
            - :meth:`get_children` for retrieving child keys
        """
        parents = self.substrate.query(
            module="SubtensorModule",
            storage_function="ParentKeys",
            params=[hotkey_ss58, netuid],
            block_hash=self.determine_block_hash(block),
        )
        if parents:
            formatted_parents = []
            for proportion, parent in parents.value:
                # Convert U64 to int
                formatted_child = decode_account_id(parent[0])
                normalized_proportion = u64_normalized_float(proportion)
                formatted_parents.append((normalized_proportion, formatted_child))
            return formatted_parents

        return []

    def get_proxies(self, block: Optional[int] = None) -> dict[str, list[ProxyInfo]]:
        """
        Retrieves all proxy relationships from the chain.

        This method queries the Proxy.Proxies storage map across all accounts and returns a dictionary mapping each real
        account (delegator) to its list of proxy relationships.

        Parameters:
            block: The blockchain block number for the query. If None, queries the latest block.

        Returns:
            Dictionary mapping real account SS58 addresses to lists of ProxyInfo objects. Each ProxyInfo contains the
                delegate address, proxy type, and delay for that proxy relationship.

        Notes:
            - This method queries all proxy relationships on the chain, which may be resource-intensive for large
              networks. Consider using :meth:`get_proxies_for_real_account` for querying specific accounts.
            - See: <https://docs.learnbittensor.org/keys/proxies>
        """
        block_hash = self.determine_block_hash(block)
        query_map = self.substrate.query_map(
            module="Proxy",
            storage_function="Proxies",
            block_hash=block_hash,
        )

        proxies = {}
        for record in query_map:
            real_account, proxy_list = ProxyInfo.from_query_map_record(record)
            proxies[real_account] = proxy_list
        return proxies

    def get_proxies_for_real_account(
        self,
        real_account_ss58: str,
        block: Optional[int] = None,
    ) -> tuple[list[ProxyInfo], Balance]:
        """
        Returns proxy/ies associated with the provided real account.

        This method queries the Proxy.Proxies storage for a specific real account and returns all proxy relationships
        where this real account is the delegator. It also returns the deposit amount reserved for these proxies.

        Parameters:
            real_account_ss58: SS58 address of the real account (delegator) whose proxies to retrieve.
            block: The blockchain block number for the query.

        Returns:
            Tuple containing:
                - List of ProxyInfo objects representing all proxy relationships for the real account. Each ProxyInfo
                    contains delegate address, proxy type, and delay.
                - Balance object representing the reserved deposit amount for these proxies. This deposit is held as
                    long as the proxy relationships exist and is returned when proxies are removed.

        Notes:
            - If the account has no proxies, returns an empty list and a zero balance.
            - See: <https://docs.learnbittensor.org/keys/proxies/create-proxy>
        """
        block_hash = self.determine_block_hash(block)
        query = self.substrate.query(
            module="Proxy",
            storage_function="Proxies",
            params=[real_account_ss58],
            block_hash=block_hash,
        )
        return ProxyInfo.from_query(query)

    def get_proxy_announcement(
        self,
        delegate_account_ss58: str,
        block: Optional[int] = None,
    ) -> list[ProxyAnnouncementInfo]:
        """
        Retrieves proxy announcements for a specific delegate account.

        This method queries the Proxy.Announcements storage for announcements made by the given delegate proxy account.
        Announcements allow a proxy to declare its intention to execute a call on behalf of a real account after a delay
        period.

        Parameters:
            delegate_account_ss58: SS58 address of the delegate proxy account whose announcements to retrieve.
            block: The blockchain block number for the query. If None, queries the latest block.

        Returns:
            List of ProxyAnnouncementInfo objects. Each object contains the real account address, call hash, and block
                height at which the announcement was made.

        Notes:
            - If the delegate has no announcements, returns an empty list.
            - See: <https://docs.learnbittensor.org/keys/proxies>
        """
        block_hash = self.determine_block_hash(block)
        query = self.substrate.query(
            module="Proxy",
            storage_function="Announcements",
            params=[delegate_account_ss58],
            block_hash=block_hash,
        )
        return ProxyAnnouncementInfo.from_dict(query.value[0])

    def get_proxy_announcements(
        self,
        block: Optional[int] = None,
    ) -> dict[str, list[ProxyAnnouncementInfo]]:
        """
        Retrieves all proxy announcements from the chain.

        This method queries the Proxy.Announcements storage map across all delegate accounts and returns a dictionary
        mapping each delegate to its list of pending announcements.

        Parameters:
            block: The blockchain block number for the query. If None, queries the latest block.

        Returns:
            Dictionary mapping delegate account SS58 addresses to lists of ProxyAnnouncementInfo objects.
            Each ProxyAnnouncementInfo contains the real account address, call hash, and block height.

        Notes:
            - This method queries all announcements on the chain, which may be resource-intensive for large networks.
              Consider using :meth:`get_proxy_announcement` for querying specific delegates.
            - See: <https://docs.learnbittensor.org/keys/proxies>
        """
        block_hash = self.determine_block_hash(block)
        query_map = self.substrate.query_map(
            module="Proxy",
            storage_function="Announcements",
            block_hash=block_hash,
        )
        announcements = {}
        for record in query_map:
            delegate, proxy_list = ProxyAnnouncementInfo.from_query_map_record(record)
            announcements[delegate] = proxy_list
        return announcements

    def get_proxy_constants(
        self,
        constants: Optional[list[str]] = None,
        as_dict: bool = False,
        block: Optional[int] = None,
    ) -> Union["ProxyConstants", dict]:
        """
        Fetches runtime configuration constants from the `Proxy` pallet.

        This method retrieves on-chain configuration constants that define deposit requirements, proxy limits, and
        announcement constraints for the Proxy pallet. These constants govern how proxy accounts operate within the
        Subtensor network.

        Parameters:
            constants: Optional list of specific constant names to fetch. If omitted, all constants defined in
                `ProxyConstants.constants_names()` are queried. Valid constant names include: "AnnouncementDepositBase",
                "AnnouncementDepositFactor", "MaxProxies", "MaxPending", "ProxyDepositBase", "ProxyDepositFactor".
            as_dict: If True, returns the constants as a dictionary instead of a `ProxyConstants` object.
            block: The blockchain block number for the query. If None, queries the latest block.

        Returns:
            If `as_dict` is False: ProxyConstants object containing all requested constants.
            If `as_dict` is True: Dictionary mapping constant names to their values (Balance objects for deposit
                constants, integers for limit constants).

        Notes:
            - All Balance amounts are returned in RAO. Constants reflect the current chain configuration at the specified
            block.
            - See: <https://docs.learnbittensor.org/keys/proxies>
        """
        result = {}
        const_names = constants or ProxyConstants.constants_names()

        for const_name in const_names:
            query = self.query_constant(
                module_name="Proxy",
                constant_name=const_name,
                block=block,
            )

            if query is not None:
                result[const_name] = query.value

        proxy_constants = ProxyConstants.from_dict(result)

        return proxy_constants.to_dict() if as_dict else proxy_constants

    def get_revealed_commitment(
        self,
        netuid: int,
        uid: int,
        block: Optional[int] = None,
    ) -> Optional[tuple[tuple[int, str], ...]]:
        """Returns uid related revealed commitment for a given netuid.

        Parameters:
            netuid: The unique identifier of the subnetwork.
            uid: The neuron uid to retrieve the commitment from.
            block: The block number to retrieve the commitment from. If ``None``, queries the current chain head.

        Returns:
            A tuple of reveal block and commitment message.

        Example::

            ( (12, "Alice message 1"), (152, "Alice message 2") )
            ( (12, "Bob message 1"), (147, "Bob message 2") )

        Notes:
            - <https://docs.learnbittensor.org/glossary#commit-reveal>
        """
        try:
            meta_info = self.get_metagraph_info(netuid, block=block)
            if meta_info:
                hotkey_ss58 = meta_info.hotkeys[uid]
            else:
                raise ValueError(f"Subnet with netuid {netuid} does not exist.")
        except IndexError:
            raise ValueError(f"Subnet {netuid} does not have a neuron with uid {uid}.")

        return self.get_revealed_commitment_by_hotkey(
            netuid=netuid, hotkey_ss58=hotkey_ss58, block=block
        )

    def get_revealed_commitment_by_hotkey(
        self,
        netuid: int,
        hotkey_ss58: str,
        block: Optional[int] = None,
    ) -> Optional[tuple[tuple[int, str], ...]]:
        # TODO: Clarify return ordering and units; add Examples
        """Retrieves hotkey related revealed commitment for a given subnet.

        Parameters:
            netuid: The unique identifier of the subnetwork.
            hotkey_ss58: The ss58 address of the committee member.
            block: The block number to query. If ``None``, queries the current chain head.

        Returns:
            A tuple of reveal block and commitment message.

        Notes:
            - <https://docs.learnbittensor.org/glossary#commit-reveal>
        """
        if not is_valid_ss58_address(address=hotkey_ss58):
            raise ValueError(f"Invalid ss58 address {hotkey_ss58} provided.")

        query = self.query_module(
            module="Commitments",
            name="RevealedCommitments",
            params=[netuid, hotkey_ss58],
            block=block,
        )
        if query is None:
            return None
        return tuple(decode_revealed_commitment(pair) for pair in query)

    def get_root_claim_type(
        self,
        coldkey_ss58: str,
        block: Optional[int] = None,
<<<<<<< HEAD
    ) -> str:
        """Return the configured root claim type for a given coldkey.

        The root claim type controls how dividends from staking to the Root Subnet (subnet 0) are processed when they
        are claimed:

        - ``"Swap"`` (default): Alpha dividends are swapped to TAO at claim time and restaked on the root subnet.
        - ``"Keep"``: Alpha dividends remain as Alpha on the originating subnets.
=======
    ) -> Union[str, dict]:
        """Retrieves the root claim type for a given coldkey address.
>>>>>>> c6a9b2ee

        Parameters:
            coldkey_ss58: The SS58 address of the coldkey whose root claim preference to query.
            block: The block number to query. If ``None``, queries the current chain head.

        Returns:
<<<<<<< HEAD
            The root claim type as a string, either ``"Swap"`` or ``"Keep"``.

        Notes:
            - The claim type applies to both automatic and manual root claims; it does not affect the original TAO stake
              on subnet 0, only how Alpha dividends are treated.
            - See: <https://docs.learnbittensor.org/staking-and-delegation/root-claims>
            - See also: <https://docs.learnbittensor.org/staking-and-delegation/root-claims/managing-root-claims>
=======
            Union[str, dict]: RootClaimType value. Returns string for "Swap" or "Keep",
            or dict for "KeepSubnets" in format {"KeepSubnets": {"subnets": [1, 2, 3]}}.
>>>>>>> c6a9b2ee
        """
        query = self.substrate.query(
            module="SubtensorModule",
            storage_function="RootClaimType",
            params=[coldkey_ss58],
            block_hash=self.determine_block_hash(block),
        )
        # Query returns enum as dict: {"Swap": ()} or {"Keep": ()} or {"KeepSubnets": {"subnets": [1, 2, 3]}}
        variant_name = next(iter(query.keys()))
        variant_value = query[variant_name]

        # For simple variants (Swap, Keep), value is empty tuple, return string
        if not variant_value or variant_value == ():
            return variant_name

        # For KeepSubnets, value contains the data, return full dict structure
        if isinstance(variant_value, dict) and "subnets" in variant_value:
            subnets_raw = variant_value["subnets"]
            subnets = list(subnets_raw[0])

            return {variant_name: {"subnets": subnets}}

        return {variant_name: variant_value}

    def get_root_alpha_dividends_per_subnet(
        self,
        hotkey_ss58: str,
        netuid: int,
        block: Optional[int] = None,
    ) -> Balance:
        """Retrieves the root alpha dividends per subnet for a given hotkey.

        This storage tracks the root alpha dividends that a hotkey has received on a specific subnet.
        It is updated during block emission distribution when root alpha is distributed to validators.

        Parameters:
            hotkey_ss58: The ss58 address of the root validator hotkey.
            netuid: The unique identifier of the subnet.
            block: The blockchain block number for the query.

        Returns:
            Balance: The root alpha dividends for this hotkey on this subnet in Rao, with unit set to netuid.
        """
        query = self.substrate.query(
            module="SubtensorModule",
            storage_function="RootAlphaDividendsPerSubnet",
            params=[netuid, hotkey_ss58],
            block_hash=self.determine_block_hash(block),
        )
        return Balance.from_rao(query.value).set_unit(netuid=netuid)

    def get_root_claimable_rate(
        self,
        hotkey_ss58: str,
        netuid: int,
        block: Optional[int] = None,
    ) -> float:
        """Return the fraction of root stake currently claimable on a subnet.

        This method returns a normalized rate representing how much Alpha dividends are currently claimable on the given
        subnet relative to the validator's root stake. It is primarily a low-level helper; most users should call
        :meth:`get_root_claimable_stake` instead to obtain a Balance.

        Parameters:
            hotkey_ss58: The SS58 address of the root validator hotkey.
            netuid: The unique identifier of the subnet whose claimable rate to compute.
            block: The block number to query. If ``None``, queries the current chain head.

        Returns:
            A float representing the claimable rate for this subnet (approximately in the range ``[0.0, 1.0]``). A value
            of 0.0 means there are currently no claimable Alpha dividends on the subnet.

        Notes:
            - Use :meth:`get_root_claimable_stake` to retrieve the actual claimable amount as a ``Balance`` object.
            - See: <https://docs.learnbittensor.org/staking-and-delegation/root-claims/managing-root-claims>
        """
        all_rates = self.get_root_claimable_all_rates(
            hotkey_ss58=hotkey_ss58,
            block=block,
        )
        return all_rates.get(netuid, 0.0)

    def get_root_claimable_all_rates(
        self,
        hotkey_ss58: str,
        block: Optional[int] = None,
    ) -> dict[int, float]:
        """Retrieves all root claimable rates from a given hotkey address for all subnets with this validator.

        Parameters:
            hotkey_ss58: The SS58 address of the root validator hotkey.
            block: The block number to query. If ``None``, queries the current chain head.

        Returns:
            Dictionary mapping ``netuid`` to a float claimable rate (approximately in the range ``[0.0, 1.0]``) for that
            subnet. Missing entries imply no claimable Alpha dividends for that subnet.

        Notes:
            - See: <https://docs.learnbittensor.org/staking-and-delegation/root-claims/managing-root-claims>
        """
        query = self.substrate.query(
            module="SubtensorModule",
            storage_function="RootClaimable",
            params=[hotkey_ss58],
            block_hash=self.determine_block_hash(block),
        )
        bits_list = next(iter(query.value))
        return {bits[0]: fixed_to_float(bits[1], frac_bits=32) for bits in bits_list}

    def get_root_claimable_stake(
        self,
        coldkey_ss58: str,
        hotkey_ss58: str,
        netuid: int,
        block: Optional[int] = None,
    ) -> Balance:
        """Return the currently claimable Alpha staking dividends for a coldkey from a root validator on a subnet.

        Parameters:
            coldkey_ss58: The SS58 address of the delegator's coldkey.
            hotkey_ss58: The SS58 address of the root validator hotkey.
            netuid: The subnet ID where Alpha dividends will be claimed.
            block: The block number to query. If ``None``, queries the current chain head.

        Returns:
            ``Balance`` representing the Alpha stake currently available to claim on the specified subnet (unit is the
            subnet's Alpha token).

        Notes:
            - After a successful manual or automatic claim, this value typically drops to zero for that subnet until new
              dividends accumulate.
            - The underlying TAO stake on the Root Subnet remains unaffected; only Alpha dividends are moved or swapped
              according to the configured root claim type.
            - See: <https://docs.learnbittensor.org/staking-and-delegation/root-claims>
            - See also: <https://docs.learnbittensor.org/staking-and-delegation/root-claims/managing-root-claims>
        """
        root_stake = self.get_stake(
            coldkey_ss58=coldkey_ss58,
            hotkey_ss58=hotkey_ss58,
            netuid=0,  # root netuid
            block=block,
        )
        root_claimable_rate = self.get_root_claimable_rate(
            hotkey_ss58=hotkey_ss58,
            netuid=netuid,
            block=block,
        )
        root_claimable_stake = (root_claimable_rate * root_stake).set_unit(
            netuid=netuid
        )
        root_claimed = self.get_root_claimed(
            coldkey_ss58=coldkey_ss58,
            hotkey_ss58=hotkey_ss58,
            block=block,
            netuid=netuid,
        )
        return max(
            root_claimable_stake - root_claimed, Balance(0).set_unit(netuid=netuid)
        )

    def get_root_claimed(
        self,
        coldkey_ss58: str,
        hotkey_ss58: str,
        netuid: int,
        block: Optional[int] = None,
    ) -> Balance:
        """Return the total Alpha dividends already claimed for a coldkey from a root validator on a subnet.

        Parameters:
            coldkey_ss58: The SS58 address of the delegator's coldkey.
            hotkey_ss58: The SS58 address of the root validator hotkey.
            netuid: The unique identifier of the subnet.
            block: The blockchain block number for the query.

        Returns:
            ``Balance`` representing the cumulative Alpha stake that has already been claimed from the root validator on
            the specified subnet.

        Notes:
            - See: <https://docs.learnbittensor.org/staking-and-delegation/root-claims/managing-root-claims>
        """
        query = self.substrate.query(
            module="SubtensorModule",
            storage_function="RootClaimed",
            params=[netuid, hotkey_ss58, coldkey_ss58],
            block_hash=self.determine_block_hash(block),
        )
        return Balance.from_rao(query.value).set_unit(netuid=netuid)

    def get_stake(
        self,
        coldkey_ss58: str,
        hotkey_ss58: str,
        netuid: int,
        block: Optional[int] = None,
    ) -> Balance:
        """
        Returns the amount of Alpha staked by a specific coldkey to a specific hotkey within a given subnet.
        This function retrieves the delegated stake balance, referred to as the 'Alpha' value.

        Parameters:
            coldkey_ss58: The SS58 address of the coldkey that delegated the stake. This address owns the stake.
            hotkey_ss58: The ss58 address of the hotkey which the stake is on.
            netuid: The unique identifier of the subnet to query.
            block: The specific block number at which to retrieve the stake information.

        Returns:
            An object representing the amount of Alpha (TAO ONLY if the subnet's netuid is 0) currently staked from the
                specified coldkey to the specified hotkey within the given subnet.
        """
        alpha_shares_query = self.query_module(
            module="SubtensorModule",
            name="Alpha",
            block=block,
            params=[hotkey_ss58, coldkey_ss58, netuid],
        )
        alpha_shares = cast(FixedPoint, alpha_shares_query)

        hotkey_alpha_obj: ScaleObj = self.query_module(
            module="SubtensorModule",
            name="TotalHotkeyAlpha",
            block=block,
            params=[hotkey_ss58, netuid],
        )
        hotkey_alpha = hotkey_alpha_obj.value

        hotkey_shares_query = self.query_module(
            module="SubtensorModule",
            name="TotalHotkeyShares",
            block=block,
            params=[hotkey_ss58, netuid],
        )
        hotkey_shares = cast(FixedPoint, hotkey_shares_query)

        alpha_shares_as_float = fixed_to_float(alpha_shares)
        hotkey_shares_as_float = fixed_to_float(hotkey_shares)

        if hotkey_shares_as_float == 0:
            return Balance.from_rao(0).set_unit(netuid=netuid)

        stake = alpha_shares_as_float / hotkey_shares_as_float * hotkey_alpha

        return Balance.from_rao(int(stake)).set_unit(netuid=netuid)

    def get_stake_for_coldkey_and_hotkey(
        self,
        coldkey_ss58: str,
        hotkey_ss58: str,
        netuids: Optional[UIDs] = None,
        block: Optional[int] = None,
    ) -> dict[int, StakeInfo]:
        """
        Retrieves all coldkey-hotkey pairing stake across specified (or all) subnets

        Parameters:
            coldkey_ss58: The SS58 address of the coldkey.
            hotkey_ss58: The SS58 address of the hotkey.
            netuids: The subnet IDs to query for. Set to `None` for all subnets.
            block: The block number at which to query the stake information.

        Returns:
            A netuid to StakeInfo mapping of all stakes across all subnets.
        """
        if netuids is None:
            all_netuids = self.get_all_subnets_netuid(block=block)
        else:
            all_netuids = netuids
        results = [
            self.query_runtime_api(
                runtime_api="StakeInfoRuntimeApi",
                method="get_stake_info_for_hotkey_coldkey_netuid",
                params=[hotkey_ss58, coldkey_ss58, netuid],
                block=block,
            )
            for netuid in all_netuids
        ]
        return {
            netuid: StakeInfo.from_dict(result)
            for (netuid, result) in zip(all_netuids, results)
        }

    def get_stake_info_for_coldkey(
        self, coldkey_ss58: str, block: Optional[int] = None
    ) -> list["StakeInfo"]:
        """
        Retrieves the stake information for a given coldkey.

        Parameters:
            coldkey_ss58: The SS58 address of the coldkey.
            block: The block number at which to query the stake information.

        Returns:
            List of StakeInfo objects.
        """
        result = self.query_runtime_api(
            runtime_api="StakeInfoRuntimeApi",
            method="get_stake_info_for_coldkey",
            params=[coldkey_ss58],
            block=block,
        )

        if result is None:
            return []
        return StakeInfo.list_from_dicts(result)

    def get_stake_info_for_coldkeys(
        self, coldkey_ss58s: list[str], block: Optional[int] = None
    ) -> dict[str, list["StakeInfo"]]:
        """
        Retrieves the stake information for multiple coldkeys.

        Parameters:
            coldkey_ss58s: A list of SS58 addresses of the coldkeys to query.
            block: The block number at which to query the stake information.

        Returns:
            The dictionary mapping coldkey addresses to a list of StakeInfo objects.
        """
        query = self.query_runtime_api(
            runtime_api="StakeInfoRuntimeApi",
            method="get_stake_info_for_coldkeys",
            params=[coldkey_ss58s],
            block=block,
        )

        if query is None:
            return {}

        return {
            decode_account_id(ck): StakeInfo.list_from_dicts(st_info)
            for ck, st_info in query
        }

    def get_stake_for_hotkey(
        self, hotkey_ss58: str, netuid: int, block: Optional[int] = None
    ) -> Balance:
        """
        Retrieves the stake information for a given hotkey.

        Parameters:
            hotkey_ss58: The SS58 address of the hotkey.
            netuid: The subnet ID to query for.
            block: The block number at which to query the stake information.
        """
        hotkey_alpha_query = self.query_subtensor(
            name="TotalHotkeyAlpha", params=[hotkey_ss58, netuid], block=block
        )
        hotkey_alpha = cast(ScaleObj, hotkey_alpha_query)
        balance = Balance.from_rao(hotkey_alpha.value)
        balance.set_unit(netuid=netuid)
        return balance

    get_hotkey_stake = get_stake_for_hotkey

    def get_stake_add_fee(
        self,
        amount: Balance,
        netuid: int,
        block: Optional[int] = None,
    ) -> Balance:
        """
        Calculates the fee for adding new stake to a hotkey.

        Parameters:
            amount: Amount of stake to add in TAO
            netuid: Netuid of subnet
            block: Block number at which to perform the calculation

        Returns:
            The calculated stake fee as a Balance object in TAO.
        """
        check_balance_amount(amount)
        sim_swap_result = self.sim_swap(
            origin_netuid=0, destination_netuid=netuid, amount=amount, block=block
        )
        return sim_swap_result.tao_fee

    def get_stake_movement_fee(
        self,
        origin_netuid: int,
        destination_netuid: int,
        amount: Balance,
        block: Optional[int] = None,
    ) -> Balance:
        """
        Calculates the fee for moving stake between hotkeys/subnets/coldkeys.

        Parameters:
            origin_netuid: Netuid of source subnet.
            destination_netuid: Netuid of the destination subnet.
            amount: Amount of stake to move.
            block: The block number for which the children are to be retrieved.

        Returns:
            The calculated stake fee as a Balance object
        """
        check_balance_amount(amount)
        sim_swap_result = self.sim_swap(
            origin_netuid=origin_netuid,
            destination_netuid=destination_netuid,
            amount=amount,
            block=block,
        )
        return sim_swap_result.tao_fee

    def get_stake_weight(self, netuid: int, block: Optional[int] = None) -> list[float]:
        """
        Retrieves the stake weight for all hotkeys in a given subnet.

        Parameters:
            netuid: Netuid of subnet.
            block: Block number at which to perform the calculation.

        Returns:
            A list of stake weights for all hotkeys in the specified subnet.
        """
        block_hash = self.determine_block_hash(block=block)
        result = self.substrate.query(
            module="SubtensorModule",
            storage_function="StakeWeight",
            params=[netuid],
            block_hash=block_hash,
        )
        return [u16_normalized_float(w) for w in result]

    def get_subnet_burn_cost(self, block: Optional[int] = None) -> Optional[Balance]:
        """
        Retrieves the burn cost for registering a new subnet within the Bittensor network. This cost represents the
        amount of Tao that needs to be locked or burned to establish a new subnet.

        Parameters:
            block: The blockchain block number for the query.

        Returns:
            int: The burn cost for subnet registration.

        The subnet burn cost is an important economic parameter, reflecting the network's mechanisms for controlling the
        proliferation of subnets and ensuring their commitment to the network's long-term viability.
        """
        lock_cost = self.query_runtime_api(
            runtime_api="SubnetRegistrationRuntimeApi",
            method="get_network_registration_cost",
            params=[],
            block=block,
        )

        if lock_cost is not None:
            return Balance.from_rao(lock_cost)
        else:
            return lock_cost

    def get_subnet_hyperparameters(
        self, netuid: int, block: Optional[int] = None
    ) -> Optional[Union[list, "SubnetHyperparameters"]]:
        """
        Retrieves the hyperparameters for a specific subnet within the Bittensor network. These hyperparameters define
        the operational settings and rules governing the subnet's behavior.

        Parameters:
            netuid: The network UID of the subnet to query.
            block: The blockchain block number for the query.

        Returns:
            The subnet's hyperparameters, or `None` if not available.

        Understanding the hyperparameters is crucial for comprehending how subnets are configured and managed, and how
        they interact with the network's consensus and incentive mechanisms.
        """
        result = self.query_runtime_api(
            runtime_api="SubnetInfoRuntimeApi",
            method="get_subnet_hyperparams_v2",
            params=[netuid],
            block=block,
        )

        if not result:
            return None

        return SubnetHyperparameters.from_dict(result)

    def get_subnet_info(
        self, netuid: int, block: Optional[int] = None
    ) -> Optional["SubnetInfo"]:
        """
        Retrieves detailed information about subnet within the Bittensor network.
        This function provides comprehensive data on subnet, including its characteristics and operational parameters.

        Parameters:
            netuid: The unique identifier of the subnet.
            block: The blockchain block number for the query.

        Returns:
            SubnetInfo: A SubnetInfo objects, each containing detailed information about a subnet.

        Gaining insights into the subnet's details assists in understanding the network's composition, the roles of
        different subnets, and their unique features.
        """
        result = self.query_runtime_api(
            runtime_api="SubnetInfoRuntimeApi",
            method="get_subnet_info_v2",
            params=[netuid],
            block=block,
        )
        if not result:
            return None
        return SubnetInfo.from_dict(result)

    def get_subnet_owner_hotkey(
        self, netuid: int, block: Optional[int] = None
    ) -> Optional[str]:
        """
        Retrieves the hotkey of the subnet owner for a given network UID.

        This function queries the subtensor network to fetch the hotkey of the owner of a subnet specified by its
        netuid. If no data is found or the query fails, the function returns ``None``.

        Parameters:
            netuid: The network UID of the subnet to fetch the owner's hotkey for.
            block: The blockchain block number for the query. If ``None``, queries the current chain head.

        Returns:
            The hotkey of the subnet owner if available; ``None`` otherwise.
        """
        return self.query_subtensor(
            name="SubnetOwnerHotkey", params=[netuid], block=block
        )

    def get_subnet_price(
        self,
        netuid: int,
        block: Optional[int] = None,
    ) -> Balance:
        """Gets the current Alpha price in TAO for the specified subnet.

        Parameters:
            netuid: The unique identifier of the subnet.
            block: The blockchain block number for the query. If ``None``, queries the current chain head.

        Returns:
            The current Alpha price in TAO units for the specified subnet.

        Notes:
            Subnet 0 (root network) always returns 1 TAO since it uses TAO directly rather than Alpha.
        """
        # SN0 price is always 1 TAO
        if netuid == 0:
            return Balance.from_tao(1)

        block_hash = self.determine_block_hash(block=block)
        price_rao = self.substrate.runtime_call(
            api="SwapRuntimeApi",
            method="current_alpha_price",
            params=[netuid],
            block_hash=block_hash,
        ).value
        return Balance.from_rao(price_rao)

    def get_subnet_prices(
        self,
        block: Optional[int] = None,
    ) -> dict[int, Balance]:
        """Gets the current Alpha price in TAO for all subnets.

        Parameters:
            block: The blockchain block number for the query. If ``None``, queries the current chain head.

        Returns:
            A dictionary mapping subnet unique ID (netuid) to the current Alpha price in TAO units.

        Notes:
            Subnet 0 (root network) always has a price of 1 TAO since it uses TAO directly rather than Alpha.
        """
        block_hash = self.determine_block_hash(block=block)

        current_sqrt_prices = self.substrate.query_map(
            module="Swap",
            storage_function="AlphaSqrtPrice",
            block_hash=block_hash,
            page_size=129,  # total number of subnets
        )

        prices = {}
        for id_, current_sqrt_price in current_sqrt_prices:
            current_sqrt_price = fixed_to_float(current_sqrt_price)
            current_price = current_sqrt_price * current_sqrt_price
            current_price_in_tao = Balance.from_rao(int(current_price * 1e9))
            prices.update({id_: current_price_in_tao})

        # SN0 price is always 1 TAO
        prices.update({0: Balance.from_tao(1)})
        return prices

    def get_subnet_reveal_period_epochs(
        self, netuid: int, block: Optional[int] = None
    ) -> int:
        """Retrieves the SubnetRevealPeriodEpochs hyperparameter for a specified subnet.

        This hyperparameter determines the number of epochs that must pass before a committed weight can be revealed
        in the commit-reveal mechanism.

        Parameters:
            netuid: The unique identifier of the subnet.
            block: The blockchain block number for the query. If ``None``, queries the current chain head.

        Returns:
            The number of epochs in the reveal period for the subnet.

        Notes:
            - <https://docs.learnbittensor.org/glossary#commit-reveal>

        """
        return cast(
            int,
            self.get_hyperparameter(
                param_name="RevealPeriodEpochs", block=block, netuid=netuid
            ),
        )

    def get_subnet_validator_permits(
        self, netuid: int, block: Optional[int] = None
    ) -> Optional[list[bool]]:
        """
        Retrieves the list of validator permits for a given subnet as boolean values.

        Parameters:
            netuid: The unique identifier of the subnetwork.
            block: The blockchain block number for the query.

        Returns:
            A list of boolean values representing validator permits, or None if not available.
        """
        query = self.query_subtensor(
            name="ValidatorPermit",
            params=[netuid],
            block=block,
        )
        return query.value if query is not None and hasattr(query, "value") else query

    def get_timelocked_weight_commits(
        self,
        netuid: int,
        mechid: int = 0,
        block: Optional[int] = None,
    ) -> list[tuple[str, int, str, int]]:
        """Retrieves CRv4 (Commit-Reveal version 4) weight commit information for a specific subnet.

        This method retrieves timelocked weight commitments made by validators using the commit-reveal mechanism.
        The raw byte/vector encoding from the chain is automatically parsed and converted into a structured format
        via `WeightCommitInfo`.

        Parameters:
            netuid: The unique identifier of the subnet.
            mechid: Subnet mechanism identifier (default 0 for primary mechanism).
            block: The blockchain block number for the query. If ``None``, queries the current chain head.

        Returns:
            A list of commit details, where each item is a tuple containing:

                - ss58_address: The SS58 address of the committer.
                - commit_block: The block number when the commitment was made.
                - commit_message: The commit message (encoded commitment data).
                - reveal_round: The drand round when the commitment can be revealed.

        Notes:
            The list may be empty if there are no commits found.
            - <https://docs.learnbittensor.org/resources/glossary#commit-reveal>
        """
        storage_index = get_mechid_storage_index(netuid, mechid)
        result = self.substrate.query_map(
            module="SubtensorModule",
            storage_function="TimelockedWeightCommits",
            params=[storage_index],
            block_hash=self.determine_block_hash(block=block),
        )

        commits = result.records[0][1] if result.records else []
        return [WeightCommitInfo.from_vec_u8_v2(commit) for commit in commits]

    def get_timestamp(self, block: Optional[int] = None) -> datetime:
        """
        Retrieves the datetime timestamp for a given block

        Parameters:
            block: The blockchain block number for the query.

        Returns:
            datetime object for the timestamp of the block
        """
        unix = cast(ScaleObj, self.query_module("Timestamp", "Now", block=block)).value
        return datetime.fromtimestamp(unix / 1000, tz=timezone.utc)

    def get_total_subnets(self, block: Optional[int] = None) -> Optional[int]:
        """Retrieves the total number of subnets within the Bittensor network as of a specific blockchain block.

        Parameters:
            block: The blockchain block number for the query. If ``None``, queries the current chain head.

        Returns:
            The total number of subnets in the network.

        """
        result = self.substrate.query(
            module="SubtensorModule",
            storage_function="TotalNetworks",
            params=[],
            block_hash=self.determine_block_hash(block),
        )
        return getattr(result, "value", None)

    def get_transfer_fee(
        self,
        wallet: "Wallet",
        destination_ss58: str,
        amount: Optional[Balance],
        keep_alive: bool = True,
    ) -> Balance:
        """
        Calculates the transaction fee for transferring tokens from a wallet to a specified destination address. This
        function simulates the transfer to estimate the associated cost, taking into account the current network
        conditions and transaction complexity.

        Parameters:
            wallet: The wallet from which the transfer is initiated.
            destination_ss58: The ``SS58`` address of the destination account.
            amount: The amount of tokens to be transferred, specified as a Balance object, or in Tao or Rao units.
            keep_alive: Whether the transfer fee should be calculated based on keeping the wallet alive (existential
                deposit) or not.

        Returns:
            bittensor.utils.balance.Balance: The estimated transaction fee for the transfer, represented as a Balance
                object.

        Notes:
            - <https://docs.learnbittensor.org/learn/fees>
        """
        check_balance_amount(amount)
        call_params: dict[str, Union[int, str, bool]]
        call_function, call_params = get_transfer_fn_params(
            amount, destination_ss58, keep_alive
        )

        call = self.compose_call(
            call_module="Balances",
            call_function=call_function,
            call_params=call_params,
        )

        try:
            payment_info = self.substrate.get_payment_info(
                call=call, keypair=wallet.coldkeypub
            )
        except Exception as e:
            logging.error(f":cross_mark: [red]Failed to get payment info: [/red]{e}")
            payment_info = {"partial_fee": int(2e7)}  # assume  0.02 Tao

        return Balance.from_rao(payment_info["partial_fee"])

    def get_unstake_fee(
        self,
        netuid: int,
        amount: Balance,
        block: Optional[int] = None,
    ) -> Balance:
        """Calculates the fee for unstaking from a hotkey.

        Parameters:
            netuid: The unique identifier of the subnet.
            amount: Amount of stake to unstake in TAO.
            block: The blockchain block number for the query. If ``None``, queries the current chain head.

        Returns:
            The calculated stake fee as a Balance object in Alpha.

        Notes:
            - <https://docs.learnbittensor.org/learn/fees>
        """
        check_balance_amount(amount)
        sim_swap_result = self.sim_swap(
            origin_netuid=netuid,
            destination_netuid=0,
            amount=amount,
            block=block,
        )
        return sim_swap_result.alpha_fee.set_unit(netuid=netuid)

    def get_vote_data(
        self, proposal_hash: str, block: Optional[int] = None
    ) -> Optional["ProposalVoteData"]:
        # TODO: is this all deprecated? Didn't subtensor senate stuff get removed?
        """
        Retrieves the voting data for a specific proposal on the Bittensor blockchain. This data includes information
        about how senate members have voted on the proposal.

        Parameters:
            proposal_hash: The hash of the proposal for which voting data is requested.
            block: The blockchain block number for the query. If ``None``, queries the current chain head.

        Returns:
            An object containing the proposal's voting data, or ``None`` if not found.

        This function is important for tracking and understanding the decision-making processes within the Bittensor
        network, particularly how proposals are received and acted upon by the governing body.
        """
        vote_data: dict[str, Any] = self.substrate.query(
            module="Triumvirate",
            storage_function="Voting",
            params=[proposal_hash],
            block_hash=self.determine_block_hash(block),
        )

        if vote_data is None:
            return None

        return ProposalVoteData.from_dict(vote_data)

    def get_uid_for_hotkey_on_subnet(
        self, hotkey_ss58: str, netuid: int, block: Optional[int] = None
    ) -> Optional[int]:
        """
        Retrieves the unique identifier (UID) for a neuron's hotkey on a specific subnet.

        Parameters:
            hotkey_ss58: The ``SS58`` address of the neuron's hotkey.
            netuid: The unique identifier of the subnet.
            block: The blockchain block number for the query.

        Returns:
            The UID of the neuron if it is registered on the subnet, ``None`` otherwise.

        The UID is a critical identifier within the network, linking the neuron's hotkey to its operational and
        governance activities on a particular subnet.
        """
        result = self.substrate.query(
            module="SubtensorModule",
            storage_function="Uids",
            params=[netuid, hotkey_ss58],
            block_hash=self.determine_block_hash(block),
        )
        return getattr(result, "value", result)

    def filter_netuids_by_registered_hotkeys(
        self,
        all_netuids: Iterable[int],
        filter_for_netuids: Iterable[int],
        all_hotkeys: Iterable["Wallet"],
        block: Optional[int],
    ) -> list[int]:
        """
        Filters a given list of all netuids for certain specified netuids and hotkeys
# TODO @roman I find this confusing, what is the difference between all_netuids and filter_for_netuids? what is the intent for this method's
        Parameters:
            all_netuids: A list of netuids to filter.
            filter_for_netuids: A subset of all_netuids to filter from the main list.
            all_hotkeys: Hotkeys to filter from the main list.
            block: The blockchain block number for the query.

        Returns:
            The filtered list of netuids.
        """
        self._get_block_hash(block)  # just used to cache the block hash
        netuids_with_registered_hotkeys = [
            item
            for sublist in [
                self.get_netuids_for_hotkey(
                    wallet.hotkey.ss58_address,
                    block=block,
                )
                for wallet in all_hotkeys
            ]
            for item in sublist
        ]

        if not filter_for_netuids:
            all_netuids = netuids_with_registered_hotkeys

        else:
            filtered_netuids = [
                netuid for netuid in all_netuids if netuid in filter_for_netuids
            ]

            registered_hotkeys_filtered = [
                netuid
                for netuid in netuids_with_registered_hotkeys
                if netuid in filter_for_netuids
            ]

            # Combine both filtered lists
            all_netuids = filtered_netuids + registered_hotkeys_filtered

        return list(set(all_netuids))

    def immunity_period(
        self, netuid: int, block: Optional[int] = None
    ) -> Optional[int]:
        """
        Retrieves the 'ImmunityPeriod' hyperparameter for a specific subnet. This parameter defines the duration during
        which new neurons are protected from certain network penalties or restrictions.

        Parameters:
            netuid: The unique identifier of the subnet.
            block: The blockchain block number for the query.

        Returns:
            The value of the 'ImmunityPeriod' hyperparameter if the subnet exists, ``None`` otherwise.

        The 'ImmunityPeriod' is a critical aspect of the network's governance system, ensuring that new participants
        have a grace period to establish themselves and contribute to the network without facing immediate punitive
        actions.
        """
        call = self.get_hyperparameter(
            param_name="ImmunityPeriod", netuid=netuid, block=block
        )
        return None if call is None else int(call)

    def is_in_admin_freeze_window(
        self,
        netuid: int,
        block: Optional[int] = None,
    ) -> bool:
        """
        Returns True if the current block is within the terminal freeze window of the tempo
        for the given subnet. During this window, admin ops are prohibited to avoid interference
        with validator weight submissions.

        Parameters:
            netuid (int): The unique identifier of the subnet.
            block (Optional[int]): The blockchain block number for the query.

        Returns:
            bool: True if in freeze window, else False.
        """
        # SN0 doesn't have admin_freeze_window
        if netuid == 0:
            return False

        next_epoch_start_block = self.get_next_epoch_start_block(
            netuid=netuid, block=block
        )

        if next_epoch_start_block is not None:
            remaining = next_epoch_start_block - self.block
            window = self.get_admin_freeze_window(block=block)
            return remaining < window
        return False

    def is_fast_blocks(self) -> bool:
        """Checks if the node is running with fast blocks enabled.

        Fast blocks have a block time of 10 seconds, compared to the standard 12-second block time. This affects
        transaction timing and network synchronization.

        Returns:
            ``True`` if fast blocks are enabled (10-second block time), ``False`` otherwise (12-second block time).

        Notes:
            - <https://docs.learnbittensor.org/resources/glossary#fast-blocks>

        """
        return self.query_constant("SubtensorModule", "DurationOfStartCall") == 10

    def is_hotkey_delegate(self, hotkey_ss58: str, block: Optional[int] = None) -> bool:
        """
        Determines whether a given hotkey (public key) is a delegate on the Bittensor network. This function checks if
        the neuron associated with the hotkey is part of the network's delegation system.

        Parameters:
            hotkey_ss58: The SS58 address of the neuron's hotkey.
            block: The blockchain block number for the query.

        Returns:
            `True` if the hotkey is a delegate, `False` otherwise.

        Being a delegate is a significant status within the Bittensor network, indicating a neuron's involvement in
        consensus and governance processes.
        """
        delegates = self.get_delegates(block)
        return hotkey_ss58 in [info.hotkey_ss58 for info in delegates]

    def is_hotkey_registered(
        self,
        hotkey_ss58: str,
        netuid: Optional[int] = None,
        block: Optional[int] = None,
    ) -> bool:
        """
        Determines whether a given hotkey (public key) is registered in the Bittensor network, either globally across
        any subnet or specifically on a specified subnet. This function checks the registration status of a neuron
        identified by its hotkey, which is crucial for validating its participation and activities within the network.

        Parameters:
            hotkey_ss58: The SS58 address of the neuron's hotkey.
            netuid: The unique identifier of the subnet to check the registration. If `None`, the registration is
                checked across all subnets.
            block: The blockchain block number at which to perform the query.

        Returns:
            `True` if the hotkey is registered in the specified context (either any subnet or a specific subnet),
                `False` otherwise.

        This function is important for verifying the active status of neurons in the Bittensor network. It aids in
        understanding whether a neuron is eligible to participate in network processes such as consensus, validation,
        and incentive distribution based on its registration status.
        """
        if netuid is None:
            return self.is_hotkey_registered_any(hotkey_ss58, block)
        else:
            return self.is_hotkey_registered_on_subnet(hotkey_ss58, netuid, block)

    def is_hotkey_registered_any(
        self,
        hotkey_ss58: str,
        block: Optional[int] = None,
    ) -> bool:
        """
        Checks if a neuron's hotkey is registered on any subnet within the Bittensor network.

        Parameters:
            hotkey_ss58: The ``SS58`` address of the neuron's hotkey.
            block: The blockchain block number for the query.

        Returns:
            ``True`` if the hotkey is registered on any subnet, False otherwise.
        """
        hotkeys = self.get_netuids_for_hotkey(hotkey_ss58, block)
        return len(hotkeys) > 0

    def is_hotkey_registered_on_subnet(
        self, hotkey_ss58: str, netuid: int, block: Optional[int] = None
    ) -> bool:
        """Checks if the hotkey is registered on a given subnet.

        Parameters:
            hotkey_ss58: The SS58 address of the hotkey to check.
            netuid: The unique identifier of the subnet.
            block: The blockchain block number for the query. If ``None``, queries the current chain head.

        Returns:
            ``True`` if the hotkey is registered on the specified subnet, ``False`` otherwise.

        Notes:
            - <https://docs.learnbittensor.org/glossary#hotkey>

        """
        return (
            self.get_uid_for_hotkey_on_subnet(hotkey_ss58, netuid, block=block)
            is not None
        )

    def is_subnet_active(self, netuid: int, block: Optional[int] = None) -> bool:
        """Verifies if a subnet with the provided netuid is active.

        A subnet is considered active if the ``start_call`` extrinsic has been executed. A newly registered subnet
        may exist but not be active until the subnet owner calls ``start_call`` to begin emissions.

        Parameters:
            netuid: The unique identifier of the subnet.
            block: The blockchain block number for the query. If ``None``, queries the current chain head.

        Returns:
            ``True`` if the subnet is active (emissions have started), ``False`` otherwise.

        Notes:
            - <https://docs.learnbittensor.org/subnets/working-with-subnets>

        """
        query = self.query_subtensor(
            name="FirstEmissionBlockNumber",
            block=block,
            params=[netuid],
        )
        return True if query and query.value > 0 else False

    def last_drand_round(self) -> Optional[int]:
        """Retrieves the last drand round emitted in Bittensor.

        Drand (distributed randomness) rounds are used to determine when committed weights can be revealed in the
        commit-reveal mechanism. This method returns the most recent drand round number, which corresponds to the
        timing for weight reveals.

        Returns:
            The latest drand round number emitted in Bittensor, or ``None`` if no round has been stored.

        Notes:
            - <https://docs.learnbittensor.org/resources/glossary#drandtime-lock-encryption>

        """
        result = self.substrate.query(
            module="Drand", storage_function="LastStoredRound"
        )
        return getattr(result, "value", None)

    def max_weight_limit(
        self, netuid: int, block: Optional[int] = None
    ) -> Optional[float]:
        """Returns the MaxWeightsLimit hyperparameter for a subnet.

        Parameters:
            netuid: The unique identifier of the subnetwork.
            block: The blockchain block number for the query.

        Returns:
            The stored maximum weight limit as a normalized float in [0, 1], or ``None`` if the subnetwork
                does not exist. Note: this value is not actually enforced - the weight validation code uses
                a hardcoded u16::MAX instead.

        Notes:
            - This hyperparameter is now a constant rather than a settable variable.
            - <https://docs.learnbittensor.org/subnets/subnet-hyperparameters>
        """
        call = self.get_hyperparameter(
            param_name="MaxWeightsLimit", netuid=netuid, block=block
        )
        return None if call is None else u16_normalized_float(int(call))

    def metagraph(
        self,
        netuid: int,
        mechid: int = 0,
        lite: bool = True,
        block: Optional[int] = None,
    ) -> "Metagraph":
        """
        Returns a synced metagraph for a specified subnet within the Bittensor network.
        The metagraph represents the network's structure, including neuron connections and interactions.

        Parameters:
            netuid: The network UID of the subnet to query.
            mechid: Subnet mechanism identifier.
            lite: If true, returns a metagraph using a lightweight sync (no weights, no bonds).
            block: Block number for synchronization, or `None` for the latest block.

        Returns:
            The metagraph representing the subnet's structure and neuron relationships.

        The metagraph is an essential tool for understanding the topology and dynamics of the Bittensor network's
        decentralized architecture, particularly in relation to neuron interconnectivity and consensus processes.
        """
        metagraph = Metagraph(
            netuid=netuid,
            mechid=mechid,
            network=self.chain_endpoint,
            lite=lite,
            sync=False,
            subtensor=self,
        )
        metagraph.sync(block=block, lite=lite, subtensor=self)

        return metagraph

    def min_allowed_weights(
        self, netuid: int, block: Optional[int] = None
    ) -> Optional[int]:
        """Returns the MinAllowedWeights hyperparameter for a subnet.

        This hyperparameter sets the minimum length of the weights vector that a validator must submit.
        It checks ``weights.len() >= MinAllowedWeights``. For example, a validator could submit ``[1000, 0, 0, 0]``
        to satisfy ``MinAllowedWeights=4``, but this would fail if ``MinAllowedWeights`` were set to 5.
        This ensures validators distribute attention across the subnet.

        Parameters:
            netuid: The unique identifier of the subnetwork.
            block: The blockchain block number for the query.

        Returns:
            The minimum number of required weight connections, or ``None`` if the subnetwork does not
                exist or the parameter is not found.

        Notes:
            - <https://docs.learnbittensor.org/subnets/subnet-hyperparameters>
        """
        call = self.get_hyperparameter(
            param_name="MinAllowedWeights", netuid=netuid, block=block
        )
        return None if call is None else int(call)

    def neuron_for_uid(
        self, uid: int, netuid: int, block: Optional[int] = None
    ) -> "NeuronInfo":
        """
        Retrieves detailed information about a specific neuron identified by its unique identifier (UID) within a
        specified subnet (netuid) of the Bittensor network. This function provides a comprehensive view of a neuron's
        attributes, including its stake, rank, and operational status.

        Parameters:
            uid: The unique identifier of the neuron.
            netuid: The unique identifier of the subnet.
            block: The blockchain block number for the query.

        Returns:
            Detailed information about the neuron if found, a null neuron otherwise

        This function is crucial for analyzing individual neurons' contributions and status within a specific subnet,
        offering insights into their roles in the network's consensus and validation mechanisms.
        """
        if uid is None:
            return NeuronInfo.get_null_neuron()

        result = self.query_runtime_api(
            runtime_api="NeuronInfoRuntimeApi",
            method="get_neuron",
            params=[netuid, uid],
            block=block,
        )

        if not result:
            return NeuronInfo.get_null_neuron()

        return NeuronInfo.from_dict(result)

    def neurons(self, netuid: int, block: Optional[int] = None) -> list["NeuronInfo"]:
        """
        Retrieves a list of all neurons within a specified subnet of the Bittensor network.
        This function provides a snapshot of the subnet's neuron population, including each neuron's attributes and
        network interactions.

        Parameters:
            netuid: The unique identifier of the subnet.
            block: The blockchain block number for the query.

        Returns:
            A list of NeuronInfo objects detailing each neuron's characteristics in the subnet.

        Understanding the distribution and status of neurons within a subnet is key to comprehending the network's
        decentralized structure and the dynamics of its consensus and governance processes.
        """
        result = self.query_runtime_api(
            runtime_api="NeuronInfoRuntimeApi",
            method="get_neurons",
            params=[netuid],
            block=block,
        )

        if not result:
            return []

        return NeuronInfo.list_from_dicts(result)

    def neurons_lite(
        self, netuid: int, block: Optional[int] = None
    ) -> list["NeuronInfoLite"]:
        """
        Retrieves a list of neurons in a 'lite' format from a specific subnet of the Bittensor network.
        This function provides a streamlined view of the neurons, focusing on key attributes such as stake and network
        participation.

        Parameters:
            netuid: The unique identifier of the subnet.
            block: The blockchain block number for the query.

        Returns:
            A list of simplified neuron information for the subnet.

        This function offers a quick overview of the neuron population within a subnet, facilitating efficient analysis
        of the network's decentralized structure and neuron dynamics.
        """
        result = self.query_runtime_api(
            runtime_api="NeuronInfoRuntimeApi",
            method="get_neurons_lite",
            params=[netuid],
            block=block,
        )

        if not result:
            return []

        return NeuronInfoLite.list_from_dicts(result)

    def query_identity(
        self, coldkey_ss58: str, block: Optional[int] = None
    ) -> Optional[ChainIdentity]:
        """
        Queries the identity of a neuron on the Bittensor blockchain using the given key. This function retrieves
        detailed identity information about a specific neuron, which is a crucial aspect of the network's decentralized
        identity and governance system.

        Parameters:
            coldkey_ss58: Coldkey used to query the neuron's identity (technically the neuron's coldkey SS58 address).
            block: The blockchain block number for the query.

        Returns:
            An object containing the identity information of the neuron if found, ``None`` otherwise.

        The identity information can include various attributes such as the neuron's stake, rank, and other
        network-specific details, providing insights into the neuron's role and status within the Bittensor network.

        Note:
            See the `Bittensor CLI documentation <https://docs.bittensor.com/reference/btcli>`_ for supported identity
            parameters.
        """
        identity_info = cast(
            dict,
            self.substrate.query(
                module="SubtensorModule",
                storage_function="IdentitiesV2",
                params=[coldkey_ss58],
                block_hash=self.determine_block_hash(block),
            ),
        )

        if not identity_info:
            return None

        try:
            return ChainIdentity.from_dict(
                decode_hex_identity_dict(identity_info),
            )
        except TypeError:
            return None

    def recycle(self, netuid: int, block: Optional[int] = None) -> Optional[Balance]:
        """Retrieves the 'Burn' hyperparameter for a specified subnet.

        The 'Burn' parameter represents the amount of TAO that is recycled when registering a neuron
        on this subnet. Recycled tokens are removed from circulation but can be re-emitted, unlike
        burned tokens which are permanently removed.

        Parameters:
            netuid: The unique identifier of the subnet.
            block: The blockchain block number for the query.

        Returns:
            The amount of TAO recycled per neuron registration, or ``None`` if the subnet does not exist.

        Notes:
            - <https://docs.learnbittensor.org/resources/glossary#recycling-and-burning>
        """
        call = self.get_hyperparameter(param_name="Burn", netuid=netuid, block=block)
        return None if call is None else Balance.from_rao(int(call))

    def subnet(self, netuid: int, block: Optional[int] = None) -> Optional[DynamicInfo]:
        """
        Retrieves the subnet information for a single subnet in the network.

        Parameters:
            netuid: The unique identifier of the subnet.
            block: The block number to query the subnet information from.

        Returns:
            A DynamicInfo object, containing detailed information about a subnet.
        """
        block_hash = self.determine_block_hash(block=block)

        query = self.substrate.runtime_call(
            api="SubnetInfoRuntimeApi",
            method="get_dynamic_info",
            params=[netuid],
            block_hash=block_hash,
        )

        if isinstance(decoded := query.decode(), dict):
            try:
                price = self.get_subnet_price(netuid=netuid, block=block)
            except (SubstrateRequestException, ValueError):
                price = None
            return DynamicInfo.from_dict({**decoded, "price": price})
        return None

    def subnet_exists(self, netuid: int, block: Optional[int] = None) -> bool:
        """
        Checks if a subnet with the specified unique identifier (netuid) exists within the Bittensor network.

        Parameters:
            netuid: The unique identifier of the subnet.
            block: The blockchain block number for the query.

        Returns:
            `True` if the subnet exists, `False` otherwise.

        This function is critical for verifying the presence of specific subnets in the network, enabling a deeper
        understanding of the network's structure and composition.
        """
        result = self.substrate.query(
            module="SubtensorModule",
            storage_function="NetworksAdded",
            params=[netuid],
            block_hash=self.determine_block_hash(block),
        )
        return getattr(result, "value", False)

    def subnetwork_n(self, netuid: int, block: Optional[int] = None) -> Optional[int]:
        """Returns the current number of registered neurons (UIDs) in a subnet.

        Parameters:
            netuid: The unique identifier of the subnetwork.
            block: The blockchain block number for the query.

        Returns:
            The current number of registered neurons in the subnet, or ``None`` if the subnetwork does not exist.

        """
        call = self.get_hyperparameter(
            param_name="SubnetworkN", netuid=netuid, block=block
        )
        return None if call is None else int(call)

    def tempo(self, netuid: int, block: Optional[int] = None) -> Optional[int]:
        """Returns the Tempo hyperparameter for a subnet.

        Tempo determines the length of an epoch in blocks. It defines how frequently the subnet's consensus mechanism
        runs, calculating emissions and updating rankings. A tempo of 360 blocks equals approximately 72 minutes
        (360 blocks × 12 seconds per block).

        Parameters:
            netuid: The unique identifier of the subnetwork.
            block: The blockchain block number for the query.

        Returns:
            The tempo value in blocks, or ``None`` if the subnetwork does not exist.

        Notes:
            - <https://docs.learnbittensor.org/resources/glossary#tempo>
            - <https://docs.learnbittensor.org/resources/glossary#epoch>
        """
        call = self.get_hyperparameter(param_name="Tempo", netuid=netuid, block=block)
        return None if call is None else int(call)

    def tx_rate_limit(self, block: Optional[int] = None) -> Optional[int]:
        """
        Retrieves the transaction rate limit for the Bittensor network as of a specific blockchain block.
        This rate limit sets the maximum number of transactions that can be processed within a given time frame.

        Parameters:
            block: The blockchain block number for the query.

        Returns:
            The transaction rate limit of the network, None if not available.

        The transaction rate limit is an essential parameter for ensuring the stability and scalability of the Bittensor
            network. It helps in managing network load and preventing congestion, thereby maintaining efficient and
            timely transaction processing.
        """
        result = self.query_subtensor("TxRateLimit", block=block)
        return getattr(result, "value", None)

    def wait_for_block(self, block: Optional[int] = None):
        """
        Waits until a specific block is reached on the chain. If no block is specified,
        waits for the next block.

        Parameters:
            block: The block number to wait for. If None, waits for the next block.

        Returns:
            True if the target block was reached, False if timeout occurred.

        Example:

            # Waits for a specific block

            subtensor.wait_for_block(block=1234)
        """

        def handler(block_data: dict):
            logging.debug(
                f"reached block {block_data['header']['number']}. Waiting for block {target_block}"
            )
            if block_data["header"]["number"] >= target_block:
                return True
            return None

        current_block = self.substrate.get_block()
        current_block_hash = current_block.get("header", {}).get("hash")
        if block is not None:
            target_block = block
        else:
            target_block = current_block["header"]["number"] + 1

        self.substrate.get_block_handler(
            current_block_hash, header_only=True, subscription_handler=handler
        )
        return True

    def weights(
        self,
        netuid: int,
        mechid: int = 0,
        block: Optional[int] = None,
    ) -> list[tuple[int, list[tuple[int, int]]]]:
        """
        Retrieves the weight distribution set by neurons within a specific subnet of the Bittensor network.
        This function maps each neuron's UID to the weights it assigns to other neurons, reflecting the network's trust
        and value assignment mechanisms.

        Parameters:
            netuid: The network UID of the subnet to query.
            mechid: Subnet mechanism identifier.
            block: Block number for synchronization, or ``None`` for the latest block.

        Returns:
            A list of tuples mapping each neuron's UID to its assigned weights.

        The weight distribution is a key factor in the network's consensus algorithm and the ranking of neurons,
        influencing their influence and reward allocation within the subnet.
        """
        storage_index = get_mechid_storage_index(netuid, mechid)
        w_map_encoded = self.substrate.query_map(
            module="SubtensorModule",
            storage_function="Weights",
            params=[storage_index],
            block_hash=self.determine_block_hash(block),
        )
        w_map = [(uid, w.value or []) for uid, w in w_map_encoded]

        return w_map

    def weights_rate_limit(
        self, netuid: int, block: Optional[int] = None
    ) -> Optional[int]:
        """Returns the WeightsSetRateLimit hyperparameter for a subnet.

        This hyperparameter limits how many times a validator can set weights per epoch. It prevents validators
        from spamming weight updates and ensures stable consensus calculations. Once the limit is reached, validators
        must wait until the next epoch to set weights again.

        Parameters:
            netuid: The unique identifier of the subnetwork.
            block: The blockchain block number for the query.

        Returns:
            The maximum number of weight set operations allowed per epoch, or ``None`` if the subnetwork does not
                exist or the parameter is not found.
        """
        call = self.get_hyperparameter(
            param_name="WeightsSetRateLimit", netuid=netuid, block=block
        )
        return None if call is None else int(call)

    # Extrinsics helpers ===============================================================================================

    def validate_extrinsic_params(
        self,
        call_module: str,
        call_function: str,
        call_params: dict[str, Any],
        block: Optional[int] = None,
    ):
        """
        Validate and filter extrinsic parameters against on-chain metadata.

        This method checks that the provided parameters match the expected signature of the given extrinsic (module and
        function) as defined in the Substrate metadata. It raises explicit errors for missing or invalid parameters and
        silently ignores any extra keys not present in the function definition.

        Parameters:
            call_module: The pallet name, e.g. "SubtensorModule" or "AdminUtils".
            call_function: The extrinsic function name, e.g. "set_weights" or "sudo_set_tempo".
            call_params: A dictionary of parameters to validate.
            block: Optional block number to query metadata from. If not provided, the latest metadata is used.

        Returns:
            A filtered dictionary containing only the parameters that are valid for the specified extrinsic.

        Raises:
            ValueError: If the given module or function is not found in the chain metadata.
            KeyError: If one or more required parameters are missing.

        Notes:
            This method does not compose or submit the extrinsic. It only ensures that `call_params` conforms to the
            expected schema derived from on-chain metadata.
        """
        block_hash = self.determine_block_hash(block=block)

        func_meta = self.substrate.get_metadata_call_function(
            module_name=call_module,
            call_function_name=call_function,
            block_hash=block_hash,
        )

        if not func_meta:
            raise ValueError(
                f"Call {call_module}.{call_function} not found in chain metadata."
            )

        # Expected params from metadata
        expected_params = func_meta.get_param_info()
        provided_params = {}

        # Validate and filter parameters
        for param_name in expected_params.keys():
            if param_name not in call_params:
                raise KeyError(f"Missing required parameter: '{param_name}'")
            provided_params[param_name] = call_params[param_name]

        # Warn about extra params not defined in metadata
        extra_params = set(call_params.keys()) - set(expected_params.keys())
        if extra_params:
            logging.debug(
                f"Ignoring extra parameters for {call_module}.{call_function}: {extra_params}."
            )
        return provided_params

    def compose_call(
        self,
        call_module: str,
        call_function: str,
        call_params: dict[str, Any],
        block: Optional[int] = None,
    ) -> "GenericCall":
        """
        Dynamically compose a GenericCall using on-chain Substrate metadata after validating the provided parameters.

        Parameters:
            call_module: Pallet name (e.g. "SubtensorModule", "AdminUtils").
            call_function: Function name (e.g. "set_weights", "sudo_set_tempo").
            call_params: Dictionary of parameters for the call.
            block: Block number for querying metadata.

        Returns:
            GenericCall: Composed call object ready for extrinsic submission.
        """
        call_params = self.validate_extrinsic_params(
            call_module, call_function, call_params, block
        )
        block_hash = self.determine_block_hash(block=block)
        logging.debug(
            f"Composing GenericCall -> {call_module}.{call_function} "
            f"with params: {call_params}."
        )
        return self.substrate.compose_call(
            call_module=call_module,
            call_function=call_function,
            call_params=call_params,
            block_hash=block_hash,
        )

    def sign_and_send_extrinsic(
        self,
        call: "GenericCall",
        wallet: "Wallet",
        sign_with: str = "coldkey",
        use_nonce: bool = False,
        nonce_key: str = "hotkey",
        period: Optional[int] = DEFAULT_PERIOD,
        raise_error: bool = False,
        wait_for_inclusion: bool = True,
        wait_for_finalization: bool = False,
        calling_function: Optional[str] = None,
    ) -> ExtrinsicResponse:
        """
        Helper method to sign and submit an extrinsic call to chain.

        Parameters:
            call: a prepared Call object
            wallet: the wallet whose coldkey will be used to sign the extrinsic
            sign_with: the wallet's keypair to use for the signing. Options are "coldkey", "hotkey", "coldkeypub"
            use_nonce: unique identifier for the transaction related with hot/coldkey.
            nonce_key: the type on nonce to use. Options are "hotkey" or "coldkey".
            period: The number of blocks during which the transaction will remain valid after it's submitted. If the
                transaction is not included in a block within that number of blocks, it will expire and be rejected. You
                can think of it as an expiration date for the transaction.
            raise_error: raises the relevant exception rather than returning `False` if unsuccessful.
            wait_for_inclusion: whether to wait until the extrinsic call is included on the chain
            wait_for_finalization: whether to wait until the extrinsic call is finalized on the chain
            calling_function: the name of the calling function.

        Returns:
            ExtrinsicResponse: The result object of the extrinsic execution.

        Raises:
            SubstrateRequestException: Substrate request exception.
        """
        extrinsic_response = ExtrinsicResponse(
            extrinsic_function=calling_function
            if calling_function
            else get_caller_name()
        )
        possible_keys = ("coldkey", "hotkey", "coldkeypub")
        if sign_with not in possible_keys:
            raise AttributeError(
                f"'sign_with' must be either 'coldkey', 'hotkey' or 'coldkeypub', not '{sign_with}'"
            )

        signing_keypair = getattr(wallet, sign_with)
        extrinsic_data = {"call": call, "keypair": signing_keypair}
        if use_nonce:
            if nonce_key not in possible_keys:
                raise AttributeError(
                    f"'nonce_key' must be either 'coldkey', 'hotkey' or 'coldkeypub', not '{nonce_key}'"
                )
            next_nonce = self.substrate.get_account_next_index(
                getattr(wallet, nonce_key).ss58_address
            )
            extrinsic_data["nonce"] = next_nonce

        if period is not None:
            extrinsic_data["era"] = {"period": period}

        extrinsic_response.extrinsic = self.substrate.create_signed_extrinsic(
            **extrinsic_data
        )
        try:
            response = self.substrate.submit_extrinsic(
                extrinsic=extrinsic_response.extrinsic,
                wait_for_inclusion=wait_for_inclusion,
                wait_for_finalization=wait_for_finalization,
            )

            # We only wait here if we expect finalization.
            if not wait_for_finalization and not wait_for_inclusion:
                extrinsic_response.extrinsic_fee = self.get_extrinsic_fee(
                    call=call, keypair=signing_keypair
                )
                extrinsic_response.message = (
                    "Not waiting for finalization or inclusion."
                )
                logging.debug(extrinsic_response.message)
                return extrinsic_response

            extrinsic_response.extrinsic_receipt = response

            if response.is_success:
                extrinsic_response.extrinsic_fee = Balance.from_rao(
                    response.total_fee_amount
                )
                extrinsic_response.message = "Success"
                return extrinsic_response

            response_error_message = response.error_message

            if raise_error:
                raise ChainError.from_error(response_error_message)

            extrinsic_response.success = False
            extrinsic_response.message = format_error_message(response_error_message)
            extrinsic_response.error = response_error_message
            return extrinsic_response

        except SubstrateRequestException as error:
            if raise_error:
                raise

            extrinsic_response.success = False
            extrinsic_response.message = format_error_message(error)
            extrinsic_response.error = error
            return extrinsic_response

    def get_extrinsic_fee(
        self,
        call: "GenericCall",
        keypair: "Keypair",
    ) -> Balance:
        """Gets the extrinsic fee for a given extrinsic call and keypair.

        This method estimates the transaction fee that will be charged for submitting the extrinsic to the
        blockchain. The fee is returned in Rao (the smallest unit of TAO, where 1 TAO = 1e9 Rao).

        Parameters:
            call: The extrinsic GenericCall object representing the transaction to estimate.
            keypair: The keypair associated with the extrinsic (used to determine the account paying the fee).

        Returns:
            Balance object representing the extrinsic fee in Rao.

        Example::

            # Estimate fee before sending a transfer
            call = subtensor.compose_call(
                call_module="Balances",
                call_function="transfer",
                call_params={"dest": destination_ss58, "value": amount.rao}
            )
            fee = subtensor.get_extrinsic_fee(call=call, keypair=wallet.coldkey)
            print(f"Estimated fee: {fee.tao} TAO")

        Notes:
            To create the GenericCall object, use the ``compose_call`` method with proper parameters.
            - <https://docs.learnbittensor.org/learn/fees>

        """
        payment_info = self.substrate.get_payment_info(call=call, keypair=keypair)
        return Balance.from_rao(amount=payment_info["partial_fee"])

    # Extrinsics =======================================================================================================

    def add_stake(
        self,
        wallet: "Wallet",
        netuid: int,
        hotkey_ss58: str,
        amount: Balance,
        safe_staking: bool = False,
        allow_partial_stake: bool = False,
        rate_tolerance: float = 0.005,
        *,
        mev_protection: bool = DEFAULT_MEV_PROTECTION,
        period: Optional[int] = DEFAULT_PERIOD,
        raise_error: bool = False,
        wait_for_inclusion: bool = True,
        wait_for_finalization: bool = True,
        wait_for_revealed_execution: bool = True,
    ) -> ExtrinsicResponse:
        """Adds stake from the specified wallet to a neuron on a specified subnet.

        Staking is a fundamental process in the Bittensor network that enables neurons to participate actively
        and earn incentives. This method transfers TAO from the coldkey to stake on a hotkey in a specific subnet,
        converting it to Alpha (subnet-specific token) in the process.

        Parameters:
            wallet: The wallet to be used for staking.
            netuid: The unique identifier of the subnet to which the neuron belongs.
            hotkey_ss58: The ``SS58`` address of the hotkey account to stake to.
            amount: The amount of TAO to stake.
            safe_staking: If true, enables price safety checks to protect against fluctuating prices. The stake will
                only execute if the price change doesn't exceed the rate tolerance.
            allow_partial_stake: If true and safe_staking is enabled, allows partial staking when the full amount would
                exceed the price tolerance. If false, the entire stake fails if it would exceed the tolerance.
            rate_tolerance: The maximum allowed price change ratio when staking. For example, 0.005 = 0.5% maximum price
                increase. Only used when safe_staking is True.
            mev_protection: If True, encrypts and submits the staking transaction through the MEV Shield pallet  to
                protect against front-running and MEV attacks. The transaction remains encrypted in the mempool until
                validators decrypt and execute it. If False, submits the transaction directly without encryption.
            period: The number of blocks during which the transaction will remain valid after it's submitted. If
                the transaction is not included in a block within that number of blocks, it will expire and be rejected.
<<<<<<< HEAD
            raise_error: Raises a relevant exception rather than returning ``False`` if unsuccessful.
            wait_for_inclusion: Waits for the transaction to be included in a block.
            wait_for_finalization: Waits for the transaction to be finalized on the blockchain.
=======
                You can think of it as an expiration date for the transaction.
            raise_error: Raises a relevant exception rather than returning `False` if unsuccessful.
            wait_for_inclusion: Whether to wait for the extrinsic to be included in a block.
            wait_for_finalization: Whether to wait for finalization of the extrinsic.
            wait_for_revealed_execution: Whether to wait for the revealed execution of transaction if mev_protection
                used.
>>>>>>> c6a9b2ee

        Returns:
            ExtrinsicResponse: The result object of the extrinsic execution.

        Notes:
            When safe_staking is enabled, it provides protection against price fluctuations during the time between when
            stake is submitted and when it is actually processed by the chain.

            - <https://docs.learnbittensor.org/staking-and-delegation/staking>
            - Price Protection: <https://docs.learnbittensor.org/learn/price-protection>
            - Rate Limits: <https://docs.learnbittensor.org/learn/chain-rate-limits#staking-operations-rate-limits>
        """
        check_balance_amount(amount)
        return add_stake_extrinsic(
            subtensor=self,
            wallet=wallet,
            hotkey_ss58=hotkey_ss58,
            netuid=netuid,
            amount=amount,
            safe_staking=safe_staking,
            allow_partial_stake=allow_partial_stake,
            rate_tolerance=rate_tolerance,
            mev_protection=mev_protection,
            period=period,
            raise_error=raise_error,
            wait_for_inclusion=wait_for_inclusion,
            wait_for_finalization=wait_for_finalization,
            wait_for_revealed_execution=wait_for_revealed_execution,
        )

    def add_liquidity(
        self,
        wallet: "Wallet",
        netuid: int,
        liquidity: Balance,
        price_low: Balance,
        price_high: Balance,
        hotkey_ss58: Optional[str] = None,
        *,
        mev_protection: bool = DEFAULT_MEV_PROTECTION,
        period: Optional[int] = DEFAULT_PERIOD,
        raise_error: bool = False,
        wait_for_inclusion: bool = True,
        wait_for_finalization: bool = True,
        wait_for_revealed_execution: bool = True,
    ) -> ExtrinsicResponse:
        """
        Adds liquidity to the specified price range.

        Parameters:
            wallet: The wallet used to sign the extrinsic (must be unlocked).
            netuid: The UID of the target subnet for which the call is being initiated.
            liquidity: The amount of liquidity to be added.
            price_low: The lower bound of the price tick range. In TAO.
            price_high: The upper bound of the price tick range. In TAO.
            hotkey_ss58: The hotkey with staked TAO in Alpha. If not passed then the wallet hotkey is used.
            mev_protection: If True, encrypts and submits the transaction through the MEV Shield pallet to protect
                against front-running and MEV attacks. The transaction remains encrypted in the mempool until validators
                decrypt and execute it. If False, submits the transaction directly without encryption.
            period: The number of blocks during which the transaction will remain valid after it's submitted. If
                the transaction is not included in a block within that number of blocks, it will expire and be rejected.
                You can think of it as an expiration date for the transaction.
            raise_error: Raises a relevant exception rather than returning `False` if unsuccessful.
            wait_for_inclusion: Whether to wait for the extrinsic to be included in a block.
            wait_for_finalization: Whether to wait for finalization of the extrinsic.
            wait_for_revealed_execution: Whether to wait for the revealed execution of transaction if mev_protection used.

        Returns:
            ExtrinsicResponse: The result object of the extrinsic execution.

        Note: Adding is allowed even when user liquidity is enabled in specified subnet. Call `toggle_user_liquidity`
        method to enable/disable user liquidity.
        """
        return add_liquidity_extrinsic(
            subtensor=self,
            wallet=wallet,
            netuid=netuid,
            liquidity=liquidity,
            price_low=price_low,
            price_high=price_high,
            hotkey_ss58=hotkey_ss58,
            mev_protection=mev_protection,
            period=period,
            raise_error=raise_error,
            wait_for_inclusion=wait_for_inclusion,
            wait_for_finalization=wait_for_finalization,
            wait_for_revealed_execution=wait_for_revealed_execution,
        )

    def add_stake_multiple(
        self,
        wallet: "Wallet",
        netuids: UIDs,
        hotkey_ss58s: list[str],
        amounts: list[Balance],
        *,
        mev_protection: bool = DEFAULT_MEV_PROTECTION,
        period: Optional[int] = DEFAULT_PERIOD,
        raise_error: bool = False,
        wait_for_inclusion: bool = True,
        wait_for_finalization: bool = True,
        wait_for_revealed_execution: bool = True,
    ) -> ExtrinsicResponse:
        """
        Adds stakes to multiple neurons identified by their hotkey SS58 addresses.
        This bulk operation allows for efficient staking across different neurons from a single wallet.

        Parameters:
            wallet: The wallet used for staking.
            netuids: List of subnet UIDs.
            hotkey_ss58s: List of ``SS58`` addresses of hotkeys to stake to.
            amounts: List of corresponding TAO amounts to bet for each netuid and hotkey.
            mev_protection: If True, encrypts and submits the transaction through the MEV Shield pallet to protect
                against front-running and MEV attacks. The transaction remains encrypted in the mempool until validators
                decrypt and execute it. If False, submits the transaction directly without encryption.
            period: The number of blocks during which the transaction will remain valid after it's submitted. If the
                transaction is not included in a block within that number of blocks, it will expire and be rejected. You
                can think of it as an expiration date for the transaction.
            raise_error: Raises a relevant exception rather than returning `False` if unsuccessful.
            wait_for_inclusion: Waits for the transaction to be included in a block.
            wait_for_finalization: Waits for the transaction to be finalized on the blockchain.
            wait_for_revealed_execution: Whether to wait for the revealed execution of transaction if mev_protection used.

        Returns:
            ExtrinsicResponse: The result object of the extrinsic execution.

        Notes:
            - Price Protection: <https://docs.learnbittensor.org/learn/price-protection>
            - Rate Limits: <https://docs.learnbittensor.org/learn/chain-rate-limits#staking-operations-rate-limits>
        """
        return add_stake_multiple_extrinsic(
            subtensor=self,
            wallet=wallet,
            netuids=netuids,
            hotkey_ss58s=hotkey_ss58s,
            amounts=amounts,
            mev_protection=mev_protection,
            period=period,
            raise_error=raise_error,
            wait_for_inclusion=wait_for_inclusion,
            wait_for_finalization=wait_for_finalization,
            wait_for_revealed_execution=wait_for_revealed_execution,
        )

    def add_proxy(
        self,
        wallet: "Wallet",
        delegate_ss58: str,
        proxy_type: Union[str, "ProxyType"],
        delay: int,
        *,
        mev_protection: bool = DEFAULT_MEV_PROTECTION,
        period: Optional[int] = DEFAULT_PERIOD,
        raise_error: bool = False,
        wait_for_inclusion: bool = True,
        wait_for_finalization: bool = True,
        wait_for_revealed_execution: bool = True,
    ) -> ExtrinsicResponse:
        """
        Adds a proxy relationship.

        This method creates a proxy relationship where the delegate can execute calls on behalf of the real account (the
        wallet owner) with restrictions defined by the proxy type and a delay period. A deposit is required and held as
        long as the proxy relationship exists.

        Parameters:
            wallet: Bittensor wallet object.
            delegate_ss58: The SS58 address of the delegate proxy account.
            proxy_type: The type of proxy permissions (e.g., "Any", "NonTransfer", "Governance", "Staking"). Can be a
                string or ProxyType enum value.
            delay: The number of blocks before the proxy can be used.
            mev_protection: If True, encrypts and submits the transaction through the MEV Shield pallet to protect
                against front-running and MEV attacks. The transaction remains encrypted in the mempool until validators
                decrypt and execute it. If False, submits the transaction directly without encryption.
            period: The number of blocks during which the transaction will remain valid after it's submitted. If the
                transaction is not included in a block within that number of blocks, it will expire and be rejected. You
                can think of it as an expiration date for the transaction.
            raise_error: Raises a relevant exception rather than returning `False` if unsuccessful.
            wait_for_inclusion: Whether to wait for the inclusion of the transaction.
            wait_for_finalization: Whether to wait for the finalization of the transaction.
            wait_for_revealed_execution: Whether to wait for the revealed execution of transaction if mev_protection used.

        Returns:
            ExtrinsicResponse: The result object of the extrinsic execution.

        Notes:
            - A deposit is required when adding a proxy. The deposit amount is determined by runtime constants and is
              returned when the proxy is removed. Use :meth:`get_proxy_constants` to check current deposit requirements.
            - See: <https://docs.learnbittensor.org/keys/proxies/create-proxy>
        """
        return add_proxy_extrinsic(
            subtensor=self,
            wallet=wallet,
            delegate_ss58=delegate_ss58,
            proxy_type=proxy_type,
            delay=delay,
            mev_protection=mev_protection,
            period=period,
            raise_error=raise_error,
            wait_for_inclusion=wait_for_inclusion,
            wait_for_finalization=wait_for_finalization,
            wait_for_revealed_execution=wait_for_revealed_execution,
        )

    def announce_proxy(
        self,
        wallet: "Wallet",
        real_account_ss58: str,
        call_hash: str,
        *,
        mev_protection: bool = DEFAULT_MEV_PROTECTION,
        period: Optional[int] = DEFAULT_PERIOD,
        raise_error: bool = False,
        wait_for_inclusion: bool = True,
        wait_for_finalization: bool = True,
        wait_for_revealed_execution: bool = True,
    ) -> ExtrinsicResponse:
        """
        Announces a future call that will be executed through a proxy.

        This method allows a proxy account to declare its intention to execute a specific call on behalf of a real
        account after a delay period. The real account can review and either approve (via :meth:`proxy_announced`) or reject
        (via :meth:`reject_proxy_announcement`) the announcement.

        Parameters:
            wallet: Bittensor wallet object (should be the proxy account wallet).
            real_account_ss58: The SS58 address of the real account on whose behalf the call will be made.
            call_hash: The hash of the call that will be executed in the future.
            mev_protection: If True, encrypts and submits the transaction through the MEV Shield pallet to protect
                against front-running and MEV attacks. The transaction remains encrypted in the mempool until validators
                decrypt and execute it. If False, submits the transaction directly without encryption.
            period: The number of blocks during which the transaction will remain valid after it's submitted. If the
                transaction is not included in a block within that number of blocks, it will expire and be rejected. You
                can think of it as an expiration date for the transaction.
            raise_error: Raises a relevant exception rather than returning `False` if unsuccessful.
            wait_for_inclusion: Whether to wait for the inclusion of the transaction.
            wait_for_finalization: Whether to wait for the finalization of the transaction.
            wait_for_revealed_execution: Whether to wait for the revealed execution of transaction if mev_protection used.

        Returns:
            ExtrinsicResponse: The result object of the extrinsic execution.

        Notes:
            - A deposit is required when making an announcement. The deposit is returned when the announcement is
            executed, rejected, or removed. The announcement can be executed after the delay period has passed.
            - See: <https://docs.learnbittensor.org/keys/proxies>
        """
        return announce_extrinsic(
            subtensor=self,
            wallet=wallet,
            real_account_ss58=real_account_ss58,
            call_hash=call_hash,
            mev_protection=mev_protection,
            period=period,
            raise_error=raise_error,
            wait_for_inclusion=wait_for_inclusion,
            wait_for_finalization=wait_for_finalization,
            wait_for_revealed_execution=wait_for_revealed_execution,
        )

    def burned_register(
        self,
        wallet: "Wallet",
        netuid: int,
        *,
        mev_protection: bool = DEFAULT_MEV_PROTECTION,
        period: Optional[int] = DEFAULT_PERIOD,
        raise_error: bool = False,
        wait_for_inclusion: bool = True,
        wait_for_finalization: bool = True,
        wait_for_revealed_execution: bool = True,
    ) -> ExtrinsicResponse:
        """
        Registers a neuron on the Bittensor network by recycling TAO. This method of registration involves recycling
        TAO tokens, allowing them to be re-mined by performing work on the network.

        Parameters:
            wallet: The wallet associated with the neuron to be registered.
            netuid: The unique identifier of the subnet.
            mev_protection: If True, encrypts and submits the transaction through the MEV Shield pallet to protect
                against front-running and MEV attacks. The transaction remains encrypted in the mempool until validators
                decrypt and execute it. If False, submits the transaction directly without encryption.
            period: The number of blocks during which the transaction will remain valid after it's submitted. If the
                transaction is not included in a block within that number of blocks, it will expire and be rejected. You
                can think of it as an expiration date for the transaction.
            raise_error: Raises a relevant exception rather than returning `False` if unsuccessful.
            wait_for_inclusion: Waits for the transaction to be included in a block.
            wait_for_finalization: Waits for the transaction to be finalized on the blockchain.
            wait_for_revealed_execution: Whether to wait for the revealed execution of transaction if mev_protection used.

        Returns:
            ExtrinsicResponse: The result object of the extrinsic execution.

        Notes:
            - Rate Limits: <https://docs.learnbittensor.org/learn/chain-rate-limits#registration-rate-limits>
        """

        if netuid == 0:
            return root_register_extrinsic(
                subtensor=self,
                wallet=wallet,
                mev_protection=mev_protection,
                period=period,
                raise_error=raise_error,
                wait_for_inclusion=wait_for_inclusion,
                wait_for_finalization=wait_for_finalization,
                wait_for_revealed_execution=wait_for_revealed_execution,
            )

        return burned_register_extrinsic(
            subtensor=self,
            wallet=wallet,
            netuid=netuid,
            mev_protection=mev_protection,
            period=period,
            raise_error=raise_error,
            wait_for_inclusion=wait_for_inclusion,
            wait_for_finalization=wait_for_finalization,
            wait_for_revealed_execution=wait_for_revealed_execution,
        )

    def claim_root(
        self,
        wallet: "Wallet",
        netuids: "UIDs",
        *,
        mev_protection: bool = DEFAULT_MEV_PROTECTION,
        period: Optional[int] = DEFAULT_PERIOD,
        raise_error: bool = False,
        wait_for_inclusion: bool = True,
        wait_for_finalization: bool = True,
        wait_for_revealed_execution: bool = True,
    ):
        """Submit an extrinsic to manually claim accumulated root dividends from one or more subnets.

        Parameters:
<<<<<<< HEAD
            wallet: Bittensor ``Wallet`` instance.
            netuids: Iterable of subnet IDs to claim from in this call (the chain enforces a maximum number per
                transaction).
            period: Number of blocks during which the transaction remains valid after submission. If the extrinsic is
                not included in a block within this window, it will expire and be rejected.
            raise_error: Whether to raise a Python exception instead of returning a failed ``ExtrinsicResponse``.
            wait_for_inclusion: Whether to wait until the extrinsic is included in a block before returning.
            wait_for_finalization: Whether to wait for finalization of the extrinsic in a block before returning.
=======
            wallet: Bittensor Wallet instance.
            netuids: The netuids to claim root emissions for.
            mev_protection: If True, encrypts and submits the transaction through the MEV Shield pallet to protect
                against front-running and MEV attacks. The transaction remains encrypted in the mempool until validators
                decrypt and execute it. If False, submits the transaction directly without encryption.
            period: The number of blocks during which the transaction will remain valid after it's submitted. If the
                transaction is not included in a block within that number of blocks, it will expire and be rejected. You
                can think of it as an expiration date for the transaction.
            raise_error: Raises a relevant exception rather than returning `False` if unsuccessful.
            wait_for_inclusion: Whether to wait for the inclusion of the transaction.
            wait_for_finalization: Whether to wait for the finalization of the transaction.
            wait_for_revealed_execution: Whether to wait for the revealed execution of transaction if mev_protection used.
>>>>>>> c6a9b2ee

        Returns:
            ``ExtrinsicResponse`` describing the result of the extrinsic execution.

        Notes:
            - Only Alpha dividends are claimed; the underlying TAO stake on the Root Subnet remains unchanged.
            - The current root claim type (``"Swap"`` or ``"Keep"``) determines whether claimed Alpha is converted to
              TAO and restaked on root or left as Alpha on the originating subnets.
            - See: <https://docs.learnbittensor.org/staking-and-delegation/root-claims>
            - See also: <https://docs.learnbittensor.org/staking-and-delegation/root-claims/managing-root-claims>
            - Transaction fees: <https://docs.learnbittensor.org/learn/fees>
        """
        return claim_root_extrinsic(
            subtensor=self,
            wallet=wallet,
            netuids=netuids,
            mev_protection=mev_protection,
            period=period,
            raise_error=raise_error,
            wait_for_inclusion=wait_for_inclusion,
            wait_for_finalization=wait_for_finalization,
            wait_for_revealed_execution=wait_for_revealed_execution,
        )

    def commit_weights(
        self,
        wallet: "Wallet",
        netuid: int,
        salt: Salt,
        uids: UIDs,
        weights: Weights,
        mechid: int = 0,
        version_key: int = version_as_int,
        max_attempts: int = 5,
        *,
        mev_protection: bool = DEFAULT_MEV_PROTECTION,
        period: Optional[int] = 16,
        raise_error: bool = True,
        wait_for_inclusion: bool = False,
        wait_for_finalization: bool = False,
        wait_for_revealed_execution: bool = True,
    ) -> ExtrinsicResponse:
        """
        Commits a hash of the neuron's weights to the Bittensor blockchain using the provided wallet.
        This action serves as a commitment or snapshot of the neuron's current weight distribution.

        Parameters:
            wallet: The wallet associated with the neuron committing the weights.
            netuid: The unique identifier of the subnet.
            salt: list of randomly generated integers as salt to generated weighted hash.
            uids: NumPy array of neuron UIDs for which weights are being committed.
            weights: NumPy array of weight values corresponding to each UID.
            mechid: Subnet mechanism unique identifier.
            version_key: Version key for compatibility with the network.
            max_attempts: The number of maximum attempts to commit weights.
            mev_protection: If True, encrypts and submits the transaction through the MEV Shield pallet to protect
                against front-running and MEV attacks. The transaction remains encrypted in the mempool until validators
                decrypt and execute it. If False, submits the transaction directly without encryption.
            period: The number of blocks during which the transaction will remain valid after it's submitted. If
                the transaction is not included in a block within that number of blocks, it will expire and be rejected.
                You can think of it as an expiration date for the transaction.
            raise_error: Raises a relevant exception rather than returning `False` if unsuccessful.
            wait_for_inclusion: Whether to wait for the extrinsic to be included in a block.
            wait_for_finalization: Whether to wait for finalization of the extrinsic.
            wait_for_revealed_execution: Whether to wait for the revealed execution of transaction if mev_protection used.

        Returns:
            ExtrinsicResponse: The result object of the extrinsic execution.

        This function allows neurons to create a tamper-proof record of their weight distribution at a specific point in
        time, enhancing transparency and accountability within the Bittensor network.

        Notes:
            - Rate Limits: <https://docs.learnbittensor.org/learn/chain-rate-limits#weights-setting-rate-limit>
        """
        attempt = 0
        response = ExtrinsicResponse(False)

        if attempt_check := validate_max_attempts(max_attempts, response):
            return attempt_check

        logging.debug(
            f"Committing weights with params: "
            f"netuid=[blue]{netuid}[/blue], uids=[blue]{uids}[/blue], weights=[blue]{weights}[/blue], "
            f"version_key=[blue]{version_key}[/blue]"
        )

        while attempt < max_attempts and response.success is False:
            try:
                response = commit_weights_extrinsic(
                    subtensor=self,
                    wallet=wallet,
                    netuid=netuid,
                    mechid=mechid,
                    uids=uids,
                    weights=weights,
                    salt=salt,
                    mev_protection=mev_protection,
                    period=period,
                    raise_error=raise_error,
                    wait_for_inclusion=wait_for_inclusion,
                    wait_for_finalization=wait_for_finalization,
                    wait_for_revealed_execution=wait_for_revealed_execution,
                )
            except Exception as error:
                return ExtrinsicResponse.from_exception(
                    raise_error=raise_error, error=error
                )
            attempt += 1

        if not response.success:
            logging.debug(
                "No one successful attempt made. "
                "Perhaps it is too soon to commit weights!"
            )
        return response

    def contribute_crowdloan(
        self,
        wallet: "Wallet",
        crowdloan_id: int,
        amount: "Balance",
        *,
        mev_protection: bool = DEFAULT_MEV_PROTECTION,
        period: Optional[int] = DEFAULT_PERIOD,
        raise_error: bool = False,
        wait_for_inclusion: bool = True,
        wait_for_finalization: bool = True,
        wait_for_revealed_execution: bool = True,
    ) -> ExtrinsicResponse:
        """
        Contributes funds to an active crowdloan campaign.

        Parameters:
            wallet: Bittensor Wallet instance used to sign the transaction.
            crowdloan_id: The unique identifier of the crowdloan to contribute to.
            amount: Amount to contribute.
            mev_protection: If True, encrypts and submits the transaction through the MEV Shield pallet to protect
                against front-running and MEV attacks. The transaction remains encrypted in the mempool until validators
                decrypt and execute it. If False, submits the transaction directly without encryption.
            period: The number of blocks during which the transaction will remain valid after it's submitted. If
                the transaction is not included in a block within that number of blocks, it will expire and be rejected.
            raise_error: Raises a relevant exception rather than returning ``False`` if unsuccessful.
            wait_for_inclusion: Whether to wait for the extrinsic to be included in a block.
            wait_for_finalization: Whether to wait for finalization of the extrinsic.
            wait_for_revealed_execution: Whether to wait for the revealed execution of transaction if mev_protection used.

        Returns:
            ``ExtrinsicResponse`` indicating success or failure, with error details if applicable.

        Notes:
            - Contributions can be withdrawn before finalization via ``withdraw_crowdloan``.
            - If the campaign does not reach its cap by the end block, contributors can be refunded via ``refund_crowdloan``.
            - Contributions are counted toward ``MaxContributors`` limit per crowdloan.

            - Crowdloans Overview: <https://docs.learnbittensor.org/subnets/crowdloans>
            - Crowdloan Tutorial: <https://docs.learnbittensor.org/subnets/crowdloans/crowdloans-tutorial#step-4-contribute-to-the-crowdloan>
        """
        return contribute_crowdloan_extrinsic(
            subtensor=self,
            wallet=wallet,
            crowdloan_id=crowdloan_id,
            amount=amount,
            mev_protection=mev_protection,
            period=period,
            raise_error=raise_error,
            wait_for_inclusion=wait_for_inclusion,
            wait_for_finalization=wait_for_finalization,
            wait_for_revealed_execution=wait_for_revealed_execution,
        )

    def create_crowdloan(
        self,
        wallet: "Wallet",
        deposit: "Balance",
        min_contribution: "Balance",
        cap: "Balance",
        end: int,
        call: Optional["GenericCall"] = None,
        target_address: Optional[str] = None,
        *,
        mev_protection: bool = DEFAULT_MEV_PROTECTION,
        period: Optional[int] = DEFAULT_PERIOD,
        raise_error: bool = False,
        wait_for_inclusion: bool = True,
        wait_for_finalization: bool = True,
        wait_for_revealed_execution: bool = True,
    ) -> ExtrinsicResponse:
        """
        Creates a new crowdloan campaign on-chain.

        Parameters:
            wallet: Bittensor Wallet instance used to sign the transaction.
            deposit: Initial deposit in RAO from the creator.
            min_contribution: Minimum contribution amount.
            cap: Maximum cap to be raised.
            end: Block number when the campaign ends.
            call: Runtime call data (e.g., subtensor::register_leased_network).
            target_address: SS58 address to transfer funds to on success.
            mev_protection: If True, encrypts and submits the transaction through the MEV Shield pallet to protect
                against front-running and MEV attacks. The transaction remains encrypted in the mempool until validators
                decrypt and execute it. If False, submits the transaction directly without encryption.
            period: The number of blocks during which the transaction will remain valid after it's submitted. If
                the transaction is not included in a block within that number of blocks, it will expire and be rejected.
            raise_error: Raises a relevant exception rather than returning ``False`` if unsuccessful.
            wait_for_inclusion: Whether to wait for the extrinsic to be included in a block.
            wait_for_finalization: Whether to wait for finalization of the extrinsic.
            wait_for_revealed_execution: Whether to wait for the revealed execution of transaction if mev_protection used.

        Returns:
            ``ExtrinsicResponse`` indicating success or failure. On success, the crowdloan ID can be extracted from the
            ``Crowdloan.Created`` event in the response.

        Notes:
            - Creator cannot update ``call`` or ``target_address`` after creation.
            - Creator can update ``cap``, ``end``, and ``min_contribution`` before finalization via ``update_*`` methods.
            - Use ``get_crowdloan_next_id`` to determine the ID that will be assigned to the new crowdloan.

            - Crowdloans Overview: <https://docs.learnbittensor.org/subnets/crowdloans>
            - Crowdloan Tutorial: <https://docs.learnbittensor.org/subnets/crowdloans/crowdloans-tutorial#step-3-create-a-crowdloan>
            - Leasing: <https://docs.learnbittensor.org/subnets/crowdloans#crowdloan-lifecycle>
        """
        return create_crowdloan_extrinsic(
            subtensor=self,
            wallet=wallet,
            deposit=deposit,
            min_contribution=min_contribution,
            cap=cap,
            end=end,
            call=call,
            target_address=target_address,
            mev_protection=mev_protection,
            period=period,
            raise_error=raise_error,
            wait_for_inclusion=wait_for_inclusion,
            wait_for_finalization=wait_for_finalization,
            wait_for_revealed_execution=wait_for_revealed_execution,
        )

    def create_pure_proxy(
        self,
        wallet: "Wallet",
        proxy_type: Union[str, "ProxyType"],
        delay: int,
        index: int,
        *,
        mev_protection: bool = DEFAULT_MEV_PROTECTION,
        period: Optional[int] = DEFAULT_PERIOD,
        raise_error: bool = False,
        wait_for_inclusion: bool = True,
        wait_for_finalization: bool = True,
        wait_for_revealed_execution: bool = True,
    ) -> ExtrinsicResponse:
        """
        Creates a pure proxy account.

        A pure proxy is a keyless account that can only be controlled through proxy relationships. Unlike regular
        proxies, pure proxies do not have their own private keys, making them more secure for certain use cases. The
        pure proxy address is deterministically generated based on the spawner account, proxy type, delay, and index.

        Parameters:
            wallet: Bittensor wallet object.
            proxy_type: The type of proxy permissions for the pure proxy. Can be a string or ProxyType enum value.
<<<<<<< HEAD
            delay: The number of blocks that must elapse between announcing and executing a proxied transaction. A delay
                of ``0`` means the pure proxy can be used immediately without any announcement period. A non-zero delay
                creates a time-lock, requiring announcements before execution to give the spawner time to review/reject.
            index: A salt value (u16, range ``0-65535``) used to generate unique pure proxy addresses. When creating multiple
                pure proxies with identical parameters (same ``proxy_type`` and ``delay``), different index values will
                produce different SS58 addresses. This is not a sequential counter—you can use any unique values (e.g., 0,
                100, 7, 42) in any order. The index must be preserved as it's required for :meth:`kill_pure_proxy`.
                If creating multiple pure proxies in a single batch transaction, each must have a unique index value.
=======
            delay: The number of blocks before the pure proxy can be used.
            index: The index to use for generating the pure proxy account address.
            mev_protection: If True, encrypts and submits the transaction through the MEV Shield pallet to protect
                against front-running and MEV attacks. The transaction remains encrypted in the mempool until validators
                decrypt and execute it. If False, submits the transaction directly without encryption.
>>>>>>> c6a9b2ee
            period: The number of blocks during which the transaction will remain valid after it's submitted. If the
                transaction is not included in a block within that number of blocks, it will expire and be rejected. You
                can think of it as an expiration date for the transaction.
            raise_error: Raises a relevant exception rather than returning `False` if unsuccessful.
            wait_for_inclusion: Whether to wait for the inclusion of the transaction.
            wait_for_finalization: Whether to wait for the finalization of the transaction.
            wait_for_revealed_execution: Whether to wait for the revealed execution of transaction if mev_protection used.

        Returns:
            ExtrinsicResponse: The result object of the extrinsic execution.

        Notes:
            - The pure proxy account address can be extracted from the "PureCreated" event in the response. Store the
              spawner address, proxy_type, index, height, and ext_index as they are required to kill the pure proxy later
              via :meth:`kill_pure_proxy`.
            - Bittensor proxies: <https://docs.learnbittensor.org/keys/proxies/pure-proxies>
            - Polkadot proxy documentation: <https://wiki.polkadot.network/docs/learn-proxies>            
        """
        return create_pure_proxy_extrinsic(
            subtensor=self,
            wallet=wallet,
            proxy_type=proxy_type,
            delay=delay,
            index=index,
            mev_protection=mev_protection,
            period=period,
            raise_error=raise_error,
            wait_for_inclusion=wait_for_inclusion,
            wait_for_finalization=wait_for_finalization,
            wait_for_revealed_execution=wait_for_revealed_execution,
        )

    def dissolve_crowdloan(
        self,
        wallet: "Wallet",
        crowdloan_id: int,
        *,
        mev_protection: bool = DEFAULT_MEV_PROTECTION,
        period: Optional[int] = DEFAULT_PERIOD,
        raise_error: bool = False,
        wait_for_inclusion: bool = True,
        wait_for_finalization: bool = True,
        wait_for_revealed_execution: bool = True,
    ) -> ExtrinsicResponse:
        """Dissolves a failed or refunded crowdloan, cleaning up storage and returning the creator's deposit.

        This permanently removes the crowdloan from on-chain storage and returns the creator's deposit. Can only
        be called by the creator after all non-creator contributors have been refunded via ``refund_crowdloan``.
        This is the final step in the lifecycle of a failed crowdloan (one that did not reach its cap by the end
        block).

        Parameters:
            wallet: Bittensor wallet instance used to sign the transaction (must be the creator's coldkey).
            crowdloan_id: The unique identifier of the crowdloan to dissolve.
<<<<<<< HEAD
            period: The number of blocks during which the transaction will remain valid after submission.
            raise_error: If ``True``, raises an exception rather than returning failure in the response.
=======
            mev_protection: If True, encrypts and submits the transaction through the MEV Shield pallet to protect
                against front-running and MEV attacks. The transaction remains encrypted in the mempool until validators
                decrypt and execute it. If False, submits the transaction directly without encryption.
            period: The number of blocks during which the transaction will remain valid after it's submitted. If
                the transaction is not included in a block within that number of blocks, it will expire and be rejected.
                You can think of it as an expiration date for the transaction.
            raise_error: Raises a relevant exception rather than returning `False` if unsuccessful.
>>>>>>> c6a9b2ee
            wait_for_inclusion: Whether to wait for the extrinsic to be included in a block.
            wait_for_finalization: Whether to wait for finalization of the extrinsic.
            wait_for_revealed_execution: Whether to wait for the revealed execution of transaction if mev_protection used.

        Returns:
            ``ExtrinsicResponse`` indicating success or failure, with error details if applicable.

        Notes:
            - Only the creator can dissolve their own crowdloan.
            - All non-creator contributors must be refunded first via ``refund_crowdloan``.
            - The creator's deposit (and any remaining contribution above deposit) is returned.
            - After dissolution, the crowdloan is permanently removed from chain storage.

            - <https://docs.learnbittensor.org/subnets/crowdloans>
        """
        return dissolve_crowdloan_extrinsic(
            subtensor=self,
            wallet=wallet,
            crowdloan_id=crowdloan_id,
            mev_protection=mev_protection,
            period=period,
            raise_error=raise_error,
            wait_for_inclusion=wait_for_inclusion,
            wait_for_finalization=wait_for_finalization,
            wait_for_revealed_execution=wait_for_revealed_execution,
        )

    def finalize_crowdloan(
        self,
        wallet: "Wallet",
        crowdloan_id: int,
        *,
        mev_protection: bool = DEFAULT_MEV_PROTECTION,
        period: Optional[int] = DEFAULT_PERIOD,
        raise_error: bool = False,
        wait_for_inclusion: bool = True,
        wait_for_finalization: bool = True,
        wait_for_revealed_execution: bool = True,
    ) -> ExtrinsicResponse:
        """Finalizes a successful crowdloan after the cap is fully raised and the end block has passed.

        Finalization executes the stored call (e.g., ``register_leased_network``) or transfers raised funds to
        the target address. For subnet lease crowdloans, this registers the subnet, creates a
        ``SubnetLeaseBeneficiary`` proxy for the creator, and records contributor shares for pro-rata emissions
        distribution. Leftover funds (after registration and proxy costs) are refunded to contributors.

        Only the creator can finalize, and finalization can only occur after both the end block is reached and
        the total raised equals the cap.

        Parameters:
            wallet: Bittensor wallet instance used to sign the transaction (must be the creator's coldkey).
            crowdloan_id: The unique identifier of the crowdloan to finalize.
<<<<<<< HEAD
            period: The number of blocks during which the transaction will remain valid after submission.
            raise_error: If ``True``, raises an exception rather than returning failure in the response.
=======
            mev_protection: If True, encrypts and submits the transaction through the MEV Shield pallet to protect
                against front-running and MEV attacks. The transaction remains encrypted in the mempool until validators
                decrypt and execute it. If False, submits the transaction directly without encryption.
            period: The number of blocks during which the transaction will remain valid after it's submitted.
            raise_error: Raises a relevant exception rather than returning `False` if unsuccessful.
>>>>>>> c6a9b2ee
            wait_for_inclusion: Whether to wait for the extrinsic to be included in a block.
            wait_for_finalization: Whether to wait for finalization of the extrinsic.
            wait_for_revealed_execution: Whether to wait for the revealed execution of transaction if mev_protection used.

        Returns:
            ``ExtrinsicResponse`` indicating success or failure. On success, a subnet lease is created (if applicable)
            and contributor shares are recorded for emissions.

        Notes:
            - Only the creator can finalize.
            - Finalization requires ``raised == cap`` and ``current_block >= end``.
            - For subnet leases, emissions are swapped to TAO and distributed to contributors' coldkeys during the lease.
            - Leftover cap (after subnet lock + proxy deposit) is refunded to contributors pro-rata.

            - Crowdloans Overview: <https://docs.learnbittensor.org/subnets/crowdloans>
            - Crowdloan Tutorial: <https://docs.learnbittensor.org/subnets/crowdloans/crowdloans-tutorial#step-5-finalize-the-crowdloan>
            - Emissions Distribution: <https://docs.learnbittensor.org/subnets/crowdloans#emissions-distribution-during-a-lease>
        """
        return finalize_crowdloan_extrinsic(
            subtensor=self,
            wallet=wallet,
            crowdloan_id=crowdloan_id,
            mev_protection=mev_protection,
            period=period,
            raise_error=raise_error,
            wait_for_inclusion=wait_for_inclusion,
            wait_for_finalization=wait_for_finalization,
            wait_for_revealed_execution=wait_for_revealed_execution,
        )

    def kill_pure_proxy(
        self,
        wallet: "Wallet",
        pure_proxy_ss58: str,
        spawner: str,
        proxy_type: Union[str, "ProxyType"],
        index: int,
        height: int,
        ext_index: int,
        force_proxy_type: Optional[Union[str, "ProxyType"]] = ProxyType.Any,
        *,
        mev_protection: bool = DEFAULT_MEV_PROTECTION,
        period: Optional[int] = DEFAULT_PERIOD,
        raise_error: bool = False,
        wait_for_inclusion: bool = True,
        wait_for_finalization: bool = True,
        wait_for_revealed_execution: bool = True,
    ) -> ExtrinsicResponse:
        """
        Kills (removes) a pure proxy account.

        This method removes a pure proxy account that was previously created via :meth:`create_pure_proxy`. The `kill_pure`
        call must be executed through the pure proxy account itself, with the spawner acting as an "Any" proxy. This
        method automatically handles this by executing the call via :meth:`proxy`.

        Parameters:
            wallet: Bittensor wallet object. The wallet.coldkey.ss58_address must be the spawner of the pure proxy (the
                account that created it via :meth:`create_pure_proxy`). The spawner must have an "Any" proxy relationship
                with the pure proxy.
            pure_proxy_ss58: The SS58 address of the pure proxy account to be killed. This is the address that was
                returned in the :meth:`create_pure_proxy` response.
            spawner: The SS58 address of the spawner account (the account that originally created the pure proxy via
                :meth:`create_pure_proxy`). This should match wallet.coldkey.ss58_address.
            proxy_type: The type of proxy permissions. Can be a string or ProxyType enum value. Must match the
                proxy_type used when creating the pure proxy.
            index: The salt value (u16, range ``0-65535``) originally used in :meth:`create_pure_proxy` to generate this
                pure proxy's address. This value, combined with ``proxy_type``, ``delay``, and ``spawner``, uniquely
                identifies the pure proxy to be killed. Must match exactly the index used during creation.
            height: The block height at which the pure proxy was created.
            ext_index: The extrinsic index at which the pure proxy was created.
            force_proxy_type: The proxy type relationship to use when executing `kill_pure` through the proxy mechanism.
                Since pure proxies are keyless and cannot sign transactions, the spawner must act as a proxy for the
                pure proxy to execute `kill_pure`. This parameter specifies which proxy type relationship between the
                spawner and the pure proxy account should be used. The spawner must have a proxy relationship of this
                type (or `Any`) with the pure proxy account. Defaults to `ProxyType.Any` for maximum compatibility. If
                `None`, Substrate will automatically select an available proxy type from the spawner's proxy
                relationships.
            mev_protection: If True, encrypts and submits the transaction through the MEV Shield pallet to protect
                against front-running and MEV attacks. The transaction remains encrypted in the mempool until validators
                decrypt and execute it. If False, submits the transaction directly without encryption.
            period: The number of blocks during which the transaction will remain valid after it's submitted. If the
                transaction is not included in a block within that number of blocks, it will expire and be rejected. You
                can think of it as an expiration date for the transaction.
            raise_error: Raises a relevant exception rather than returning `False` if unsuccessful.
            wait_for_inclusion: Whether to wait for the inclusion of the transaction.
            wait_for_finalization: Whether to wait for the finalization of the transaction.
            wait_for_revealed_execution: Whether to wait for the revealed execution of transaction if mev_protection used.

        Returns:
            ExtrinsicResponse: The result object of the extrinsic execution.

        Notes:
            - The ``kill_pure`` call must be executed through the pure proxy account itself, with the spawner acting as
              an ``Any`` proxy. This method automatically handles this by executing the call via :meth:`proxy`. The spawner
              must have an ``Any`` proxy relationship with the pure proxy for this to work.
            - See: <https://docs.learnbittensor.org/keys/proxies/pure-proxies>

        Warning:
            All access to this account will be lost. Any funds remaining in the pure proxy account will become
            permanently inaccessible after this operation.
        """
        return kill_pure_proxy_extrinsic(
            subtensor=self,
            wallet=wallet,
            pure_proxy_ss58=pure_proxy_ss58,
            spawner=spawner,
            proxy_type=proxy_type,
            index=index,
            height=height,
            ext_index=ext_index,
            force_proxy_type=force_proxy_type,
            mev_protection=mev_protection,
            period=period,
            raise_error=raise_error,
            wait_for_inclusion=wait_for_inclusion,
            wait_for_finalization=wait_for_finalization,
            wait_for_revealed_execution=wait_for_revealed_execution,
        )

    def mev_submit_encrypted(
        self,
        wallet: "Wallet",
        call: "GenericCall",
        signer_keypair: Optional["Keypair"] = None,
        *,
        period: Optional[int] = DEFAULT_PERIOD,
        raise_error: bool = False,
        wait_for_inclusion: bool = True,
        wait_for_finalization: bool = True,
        wait_for_revealed_execution: bool = True,
        blocks_for_revealed_execution: int = 5,
    ) -> ExtrinsicResponse:
        """
        Submits an encrypted extrinsic to the MEV Shield pallet.

        This function encrypts a call using ML-KEM-768 + XChaCha20Poly1305 and submits it to the MevShield pallet. The
        extrinsic remains encrypted in the transaction pool until it is included in a block and decrypted by validators.

        Parameters:
            wallet: The wallet used to sign the extrinsic (must be unlocked, coldkey will be used for signing).
            call: The GenericCall object to encrypt and submit.
            signer_keypair: The keypair used to sign the inner call.
            period: The number of blocks during which the transaction will remain valid after it's submitted. If the
                transaction is not included in a block within that number of blocks, it will expire and be rejected. You can
                think of it as an expiration date for the transaction.
            raise_error: Raises a relevant exception rather than returning `False` if unsuccessful.
            wait_for_inclusion: Whether to wait for the inclusion of the transaction.
            wait_for_finalization: Whether to wait for the finalization of the transaction.
            wait_for_revealed_execution: Whether to wait for the DecryptedExecuted event, indicating that validators
                have successfully decrypted and executed the inner call. If True, the function will poll subsequent
                blocks for the event matching this submission's commitment.
            blocks_for_revealed_execution: Maximum number of blocks to poll for the DecryptedExecuted event after
                inclusion. The function checks blocks from start_block+1 to start_block + blocks_for_revealed_execution.
                Returns immediately if the event is found before the block limit is reached.

        Returns:
            ExtrinsicResponse: The result object of the extrinsic execution.

        Raises:
            ValueError: If NextKey is not available in storage or encryption fails.
            SubstrateRequestException: If the extrinsic fails to be submitted or included.

        Note:
            The encryption uses the public key from NextKey storage, which rotates every block. The payload structure is:
            payload_core = signer_bytes (32B) + nonce (u32 LE, 4B) + SCALE(call)
            plaintext = payload_core + b"\\x01" + signature (64B for sr25519)
            commitment = blake2_256(payload_core)
        """
        return submit_encrypted_extrinsic(
            subtensor=self,
            wallet=wallet,
            call=call,
            signer_keypair=signer_keypair,
            period=period,
            raise_error=raise_error,
            wait_for_inclusion=wait_for_inclusion,
            wait_for_finalization=wait_for_finalization,
            wait_for_revealed_execution=wait_for_revealed_execution,
            blocks_for_revealed_execution=blocks_for_revealed_execution,
        )

    def modify_liquidity(
        self,
        wallet: "Wallet",
        netuid: int,
        position_id: int,
        liquidity_delta: Balance,
        hotkey_ss58: Optional[str] = None,
        *,
        mev_protection: bool = DEFAULT_MEV_PROTECTION,
        period: Optional[int] = DEFAULT_PERIOD,
        raise_error: bool = False,
        wait_for_inclusion: bool = True,
        wait_for_finalization: bool = True,
        wait_for_revealed_execution: bool = True,
    ) -> ExtrinsicResponse:
        """Modifies liquidity in liquidity position by adding or removing liquidity from it.

        Parameters:
            wallet: The wallet used to sign the extrinsic (must be unlocked).
            netuid: The UID of the target subnet for which the call is being initiated.
            position_id: The id of the position record in the pool.
            liquidity_delta: The amount of liquidity to be added or removed (add if positive or remove if negative).
            hotkey_ss58: The hotkey with staked TAO in Alpha. If not passed then the wallet hotkey is used.
            mev_protection: If True, encrypts and submits the transaction through the MEV Shield pallet to protect
                against front-running and MEV attacks. The transaction remains encrypted in the mempool until validators
                decrypt and execute it. If False, submits the transaction directly without encryption.
            period: The number of blocks during which the transaction will remain valid after it's submitted. If
                the transaction is not included in a block within that number of blocks, it will expire and be rejected.
                You can think of it as an expiration date for the transaction.
            raise_error: Raises a relevant exception rather than returning `False` if unsuccessful.
            wait_for_inclusion: Whether to wait for the extrinsic to be included in a block.
            wait_for_finalization: Whether to wait for finalization of the extrinsic.
            wait_for_revealed_execution: Whether to wait for the revealed execution of transaction if mev_protection used.

        Returns:
            ExtrinsicResponse: The result object of the extrinsic execution.

        Example:
            import bittensor as bt

            subtensor = bt.subtensor(network="local")
            my_wallet = bt.Wallet()

            # if `liquidity_delta` is negative
            my_liquidity_delta = Balance.from_tao(100) * -1

            subtensor.modify_liquidity(
                wallet=my_wallet,
                netuid=123,
                position_id=2,
                liquidity_delta=my_liquidity_delta
            )

            # if `liquidity_delta` is positive
            my_liquidity_delta = Balance.from_tao(120)

            subtensor.modify_liquidity(
                wallet=my_wallet,
                netuid=123,
                position_id=2,
                liquidity_delta=my_liquidity_delta
            )

        Note: Modifying is allowed even when user liquidity is enabled in specified subnet. Call `toggle_user_liquidity`
        to enable/disable user liquidity.
        """
        return modify_liquidity_extrinsic(
            subtensor=self,
            wallet=wallet,
            netuid=netuid,
            position_id=position_id,
            liquidity_delta=liquidity_delta,
            hotkey_ss58=hotkey_ss58,
            mev_protection=mev_protection,
            period=period,
            raise_error=raise_error,
            wait_for_inclusion=wait_for_inclusion,
            wait_for_finalization=wait_for_finalization,
            wait_for_revealed_execution=wait_for_revealed_execution,
        )

    def move_stake(
        self,
        wallet: "Wallet",
        origin_netuid: int,
        origin_hotkey_ss58: str,
        destination_netuid: int,
        destination_hotkey_ss58: str,
        amount: Optional[Balance] = None,
        move_all_stake: bool = False,
        *,
        mev_protection: bool = DEFAULT_MEV_PROTECTION,
        period: Optional[int] = DEFAULT_PERIOD,
        raise_error: bool = False,
        wait_for_inclusion: bool = True,
        wait_for_finalization: bool = True,
        wait_for_revealed_execution: bool = True,
    ) -> ExtrinsicResponse:
        """
        Moves stake to a different hotkey and/or subnet.

        Parameters:
            wallet: The wallet to move stake from.
            origin_netuid: The netuid of the source subnet.
            origin_hotkey_ss58: The SS58 address of the source hotkey.
            destination_netuid: The netuid of the destination subnet.
            destination_hotkey_ss58: The SS58 address of the destination hotkey.
            amount: Amount of stake to move.
            move_all_stake: If true, moves all stake from the source hotkey to the destination hotkey.
            mev_protection: If True, encrypts and submits the transaction through the MEV Shield pallet to protect
                against front-running and MEV attacks. The transaction remains encrypted in the mempool until validators
                decrypt and execute it. If False, submits the transaction directly without encryption.
            period: The number of blocks during which the transaction will remain valid after it's submitted. If the
                transaction is not included in a block within that number of blocks, it will expire and be rejected. You
                can think of it as an expiration date for the transaction.
            raise_error: Raises a relevant exception rather than returning `False` if unsuccessful.
            wait_for_inclusion: Waits for the transaction to be included in a block.
            wait_for_finalization: Waits for the transaction to be finalized on the blockchain.
            wait_for_revealed_execution: Whether to wait for the revealed execution of transaction if mev_protection used.

        Returns:
            ExtrinsicResponse: The result object of the extrinsic execution.

        Notes:
            - Price Protection: <https://docs.learnbittensor.org/learn/price-protection>
            - Rate Limits: <https://docs.learnbittensor.org/learn/chain-rate-limits#staking-operations-rate-limits>
        """
        check_balance_amount(amount)
        return move_stake_extrinsic(
            subtensor=self,
            wallet=wallet,
            origin_netuid=origin_netuid,
            origin_hotkey_ss58=origin_hotkey_ss58,
            destination_netuid=destination_netuid,
            destination_hotkey_ss58=destination_hotkey_ss58,
            amount=amount,
            move_all_stake=move_all_stake,
            mev_protection=mev_protection,
            period=period,
            raise_error=raise_error,
            wait_for_inclusion=wait_for_inclusion,
            wait_for_finalization=wait_for_finalization,
            wait_for_revealed_execution=wait_for_revealed_execution,
        )

    def poke_deposit(
        self,
        wallet: "Wallet",
        *,
        mev_protection: bool = DEFAULT_MEV_PROTECTION,
        period: Optional[int] = DEFAULT_PERIOD,
        raise_error: bool = False,
        wait_for_inclusion: bool = True,
        wait_for_finalization: bool = True,
        wait_for_revealed_execution: bool = True,
    ) -> ExtrinsicResponse:
        """
        Adjusts deposits made for proxies and announcements based on current values.

        This method recalculates and updates the locked deposit amounts for both proxy relationships and announcements
        for the signing account. It can be used to potentially lower the locked amount if the deposit requirements have
        changed (e.g., due to runtime upgrades or changes in the number of proxies/announcements).

        Parameters:
            wallet: Bittensor wallet object (the account whose deposits will be adjusted).
            mev_protection: If True, encrypts and submits the transaction through the MEV Shield pallet to protect
                against front-running and MEV attacks. The transaction remains encrypted in the mempool until validators
                decrypt and execute it. If False, submits the transaction directly without encryption.
            period: The number of blocks during which the transaction will remain valid after it's submitted.
            raise_error: Raises a relevant exception rather than returning `False` if unsuccessful.
            wait_for_inclusion: Whether to wait for the inclusion of the transaction.
            wait_for_finalization: Whether to wait for the finalization of the transaction.
            wait_for_revealed_execution: Whether to wait for the revealed execution of transaction if mev_protection used.

        Returns:
            ExtrinsicResponse: The result object of the extrinsic execution.

        Note:
            This method automatically adjusts deposits for both proxy relationships and announcements. No parameters are
            needed as it operates on the account's current state.

        When to use:
            - After runtime upgrade, if deposit constants have changed.
            - After removing proxies/announcements, to free up excess locked funds.
            - Periodically to optimize locked deposit amounts.
        """
        return poke_deposit_extrinsic(
            subtensor=self,
            wallet=wallet,
            mev_protection=mev_protection,
            period=period,
            raise_error=raise_error,
            wait_for_inclusion=wait_for_inclusion,
            wait_for_finalization=wait_for_finalization,
            wait_for_revealed_execution=wait_for_revealed_execution,
        )

    def proxy(
        self,
        wallet: "Wallet",
        real_account_ss58: str,
        force_proxy_type: Optional[Union[str, "ProxyType"]],
        call: "GenericCall",
        *,
        mev_protection: bool = DEFAULT_MEV_PROTECTION,
        period: Optional[int] = DEFAULT_PERIOD,
        raise_error: bool = False,
        wait_for_inclusion: bool = True,
        wait_for_finalization: bool = True,
        wait_for_revealed_execution: bool = True,
    ) -> ExtrinsicResponse:
        """
        Executes a call on behalf of the real account through a proxy.

        This method allows a proxy account (delegate) to execute a call on behalf of the real account (delegator). The
        call is subject to the permissions defined by the proxy type and must respect the delay period if one was set
        when the proxy was added.

        Parameters:
            wallet: Bittensor wallet object (should be the proxy account wallet).
            real_account_ss58: The SS58 address of the real account on whose behalf the call is being made.
            force_proxy_type: The type of proxy to use for the call. If None, any proxy type can be used. Otherwise,
                must match one of the allowed proxy types. Can be a string or ProxyType enum value.
            call: The inner call to be executed on behalf of the real account.
            mev_protection: If True, encrypts and submits the transaction through the MEV Shield pallet to protect
                against front-running and MEV attacks. The transaction remains encrypted in the mempool until validators
                decrypt and execute it. If False, submits the transaction directly without encryption.
            period: The number of blocks during which the transaction will remain valid after it's submitted. If the
                transaction is not included in a block within that number of blocks, it will expire and be rejected. You
                can think of it as an expiration date for the transaction.
            raise_error: Raises a relevant exception rather than returning `False` if unsuccessful.
            wait_for_inclusion: Whether to wait for the inclusion of the transaction.
            wait_for_finalization: Whether to wait for the finalization of the transaction.
            wait_for_revealed_execution: Whether to wait for the revealed execution of transaction if mev_protection used.

        Returns:
            ExtrinsicResponse: The result object of the extrinsic execution.

        Note:
            The call must be permitted by the proxy type. For example, a "NonTransfer" proxy cannot execute transfer
            calls. The delay period must also have passed since the proxy was added.
        """
        return proxy_extrinsic(
            subtensor=self,
            wallet=wallet,
            real_account_ss58=real_account_ss58,
            force_proxy_type=force_proxy_type,
            call=call,
            mev_protection=mev_protection,
            period=period,
            raise_error=raise_error,
            wait_for_inclusion=wait_for_inclusion,
            wait_for_finalization=wait_for_finalization,
            wait_for_revealed_execution=wait_for_revealed_execution,
        )

    def proxy_announced(
        self,
        wallet: "Wallet",
        delegate_ss58: str,
        real_account_ss58: str,
        force_proxy_type: Optional[Union[str, "ProxyType"]],
        call: "GenericCall",
        *,
        mev_protection: bool = DEFAULT_MEV_PROTECTION,
        period: Optional[int] = DEFAULT_PERIOD,
        raise_error: bool = False,
        wait_for_inclusion: bool = True,
        wait_for_finalization: bool = True,
        wait_for_revealed_execution: bool = True,
    ) -> ExtrinsicResponse:
        """
        Executes an announced call on behalf of the real account through a proxy.

        This method executes a call that was previously announced via :meth:`announce_proxy`. The call must match the
        call_hash that was announced, and the delay period must have passed since the announcement was made. The real
        account has the opportunity to review and reject the announcement before execution.

        Parameters:
            wallet: Bittensor wallet object (should be the proxy account wallet that made the announcement).
            delegate_ss58: The SS58 address of the delegate proxy account that made the announcement.
            real_account_ss58: The SS58 address of the real account on whose behalf the call will be made.
            force_proxy_type: The type of proxy to use for the call. If None, any proxy type can be used. Otherwise,
                must match one of the allowed proxy types. Can be a string or ProxyType enum value.
            call: The inner call to be executed on behalf of the real account (must match the announced call_hash).
            mev_protection: If True, encrypts and submits the transaction through the MEV Shield pallet to protect
                against front-running and MEV attacks. The transaction remains encrypted in the mempool until validators
                decrypt and execute it. If False, submits the transaction directly without encryption.
            period: The number of blocks during which the transaction will remain valid after it's submitted. If the
                transaction is not included in a block within that number of blocks, it will expire and be rejected. You
                can think of it as an expiration date for the transaction.
            raise_error: Raises a relevant exception rather than returning `False` if unsuccessful.
            wait_for_inclusion: Whether to wait for the inclusion of the transaction.
            wait_for_finalization: Whether to wait for the finalization of the transaction.
            wait_for_revealed_execution: Whether to wait for the revealed execution of transaction if mev_protection used.

        Returns:
            ExtrinsicResponse: The result object of the extrinsic execution.

        Note:
            The call_hash of the provided call must match the call_hash that was announced. The announcement must not
            have been rejected by the real account, and the delay period must have passed.
        """
        return proxy_announced_extrinsic(
            subtensor=self,
            wallet=wallet,
            delegate_ss58=delegate_ss58,
            real_account_ss58=real_account_ss58,
            force_proxy_type=force_proxy_type,
            call=call,
            mev_protection=mev_protection,
            period=period,
            raise_error=raise_error,
            wait_for_inclusion=wait_for_inclusion,
            wait_for_finalization=wait_for_finalization,
            wait_for_revealed_execution=wait_for_revealed_execution,
        )

    def refund_crowdloan(
        self,
        wallet: "Wallet",
        crowdloan_id: int,
        *,
        mev_protection: bool = DEFAULT_MEV_PROTECTION,
        period: Optional[int] = DEFAULT_PERIOD,
        raise_error: bool = False,
        wait_for_inclusion: bool = True,
        wait_for_finalization: bool = True,
        wait_for_revealed_execution: bool = True,
    ) -> ExtrinsicResponse:
        """Refunds contributors from a failed crowdloan campaign that did not reach its cap.

        Refunds are batched, processing up to ``RefundContributorsLimit`` (default 50) contributors per call.
        For campaigns with more contributors, multiple calls are required. Only non-creator contributors are
        refunded; the creator's deposit remains until dissolution via ``dissolve_crowdloan``.

        Only the crowdloan creator can call this method for a non-finalized crowdloan.

        Parameters:
            wallet: Bittensor wallet instance used to sign the transaction (must be the crowdloan creator).
            crowdloan_id: The unique identifier of the crowdloan to refund.
<<<<<<< HEAD
            period: The number of blocks during which the transaction will remain valid after submission.
            raise_error: If ``True``, raises an exception rather than returning failure in the response.
=======
            mev_protection: If True, encrypts and submits the transaction through the MEV Shield pallet to protect
                against front-running and MEV attacks. The transaction remains encrypted in the mempool until validators
                decrypt and execute it. If False, submits the transaction directly without encryption.
            period: The number of blocks during which the transaction will remain valid after it's submitted. If
                the transaction is not included in a block within that number of blocks, it will expire and be rejected.
                You can think of it as an expiration date for the transaction.
            raise_error: Raises a relevant exception rather than returning `False` if unsuccessful.
>>>>>>> c6a9b2ee
            wait_for_inclusion: Whether to wait for the extrinsic to be included in a block.
            wait_for_finalization: Whether to wait for finalization of the extrinsic.
            wait_for_revealed_execution: Whether to wait for the revealed execution of transaction if mev_protection used.

        Returns:
            ``ExtrinsicResponse`` indicating success or failure, with error details if applicable.

        Notes:
            - Crowdloans Overview: <https://docs.learnbittensor.org/subnets/crowdloans>
            - Crowdloan Lifecycle: <https://docs.learnbittensor.org/subnets/crowdloans#crowdloan-lifecycle>
            - Refund and Dissolve: <https://docs.learnbittensor.org/subnets/crowdloans/crowdloans-tutorial#alternative-path-refund-and-dissolve>
        """
        return refund_crowdloan_extrinsic(
            subtensor=self,
            wallet=wallet,
            crowdloan_id=crowdloan_id,
            mev_protection=mev_protection,
            period=period,
            raise_error=raise_error,
            wait_for_inclusion=wait_for_inclusion,
            wait_for_finalization=wait_for_finalization,
            wait_for_revealed_execution=wait_for_revealed_execution,
        )

    def reject_proxy_announcement(
        self,
        wallet: "Wallet",
        delegate_ss58: str,
        call_hash: str,
        *,
        mev_protection: bool = DEFAULT_MEV_PROTECTION,
        period: Optional[int] = DEFAULT_PERIOD,
        raise_error: bool = False,
        wait_for_inclusion: bool = True,
        wait_for_finalization: bool = True,
        wait_for_revealed_execution: bool = True,
    ) -> ExtrinsicResponse:
        """
        Rejects an announcement made by a proxy delegate.

        This method allows the real account to reject an announcement made by a proxy delegate, preventing the announced
        call from being executed. Once rejected, the announcement cannot be executed and the announcement deposit is
        returned to the delegate.

        Parameters:
            wallet: Bittensor wallet object (should be the real account wallet).
            delegate_ss58: The SS58 address of the delegate proxy account whose announcement is being rejected.
            call_hash: The hash of the call that was announced and is now being rejected.
            mev_protection: If True, encrypts and submits the transaction through the MEV Shield pallet to protect
                against front-running and MEV attacks. The transaction remains encrypted in the mempool until validators
                decrypt and execute it. If False, submits the transaction directly without encryption.
            period: The number of blocks during which the transaction will remain valid after it's submitted. If the
                transaction is not included in a block within that number of blocks, it will expire and be rejected. You
                can think of it as an expiration date for the transaction.
            raise_error: Raises a relevant exception rather than returning `False` if unsuccessful.
            wait_for_inclusion: Whether to wait for the inclusion of the transaction.
            wait_for_finalization: Whether to wait for the finalization of the transaction.
            wait_for_revealed_execution: Whether to wait for the revealed execution of transaction if mev_protection used.

        Returns:
            ExtrinsicResponse: The result object of the extrinsic execution.

        Note:
            Once rejected, the announcement cannot be executed. The delegate's announcement deposit is returned.
        """
        return reject_announcement_extrinsic(
            subtensor=self,
            wallet=wallet,
            delegate_ss58=delegate_ss58,
            call_hash=call_hash,
            mev_protection=mev_protection,
            period=period,
            raise_error=raise_error,
            wait_for_inclusion=wait_for_inclusion,
            wait_for_finalization=wait_for_finalization,
            wait_for_revealed_execution=wait_for_revealed_execution,
        )

    def register(
        self,
        wallet: "Wallet",
        netuid: int,
        max_allowed_attempts: int = 3,
        output_in_place: bool = True,
        cuda: bool = False,
        dev_id: Union[list[int], int] = 0,
        tpb: int = 256,
        num_processes: Optional[int] = None,
        update_interval: Optional[int] = None,
        log_verbose: bool = False,
        *,
        mev_protection: bool = DEFAULT_MEV_PROTECTION,
        period: Optional[int] = DEFAULT_PERIOD,
        raise_error: bool = False,
        wait_for_inclusion: bool = True,
        wait_for_finalization: bool = True,
        wait_for_revealed_execution: bool = True,
    ) -> ExtrinsicResponse:
        """
        Registers a neuron on the Bittensor subnet with provided netuid using the provided wallet.

        Registration is a critical step for a neuron to become an active participant in the network, enabling it to
        stake, set weights, and receive incentives.

        Parameters:
            wallet: The wallet associated with the neuron to be registered.
            netuid: The unique identifier of the subnet.
            max_allowed_attempts: Maximum number of attempts to register the wallet.
            output_in_place: If true, prints the progress of the proof of work to the console in-place. Meaning the
                progress is printed on the same lines.
            cuda: If ``true``, the wallet should be registered using CUDA device(s).
            dev_id: The CUDA device id to use, or a list of device ids.
            tpb: The number of threads per block (CUDA).
            num_processes: The number of processes to use to register.
            update_interval: The number of nonces to solve between updates.
            log_verbose: If ``true``, the registration process will log more information.
            mev_protection: If True, encrypts and submits the transaction through the MEV Shield pallet to protect
                against front-running and MEV attacks. The transaction remains encrypted in the mempool until validators
                decrypt and execute it. If False, submits the transaction directly without encryption.
            period: The number of blocks during which the transaction will remain valid after it's submitted. If the
                transaction is not included in a block within that number of blocks, it will expire and be rejected. You
                can think of it as an expiration date for the transaction.
            raise_error: Raises a relevant exception rather than returning `False` if unsuccessful.
            wait_for_inclusion: Whether to wait for the inclusion of the transaction.
            wait_for_finalization: Whether to wait for the finalization of the transaction.
            wait_for_revealed_execution: Whether to wait for the revealed execution of transaction if mev_protection used.

        Returns:
            ExtrinsicResponse: The result object of the extrinsic execution.

        This function facilitates the entry of new neurons into the network, supporting the decentralized growth and
        scalability of the Bittensor ecosystem.

        Notes:
            - Rate Limits: <https://docs.learnbittensor.org/learn/chain-rate-limits#registration-rate-limits>
        """
        return register_extrinsic(
            subtensor=self,
            wallet=wallet,
            netuid=netuid,
            max_allowed_attempts=max_allowed_attempts,
            tpb=tpb,
            update_interval=update_interval,
            num_processes=num_processes,
            cuda=cuda,
            dev_id=dev_id,
            output_in_place=output_in_place,
            log_verbose=log_verbose,
            mev_protection=mev_protection,
            period=period,
            raise_error=raise_error,
            wait_for_inclusion=wait_for_inclusion,
            wait_for_finalization=wait_for_finalization,
            wait_for_revealed_execution=wait_for_revealed_execution,
        )

    def register_subnet(
        self,
        wallet: "Wallet",
        *,
        mev_protection: bool = DEFAULT_MEV_PROTECTION,
        period: Optional[int] = DEFAULT_PERIOD,
        raise_error: bool = False,
        wait_for_inclusion: bool = True,
        wait_for_finalization: bool = True,
        wait_for_revealed_execution: bool = True,
    ) -> ExtrinsicResponse:
        """
        Registers a new subnetwork on the Bittensor network.

        Parameters:
            wallet: The wallet to be used for subnet registration.
            mev_protection: If True, encrypts and submits the transaction through the MEV Shield pallet to protect
                against front-running and MEV attacks. The transaction remains encrypted in the mempool until validators
                decrypt and execute it. If False, submits the transaction directly without encryption.
            period: The number of blocks during which the transaction will remain valid after it's submitted. If
                the transaction is not included in a block within that number of blocks, it will expire and be rejected.
                You can think of it as an expiration date for the transaction.
            raise_error: Raises a relevant exception rather than returning `False` if unsuccessful.
            wait_for_inclusion: Whether to wait for the extrinsic to be included in a block.
            wait_for_finalization: Whether to wait for finalization of the extrinsic.
            wait_for_revealed_execution: Whether to wait for the revealed execution of transaction if mev_protection used.

        Returns:
            ExtrinsicResponse: The result object of the extrinsic execution.

        Notes:
            - Rate Limits: <https://docs.learnbittensor.org/learn/chain-rate-limits#network-registration-rate-limit>
        """
        return register_subnet_extrinsic(
            subtensor=self,
            wallet=wallet,
            mev_protection=mev_protection,
            period=period,
            raise_error=raise_error,
            wait_for_inclusion=wait_for_inclusion,
            wait_for_finalization=wait_for_finalization,
            wait_for_revealed_execution=wait_for_revealed_execution,
        )

    def remove_proxy_announcement(
        self,
        wallet: "Wallet",
        real_account_ss58: str,
        call_hash: str,
        *,
        mev_protection: bool = DEFAULT_MEV_PROTECTION,
        period: Optional[int] = DEFAULT_PERIOD,
        raise_error: bool = False,
        wait_for_inclusion: bool = True,
        wait_for_finalization: bool = True,
        wait_for_revealed_execution: bool = True,
    ) -> ExtrinsicResponse:
        """
        Removes an announcement made by a proxy account.

        This method allows the proxy account to remove its own announcement before it is executed or rejected. This
        frees up the announcement deposit and prevents the call from being executed. Only the proxy account that made
        the announcement can remove it.

        Parameters:
            wallet: Bittensor wallet object (should be the proxy account wallet that made the announcement).
            real_account_ss58: The SS58 address of the real account on whose behalf the call was announced.
            call_hash: The hash of the call that was announced and is now being removed.
            mev_protection: If True, encrypts and submits the transaction through the MEV Shield pallet to protect
                against front-running and MEV attacks. The transaction remains encrypted in the mempool until validators
                decrypt and execute it. If False, submits the transaction directly without encryption.
            period: The number of blocks during which the transaction will remain valid after it's submitted. If the
                transaction is not included in a block within that number of blocks, it will expire and be rejected. You
                can think of it as an expiration date for the transaction.
            raise_error: Raises a relevant exception rather than returning `False` if unsuccessful.
            wait_for_inclusion: Whether to wait for the inclusion of the transaction.
            wait_for_finalization: Whether to wait for the finalization of the transaction.
            wait_for_revealed_execution: Whether to wait for the revealed execution of transaction if mev_protection used.

        Returns:
            ExtrinsicResponse: The result object of the extrinsic execution.

        Note:
            Only the proxy account that made the announcement can remove it. The real account can reject it via
            :meth:`reject_proxy_announcement`, but cannot remove it directly.
        """
        return remove_announcement_extrinsic(
            subtensor=self,
            wallet=wallet,
            real_account_ss58=real_account_ss58,
            call_hash=call_hash,
            mev_protection=mev_protection,
            period=period,
            raise_error=raise_error,
            wait_for_inclusion=wait_for_inclusion,
            wait_for_finalization=wait_for_finalization,
            wait_for_revealed_execution=wait_for_revealed_execution,
        )

    def remove_liquidity(
        self,
        wallet: "Wallet",
        netuid: int,
        position_id: int,
        hotkey_ss58: Optional[str] = None,
        *,
        mev_protection: bool = DEFAULT_MEV_PROTECTION,
        period: Optional[int] = DEFAULT_PERIOD,
        raise_error: bool = False,
        wait_for_inclusion: bool = True,
        wait_for_finalization: bool = True,
        wait_for_revealed_execution: bool = True,
    ) -> ExtrinsicResponse:
        """Remove liquidity and credit balances back to wallet's hotkey stake.

        Parameters:
            wallet: The wallet used to sign the extrinsic (must be unlocked).
            netuid: The UID of the target subnet for which the call is being initiated.
            position_id: The id of the position record in the pool.
            hotkey_ss58: The hotkey with staked TAO in Alpha. If not passed then the wallet hotkey is used.
            mev_protection: If True, encrypts and submits the transaction through the MEV Shield pallet to protect
                against front-running and MEV attacks. The transaction remains encrypted in the mempool until validators
                decrypt and execute it. If False, submits the transaction directly without encryption.
            period: The number of blocks during which the transaction will remain valid after it's submitted. If
                the transaction is not included in a block within that number of blocks, it will expire and be rejected.
                You can think of it as an expiration date for the transaction.
            raise_error: Raises a relevant exception rather than returning `False` if unsuccessful.
            wait_for_inclusion: Whether to wait for the extrinsic to be included in a block.
            wait_for_finalization: Whether to wait for finalization of the extrinsic.
            wait_for_revealed_execution: Whether to wait for the revealed execution of transaction if mev_protection used.

        Returns:
            ExtrinsicResponse: The result object of the extrinsic execution.

        Note:
            - Adding is allowed even when user liquidity is enabled in specified subnet. Call `toggle_user_liquidity`
        extrinsic to enable/disable user liquidity.
            - To get the `position_id` use `get_liquidity_list` method.
        """
        return remove_liquidity_extrinsic(
            subtensor=self,
            wallet=wallet,
            netuid=netuid,
            position_id=position_id,
            hotkey_ss58=hotkey_ss58,
            mev_protection=mev_protection,
            period=period,
            raise_error=raise_error,
            wait_for_inclusion=wait_for_inclusion,
            wait_for_finalization=wait_for_finalization,
            wait_for_revealed_execution=wait_for_revealed_execution,
        )

    def remove_proxies(
        self,
        wallet: "Wallet",
        *,
        mev_protection: bool = DEFAULT_MEV_PROTECTION,
        period: Optional[int] = DEFAULT_PERIOD,
        raise_error: bool = False,
        wait_for_inclusion: bool = True,
        wait_for_finalization: bool = True,
        wait_for_revealed_execution: bool = True,
    ) -> ExtrinsicResponse:
        """
        Removes all proxy relationships for the account in a single transaction.

        This method removes all proxy relationships for the signing account in a single call, which is more efficient
        than removing them one by one using :meth:`remove_proxy`. The deposit for all proxies will be returned to the
        account.

        Parameters:
            wallet: Bittensor wallet object. The account whose proxies will be removed (the delegator). All proxy
                relationships where wallet.coldkey.ss58_address is the real account will be removed.
            mev_protection: If True, encrypts and submits the transaction through the MEV Shield pallet to protect
                against front-running and MEV attacks. The transaction remains encrypted in the mempool until validators
                decrypt and execute it. If False, submits the transaction directly without encryption.
            period: The number of blocks during which the transaction will remain valid after it's submitted. If the
                transaction is not included in a block within that number of blocks, it will expire and be rejected. You
                can think of it as an expiration date for the transaction.
            raise_error: Raises a relevant exception rather than returning `False` if unsuccessful.
            wait_for_inclusion: Whether to wait for the inclusion of the transaction.
            wait_for_finalization: Whether to wait for the finalization of the transaction.
            wait_for_revealed_execution: Whether to wait for the revealed execution of transaction if mev_protection used.

        Returns:
            ExtrinsicResponse: The result object of the extrinsic execution.

        Note:
            This removes all proxy relationships for the account, regardless of proxy type or delegate. Use
            :meth:`remove_proxy` if you need to remove specific proxy relationships selectively.
        """
        return remove_proxies_extrinsic(
            subtensor=self,
            wallet=wallet,
            mev_protection=mev_protection,
            period=period,
            raise_error=raise_error,
            wait_for_inclusion=wait_for_inclusion,
            wait_for_finalization=wait_for_finalization,
            wait_for_revealed_execution=wait_for_revealed_execution,
        )

    def remove_proxy(
        self,
        wallet: "Wallet",
        delegate_ss58: str,
        proxy_type: Union[str, "ProxyType"],
        delay: int,
        *,
        mev_protection: bool = DEFAULT_MEV_PROTECTION,
        period: Optional[int] = DEFAULT_PERIOD,
        raise_error: bool = False,
        wait_for_inclusion: bool = True,
        wait_for_finalization: bool = True,
        wait_for_revealed_execution: bool = True,
    ) -> ExtrinsicResponse:
        """
        Removes a specific proxy relationship.

        This method removes a single proxy relationship between the real account and a delegate. The parameters must
        exactly match those used when the proxy was added via :meth:`add_proxy`. The deposit for this proxy will be returned
        to the account.

        Parameters:
            wallet: Bittensor wallet object.
            delegate_ss58: The SS58 address of the delegate proxy account to remove.
            proxy_type: The type of proxy permissions to remove. Can be a string or ProxyType enum value.
            delay: The number of blocks before the proxy removal takes effect.
            mev_protection: If True, encrypts and submits the transaction through the MEV Shield pallet to protect
                against front-running and MEV attacks. The transaction remains encrypted in the mempool until validators
                decrypt and execute it. If False, submits the transaction directly without encryption.
            period: The number of blocks during which the transaction will remain valid after it's submitted. If the
                transaction is not included in a block within that number of blocks, it will expire and be rejected. You
                can think of it as an expiration date for the transaction.
            raise_error: Raises a relevant exception rather than returning `False` if unsuccessful.
            wait_for_inclusion: Whether to wait for the inclusion of the transaction.
            wait_for_finalization: Whether to wait for the finalization of the transaction.
            wait_for_revealed_execution: Whether to wait for the revealed execution of transaction if mev_protection used.

        Returns:
            ExtrinsicResponse: The result object of the extrinsic execution.

        Note:
            The delegate_ss58, proxy_type, and delay parameters must exactly match those used when the proxy was added.
            Use :meth:`get_proxies_for_real_account` to retrieve the exact parameters for existing proxies.
        """
        return remove_proxy_extrinsic(
            subtensor=self,
            wallet=wallet,
            delegate_ss58=delegate_ss58,
            proxy_type=proxy_type,
            delay=delay,
            mev_protection=mev_protection,
            period=period,
            raise_error=raise_error,
            wait_for_inclusion=wait_for_inclusion,
            wait_for_finalization=wait_for_finalization,
            wait_for_revealed_execution=wait_for_revealed_execution,
        )

    def reveal_weights(
        self,
        wallet: "Wallet",
        netuid: int,
        uids: UIDs,
        weights: Weights,
        salt: Salt,
        mechid: int = 0,
        max_attempts: int = 5,
        version_key: int = version_as_int,
        *,
        mev_protection: bool = DEFAULT_MEV_PROTECTION,
        period: Optional[int] = 16,
        raise_error: bool = False,
        wait_for_inclusion: bool = True,
        wait_for_finalization: bool = True,
        wait_for_revealed_execution: bool = True,
    ) -> ExtrinsicResponse:
        """
        Reveals the weights for a specific subnet on the Bittensor blockchain using the provided wallet.
        This action serves as a revelation of the neuron's previously committed weight distribution.

        Parameters:
            wallet: Bittensor Wallet instance.
            netuid: The unique identifier of the subnet.
            uids: NumPy array of neuron UIDs for which weights are being revealed.
            weights: NumPy array of weight values corresponding to each UID.
            salt: NumPy array of salt values corresponding to the hash function.
            mechid: The subnet mechanism unique identifier.
            max_attempts: The number of maximum attempts to reveal weights.
            version_key: Version key for compatibility with the network.
            mev_protection: If True, encrypts and submits the transaction through the MEV Shield pallet to protect
                against front-running and MEV attacks. The transaction remains encrypted in the mempool until validators
                decrypt and execute it. If False, submits the transaction directly without encryption.
            period: The number of blocks during which the transaction will remain valid after it's submitted. If the
                transaction is not included in a block within that number of blocks, it will expire and be rejected. You
                can think of it as an expiration date for the transaction.
            raise_error: Raises a relevant exception rather than returning `False` if unsuccessful.
            wait_for_inclusion: Waits for the transaction to be included in a block.
            wait_for_finalization: Waits for the transaction to be finalized on the blockchain.
            wait_for_revealed_execution: Whether to wait for the revealed execution of transaction if mev_protection used.

        Returns:
            ExtrinsicResponse: The result object of the extrinsic execution.

        This function allows neurons to reveal their previously committed weight distribution, ensuring transparency and
        accountability within the Bittensor network.

        Notes:
            - <https://docs.learnbittensor.org/glossary#commit-reveal>
            - Rate Limits: <https://docs.learnbittensor.org/learn/chain-rate-limits#weights-setting-rate-limit>
        """
        attempt = 0
        response = ExtrinsicResponse(False)

        if attempt_check := validate_max_attempts(max_attempts, response):
            return attempt_check

        while attempt < max_attempts and response.success is False:
            try:
                response = reveal_weights_extrinsic(
                    subtensor=self,
                    wallet=wallet,
                    netuid=netuid,
                    mechid=mechid,
                    uids=uids,
                    weights=weights,
                    salt=salt,
                    version_key=version_key,
                    mev_protection=mev_protection,
                    period=period,
                    raise_error=raise_error,
                    wait_for_inclusion=wait_for_inclusion,
                    wait_for_finalization=wait_for_finalization,
                    wait_for_revealed_execution=wait_for_revealed_execution,
                )
            except Exception as error:
                return ExtrinsicResponse.from_exception(
                    raise_error=raise_error, error=error
                )
            attempt += 1

        if not response.success:
            logging.debug("No attempt made. Perhaps it is too soon to reveal weights!")
        return response

    def root_register(
        self,
        wallet: "Wallet",
        *,
        mev_protection: bool = DEFAULT_MEV_PROTECTION,
        period: Optional[int] = DEFAULT_PERIOD,
        raise_error: bool = False,
        wait_for_inclusion: bool = True,
        wait_for_finalization: bool = True,
        wait_for_revealed_execution: bool = True,
    ) -> ExtrinsicResponse:
        """
        Register neuron by recycling some TAO.

        Parameters:
            wallet (bittensor_wallet.Wallet): Bittensor wallet instance.
            mev_protection: If True, encrypts and submits the transaction through the MEV Shield pallet to protect
                against front-running and MEV attacks. The transaction remains encrypted in the mempool until validators
                decrypt and execute it. If False, submits the transaction directly without encryption.
            period: The number of blocks during which the transaction will remain valid after it's submitted. If the
                transaction is not included in a block within that number of blocks, it will expire and be rejected. You
                can think of it as an expiration date for the transaction.
            raise_error: Raises a relevant exception rather than returning `False` if unsuccessful.
            wait_for_inclusion: Waits for the transaction to be included in a block.
            wait_for_finalization: Waits for the transaction to be finalized on the blockchain.
            wait_for_revealed_execution: Whether to wait for the revealed execution of transaction if mev_protection used.

        Returns:
            ExtrinsicResponse: The result object of the extrinsic execution.

        Notes:
            - Rate Limits: <https://docs.learnbittensor.org/learn/chain-rate-limits#registration-rate-limits>
        """

        return root_register_extrinsic(
            subtensor=self,
            wallet=wallet,
            mev_protection=mev_protection,
            period=period,
            raise_error=raise_error,
            wait_for_inclusion=wait_for_inclusion,
            wait_for_finalization=wait_for_finalization,
            wait_for_revealed_execution=wait_for_revealed_execution,
        )

    def root_set_pending_childkey_cooldown(
        self,
        wallet: "Wallet",
        cooldown: int,
        *,
        mev_protection: bool = DEFAULT_MEV_PROTECTION,
        period: Optional[int] = DEFAULT_PERIOD,
        raise_error: bool = False,
        wait_for_inclusion: bool = True,
        wait_for_finalization: bool = True,
        wait_for_revealed_execution: bool = True,
    ) -> ExtrinsicResponse:
        """Sets the pending childkey cooldown.

        Parameters:
            wallet: bittensor wallet instance.
            cooldown: the number of blocks to setting pending childkey cooldown.
            mev_protection: If True, encrypts and submits the transaction through the MEV Shield pallet to protect
                against front-running and MEV attacks. The transaction remains encrypted in the mempool until validators
                decrypt and execute it. If False, submits the transaction directly without encryption.
            period (Optional[int]): The number of blocks during which the transaction will remain valid after it's
                submitted. If the transaction is not included in a block within that number of blocks, it will expire
                and be rejected. You can think of it as an expiration date for the transaction.
            raise_error: Raises a relevant exception rather than returning `False` if unsuccessful.
            wait_for_inclusion (bool): Waits for the transaction to be included in a block.
            wait_for_finalization (bool): Waits for the transaction to be finalized on the blockchain.
            wait_for_revealed_execution: Whether to wait for the revealed execution of transaction if mev_protection used.

        Returns:
            ExtrinsicResponse: The result object of the extrinsic execution.

        Note: This operation can only be successfully performed if your wallet has root privileges.
        """
        return root_set_pending_childkey_cooldown_extrinsic(
            subtensor=self,
            wallet=wallet,
            cooldown=cooldown,
            mev_protection=mev_protection,
            period=period,
            raise_error=raise_error,
            wait_for_inclusion=wait_for_inclusion,
            wait_for_finalization=wait_for_finalization,
            wait_for_revealed_execution=wait_for_revealed_execution,
        )

    def set_auto_stake(
        self,
        wallet: "Wallet",
        netuid: int,
        hotkey_ss58: str,
        *,
        mev_protection: bool = DEFAULT_MEV_PROTECTION,
        period: Optional[int] = DEFAULT_PERIOD,
        raise_error: bool = False,
        wait_for_inclusion: bool = True,
        wait_for_finalization: bool = True,
        wait_for_revealed_execution: bool = True,
    ) -> ExtrinsicResponse:
        """Sets the coldkey to automatically stake to the hotkey within specific subnet mechanism.

        Parameters:
            wallet: Bittensor Wallet instance.
            netuid: The subnet unique identifier.
            hotkey_ss58: The SS58 address of the validator's hotkey to which the miner automatically stakes all rewards
                received from the specified subnet immediately upon receipt.
            mev_protection: If True, encrypts and submits the transaction through the MEV Shield pallet to protect
                against front-running and MEV attacks. The transaction remains encrypted in the mempool until validators
                decrypt and execute it. If False, submits the transaction directly without encryption.
            period: The number of blocks during which the transaction will remain valid after it's submitted. If the
                transaction is not included in a block within that number of blocks, it will expire and be rejected. You
                can think of it as an expiration date for the transaction.
            raise_error: Raises a relevant exception rather than returning `False` if unsuccessful.
            wait_for_inclusion: Whether to wait for the inclusion of the transaction.
            wait_for_finalization: Whether to wait for the finalization of the transaction.
            wait_for_revealed_execution: Whether to wait for the revealed execution of transaction if mev_protection used.

        Returns:
            ExtrinsicResponse: The result object of the extrinsic execution.

        Note:
            Use the `get_auto_stakes` method to get the hotkey address of the validator where auto stake is set.
        """
        return set_auto_stake_extrinsic(
            subtensor=self,
            wallet=wallet,
            netuid=netuid,
            hotkey_ss58=hotkey_ss58,
            mev_protection=mev_protection,
            period=period,
            raise_error=raise_error,
            wait_for_inclusion=wait_for_inclusion,
            wait_for_finalization=wait_for_finalization,
            wait_for_revealed_execution=wait_for_revealed_execution,
        )

    def set_children(
        self,
        wallet: "Wallet",
        netuid: int,
        hotkey_ss58: str,
        children: list[tuple[float, str]],
        *,
        mev_protection: bool = DEFAULT_MEV_PROTECTION,
        period: Optional[int] = DEFAULT_PERIOD,
        raise_error: bool = False,
        wait_for_inclusion: bool = True,
        wait_for_finalization: bool = True,
        wait_for_revealed_execution: bool = True,
    ) -> ExtrinsicResponse:
        """
        Allows a coldkey to set children-keys.

        Parameters:
            wallet: bittensor wallet instance.
            hotkey_ss58: The ``SS58`` address of the neuron's hotkey.
            netuid: The netuid value.
            children: A list of children with their proportions.
            mev_protection: If True, encrypts and submits the transaction through the MEV Shield pallet to protect
                against front-running and MEV attacks. The transaction remains encrypted in the mempool until validators
                decrypt and execute it. If False, submits the transaction directly without encryption.
            period: The number of blocks during which the transaction will remain valid after it's
                submitted. If the transaction is not included in a block within that number of blocks, it will expire
                and be rejected. You can think of it as an expiration date for the transaction.
            raise_error: Raises a relevant exception rather than returning `False` if unsuccessful.
            wait_for_inclusion: Waits for the transaction to be included in a block.
            wait_for_finalization: Waits for the transaction to be finalized on the blockchain.
            wait_for_revealed_execution: Whether to wait for the revealed execution of transaction if mev_protection used.

        Returns:
            ExtrinsicResponse: The result object of the extrinsic execution.

        Notes:
            - Rate Limits: <https://docs.learnbittensor.org/learn/chain-rate-limits#child-hotkey-operations-rate-limit>
        """
        return set_children_extrinsic(
            subtensor=self,
            wallet=wallet,
            hotkey_ss58=hotkey_ss58,
            netuid=netuid,
            children=children,
            mev_protection=mev_protection,
            period=period,
            raise_error=raise_error,
            wait_for_inclusion=wait_for_inclusion,
            wait_for_finalization=wait_for_finalization,
            wait_for_revealed_execution=wait_for_revealed_execution,
        )

    def set_delegate_take(
        self,
        wallet: "Wallet",
        hotkey_ss58: str,
        take: float,
        wait_for_inclusion: bool = True,
        wait_for_finalization: bool = True,
        raise_error: bool = False,
        period: Optional[int] = DEFAULT_PERIOD,
        wait_for_revealed_execution: bool = True,
    ) -> ExtrinsicResponse:
        """
        Sets the delegate 'take' percentage for a neuron identified by its hotkey.
        The 'take' represents the percentage of rewards that the delegate claims from its nominators' stakes.

        Parameters:
            wallet: bittensor wallet instance.
            hotkey_ss58: The ``SS58`` address of the neuron's hotkey.
            take: Percentage reward for the delegate.
            period: The number of blocks during which the transaction will remain valid after it's
                submitted. If the transaction is not included in a block within that number of blocks, it will expire
                and be rejected. You can think of it as an expiration date for the transaction.
            raise_error: Raises a relevant exception rather than returning `False` if unsuccessful.
            wait_for_inclusion: Waits for the transaction to be included in a block.
            wait_for_finalization: Waits for the transaction to be finalized on the blockchain.
            wait_for_revealed_execution: Whether to wait for the revealed execution of transaction if mev_protection used.

        Returns:
            ExtrinsicResponse: The result object of the extrinsic execution.

        Raises:
            DelegateTakeTooHigh: Delegate take is too high.
            DelegateTakeTooLow: Delegate take is too low.
            DelegateTxRateLimitExceeded: A transactor exceeded the rate limit for delegate transaction.
            HotKeyAccountNotExists: The hotkey does not exist.
            NonAssociatedColdKey: Request to stake, unstake, or subscribe is made by a coldkey that is not associated
                with the hotkey account.
            bittensor_wallet.errors.PasswordError: Decryption failed or wrong password for decryption provided.
            bittensor_wallet.errors.KeyFileError: Failed to decode keyfile data.

        The delegate take is a critical parameter in the network's incentive structure, influencing the distribution of
            rewards among neurons and their nominators.

        Notes:
            - Rate Limits: <https://docs.learnbittensor.org/learn/chain-rate-limits#delegate-take-rate-limit>
        """
        # u16 representation of the take
        take_u16 = int(take * 0xFFFF)

        current_take = self.get_delegate_take(hotkey_ss58)
        current_take_u16 = int(current_take * 0xFFFF)

        if current_take_u16 == take_u16:
            message = f"The take for {hotkey_ss58} is already set to {take}."
            logging.debug(f"[green]{message}[/green].")
            return ExtrinsicResponse(True, message)

        logging.debug(f"Updating {hotkey_ss58} take: current={current_take} new={take}")

        response = set_take_extrinsic(
            subtensor=self,
            wallet=wallet,
            hotkey_ss58=hotkey_ss58,
            take=take_u16,
            action="increase_take" if current_take_u16 < take_u16 else "decrease_take",
            period=period,
            raise_error=raise_error,
            wait_for_finalization=wait_for_finalization,
            wait_for_inclusion=wait_for_inclusion,
            wait_for_revealed_execution=wait_for_revealed_execution,
        )

        if response.success:
            return response

        logging.error(f"[red]{response.message}[/red]")
        return response

    def set_root_claim_type(
        self,
        wallet: "Wallet",
        new_root_claim_type: "Literal['Swap', 'Keep'] | RootClaimType | dict",
        *,
        mev_protection: bool = DEFAULT_MEV_PROTECTION,
        period: Optional[int] = DEFAULT_PERIOD,
        raise_error: bool = False,
        wait_for_inclusion: bool = True,
        wait_for_finalization: bool = True,
        wait_for_revealed_execution: bool = True,
    ):
        """Submit an extrinsic to set the root claim type for the wallet's coldkey.

        The root claim type determines how future Alpha dividends from subnets are handled when they are claimed for
        the wallet's coldkey:

        - ``"Swap"``: Alpha dividends are swapped to TAO at claim time and restaked on the Root Subnet (default).
        - ``"Keep"``: Alpha dividends remain as Alpha on the originating subnets.

        Parameters:
<<<<<<< HEAD
            wallet: Bittensor ``Wallet`` instance.
            new_root_claim_type: The new root claim type to set, either ``"Swap"`` or ``"Keep"``.
            period: Number of blocks during which the transaction remains valid after submission. If the extrinsic is
                not included in a block within this window, it will expire and be rejected.
            raise_error: Whether to raise a Python exception instead of returning a failed ``ExtrinsicResponse``.
            wait_for_inclusion: Whether to wait until the extrinsic is included in a block before returning.
            wait_for_finalization: Whether to wait for finalization of the extrinsic in a block before returning.
=======
            wallet: Bittensor Wallet instance.
            new_root_claim_type: The new root claim type to set. Can be:
                - String: "Swap" or "Keep"
                - RootClaimType: RootClaimType.Swap, RootClaimType.Keep
                - Dict: {"KeepSubnets": {"subnets": [1, 2, 3]}}
                - Callable: RootClaimType.KeepSubnets([1, 2, 3])
            mev_protection: If True, encrypts and submits the transaction through the MEV Shield pallet to protect
                against front-running and MEV attacks. The transaction remains encrypted in the mempool until validators
                decrypt and execute it. If False, submits the transaction directly without encryption.
            period: The number of blocks during which the transaction will remain valid after it's submitted. If the
                transaction is not included in a block within that number of blocks, it will expire and be rejected. You
                can think of it as an expiration date for the transaction.
            raise_error: Raises a relevant exception rather than returning `False` if unsuccessful.
            wait_for_inclusion: Whether to wait for the inclusion of the transaction.
            wait_for_finalization: Whether to wait for the finalization of the transaction.
            wait_for_revealed_execution: Whether to wait for the revealed execution of transaction if mev_protection used.
>>>>>>> c6a9b2ee

        Returns:
            ``ExtrinsicResponse`` describing the result of the extrinsic execution.

        Notes:
            - This setting applies to both automatic and manual root claims going forward; it does not retroactively
              change how already-claimed dividends were processed.
            - Only the treatment of Alpha dividends is affected; the underlying TAO stake on the Root Subnet is
              unchanged.
            - See: <https://docs.learnbittensor.org/staking-and-delegation/root-claims>
            - See also: <https://docs.learnbittensor.org/staking-and-delegation/root-claims/managing-root-claims>
        """
        return set_root_claim_type_extrinsic(
            subtensor=self,
            wallet=wallet,
            new_root_claim_type=new_root_claim_type,
            mev_protection=mev_protection,
            period=period,
            raise_error=raise_error,
            wait_for_inclusion=wait_for_inclusion,
            wait_for_finalization=wait_for_finalization,
            wait_for_revealed_execution=wait_for_revealed_execution,
        )

    def set_subnet_identity(
        self,
        wallet: "Wallet",
        netuid: int,
        subnet_identity: SubnetIdentity,
        *,
        mev_protection: bool = DEFAULT_MEV_PROTECTION,
        period: Optional[int] = DEFAULT_PERIOD,
        raise_error: bool = False,
        wait_for_inclusion: bool = True,
        wait_for_finalization: bool = True,
        wait_for_revealed_execution: bool = True,
    ) -> ExtrinsicResponse:
        """
        Sets the identity of a subnet for a specific wallet and network.

        Parameters:
            wallet: The wallet instance that will authorize the transaction.
            netuid: The unique ID of the network on which the operation takes place.
            subnet_identity: The identity data of the subnet including attributes like name, GitHub repository, contact,
                URL, discord, description, and any additional metadata.
            mev_protection: If True, encrypts and submits the transaction through the MEV Shield pallet to protect
                against front-running and MEV attacks. The transaction remains encrypted in the mempool until validators
                decrypt and execute it. If False, submits the transaction directly without encryption.
            period: The number of blocks during which the transaction will remain valid after it's
                submitted. If the transaction is not included in a block within that number of blocks, it will expire
                and be rejected. You can think of it as an expiration date for the transaction.
            raise_error: Raises a relevant exception rather than returning `False` if unsuccessful.
            wait_for_inclusion: Waits for the transaction to be included in a block.
            wait_for_finalization: Waits for the transaction to be finalized on the blockchain.
            wait_for_revealed_execution: Whether to wait for the revealed execution of transaction if mev_protection used.

        Returns:
            ExtrinsicResponse: The result object of the extrinsic execution.
        """
        return set_subnet_identity_extrinsic(
            subtensor=self,
            wallet=wallet,
            netuid=netuid,
            subnet_name=subnet_identity.subnet_name,
            github_repo=subnet_identity.github_repo,
            subnet_contact=subnet_identity.subnet_contact,
            subnet_url=subnet_identity.subnet_url,
            logo_url=subnet_identity.logo_url,
            discord=subnet_identity.discord,
            description=subnet_identity.description,
            additional=subnet_identity.additional,
            mev_protection=mev_protection,
            period=period,
            raise_error=raise_error,
            wait_for_inclusion=wait_for_inclusion,
            wait_for_finalization=wait_for_finalization,
            wait_for_revealed_execution=wait_for_revealed_execution,
        )

    def set_weights(
        self,
        wallet: "Wallet",
        netuid: int,
        uids: UIDs,
        weights: Weights,
        mechid: int = 0,
        block_time: float = 12.0,
        commit_reveal_version: int = 4,
        max_attempts: int = 5,
        version_key: int = version_as_int,
        *,
        mev_protection: bool = DEFAULT_MEV_PROTECTION,
        period: Optional[int] = 8,
        raise_error: bool = False,
        wait_for_inclusion: bool = True,
        wait_for_finalization: bool = True,
        wait_for_revealed_execution: bool = True,
    ) -> ExtrinsicResponse:
        """
        Sets the interneuronal weights for the specified neuron. This process involves specifying the influence or trust
        a neuron places on other neurons in the network, which is a fundamental aspect of Bittensor's decentralized
        learning architecture.

        Parameters:
            wallet: The wallet associated with the subnet validator setting the weights.
            netuid: The unique identifier of the subnet.
            uids: The list of subnet miner neuron UIDs that the weights are being set for.
            weights: The corresponding weights to be set for each UID, representing the validator's evaluation of each
                miner's performance.
            mechid: The subnet mechanism unique identifier.
            block_time: The number of seconds for block duration.
            commit_reveal_version: The version of the chain commit-reveal protocol to use.
            max_attempts: The number of maximum attempts to set weights.
            version_key: Version key for compatibility with the network.
            mev_protection: If True, encrypts and submits the transaction through the MEV Shield pallet to protect
                against front-running and MEV attacks. The transaction remains encrypted in the mempool until validators
                decrypt and execute it. If False, submits the transaction directly without encryption.
            period: The number of blocks during which the transaction will remain valid after it's
                submitted. If the transaction is not included in a block within that number of blocks, it will expire
                and be rejected. You can think of it as an expiration date for the transaction.
            raise_error: Raises a relevant exception rather than returning `False` if unsuccessful.
            wait_for_inclusion: Waits for the transaction to be included in a block.
            wait_for_finalization: Waits for the transaction to be finalized on the blockchain.
            wait_for_revealed_execution: Whether to wait for the revealed execution of transaction if mev_protection used.

        Returns:
            ExtrinsicResponse: The result object of the extrinsic execution.

        This function is crucial in shaping the network's collective intelligence, where each neuron's learning and
        contribution are influenced by the weights it sets towards others.

        Notes:
            - <https://docs.learnbittensor.org/glossary#yuma-consensus>
            - Rate Limits: <https://docs.learnbittensor.org/learn/chain-rate-limits#weights-setting-rate-limit>
        """
        attempt = 0
        response = ExtrinsicResponse(False)

        if attempt_check := validate_max_attempts(max_attempts, response):
            return attempt_check

        def _blocks_weight_limit() -> bool:
            bslu = cast(int, self.blocks_since_last_update(netuid, cast(int, uid)))
            wrl = cast(int, self.weights_rate_limit(netuid))
            return bslu > wrl

        if (
            uid := self.get_uid_for_hotkey_on_subnet(wallet.hotkey.ss58_address, netuid)
        ) is None:
            return ExtrinsicResponse(
                False,
                f"Hotkey {wallet.hotkey.ss58_address} not registered in subnet {netuid}.",
            )

        if self.commit_reveal_enabled(netuid=netuid):
            # go with `commit_reveal_weights_extrinsic` extrinsic

            while (
                attempt < max_attempts
                and response.success is False
                and _blocks_weight_limit()
            ):
                logging.debug(
                    f"Committing weights {weights} for subnet [blue]{netuid}[/blue]. "
                    f"Attempt [blue]{attempt + 1}[blue] of [green]{max_attempts}[/green]."
                )
                try:
                    response = commit_timelocked_weights_extrinsic(
                        subtensor=self,
                        wallet=wallet,
                        netuid=netuid,
                        mechid=mechid,
                        uids=uids,
                        weights=weights,
                        block_time=block_time,
                        commit_reveal_version=commit_reveal_version,
                        version_key=version_key,
                        mev_protection=mev_protection,
                        period=period,
                        raise_error=raise_error,
                        wait_for_inclusion=wait_for_inclusion,
                        wait_for_finalization=wait_for_finalization,
                        wait_for_revealed_execution=wait_for_revealed_execution,
                    )
                except Exception as error:
                    return ExtrinsicResponse.from_exception(
                        raise_error=raise_error, error=error
                    )
                attempt += 1
        else:
            # go with `set_mechanism_weights_extrinsic`

            while (
                attempt < max_attempts
                and response.success is False
                and _blocks_weight_limit()
            ):
                try:
                    logging.debug(
                        f"Setting weights for subnet [blue]{netuid}[/blue]. "
                        f"Attempt [blue]{attempt + 1}[/blue] of [green]{max_attempts}[/green]."
                    )
                    response = set_weights_extrinsic(
                        subtensor=self,
                        wallet=wallet,
                        netuid=netuid,
                        mechid=mechid,
                        uids=uids,
                        weights=weights,
                        version_key=version_key,
                        mev_protection=mev_protection,
                        period=period,
                        raise_error=raise_error,
                        wait_for_inclusion=wait_for_inclusion,
                        wait_for_finalization=wait_for_finalization,
                        wait_for_revealed_execution=wait_for_revealed_execution,
                    )
                except Exception as error:
                    return ExtrinsicResponse.from_exception(
                        raise_error=raise_error, error=error
                    )
                attempt += 1

        if not response.success:
            logging.debug(
                "No one successful attempt made. Perhaps it is too soon to set weights!"
            )
        return response

    def serve_axon(
        self,
        netuid: int,
        axon: "Axon",
        certificate: Optional[Certificate] = None,
        *,
        mev_protection: bool = DEFAULT_MEV_PROTECTION,
        period: Optional[int] = DEFAULT_PERIOD,
        raise_error: bool = False,
        wait_for_inclusion: bool = True,
        wait_for_finalization: bool = True,
        wait_for_revealed_execution: bool = True,
    ) -> ExtrinsicResponse:
        """
        Registers an ``Axon`` serving endpoint on the Bittensor network for a specific neuron.

        This function is used to set up the Axon, a key component of a neuron that handles incoming queries and data
        processing tasks.

        Parameters:
            netuid: The unique identifier of the subnetwork.
            axon: The Axon instance to be registered for serving.
            certificate: Certificate to use for TLS. If ``None``, no TLS will be used.
            mev_protection: If True, encrypts and submits the transaction through the MEV Shield pallet to protect
                against front-running and MEV attacks. The transaction remains encrypted in the mempool until validators
                decrypt and execute it. If False, submits the transaction directly without encryption.
            period: The number of blocks during which the transaction will remain valid after it's
                submitted. If the transaction is not included in a block within that number of blocks, it will expire
                and be rejected. You can think of it as an expiration date for the transaction.
            raise_error: Raises a relevant exception rather than returning `False` if unsuccessful.
            wait_for_inclusion: Waits for the transaction to be included in a block.
            wait_for_finalization: Waits for the transaction to be finalized on the blockchain.
            wait_for_revealed_execution: Whether to wait for the revealed execution of transaction if mev_protection used.

        Returns:
            ExtrinsicResponse: The result object of the extrinsic execution.

        By registering an Axon, the neuron becomes an active part of the network's distributed computing infrastructure,
        contributing to the collective intelligence of Bittensor.

        Notes:
            - Rate Limits: <https://docs.learnbittensor.org/learn/chain-rate-limits#serving-rate-limits>
        """
        return serve_axon_extrinsic(
            subtensor=self,
            netuid=netuid,
            axon=axon,
            certificate=certificate,
            mev_protection=mev_protection,
            period=period,
            raise_error=raise_error,
            wait_for_inclusion=wait_for_inclusion,
            wait_for_finalization=wait_for_finalization,
            wait_for_revealed_execution=wait_for_revealed_execution,
        )

    def set_commitment(
        self,
        wallet: "Wallet",
        netuid: int,
        data: str,
        *,
        mev_protection: bool = DEFAULT_MEV_PROTECTION,
        period: Optional[int] = DEFAULT_PERIOD,
        raise_error: bool = False,
        wait_for_inclusion: bool = True,
        wait_for_finalization: bool = True,
        wait_for_revealed_execution: bool = True,
    ) -> ExtrinsicResponse:
        """
        Commits arbitrary data to the Bittensor network by publishing metadata.

        This method allows neurons to publish arbitrary data to the blockchain, which can be used for various purposes
        such as sharing model updates, configuration data, or other network-relevant information.


        Parameters:
            wallet (bittensor_wallet.Wallet): The wallet associated with the neuron committing the data.
            netuid (int): The unique identifier of the subnetwork.
            data (str): The data to be committed to the network.
            mev_protection: If True, encrypts and submits the transaction through the MEV Shield pallet to protect
                against front-running and MEV attacks. The transaction remains encrypted in the mempool until validators
                decrypt and execute it. If False, submits the transaction directly without encryption.
            period: The number of blocks during which the transaction will remain valid after it's submitted. If the
                transaction is not included in a block within that number of blocks, it will expire and be rejected. You
                can think of it as an expiration date for the transaction.
            raise_error: Raises a relevant exception rather than returning `False` if unsuccessful.
            wait_for_inclusion: Whether to wait for the inclusion of the transaction.
            wait_for_finalization: Whether to wait for the finalization of the transaction.
            wait_for_revealed_execution: Whether to wait for the revealed execution of transaction if mev_protection used.

        Returns:
            ExtrinsicResponse: The result object of the extrinsic execution.

        Example:
            # Commit some data to subnet 1

            response = await subtensor.commit(wallet=my_wallet, netuid=1, data="Hello Bittensor!")

            # Commit with custom period

            response = await subtensor.commit(wallet=my_wallet, netuid=1, data="Model update v2.0", period=100)

        Note: See <https://docs.learnbittensor.org/glossary#commit-reveal>
        """
        return publish_metadata_extrinsic(
            subtensor=self,
            wallet=wallet,
            netuid=netuid,
            data_type=f"Raw{len(data)}",
            data=data.encode(),
            mev_protection=mev_protection,
            period=period,
            raise_error=raise_error,
            wait_for_inclusion=wait_for_inclusion,
            wait_for_finalization=wait_for_finalization,
            wait_for_revealed_execution=wait_for_revealed_execution,
        )

    def set_reveal_commitment(
        self,
        wallet,
        netuid: int,
        data: str,
        blocks_until_reveal: int = 360,
        block_time: Union[int, float] = 12,
        *,
        mev_protection: bool = DEFAULT_MEV_PROTECTION,
        period: Optional[int] = DEFAULT_PERIOD,
        raise_error: bool = False,
        wait_for_inclusion: bool = True,
        wait_for_finalization: bool = True,
        wait_for_revealed_execution: bool = True,
    ) -> ExtrinsicResponse:
        """
        Commits arbitrary data to the Bittensor network by publishing metadata.

        Parameters:
            wallet: The wallet associated with the neuron committing the data.
            netuid: The unique identifier of the subnetwork.
            data: The data to be committed to the network.
            blocks_until_reveal: The number of blocks from now after which the data will be revealed. Then number of
                blocks in one epoch.
            block_time: The number of seconds between each block.
            mev_protection: If True, encrypts and submits the transaction through the MEV Shield pallet to protect
                against front-running and MEV attacks. The transaction remains encrypted in the mempool until validators
                decrypt and execute it. If False, submits the transaction directly without encryption.
            period: The number of blocks during which the transaction will remain valid after it's submitted. If the
                transaction is not included in a block within that number of blocks, it will expire and be rejected. You
                can think of it as an expiration date for the transaction.
            raise_error: Raises a relevant exception rather than returning `False` if unsuccessful.
            wait_for_inclusion: Whether to wait for the inclusion of the transaction.
            wait_for_finalization: Whether to wait for the finalization of the transaction.
            wait_for_revealed_execution: Whether to wait for the revealed execution of transaction if mev_protection used.

        Returns:
            ExtrinsicResponse: The result object of the extrinsic execution.

        Note:
            A commitment can be set once per subnet epoch and is reset at the next epoch in the chain automatically.
            Successful extrinsic's the "data" field contains {"encrypted": encrypted, "reveal_round": reveal_round}.
        """

        encrypted, reveal_round = get_encrypted_commitment(
            data, blocks_until_reveal, block_time
        )

        data_ = {"encrypted": encrypted, "reveal_round": reveal_round}
        response = publish_metadata_extrinsic(
            subtensor=self,
            wallet=wallet,
            netuid=netuid,
            data_type="TimelockEncrypted",
            data=data_,
            mev_protection=mev_protection,
            period=period,
            raise_error=raise_error,
            wait_for_inclusion=wait_for_inclusion,
            wait_for_finalization=wait_for_finalization,
            wait_for_revealed_execution=wait_for_revealed_execution,
        )
        response.data = data_
        return response

    def start_call(
        self,
        wallet: "Wallet",
        netuid: int,
        *,
        mev_protection: bool = DEFAULT_MEV_PROTECTION,
        period: Optional[int] = DEFAULT_PERIOD,
        raise_error: bool = False,
        wait_for_inclusion: bool = True,
        wait_for_finalization: bool = False,
        wait_for_revealed_execution: bool = True,
    ) -> ExtrinsicResponse:
        """
        Submits a start_call extrinsic to the blockchain, to trigger the start call process for a subnet (used to start
            a new subnet's emission mechanism).

        Parameters:
            wallet: The wallet used to sign the extrinsic (must be unlocked).
            netuid: The UID of the target subnet for which the call is being initiated.
            mev_protection: If True, encrypts and submits the transaction through the MEV Shield pallet to protect
                against front-running and MEV attacks. The transaction remains encrypted in the mempool until validators
                decrypt and execute it. If False, submits the transaction directly without encryption.
            period: The number of blocks during which the transaction will remain valid after it's submitted. If the
                transaction is not included in a block within that number of blocks, it will expire and be rejected. You
                can think of it as an expiration date for the transaction.
            raise_error: Raises a relevant exception rather than returning `False` if unsuccessful.
            wait_for_inclusion: Whether to wait for the inclusion of the transaction.
            wait_for_finalization: Whether to wait for the finalization of the transaction.
            wait_for_revealed_execution: Whether to wait for the revealed execution of transaction if mev_protection used.

        Returns:
            ExtrinsicResponse: The result object of the extrinsic execution.
        """
        return start_call_extrinsic(
            subtensor=self,
            wallet=wallet,
            netuid=netuid,
            mev_protection=mev_protection,
            period=period,
            raise_error=raise_error,
            wait_for_inclusion=wait_for_inclusion,
            wait_for_finalization=wait_for_finalization,
            wait_for_revealed_execution=wait_for_revealed_execution,
        )

    def swap_stake(
        self,
        wallet: "Wallet",
        hotkey_ss58: str,
        origin_netuid: int,
        destination_netuid: int,
        amount: Balance,
        safe_swapping: bool = False,
        allow_partial_stake: bool = False,
        rate_tolerance: float = 0.005,
        *,
        mev_protection: bool = DEFAULT_MEV_PROTECTION,
        period: Optional[int] = DEFAULT_PERIOD,
        raise_error: bool = False,
        wait_for_inclusion: bool = True,
        wait_for_finalization: bool = True,
        wait_for_revealed_execution: bool = True,
    ) -> ExtrinsicResponse:
        """
        Moves stake between subnets while keeping the same coldkey-hotkey pair ownership.
        Like subnet hopping - same owner, same hotkey, just changing which subnet the stake is in.

        Parameters:
            wallet: The wallet to swap stake from.
            hotkey_ss58: The SS58 address of the hotkey whose stake is being swapped.
            origin_netuid: The netuid from which stake is removed.
            destination_netuid: The netuid to which stake is added.
            amount: The amount to swap.
            safe_swapping: If true, enables price safety checks to protect against fluctuating prices. The swap
                will only execute if the price ratio between subnets doesn't exceed the rate tolerance.
            allow_partial_stake: If true and safe_staking is enabled, allows partial stake swaps when the full amount
                would exceed the price tolerance. If false, the entire swap fails if it would exceed the tolerance.
            rate_tolerance: The maximum allowed increase in the price ratio between subnets
                (origin_price/destination_price). For example, 0.005 = 0.5% maximum increase. Only used when
                safe_staking is True.
            mev_protection: If True, encrypts and submits the transaction through the MEV Shield pallet to protect
                against front-running and MEV attacks. The transaction remains encrypted in the mempool until validators
                decrypt and execute it. If False, submits the transaction directly without encryption.
            period: The number of blocks during which the transaction will remain valid after it's submitted. If the
                transaction is not included in a block within that number of blocks, it will expire and be rejected. You
                can think of it as an expiration date for the transaction.
            raise_error: Raises a relevant exception rather than returning `False` if unsuccessful.
            wait_for_inclusion: Whether to wait for the inclusion of the transaction.
            wait_for_finalization: Whether to wait for the finalization of the transaction.
            wait_for_revealed_execution: Whether to wait for the revealed execution of transaction if mev_protection used.

        Returns:
            ExtrinsicResponse: The result object of the extrinsic execution.

        Notes:
            The price ratio for swap_stake in safe mode is calculated as: origin_subnet_price / destination_subnet_price.
            When ``safe_swapping`` is enabled, the swap will only execute if:
            - With ``allow_partial_stake=False``: The entire swap amount can be executed without the price ratio
              increasing more than ``rate_tolerance``.
            - With ``allow_partial_stake=True``: A partial amount will be swapped up to the point where the price ratio
              would increase by ``rate_tolerance``.
            - Price Protection: <https://docs.learnbittensor.org/learn/price-protection>
            - Rate Limits: <https://docs.learnbittensor.org/learn/chain-rate-limits#staking-operations-rate-limits>
        """
        check_balance_amount(amount)
        return swap_stake_extrinsic(
            subtensor=self,
            wallet=wallet,
            hotkey_ss58=hotkey_ss58,
            origin_netuid=origin_netuid,
            destination_netuid=destination_netuid,
            amount=amount,
            safe_swapping=safe_swapping,
            allow_partial_stake=allow_partial_stake,
            rate_tolerance=rate_tolerance,
            mev_protection=mev_protection,
            period=period,
            raise_error=raise_error,
            wait_for_inclusion=wait_for_inclusion,
            wait_for_finalization=wait_for_finalization,
            wait_for_revealed_execution=wait_for_revealed_execution,
        )

    def toggle_user_liquidity(
        self,
        wallet: "Wallet",
        netuid: int,
        enable: bool,
        *,
        mev_protection: bool = DEFAULT_MEV_PROTECTION,
        period: Optional[int] = DEFAULT_PERIOD,
        raise_error: bool = False,
        wait_for_inclusion: bool = True,
        wait_for_finalization: bool = True,
        wait_for_revealed_execution: bool = True,
    ) -> ExtrinsicResponse:
        """Allow to toggle user liquidity for specified subnet.

        Parameters:
            wallet: The wallet used to sign the extrinsic (must be unlocked).
            netuid: The UID of the target subnet for which the call is being initiated.
            enable: Boolean indicating whether to enable user liquidity.
            mev_protection: If True, encrypts and submits the transaction through the MEV Shield pallet to protect
                against front-running and MEV attacks. The transaction remains encrypted in the mempool until validators
                decrypt and execute it. If False, submits the transaction directly without encryption.
            period: The number of blocks during which the transaction will remain valid after it's submitted. If
                the transaction is not included in a block within that number of blocks, it will expire and be rejected.
                You can think of it as an expiration date for the transaction.
            raise_error: Raises a relevant exception rather than returning `False` if unsuccessful.
            wait_for_inclusion: Whether to wait for the extrinsic to be included in a block.
            wait_for_finalization: Whether to wait for finalization of the extrinsic.
            wait_for_revealed_execution: Whether to wait for the revealed execution of transaction if mev_protection used.

        Returns:
            ExtrinsicResponse: The result object of the extrinsic execution.

        Note: The call can be executed successfully by the subnet owner only.
        """
        return toggle_user_liquidity_extrinsic(
            subtensor=self,
            wallet=wallet,
            netuid=netuid,
            enable=enable,
            mev_protection=mev_protection,
            period=period,
            raise_error=raise_error,
            wait_for_inclusion=wait_for_inclusion,
            wait_for_finalization=wait_for_finalization,
            wait_for_revealed_execution=wait_for_revealed_execution,
        )

    def transfer(
        self,
        wallet: "Wallet",
        destination_ss58: str,
        amount: Optional[Balance],
        transfer_all: bool = False,
        keep_alive: bool = True,
        *,
        mev_protection: bool = DEFAULT_MEV_PROTECTION,
        period: Optional[int] = DEFAULT_PERIOD,
        raise_error: bool = False,
        wait_for_inclusion: bool = True,
        wait_for_finalization: bool = False,
        wait_for_revealed_execution: bool = True,
    ) -> ExtrinsicResponse:
        """
        Transfer token of amount to destination.

        Parameters:
            wallet: Source wallet for the transfer.
            destination_ss58: Destination address for the transfer.
            amount: Number of tokens to transfer. `None` is transferring all.
            transfer_all: Flag to transfer all tokens.
            keep_alive: Flag to keep the connection alive.
            mev_protection: If True, encrypts and submits the transaction through the MEV Shield pallet to protect
                against front-running and MEV attacks. The transaction remains encrypted in the mempool until validators
                decrypt and execute it. If False, submits the transaction directly without encryption.
            period: The number of blocks during which the transaction will remain valid after it's submitted. If
                the transaction is not included in a block within that number of blocks, it will expire and be rejected.
                You can think of it as an expiration date for the transaction.
            raise_error: Raises a relevant exception rather than returning `False` if unsuccessful.
            wait_for_inclusion: Whether to wait for the extrinsic to be included in a block.
            wait_for_finalization: Whether to wait for finalization of the extrinsic.
            wait_for_revealed_execution: Whether to wait for the revealed execution of transaction if mev_protection used.

        Returns:
            ExtrinsicResponse: The result object of the extrinsic execution.
        """
        check_balance_amount(amount)
        return transfer_extrinsic(
            subtensor=self,
            wallet=wallet,
            destination_ss58=destination_ss58,
            amount=amount,
            transfer_all=transfer_all,
            keep_alive=keep_alive,
            mev_protection=mev_protection,
            period=period,
            raise_error=raise_error,
            wait_for_inclusion=wait_for_inclusion,
            wait_for_finalization=wait_for_finalization,
            wait_for_revealed_execution=wait_for_revealed_execution,
        )

    def transfer_stake(
        self,
        wallet: "Wallet",
        destination_coldkey_ss58: str,
        hotkey_ss58: str,
        origin_netuid: int,
        destination_netuid: int,
        amount: Balance,
        *,
        mev_protection: bool = DEFAULT_MEV_PROTECTION,
        period: Optional[int] = DEFAULT_PERIOD,
        raise_error: bool = False,
        wait_for_inclusion: bool = True,
        wait_for_finalization: bool = True,
        wait_for_revealed_execution: bool = True,
    ) -> ExtrinsicResponse:
        """
        Transfers stake from one subnet to another while changing the coldkey owner.

        Parameters:
            wallet: The wallet to transfer stake from.
            destination_coldkey_ss58: The destination coldkey SS58 address.
            hotkey_ss58: The hotkey SS58 address associated with the stake.
            origin_netuid: The source subnet UID.
            destination_netuid: The destination subnet UID.
            amount: Amount to transfer.
            mev_protection: If True, encrypts and submits the transaction through the MEV Shield pallet to protect
                against front-running and MEV attacks. The transaction remains encrypted in the mempool until validators
                decrypt and execute it. If False, submits the transaction directly without encryption.
            period: The number of blocks during which the transaction will remain valid after it's submitted. If
                the transaction is not included in a block within that number of blocks, it will expire and be rejected.
                You can think of it as an expiration date for the transaction.
            raise_error: Raises a relevant exception rather than returning `False` if unsuccessful.
            wait_for_inclusion: Whether to wait for the extrinsic to be included in a block.
            wait_for_finalization: Whether to wait for finalization of the extrinsic.
            wait_for_revealed_execution: Whether to wait for the revealed execution of transaction if mev_protection used.

        Returns:
            ExtrinsicResponse: The result object of the extrinsic execution.

        Notes:
            - Price Protection: <https://docs.learnbittensor.org/learn/price-protection>
            - Rate Limits: <https://docs.learnbittensor.org/learn/chain-rate-limits#staking-operations-rate-limits>
        """
        check_balance_amount(amount)
        return transfer_stake_extrinsic(
            subtensor=self,
            wallet=wallet,
            destination_coldkey_ss58=destination_coldkey_ss58,
            hotkey_ss58=hotkey_ss58,
            origin_netuid=origin_netuid,
            destination_netuid=destination_netuid,
            amount=amount,
            mev_protection=mev_protection,
            period=period,
            raise_error=raise_error,
            wait_for_inclusion=wait_for_inclusion,
            wait_for_finalization=wait_for_finalization,
            wait_for_revealed_execution=wait_for_revealed_execution,
        )

    def unstake(
        self,
        wallet: "Wallet",
        netuid: int,
        hotkey_ss58: str,
        amount: Balance,
        allow_partial_stake: bool = False,
        rate_tolerance: float = 0.005,
        safe_unstaking: bool = False,
        *,
        mev_protection: bool = DEFAULT_MEV_PROTECTION,
        period: Optional[int] = DEFAULT_PERIOD,
        raise_error: bool = False,
        wait_for_inclusion: bool = True,
        wait_for_finalization: bool = True,
        wait_for_revealed_execution: bool = True,
    ) -> ExtrinsicResponse:
        """
        Removes a specified amount of stake from a single hotkey account. This function is critical for adjusting
        individual neuron stakes within the Bittensor network.

        Parameters:
            wallet: The wallet associated with the neuron from which the stake is being removed.
            netuid: The unique identifier of the subnet.
            hotkey_ss58: The ``SS58`` address of the hotkey account to unstake from.
            amount: The amount of alpha to unstake. If not specified, unstakes all. Alpha amount.
            allow_partial_stake: If true and safe_staking is enabled, allows partial unstaking when
                the full amount would exceed the price tolerance. If false, the entire unstake fails if it would
                exceed the tolerance.
            rate_tolerance: The maximum allowed price change ratio when unstaking. For example,
                0.005 = 0.5% maximum price decrease. Only used when safe_staking is True.
            safe_unstaking: If true, enables price safety checks to protect against fluctuating prices. The unstake
                will only execute if the price change doesn't exceed the rate tolerance.
            mev_protection: If True, encrypts and submits the transaction through the MEV Shield pallet to protect
                against front-running and MEV attacks. The transaction remains encrypted in the mempool until validators
                decrypt and execute it. If False, submits the transaction directly without encryption.
            period: The number of blocks during which the transaction will remain valid after it's submitted. If
                the transaction is not included in a block within that number of blocks, it will expire and be rejected.
                You can think of it as an expiration date for the transaction.
            raise_error: Raises a relevant exception rather than returning `False` if unsuccessful.
            wait_for_inclusion: Whether to wait for the extrinsic to be included in a block.
            wait_for_finalization: Whether to wait for finalization of the extrinsic.
            wait_for_revealed_execution: Whether to wait for the revealed execution of transaction if mev_protection used.

        Returns:
            ExtrinsicResponse: The result object of the extrinsic execution.

        This function supports flexible stake management, allowing neurons to adjust their network participation and
        potential reward accruals. When safe_staking is enabled, it provides protection against price fluctuations
        during the time unstake is executed and the time it is actually processed by the chain.

        Notes:
            - Price Protection: <https://docs.learnbittensor.org/learn/price-protection>
            - Rate Limits: <https://docs.learnbittensor.org/learn/chain-rate-limits#staking-operations-rate-limits>
        """
        check_balance_amount(amount)
        return unstake_extrinsic(
            subtensor=self,
            wallet=wallet,
            netuid=netuid,
            hotkey_ss58=hotkey_ss58,
            amount=amount,
            allow_partial_stake=allow_partial_stake,
            rate_tolerance=rate_tolerance,
            safe_unstaking=safe_unstaking,
            mev_protection=mev_protection,
            period=period,
            raise_error=raise_error,
            wait_for_inclusion=wait_for_inclusion,
            wait_for_finalization=wait_for_finalization,
            wait_for_revealed_execution=wait_for_revealed_execution,
        )

    def unstake_all(
        self,
        wallet: "Wallet",
        netuid: int,
        hotkey_ss58: str,
        rate_tolerance: Optional[float] = 0.005,
        *,
        mev_protection: bool = DEFAULT_MEV_PROTECTION,
        period: Optional[int] = DEFAULT_PERIOD,
        raise_error: bool = False,
        wait_for_inclusion: bool = True,
        wait_for_finalization: bool = True,
        wait_for_revealed_execution: bool = True,
    ) -> ExtrinsicResponse:
        """Unstakes all TAO/Alpha associated with a hotkey from the specified subnets on the Bittensor network.

        Parameters:
            wallet: The wallet of the stake owner.
            netuid: The unique identifier of the subnet.
            hotkey_ss58: The SS58 address of the hotkey to unstake from.
            rate_tolerance: The maximum allowed price change ratio when unstaking. For example, 0.005 = 0.5% maximum
                price decrease. If not passed (None), then unstaking goes without price limit.
            mev_protection: If True, encrypts and submits the transaction through the MEV Shield pallet to protect
                against front-running and MEV attacks. The transaction remains encrypted in the mempool until validators
                decrypt and execute it. If False, submits the transaction directly without encryption.
            period: The number of blocks during which the transaction will remain valid after it's submitted. If
                the transaction is not included in a block within that number of blocks, it will expire and be rejected.
                You can think of it as an expiration date for the transaction.
            raise_error: Raises a relevant exception rather than returning `False` if unsuccessful.
            wait_for_inclusion: Whether to wait for the extrinsic to be included in a block.
            wait_for_finalization: Whether to wait for finalization of the extrinsic.
            wait_for_revealed_execution: Whether to wait for the revealed execution of transaction if mev_protection used.

        Returns:
            ExtrinsicResponse: The result object of the extrinsic execution.

        Example:
            # If you would like to unstake all stakes in all subnets safely:
            import bittensor as bt

            subtensor = bt.Subtensor()
            wallet = bt.Wallet("my_wallet")
            netuid = 14
            hotkey = "5%SOME_HOTKEY%"

            wallet_stakes = subtensor.get_stake_info_for_coldkey(coldkey_ss58=wallet.coldkey.ss58_address)

            for stake in wallet_stakes:
                result = subtensor.unstake_all(
                    wallet=wallet,
                    hotkey_ss58=stake.hotkey_ss58,
                    netuid=stake.netuid,
                )
                print(result)

            # If you would like to unstake all stakes in all subnets unsafely, use `rate_tolerance=None`:
                        import bittensor as bt

            subtensor = bt.AsyncSubtensor()
            wallet = bt.Wallet("my_wallet")
            netuid = 14
            hotkey = "5%SOME_HOTKEY_WHERE_IS_YOUR_STAKE_NOW%"

            wallet_stakes = await subtensor.get_stake_info_for_coldkey(coldkey_ss58=wallet.coldkey.ss58_address)

            for stake in wallet_stakes:
                result = await subtensor.unstake_all(
                    wallet=wallet,
                    hotkey_ss58=stake.hotkey_ss58,
                    netuid=stake.netuid,
                    rate_tolerance=None,
                )
                print(result)

        Notes:
            - Price Protection: <https://docs.learnbittensor.org/learn/price-protection>
            - Rate Limits: <https://docs.learnbittensor.org/learn/chain-rate-limits#staking-operations-rate-limits>
        """
        return unstake_all_extrinsic(
            subtensor=self,
            wallet=wallet,
            netuid=netuid,
            hotkey_ss58=hotkey_ss58,
            rate_tolerance=rate_tolerance,
            mev_protection=mev_protection,
            period=period,
            raise_error=raise_error,
            wait_for_inclusion=wait_for_inclusion,
            wait_for_finalization=wait_for_finalization,
            wait_for_revealed_execution=wait_for_revealed_execution,
        )

    def unstake_multiple(
        self,
        wallet: "Wallet",
        netuids: UIDs,
        hotkey_ss58s: list[str],
        amounts: Optional[list[Balance]] = None,
        unstake_all: bool = False,
        *,
        mev_protection: bool = DEFAULT_MEV_PROTECTION,
        period: Optional[int] = DEFAULT_PERIOD,
        raise_error: bool = False,
        wait_for_inclusion: bool = True,
        wait_for_finalization: bool = True,
        wait_for_revealed_execution: bool = True,
    ) -> ExtrinsicResponse:
        """
        Performs batch unstaking from multiple hotkey accounts, allowing a neuron to reduce its staked amounts
            efficiently. This function is useful for managing the distribution of stakes across multiple neurons.

        Parameters:
            wallet: The wallet linked to the coldkey from which the stakes are being withdrawn.
            netuids: Subnets unique IDs.
            hotkey_ss58s: A list of hotkey `SS58` addresses to unstake from.
            amounts: The amounts of TAO to unstake from each hotkey. If not provided, unstakes all.
            unstake_all: If true, unstakes all tokens. If `True` amounts are ignored.
            mev_protection: If True, encrypts and submits the transaction through the MEV Shield pallet to protect
                against front-running and MEV attacks. The transaction remains encrypted in the mempool until validators
                decrypt and execute it. If False, submits the transaction directly without encryption.
            period: The number of blocks during which the transaction will remain valid after it's submitted. If
                the transaction is not included in a block within that number of blocks, it will expire and be rejected.
                You can think of it as an expiration date for the transaction.
            raise_error: Raises a relevant exception rather than returning `False` if unsuccessful.
            wait_for_inclusion: Whether to wait for the extrinsic to be included in a block.
            wait_for_finalization: Whether to wait for finalization of the extrinsic.
            wait_for_revealed_execution: Whether to wait for the revealed execution of transaction if mev_protection used.

        Returns:
            ExtrinsicResponse: The result object of the extrinsic execution.

        This function allows for strategic reallocation or withdrawal of stakes, aligning with the dynamic stake
        management aspect of the Bittensor network.

        Notes:
            - Price Protection: <https://docs.learnbittensor.org/learn/price-protection>
            - Rate Limits: <https://docs.learnbittensor.org/learn/chain-rate-limits#staking-operations-rate-limits>
        """
        return unstake_multiple_extrinsic(
            subtensor=self,
            wallet=wallet,
            netuids=netuids,
            hotkey_ss58s=hotkey_ss58s,
            amounts=amounts,
            unstake_all=unstake_all,
            mev_protection=mev_protection,
            period=period,
            raise_error=raise_error,
            wait_for_inclusion=wait_for_inclusion,
            wait_for_finalization=wait_for_finalization,
            wait_for_revealed_execution=wait_for_revealed_execution,
        )

    def update_cap_crowdloan(
        self,
        wallet: "Wallet",
        crowdloan_id: int,
        new_cap: "Balance",
        *,
        mev_protection: bool = DEFAULT_MEV_PROTECTION,
        period: Optional[int] = DEFAULT_PERIOD,
        raise_error: bool = False,
        wait_for_inclusion: bool = True,
        wait_for_finalization: bool = True,
        wait_for_revealed_execution: bool = True,
    ) -> ExtrinsicResponse:
        """Updates the fundraising cap of an active (non-finalized) crowdloan.

        Allows the creator to adjust the maximum total contribution amount before finalization. The new cap
        must be at least equal to the amount already raised. This is useful for adjusting campaign goals based
        on contributor feedback or changing subnet costs.

        Parameters:
            wallet: Bittensor wallet instance used to sign the transaction (must be the creator's coldkey).
            crowdloan_id: The unique identifier of the crowdloan to update.
<<<<<<< HEAD
            new_cap: The new fundraising cap (TAO). Must be ``>= raised``.
            period: The number of blocks during which the transaction will remain valid after submission.
            raise_error: If ``True``, raises an exception rather than returning failure in the response.
=======
            new_cap: The new fundraising cap (in TAO or Balance).
            mev_protection: If True, encrypts and submits the transaction through the MEV Shield pallet to protect
                against front-running and MEV attacks. The transaction remains encrypted in the mempool until validators
                decrypt and execute it. If False, submits the transaction directly without encryption.
            period: The number of blocks during which the transaction will remain valid after it's submitted. If
                the transaction is not included in a block within that number of blocks, it will expire and be rejected.
                You can think of it as an expiration date for the transaction.
            raise_error: Raises a relevant exception rather than returning `False` if unsuccessful.
>>>>>>> c6a9b2ee
            wait_for_inclusion: Whether to wait for the extrinsic to be included in a block.
            wait_for_finalization: Whether to wait for finalization of the extrinsic.
            wait_for_revealed_execution: Whether to wait for the revealed execution of transaction if mev_protection used.

        Returns:
            ``ExtrinsicResponse`` indicating success or failure, with error details if applicable.

        Notes:
            - Only the creator can update the cap.
            - The crowdloan must not be finalized.
            - The new cap must be ``>=`` the total funds already raised.

            - Crowdloans Overview: <https://docs.learnbittensor.org/subnets/crowdloans>
            - Update Parameters: <https://docs.learnbittensor.org/subnets/crowdloans#crowdloan-lifecycle>
        """
        return update_cap_crowdloan_extrinsic(
            subtensor=self,
            wallet=wallet,
            crowdloan_id=crowdloan_id,
            new_cap=new_cap,
            mev_protection=mev_protection,
            period=period,
            raise_error=raise_error,
            wait_for_inclusion=wait_for_inclusion,
            wait_for_finalization=wait_for_finalization,
            wait_for_revealed_execution=wait_for_revealed_execution,
        )

    def update_end_crowdloan(
        self,
        wallet: "Wallet",
        crowdloan_id: int,
        new_end: int,
        *,
        mev_protection: bool = DEFAULT_MEV_PROTECTION,
        period: Optional[int] = DEFAULT_PERIOD,
        raise_error: bool = False,
        wait_for_inclusion: bool = True,
        wait_for_finalization: bool = True,
        wait_for_revealed_execution: bool = True,
    ) -> ExtrinsicResponse:
        """Updates the end block of an active (non-finalized) crowdloan.

        Allows the creator to extend (or shorten) the contribution period before finalization. The new end block
        must be in the future and respect the minimum and maximum duration bounds defined in the runtime constants.
        This is useful for extending campaigns that need more time to reach their cap or shortening campaigns with
        sufficient contributions.

        Parameters:
            wallet: Bittensor wallet instance used to sign the transaction (must be the creator's coldkey).
            crowdloan_id: The unique identifier of the crowdloan to update.
<<<<<<< HEAD
            new_end: The new block number at which the crowdloan will end. Must be between ``MinimumBlockDuration``
                (7 days = 50,400 blocks) and ``MaximumBlockDuration`` (60 days = 432,000 blocks) from the current block.
            period: The number of blocks during which the transaction will remain valid after submission.
            raise_error: If ``True``, raises an exception rather than returning failure in the response.
=======
            new_end: The new block number at which the crowdloan will end.
            mev_protection: If True, encrypts and submits the transaction through the MEV Shield pallet to protect
                against front-running and MEV attacks. The transaction remains encrypted in the mempool until validators
                decrypt and execute it. If False, submits the transaction directly without encryption.
            period: The number of blocks during which the transaction will remain valid after it's submitted. If
                the transaction is not included in a block within that number of blocks, it will expire and be rejected.
                You can think of it as an expiration date for the transaction.
            raise_error: Raises a relevant exception rather than returning `False` if unsuccessful.
>>>>>>> c6a9b2ee
            wait_for_inclusion: Whether to wait for the extrinsic to be included in a block.
            wait_for_finalization: Whether to wait for finalization of the extrinsic.
            wait_for_revealed_execution: Whether to wait for the revealed execution of transaction if mev_protection used.

        Returns:
            ``ExtrinsicResponse`` indicating success or failure, with error details if applicable.

        Notes:
            - Only the creator can update the end block.
            - The crowdloan must not be finalized.
            - The new end block must respect duration bounds (``MinimumBlockDuration`` to ``MaximumBlockDuration``).

            - Crowdloans Overview: <https://docs.learnbittensor.org/subnets/crowdloans>
            - Update Parameters: <https://docs.learnbittensor.org/subnets/crowdloans#crowdloan-lifecycle>
        """
        return update_end_crowdloan_extrinsic(
            subtensor=self,
            wallet=wallet,
            crowdloan_id=crowdloan_id,
            new_end=new_end,
            mev_protection=mev_protection,
            period=period,
            raise_error=raise_error,
            wait_for_inclusion=wait_for_inclusion,
            wait_for_finalization=wait_for_finalization,
            wait_for_revealed_execution=wait_for_revealed_execution,
        )

    def update_min_contribution_crowdloan(
        self,
        wallet: "Wallet",
        crowdloan_id: int,
        new_min_contribution: "Balance",
        *,
        mev_protection: bool = DEFAULT_MEV_PROTECTION,
        period: Optional[int] = DEFAULT_PERIOD,
        raise_error: bool = False,
        wait_for_inclusion: bool = True,
        wait_for_finalization: bool = True,
        wait_for_revealed_execution: bool = True,
    ) -> ExtrinsicResponse:
        """Updates the minimum contribution amount of an active (non-finalized) crowdloan.

        Allows the creator to adjust the minimum per-contribution amount before finalization. The new value must
        meet or exceed the ``AbsoluteMinimumContribution`` constant. This is useful for adjusting contribution
        requirements based on the number of expected contributors or campaign strategy.

        Parameters:
            wallet: Bittensor wallet instance used to sign the transaction (must be the creator's coldkey).
            crowdloan_id: The unique identifier of the crowdloan to update.
<<<<<<< HEAD
            new_min_contribution: The new minimum contribution amount (TAO). Must be ``>= AbsoluteMinimumContribution``.
            period: The number of blocks during which the transaction will remain valid after submission.
            raise_error: If ``True``, raises an exception rather than returning failure in the response.
=======
            new_min_contribution: The new minimum contribution amount (in TAO or Balance).
            mev_protection: If True, encrypts and submits the transaction through the MEV Shield pallet to protect
                against front-running and MEV attacks. The transaction remains encrypted in the mempool until validators
                decrypt and execute it. If False, submits the transaction directly without encryption.
            period: The number of blocks during which the transaction will remain valid after it's submitted. If
                the transaction is not included in a block within that number of blocks, it will expire and be rejected.
                You can think of it as an expiration date for the transaction.
            raise_error: Raises a relevant exception rather than returning `False` if unsuccessful.
>>>>>>> c6a9b2ee
            wait_for_inclusion: Whether to wait for the extrinsic to be included in a block.
            wait_for_finalization: Whether to wait for finalization of the extrinsic.
            wait_for_revealed_execution: Whether to wait for the revealed execution of transaction if mev_protection used.

        Returns:
            ``ExtrinsicResponse`` indicating success or failure, with error details if applicable.

        Notes:
            - Only the creator can update the minimum contribution.
            - The crowdloan must not be finalized.
            - The new minimum must be ``>= AbsoluteMinimumContribution`` (check via ``get_crowdloan_constants``).

            - Crowdloans Overview: <https://docs.learnbittensor.org/subnets/crowdloans>
            - Update Parameters: <https://docs.learnbittensor.org/subnets/crowdloans#crowdloan-lifecycle>
        """
        return update_min_contribution_crowdloan_extrinsic(
            subtensor=self,
            wallet=wallet,
            crowdloan_id=crowdloan_id,
            new_min_contribution=new_min_contribution,
            mev_protection=mev_protection,
            period=period,
            raise_error=raise_error,
            wait_for_inclusion=wait_for_inclusion,
            wait_for_finalization=wait_for_finalization,
            wait_for_revealed_execution=wait_for_revealed_execution,
        )

    def withdraw_crowdloan(
        self,
        wallet: "Wallet",
        crowdloan_id: int,
        *,
        mev_protection: bool = DEFAULT_MEV_PROTECTION,
        period: Optional[int] = DEFAULT_PERIOD,
        raise_error: bool = False,
        wait_for_inclusion: bool = True,
        wait_for_finalization: bool = True,
        wait_for_revealed_execution: bool = True,
    ) -> ExtrinsicResponse:
        """Withdraws a contribution from an active (not yet finalized or dissolved) crowdloan.

        Contributors can withdraw their contributions at any time before finalization. For regular contributors,
        the full contribution amount is returned. For the creator, only amounts exceeding the initial deposit can
        be withdrawn; the deposit itself remains locked until dissolution.

        Parameters:
            wallet: Bittensor wallet instance used to sign the transaction (coldkey must match a contributor).
            crowdloan_id: The unique identifier of the crowdloan to withdraw from.
<<<<<<< HEAD
            period: The number of blocks during which the transaction will remain valid after submission, after which
                it will be rejected.
            raise_error: If ``True``, raises an exception rather than returning False in the response, in case the
               transaction fails.
=======
            mev_protection: If True, encrypts and submits the transaction through the MEV Shield pallet to protect
                against front-running and MEV attacks. The transaction remains encrypted in the mempool until validators
                decrypt and execute it. If False, submits the transaction directly without encryption.
            period: The number of blocks during which the transaction will remain valid after it's submitted. If
                the transaction is not included in a block within that number of blocks, it will expire and be rejected.
                You can think of it as an expiration date for the transaction.
            raise_error: Raises a relevant exception rather than returning `False` if unsuccessful.
>>>>>>> c6a9b2ee
            wait_for_inclusion: Whether to wait for the extrinsic to be included in a block.
            wait_for_finalization: Whether to wait for finalization of the extrinsic.
            wait_for_revealed_execution: Whether to wait for the revealed execution of transaction if mev_protection used.

        Returns:
            ``ExtrinsicResponse`` indicating success or failure, with error details if applicable.

        Notes:

            - Crowdloans Overview: <https://docs.learnbittensor.org/subnets/crowdloans>
            - Crowdloan Lifecycle: <https://docs.learnbittensor.org/subnets/crowdloans#crowdloan-lifecycle>
            - Withdraw: <https://docs.learnbittensor.org/subnets/crowdloans/crowdloans-tutorial#optional-withdraw>
        """
        return withdraw_crowdloan_extrinsic(
            subtensor=self,
            wallet=wallet,
            crowdloan_id=crowdloan_id,
            mev_protection=mev_protection,
            period=period,
            raise_error=raise_error,
            wait_for_inclusion=wait_for_inclusion,
            wait_for_finalization=wait_for_finalization,
            wait_for_revealed_execution=wait_for_revealed_execution,
        )<|MERGE_RESOLUTION|>--- conflicted
+++ resolved
@@ -3117,8 +3117,7 @@
         self,
         coldkey_ss58: str,
         block: Optional[int] = None,
-<<<<<<< HEAD
-    ) -> str:
+    ) -> Union[str, dict]:
         """Return the configured root claim type for a given coldkey.
 
         The root claim type controls how dividends from staking to the Root Subnet (subnet 0) are processed when they
@@ -3126,28 +3125,21 @@
 
         - ``"Swap"`` (default): Alpha dividends are swapped to TAO at claim time and restaked on the root subnet.
         - ``"Keep"``: Alpha dividends remain as Alpha on the originating subnets.
-=======
-    ) -> Union[str, dict]:
-        """Retrieves the root claim type for a given coldkey address.
->>>>>>> c6a9b2ee
 
         Parameters:
             coldkey_ss58: The SS58 address of the coldkey whose root claim preference to query.
-            block: The block number to query. If ``None``, queries the current chain head.
-
-        Returns:
-<<<<<<< HEAD
-            The root claim type as a string, either ``"Swap"`` or ``"Keep"``.
+            block: The block number to query. Do not specify if using ``block_hash`` or ``reuse_block``.
+
+        Returns:
+
+            The root claim type as a string, either ``"Swap"`` or ``"Keep"``,
+            or dict for "KeepSubnets" in format {"KeepSubnets": {"subnets": [1, 2, 3]}}.
 
         Notes:
             - The claim type applies to both automatic and manual root claims; it does not affect the original TAO stake
               on subnet 0, only how Alpha dividends are treated.
             - See: <https://docs.learnbittensor.org/staking-and-delegation/root-claims>
             - See also: <https://docs.learnbittensor.org/staking-and-delegation/root-claims/managing-root-claims>
-=======
-            Union[str, dict]: RootClaimType value. Returns string for "Swap" or "Keep",
-            or dict for "KeepSubnets" in format {"KeepSubnets": {"subnets": [1, 2, 3]}}.
->>>>>>> c6a9b2ee
         """
         query = self.substrate.query(
             module="SubtensorModule",
@@ -4957,23 +4949,17 @@
                 exceed the price tolerance. If false, the entire stake fails if it would exceed the tolerance.
             rate_tolerance: The maximum allowed price change ratio when staking. For example, 0.005 = 0.5% maximum price
                 increase. Only used when safe_staking is True.
-            mev_protection: If True, encrypts and submits the staking transaction through the MEV Shield pallet  to
+            mev_protection: If ``True``, encrypts and submits the staking transaction through the MEV Shield pallet  to
                 protect against front-running and MEV attacks. The transaction remains encrypted in the mempool until
-                validators decrypt and execute it. If False, submits the transaction directly without encryption.
+                validators decrypt and execute it. If ``False``, submits the transaction directly without encryption.
             period: The number of blocks during which the transaction will remain valid after it's submitted. If
                 the transaction is not included in a block within that number of blocks, it will expire and be rejected.
-<<<<<<< HEAD
+                You can think of it as an expiration date for the transaction.
             raise_error: Raises a relevant exception rather than returning ``False`` if unsuccessful.
             wait_for_inclusion: Waits for the transaction to be included in a block.
             wait_for_finalization: Waits for the transaction to be finalized on the blockchain.
-=======
-                You can think of it as an expiration date for the transaction.
-            raise_error: Raises a relevant exception rather than returning `False` if unsuccessful.
-            wait_for_inclusion: Whether to wait for the extrinsic to be included in a block.
-            wait_for_finalization: Whether to wait for finalization of the extrinsic.
             wait_for_revealed_execution: Whether to wait for the revealed execution of transaction if mev_protection
                 used.
->>>>>>> c6a9b2ee
 
         Returns:
             ExtrinsicResponse: The result object of the extrinsic execution.
@@ -5310,29 +5296,18 @@
         """Submit an extrinsic to manually claim accumulated root dividends from one or more subnets.
 
         Parameters:
-<<<<<<< HEAD
             wallet: Bittensor ``Wallet`` instance.
             netuids: Iterable of subnet IDs to claim from in this call (the chain enforces a maximum number per
                 transaction).
+            mev_protection: If ``True``, encrypts and submits the transaction through the MEV Shield pallet to protect
+                against front-running and MEV attacks. The transaction remains encrypted in the mempool until validators
+                decrypt and execute it. If ``False``, submits the transaction directly without encryption.
             period: Number of blocks during which the transaction remains valid after submission. If the extrinsic is
                 not included in a block within this window, it will expire and be rejected.
             raise_error: Whether to raise a Python exception instead of returning a failed ``ExtrinsicResponse``.
             wait_for_inclusion: Whether to wait until the extrinsic is included in a block before returning.
             wait_for_finalization: Whether to wait for finalization of the extrinsic in a block before returning.
-=======
-            wallet: Bittensor Wallet instance.
-            netuids: The netuids to claim root emissions for.
-            mev_protection: If True, encrypts and submits the transaction through the MEV Shield pallet to protect
-                against front-running and MEV attacks. The transaction remains encrypted in the mempool until validators
-                decrypt and execute it. If False, submits the transaction directly without encryption.
-            period: The number of blocks during which the transaction will remain valid after it's submitted. If the
-                transaction is not included in a block within that number of blocks, it will expire and be rejected. You
-                can think of it as an expiration date for the transaction.
-            raise_error: Raises a relevant exception rather than returning `False` if unsuccessful.
-            wait_for_inclusion: Whether to wait for the inclusion of the transaction.
-            wait_for_finalization: Whether to wait for the finalization of the transaction.
             wait_for_revealed_execution: Whether to wait for the revealed execution of transaction if mev_protection used.
->>>>>>> c6a9b2ee
 
         Returns:
             ``ExtrinsicResponse`` describing the result of the extrinsic execution.
@@ -5595,23 +5570,21 @@
 
         Parameters:
             wallet: Bittensor wallet object.
-            proxy_type: The type of proxy permissions for the pure proxy. Can be a string or ProxyType enum value.
-<<<<<<< HEAD
-            delay: The number of blocks that must elapse between announcing and executing a proxied transaction. A delay
-                of ``0`` means the pure proxy can be used immediately without any announcement period. A non-zero delay
-                creates a time-lock, requiring announcements before execution to give the spawner time to review/reject.
-            index: A salt value (u16, range ``0-65535``) used to generate unique pure proxy addresses. When creating multiple
-                pure proxies with identical parameters (same ``proxy_type`` and ``delay``), different index values will
-                produce different SS58 addresses. This is not a sequential counter—you can use any unique values (e.g., 0,
-                100, 7, 42) in any order. The index must be preserved as it's required for :meth:`kill_pure_proxy`.
-                If creating multiple pure proxies in a single batch transaction, each must have a unique index value.
-=======
-            delay: The number of blocks before the pure proxy can be used.
-            index: The index to use for generating the pure proxy account address.
-            mev_protection: If True, encrypts and submits the transaction through the MEV Shield pallet to protect
+            proxy_type: The type of proxy permissions for the pure proxy. Can be a string or ProxyType enum value. For
+                available proxy types and their permissions, see the documentation link in the Notes section below.
+            delay: Optionally, include a delay in blocks. The number of blocks that must elapse between announcing and
+                executing a proxied transaction. A delay of ``0`` means the pure proxy can be used immediately without any
+                announcement period. A non-zero delay creates a time-lock, requiring announcements before execution to give
+                the spawner time to review/reject.
+            index: A salt value (u16, range ``0-65535``) used to generate unique pure proxy addresses. This should generally
+                be left as ``0`` unless you are creating batches of proxies. When creating multiple pure proxies with
+                identical parameters (same ``proxy_type`` and ``delay``), different index values will produce different SS58
+                addresses. This is not a sequential counter—you can use any unique values (e.g., 0, 100, 7, 42) in any
+                order. The index must be preserved as it's required for :meth:`kill_pure_proxy`. If creating multiple pure
+                proxies in a single batch transaction, each must have a unique index value.
+            mev_protection: If ``True``, encrypts and submits the transaction through the MEV Shield pallet to protect
                 against front-running and MEV attacks. The transaction remains encrypted in the mempool until validators
-                decrypt and execute it. If False, submits the transaction directly without encryption.
->>>>>>> c6a9b2ee
+                decrypt and execute it. If ``False``, submits the transaction directly without encryption.
             period: The number of blocks during which the transaction will remain valid after it's submitted. If the
                 transaction is not included in a block within that number of blocks, it will expire and be rejected. You
                 can think of it as an expiration date for the transaction.
@@ -5666,18 +5639,11 @@
         Parameters:
             wallet: Bittensor wallet instance used to sign the transaction (must be the creator's coldkey).
             crowdloan_id: The unique identifier of the crowdloan to dissolve.
-<<<<<<< HEAD
+            mev_protection: If ``True``, encrypts and submits the transaction through the MEV Shield pallet to protect
+                against front-running and MEV attacks. The transaction remains encrypted in the mempool until validators
+                decrypt and execute it. If ``False``, submits the transaction directly without encryption.
             period: The number of blocks during which the transaction will remain valid after submission.
-            raise_error: If ``True``, raises an exception rather than returning failure in the response.
-=======
-            mev_protection: If True, encrypts and submits the transaction through the MEV Shield pallet to protect
-                against front-running and MEV attacks. The transaction remains encrypted in the mempool until validators
-                decrypt and execute it. If False, submits the transaction directly without encryption.
-            period: The number of blocks during which the transaction will remain valid after it's submitted. If
-                the transaction is not included in a block within that number of blocks, it will expire and be rejected.
-                You can think of it as an expiration date for the transaction.
-            raise_error: Raises a relevant exception rather than returning `False` if unsuccessful.
->>>>>>> c6a9b2ee
+            raise_error: If ``True``, raises an exception rather than returning failure in the response.            
             wait_for_inclusion: Whether to wait for the extrinsic to be included in a block.
             wait_for_finalization: Whether to wait for finalization of the extrinsic.
             wait_for_revealed_execution: Whether to wait for the revealed execution of transaction if mev_protection used.
@@ -5730,16 +5696,11 @@
         Parameters:
             wallet: Bittensor wallet instance used to sign the transaction (must be the creator's coldkey).
             crowdloan_id: The unique identifier of the crowdloan to finalize.
-<<<<<<< HEAD
+            mev_protection: If ``True``, encrypts and submits the transaction through the MEV Shield pallet to protect
+                against front-running and MEV attacks. The transaction remains encrypted in the mempool until validators
+                decrypt and execute it. If ``False``, submits the transaction directly without encryption.
             period: The number of blocks during which the transaction will remain valid after submission.
             raise_error: If ``True``, raises an exception rather than returning failure in the response.
-=======
-            mev_protection: If True, encrypts and submits the transaction through the MEV Shield pallet to protect
-                against front-running and MEV attacks. The transaction remains encrypted in the mempool until validators
-                decrypt and execute it. If False, submits the transaction directly without encryption.
-            period: The number of blocks during which the transaction will remain valid after it's submitted.
-            raise_error: Raises a relevant exception rather than returning `False` if unsuccessful.
->>>>>>> c6a9b2ee
             wait_for_inclusion: Whether to wait for the extrinsic to be included in a block.
             wait_for_finalization: Whether to wait for finalization of the extrinsic.
             wait_for_revealed_execution: Whether to wait for the revealed execution of transaction if mev_protection used.
@@ -6262,18 +6223,11 @@
         Parameters:
             wallet: Bittensor wallet instance used to sign the transaction (must be the crowdloan creator).
             crowdloan_id: The unique identifier of the crowdloan to refund.
-<<<<<<< HEAD
+            mev_protection: If ``True``, encrypts and submits the transaction through the MEV Shield pallet to protect
+                against front-running and MEV attacks. The transaction remains encrypted in the mempool until validators
+                decrypt and execute it. If ``False``, submits the transaction directly without encryption.
             period: The number of blocks during which the transaction will remain valid after submission.
             raise_error: If ``True``, raises an exception rather than returning failure in the response.
-=======
-            mev_protection: If True, encrypts and submits the transaction through the MEV Shield pallet to protect
-                against front-running and MEV attacks. The transaction remains encrypted in the mempool until validators
-                decrypt and execute it. If False, submits the transaction directly without encryption.
-            period: The number of blocks during which the transaction will remain valid after it's submitted. If
-                the transaction is not included in a block within that number of blocks, it will expire and be rejected.
-                You can think of it as an expiration date for the transaction.
-            raise_error: Raises a relevant exception rather than returning `False` if unsuccessful.
->>>>>>> c6a9b2ee
             wait_for_inclusion: Whether to wait for the extrinsic to be included in a block.
             wait_for_finalization: Whether to wait for finalization of the extrinsic.
             wait_for_revealed_execution: Whether to wait for the revealed execution of transaction if mev_protection used.
@@ -7069,32 +7023,22 @@
         - ``"Keep"``: Alpha dividends remain as Alpha on the originating subnets.
 
         Parameters:
-<<<<<<< HEAD
+
             wallet: Bittensor ``Wallet`` instance.
-            new_root_claim_type: The new root claim type to set, either ``"Swap"`` or ``"Keep"``.
-            period: Number of blocks during which the transaction remains valid after submission. If the extrinsic is
-                not included in a block within this window, it will expire and be rejected.
-            raise_error: Whether to raise a Python exception instead of returning a failed ``ExtrinsicResponse``.
-            wait_for_inclusion: Whether to wait until the extrinsic is included in a block before returning.
-            wait_for_finalization: Whether to wait for finalization of the extrinsic in a block before returning.
-=======
-            wallet: Bittensor Wallet instance.
             new_root_claim_type: The new root claim type to set. Can be:
                 - String: "Swap" or "Keep"
                 - RootClaimType: RootClaimType.Swap, RootClaimType.Keep
                 - Dict: {"KeepSubnets": {"subnets": [1, 2, 3]}}
                 - Callable: RootClaimType.KeepSubnets([1, 2, 3])
-            mev_protection: If True, encrypts and submits the transaction through the MEV Shield pallet to protect
+            mev_protection: If ``True``, encrypts and submits the transaction through the MEV Shield pallet to protect
                 against front-running and MEV attacks. The transaction remains encrypted in the mempool until validators
-                decrypt and execute it. If False, submits the transaction directly without encryption.
-            period: The number of blocks during which the transaction will remain valid after it's submitted. If the
-                transaction is not included in a block within that number of blocks, it will expire and be rejected. You
-                can think of it as an expiration date for the transaction.
-            raise_error: Raises a relevant exception rather than returning `False` if unsuccessful.
-            wait_for_inclusion: Whether to wait for the inclusion of the transaction.
-            wait_for_finalization: Whether to wait for the finalization of the transaction.
+                decrypt and execute it. If ``False``, submits the transaction directly without encryption.
+            period: Number of blocks for which the transaction remains valid after submission. If the extrinsic is
+                not included in a block within this window, it will expire and be rejected.
+            raise_error: Whether to raise a Python exception instead of returning a failed ``ExtrinsicResponse``.
+            wait_for_inclusion: Whether to wait until the extrinsic is included in a block before returning.
+            wait_for_finalization: Whether to wait for finalization of the extrinsic in a block before returning.
             wait_for_revealed_execution: Whether to wait for the revealed execution of transaction if mev_protection used.
->>>>>>> c6a9b2ee
 
         Returns:
             ``ExtrinsicResponse`` describing the result of the extrinsic execution.
@@ -8042,20 +7986,12 @@
         Parameters:
             wallet: Bittensor wallet instance used to sign the transaction (must be the creator's coldkey).
             crowdloan_id: The unique identifier of the crowdloan to update.
-<<<<<<< HEAD
             new_cap: The new fundraising cap (TAO). Must be ``>= raised``.
+            mev_protection: If ``True``, encrypts and submits the transaction through the MEV Shield pallet to protect
+                against front-running and MEV attacks. The transaction remains encrypted in the mempool until validators
+                decrypt and execute it. If ``False``, submits the transaction directly without encryption.       
             period: The number of blocks during which the transaction will remain valid after submission.
             raise_error: If ``True``, raises an exception rather than returning failure in the response.
-=======
-            new_cap: The new fundraising cap (in TAO or Balance).
-            mev_protection: If True, encrypts and submits the transaction through the MEV Shield pallet to protect
-                against front-running and MEV attacks. The transaction remains encrypted in the mempool until validators
-                decrypt and execute it. If False, submits the transaction directly without encryption.
-            period: The number of blocks during which the transaction will remain valid after it's submitted. If
-                the transaction is not included in a block within that number of blocks, it will expire and be rejected.
-                You can think of it as an expiration date for the transaction.
-            raise_error: Raises a relevant exception rather than returning `False` if unsuccessful.
->>>>>>> c6a9b2ee
             wait_for_inclusion: Whether to wait for the extrinsic to be included in a block.
             wait_for_finalization: Whether to wait for finalization of the extrinsic.
             wait_for_revealed_execution: Whether to wait for the revealed execution of transaction if mev_protection used.
@@ -8107,21 +8043,13 @@
         Parameters:
             wallet: Bittensor wallet instance used to sign the transaction (must be the creator's coldkey).
             crowdloan_id: The unique identifier of the crowdloan to update.
-<<<<<<< HEAD
             new_end: The new block number at which the crowdloan will end. Must be between ``MinimumBlockDuration``
                 (7 days = 50,400 blocks) and ``MaximumBlockDuration`` (60 days = 432,000 blocks) from the current block.
+            mev_protection: If ``True``, encrypts and submits the transaction through the MEV Shield pallet to protect
+                against front-running and MEV attacks. The transaction remains encrypted in the mempool until validators
+                decrypt and execute it. If ``False``, submits the transaction directly without encryption.
             period: The number of blocks during which the transaction will remain valid after submission.
             raise_error: If ``True``, raises an exception rather than returning failure in the response.
-=======
-            new_end: The new block number at which the crowdloan will end.
-            mev_protection: If True, encrypts and submits the transaction through the MEV Shield pallet to protect
-                against front-running and MEV attacks. The transaction remains encrypted in the mempool until validators
-                decrypt and execute it. If False, submits the transaction directly without encryption.
-            period: The number of blocks during which the transaction will remain valid after it's submitted. If
-                the transaction is not included in a block within that number of blocks, it will expire and be rejected.
-                You can think of it as an expiration date for the transaction.
-            raise_error: Raises a relevant exception rather than returning `False` if unsuccessful.
->>>>>>> c6a9b2ee
             wait_for_inclusion: Whether to wait for the extrinsic to be included in a block.
             wait_for_finalization: Whether to wait for finalization of the extrinsic.
             wait_for_revealed_execution: Whether to wait for the revealed execution of transaction if mev_protection used.
@@ -8172,20 +8100,12 @@
         Parameters:
             wallet: Bittensor wallet instance used to sign the transaction (must be the creator's coldkey).
             crowdloan_id: The unique identifier of the crowdloan to update.
-<<<<<<< HEAD
             new_min_contribution: The new minimum contribution amount (TAO). Must be ``>= AbsoluteMinimumContribution``.
+            mev_protection: If ``True``, encrypts and submits the transaction through the MEV Shield pallet to protect
+                against front-running and MEV attacks. The transaction remains encrypted in the mempool until validators
+                decrypt and execute it. If ``False``, submits the transaction directly without encryption.
             period: The number of blocks during which the transaction will remain valid after submission.
             raise_error: If ``True``, raises an exception rather than returning failure in the response.
-=======
-            new_min_contribution: The new minimum contribution amount (in TAO or Balance).
-            mev_protection: If True, encrypts and submits the transaction through the MEV Shield pallet to protect
-                against front-running and MEV attacks. The transaction remains encrypted in the mempool until validators
-                decrypt and execute it. If False, submits the transaction directly without encryption.
-            period: The number of blocks during which the transaction will remain valid after it's submitted. If
-                the transaction is not included in a block within that number of blocks, it will expire and be rejected.
-                You can think of it as an expiration date for the transaction.
-            raise_error: Raises a relevant exception rather than returning `False` if unsuccessful.
->>>>>>> c6a9b2ee
             wait_for_inclusion: Whether to wait for the extrinsic to be included in a block.
             wait_for_finalization: Whether to wait for finalization of the extrinsic.
             wait_for_revealed_execution: Whether to wait for the revealed execution of transaction if mev_protection used.
@@ -8235,20 +8155,13 @@
         Parameters:
             wallet: Bittensor wallet instance used to sign the transaction (coldkey must match a contributor).
             crowdloan_id: The unique identifier of the crowdloan to withdraw from.
-<<<<<<< HEAD
+            mev_protection: If ``True``, encrypts and submits the transaction through the MEV Shield pallet to protect
+                against front-running and MEV attacks. The transaction remains encrypted in the mempool until validators
+                decrypt and execute it. If ``False``, submits the transaction directly without encryption.
             period: The number of blocks during which the transaction will remain valid after submission, after which
                 it will be rejected.
             raise_error: If ``True``, raises an exception rather than returning False in the response, in case the
                transaction fails.
-=======
-            mev_protection: If True, encrypts and submits the transaction through the MEV Shield pallet to protect
-                against front-running and MEV attacks. The transaction remains encrypted in the mempool until validators
-                decrypt and execute it. If False, submits the transaction directly without encryption.
-            period: The number of blocks during which the transaction will remain valid after it's submitted. If
-                the transaction is not included in a block within that number of blocks, it will expire and be rejected.
-                You can think of it as an expiration date for the transaction.
-            raise_error: Raises a relevant exception rather than returning `False` if unsuccessful.
->>>>>>> c6a9b2ee
             wait_for_inclusion: Whether to wait for the extrinsic to be included in a block.
             wait_for_finalization: Whether to wait for finalization of the extrinsic.
             wait_for_revealed_execution: Whether to wait for the revealed execution of transaction if mev_protection used.
