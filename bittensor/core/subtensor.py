# The MIT License (MIT)
# Copyright © 2024 Opentensor Foundation
#
# Permission is hereby granted, free of charge, to any person obtaining a copy of this software and associated
# documentation files (the “Software”), to deal in the Software without restriction, including without limitation
# the rights to use, copy, modify, merge, publish, distribute, sublicense, and/or sell copies of the Software,
# and to permit persons to whom the Software is furnished to do so, subject to the following conditions:
#
# The above copyright notice and this permission notice shall be included in all copies or substantial portions of
# the Software.
#
# THE SOFTWARE IS PROVIDED “AS IS”, WITHOUT WARRANTY OF ANY KIND, EXPRESS OR IMPLIED, INCLUDING BUT NOT LIMITED TO
# THE WARRANTIES OF MERCHANTABILITY, FITNESS FOR A PARTICULAR PURPOSE AND NONINFRINGEMENT. IN NO EVENT SHALL
# THE AUTHORS OR COPYRIGHT HOLDERS BE LIABLE FOR ANY CLAIM, DAMAGES OR OTHER LIABILITY, WHETHER IN AN ACTION
# OF CONTRACT, TORT OR OTHERWISE, ARISING FROM, OUT OF OR IN CONNECTION WITH THE SOFTWARE OR THE USE OR OTHER
# DEALINGS IN THE SOFTWARE.

"""
The ``bittensor.core.subtensor.Subtensor`` module in Bittensor serves as a crucial interface for interacting with the Bittensor
blockchain, facilitating a range of operations essential for the decentralized machine learning network.
"""

import argparse
import copy
import socket
import ssl
from typing import Union, Optional, TypedDict, Any

import numpy as np
import scalecodec
from bittensor_wallet import Wallet
from numpy.typing import NDArray
from retry import retry
from scalecodec.base import RuntimeConfiguration
from scalecodec.exceptions import RemainingScaleBytesNotEmptyException
from scalecodec.type_registry import load_type_registry_preset
from scalecodec.types import ScaleType
from substrateinterface.base import QueryMapResult, SubstrateInterface

from bittensor.core import settings
from bittensor.core.axon import Axon
from bittensor.core.chain_data import (
    custom_rpc_type_registry,
    DelegateInfo,
    NeuronInfo,
    NeuronInfoLite,
    PrometheusInfo,
    SubnetHyperparameters,
    SubnetInfo,
)
from bittensor.core.config import Config
from bittensor.core.extrinsics.commit_weights import (
    commit_weights_extrinsic,
    reveal_weights_extrinsic,
    reveal_weights_process,
    commit_weights_process,
    batch_reveal_weights_extrinsic,
    batch_reveal_weights_process,
)
from bittensor.core.extrinsics.registration import (
    burned_register_extrinsic,
    register_extrinsic,
)
from bittensor.core.extrinsics.root import (
    root_register_extrinsic,
    set_root_weights_extrinsic,
)
from bittensor.core.extrinsics.serving import (
    do_serve_axon,
    serve_axon_extrinsic,
    publish_metadata,
    get_metadata,
)
from bittensor.core.extrinsics.set_weights import set_weights_extrinsic
from bittensor.core.extrinsics.transfer import (
    transfer_extrinsic,
)
from bittensor.core.metagraph import Metagraph
from bittensor.utils import (
    ss58_to_vec_u8,
    torch,
    U64_MAX,
    u16_normalized_float,
    networking,
)
from bittensor.utils.background_subprocess import utils as subprocess_utils
from bittensor.utils.balance import Balance
from bittensor.utils.btlogging import logging
from bittensor.utils.registration import legacy_torch_api_compat
from bittensor.utils.weight_utils import (
    generate_weight_hash,
    convert_weights_and_uids_for_emit,
)

KEY_NONCE: dict[str, int] = {}


class ParamWithTypes(TypedDict):
    name: str  # Name of the parameter.
    type: str  # ScaleType string of the parameter.


class Subtensor:
    """
    The Subtensor class in Bittensor serves as a crucial interface for interacting with the Bittensor blockchain,
    facilitating a range of operations essential for the decentralized machine learning network.

    This class enables neurons (network participants) to engage in activities such as registering on the network,
    managing staked weights, setting inter-neuronal weights, and participating in consensus mechanisms.

    The Bittensor network operates on a digital ledger where each neuron holds stakes (S) and learns a set
    of inter-peer weights (W). These weights, set by the neurons themselves, play a critical role in determining
    the ranking and incentive mechanisms within the network. Higher-ranked neurons, as determined by their
    contributions and trust within the network, receive more incentives.

    The Subtensor class connects to various Bittensor networks like the main ``finney`` network or local test
    networks, providing a gateway to the blockchain layer of Bittensor. It leverages a staked weighted trust
    system and consensus to ensure fair and distributed incentive mechanisms, where incentives (I) are
    primarily allocated to neurons that are trusted by the majority of the network.

    Additionally, Bittensor introduces a speculation-based reward mechanism in the form of bonds (B), allowing
    neurons to accumulate bonds in other neurons, speculating on their future value. This mechanism aligns
    with market-based speculation, incentivizing neurons to make judicious decisions in their inter-neuronal
    investments.

    Example Usage::

        from bittensor.core.subtensor import Subtensor

        # Connect to the main Bittensor network (Finney).
        finney_subtensor = Subtensor(network='finney')

        # Close websocket connection with the Bittensor network.
        finney_subtensor.close()

        # Register a new neuron on the network.
        wallet = bittensor_wallet.Wallet(...)  # Assuming a wallet instance is created.
        netuid = 1
        success = finney_subtensor.register(wallet=wallet, netuid=netuid)

        # Set inter-neuronal weights for collaborative learning.
        success = finney_subtensor.set_weights(wallet=wallet, netuid=netuid, uids=[...], weights=[...])

        # Get the metagraph for a specific subnet using given subtensor connection
        metagraph = finney_subtensor.metagraph(netuid=netuid)

    By facilitating these operations, the Subtensor class is instrumental in maintaining the decentralized
    intelligence and dynamic learning environment of the Bittensor network, as envisioned in its foundational
    principles and mechanisms described in the `NeurIPS paper
    <https://bittensor.com/pdfs/academia/NeurIPS_DAO_Workshop_2022_3_3.pdf>`_. paper.
    """

    def __init__(
        self,
        network: Optional[str] = None,
        config: Optional["Config"] = None,
        _mock: bool = False,
        log_verbose: bool = False,
        connection_timeout: int = 600,
        subprocess_initialization: bool = True,
        subprocess_sleep_interval: float = 12.0,
    ) -> None:
        """
        Initializes a Subtensor interface for interacting with the Bittensor blockchain.

        NOTE:
            Currently subtensor defaults to the ``finney`` network. This will change in a future release.

        We strongly encourage users to run their own local subtensor node whenever possible. This increases decentralization and resilience of the network. In a future release, local subtensor will become the default and the fallback to ``finney`` removed. Please plan ahead for this change. We will provide detailed instructions on how to run a local subtensor node in the documentation in a subsequent release.

        Args:
            network (Optional[str]): The network name to connect to (e.g., ``finney``, ``local``). This can also be the chain endpoint (e.g., ``wss://entrypoint-finney.opentensor.ai:443``) and will be correctly parsed into the network and chain endpoint. If not specified, defaults to the main Bittensor network.
            config (Optional[bittensor.core.config.Config]): Configuration object for the subtensor. If not provided, a default configuration is used.
            _mock (bool): If set to ``True``, uses a mocked connection for testing purposes. Default is ``False``.
            log_verbose (bool): Whether to enable verbose logging. If set to ``True``, detailed log information about the connection and network operations will be provided. Default is ``True``.
            connection_timeout (int): The maximum time in seconds to keep the connection alive. Default is ``600``.

        This initialization sets up the connection to the specified Bittensor network, allowing for various blockchain operations such as neuron registration, stake management, and setting weights.
        """
        # Determine config.subtensor.chain_endpoint and config.subtensor.network config.
        # If chain_endpoint is set, we override the network flag, otherwise, the chain_endpoint is assigned by the
        # network.
        # Argument importance: network > chain_endpoint > config.subtensor.chain_endpoint > config.subtensor.network

        if config is None:
            config = Subtensor.config()
        self._config = copy.deepcopy(config)

        # Setup config.subtensor.network and config.subtensor.chain_endpoint
        self.chain_endpoint, self.network = Subtensor.setup_config(
            network, self._config
        )

        if (
            self.network == "finney"
            or self.chain_endpoint == settings.FINNEY_ENTRYPOINT
        ) and log_verbose:
            logging.info(
                f"You are connecting to {self.network} network with endpoint {self.chain_endpoint}."
            )
            logging.debug(
                "We strongly encourage running a local subtensor node whenever possible. "
                "This increases decentralization and resilience of the network."
            )
            logging.debug(
                "In a future release, local subtensor will become the default endpoint. "
                "To get ahead of this change, please run a local subtensor node and point to it."
            )

        if subprocess_initialization:
            subprocess_utils.start_if_existing_commits(
                network=self.chain_endpoint, sleep_interval=subprocess_sleep_interval
            )

        self.subprocess_initialization = subprocess_initialization
        self.subprocess_sleep_interval = subprocess_sleep_interval
        self.log_verbose = log_verbose
        self._connection_timeout = connection_timeout
        self.substrate: "SubstrateInterface" = None
        self._get_substrate()

    def __str__(self) -> str:
        if self.network == self.chain_endpoint:
            # Connecting to chain endpoint without network known.
            return f"subtensor({self.chain_endpoint})"
        else:
            # Connecting to network with endpoint known.
            return f"subtensor({self.network}, {self.chain_endpoint})"

    def __repr__(self) -> str:
        return self.__str__()

    def close(self):
        """Cleans up resources for this subtensor instance like active websocket connection and active extensions."""
        if self.substrate:
            self.substrate.close()

    def _get_substrate(self):
        """Establishes a connection to the Substrate node using configured parameters."""
        try:
            # Set up params.
            self.substrate = SubstrateInterface(
                ss58_format=settings.SS58_FORMAT,
                use_remote_preset=True,
                url=self.chain_endpoint,
                type_registry=settings.TYPE_REGISTRY,
            )
            if self.log_verbose:
                logging.debug(
                    f"Connected to {self.network} network and {self.chain_endpoint}."
                )

            try:
                self.substrate.websocket.settimeout(self._connection_timeout)
            except (AttributeError, TypeError, socket.error, OSError) as e:
                logging.warning(f"Error setting timeout: {e}")

        except (ConnectionRefusedError, ssl.SSLError) as error:
            logging.error(
                f"Could not connect to {self.network} network with {self.chain_endpoint} chain endpoint.",
            )
            logging.info(
                "You can check if you have connectivity by running this command: nc -vz localhost "
                f"{self.chain_endpoint}"
            )
            raise ConnectionRefusedError(error.args)

    @staticmethod
    def config() -> "Config":
        """
        Creates and returns a Bittensor configuration object.

        Returns:
            config (bittensor.core.config.Config): A Bittensor configuration object configured with arguments added by the `subtensor.add_args` method.
        """
        parser = argparse.ArgumentParser()
        Subtensor.add_args(parser)
        return Config(parser, args=[])

    @staticmethod
    def setup_config(network: Optional[str], config: "Config"):
        """
        Sets up and returns the configuration for the Subtensor network and endpoint.

        This method determines the appropriate network and chain endpoint based on the provided network string or
        configuration object. It evaluates the network and endpoint in the following order of precedence:
        1. Provided network string.
        2. Configured chain endpoint in the `config` object.
        3. Configured network in the `config` object.
        4. Default chain endpoint.
        5. Default network.

        Args:
            network (Optional[str]): The name of the Subtensor network. If None, the network and endpoint will be determined from the `config` object.
            config (bittensor.core.config.Config): The configuration object containing the network and chain endpoint settings.

        Returns:
            tuple: A tuple containing the formatted WebSocket endpoint URL and the evaluated network name.
        """
        if network is not None:
            (
                evaluated_network,
                evaluated_endpoint,
            ) = Subtensor.determine_chain_endpoint_and_network(network)
        else:
            if config.is_set("subtensor.chain_endpoint"):
                (
                    evaluated_network,
                    evaluated_endpoint,
                ) = Subtensor.determine_chain_endpoint_and_network(
                    config.subtensor.chain_endpoint
                )

            elif config.is_set("subtensor.network"):
                (
                    evaluated_network,
                    evaluated_endpoint,
                ) = Subtensor.determine_chain_endpoint_and_network(
                    config.subtensor.network
                )

            elif config.subtensor.get("chain_endpoint"):
                (
                    evaluated_network,
                    evaluated_endpoint,
                ) = Subtensor.determine_chain_endpoint_and_network(
                    config.subtensor.chain_endpoint
                )

            elif config.subtensor.get("network"):
                (
                    evaluated_network,
                    evaluated_endpoint,
                ) = Subtensor.determine_chain_endpoint_and_network(
                    config.subtensor.network
                )

            else:
                (
                    evaluated_network,
                    evaluated_endpoint,
                ) = Subtensor.determine_chain_endpoint_and_network(
                    settings.DEFAULTS.subtensor.network
                )

        return (
            networking.get_formatted_ws_endpoint_url(evaluated_endpoint),
            evaluated_network,
        )

    @classmethod
    def help(cls):
        """Print help to stdout."""
        parser = argparse.ArgumentParser()
        cls.add_args(parser)
        print(cls.__new__.__doc__)
        parser.print_help()

    @classmethod
    def add_args(cls, parser: "argparse.ArgumentParser", prefix: Optional[str] = None):
        """
        Adds command-line arguments to the provided ArgumentParser for configuring the Subtensor settings.

        Args:
            parser (argparse.ArgumentParser): The ArgumentParser object to which the Subtensor arguments will be added.
            prefix (Optional[str]): An optional prefix for the argument names. If provided, the prefix is prepended to each argument name.

        Arguments added:
            --subtensor.network: The Subtensor network flag. Possible values are 'finney', 'test', 'archive', and 'local'. Overrides the chain endpoint if set.
            --subtensor.chain_endpoint: The Subtensor chain endpoint flag. If set, it overrides the network flag.
            --subtensor._mock: If true, uses a mocked connection to the chain.

        Example:
            parser = argparse.ArgumentParser()
            Subtensor.add_args(parser)
        """
        prefix_str = "" if prefix is None else f"{prefix}."
        try:
            default_network = settings.DEFAULT_NETWORK
            default_chain_endpoint = settings.FINNEY_ENTRYPOINT

            parser.add_argument(
                f"--{prefix_str}subtensor.network",
                default=default_network,
                type=str,
                help="""The subtensor network flag. The likely choices are:
                                        -- finney (main network)
                                        -- test (test network)
                                        -- archive (archive network +300 blocks)
                                        -- local (local running network)
                                    If this option is set it overloads subtensor.chain_endpoint with
                                    an entry point node from that network.
                                    """,
            )
            parser.add_argument(
                f"--{prefix_str}subtensor.chain_endpoint",
                default=default_chain_endpoint,
                type=str,
                help="""The subtensor endpoint flag. If set, overrides the --network flag.""",
            )
            parser.add_argument(
                f"--{prefix_str}subtensor._mock",
                default=False,
                type=bool,
                help="""If true, uses a mocked connection to the chain.""",
            )

        except argparse.ArgumentError:
            # re-parsing arguments.
            pass

    # Inner private functions
    @networking.ensure_connected
    def _encode_params(
        self,
        call_definition: list["ParamWithTypes"],
        params: Union[list[Any], dict[str, Any]],
    ) -> str:
        """Returns a hex encoded string of the params using their types."""
        param_data = scalecodec.ScaleBytes(b"")

        for i, param in enumerate(call_definition["params"]):  # type: ignore
            scale_obj = self.substrate.create_scale_object(param["type"])
            if type(params) is list:
                param_data += scale_obj.encode(params[i])
            else:
                if param["name"] not in params:
                    raise ValueError(f"Missing param {param['name']} in params dict.")

                param_data += scale_obj.encode(params[param["name"]])

        return param_data.to_hex()

    def _get_hyperparameter(
        self, param_name: str, netuid: int, block: Optional[int] = None
    ) -> Optional[Any]:
        """
        Retrieves a specified hyperparameter for a specific subnet.

        Args:
            param_name (str): The name of the hyperparameter to retrieve.
            netuid (int): The unique identifier of the subnet.
            block (Optional[int]): The blockchain block number for the query.

        Returns:
            Optional[Union[int, float]]: The value of the specified hyperparameter if the subnet exists, ``None`` otherwise.
        """
        if not self.subnet_exists(netuid, block):
            return None

        result = self.query_subtensor(param_name, block, [netuid])
        if result is None or not hasattr(result, "value"):
            return None

        return result.value

    # Calls methods
    @networking.ensure_connected
    def query_subtensor(
        self, name: str, block: Optional[int] = None, params: Optional[list] = None
    ) -> "ScaleType":
        """
        Queries named storage from the Subtensor module on the Bittensor blockchain. This function is used to retrieve specific data or parameters from the blockchain, such as stake, rank, or other neuron-specific attributes.

        Args:
            name (str): The name of the storage function to query.
            block (Optional[int]): The blockchain block number at which to perform the query.
            params (Optional[list[object]]): A list of parameters to pass to the query function.

        Returns:
            query_response (scalecodec.ScaleType): An object containing the requested data.

        This query function is essential for accessing detailed information about the network and its neurons, providing valuable insights into the state and dynamics of the Bittensor ecosystem.
        """

        @retry(delay=1, tries=3, backoff=2, max_delay=4, logger=logging)
        def make_substrate_call_with_retry() -> "ScaleType":
            return self.substrate.query(
                module="SubtensorModule",
                storage_function=name,
                params=params,
                block_hash=(
                    None if block is None else self.substrate.get_block_hash(block)
                ),
            )

        return make_substrate_call_with_retry()

    @networking.ensure_connected
    def query_map_subtensor(
        self, name: str, block: Optional[int] = None, params: Optional[list] = None
    ) -> "QueryMapResult":
        """
        Queries map storage from the Subtensor module on the Bittensor blockchain. This function is designed to retrieve a map-like data structure, which can include various neuron-specific details or network-wide attributes.

        Args:
            name (str): The name of the map storage function to query.
            block (Optional[int]): The blockchain block number at which to perform the query.
            params (Optional[list[object]]): A list of parameters to pass to the query function.

        Returns:
            QueryMapResult (substrateinterface.base.QueryMapResult): An object containing the map-like data structure, or ``None`` if not found.

        This function is particularly useful for analyzing and understanding complex network structures and relationships within the Bittensor ecosystem, such as inter-neuronal connections and stake distributions.
        """

        @retry(delay=1, tries=3, backoff=2, max_delay=4, logger=logging)
        def make_substrate_call_with_retry():
            return self.substrate.query_map(
                module="SubtensorModule",
                storage_function=name,
                params=params,
                block_hash=(
                    None if block is None else self.substrate.get_block_hash(block)
                ),
            )

        return make_substrate_call_with_retry()

    def query_runtime_api(
        self,
        runtime_api: str,
        method: str,
        params: Optional[Union[list[int], dict[str, int]]],
        block: Optional[int] = None,
    ) -> Optional[str]:
        """
        Queries the runtime API of the Bittensor blockchain, providing a way to interact with the underlying runtime and retrieve data encoded in Scale Bytes format. This function is essential for advanced users who need to interact with specific runtime methods and decode complex data types.

        Args:
            runtime_api (str): The name of the runtime API to query.
            method (str): The specific method within the runtime API to call.
            params (Optional[list[ParamWithTypes]]): The parameters to pass to the method call.
            block (Optional[int]): The blockchain block number at which to perform the query.

        Returns:
            Optional[str]: The Scale Bytes encoded result from the runtime API call, or ``None`` if the call fails.

        This function enables access to the deeper layers of the Bittensor blockchain, allowing for detailed and specific interactions with the network's runtime environment.
        """
        call_definition = settings.TYPE_REGISTRY["runtime_api"][runtime_api]["methods"][
            method
        ]

        json_result = self.state_call(
            method=f"{runtime_api}_{method}",
            data=(
                "0x"
                if params is None
                else self._encode_params(call_definition=call_definition, params=params)
            ),
            block=block,
        )

        if json_result is None:
            return None

        return_type = call_definition["type"]

        as_scale_bytes = scalecodec.ScaleBytes(json_result["result"])

        rpc_runtime_config = RuntimeConfiguration()
        rpc_runtime_config.update_type_registry(load_type_registry_preset("legacy"))
        rpc_runtime_config.update_type_registry(custom_rpc_type_registry)

        obj = rpc_runtime_config.create_scale_object(return_type, as_scale_bytes)
        if obj.data.to_hex() == "0x0400":  # RPC returned None result
            return None

        return obj.decode()

    @networking.ensure_connected
    def state_call(
        self, method: str, data: str, block: Optional[int] = None
    ) -> dict[Any, Any]:
        """
        Makes a state call to the Bittensor blockchain, allowing for direct queries of the blockchain's state. This function is typically used for advanced queries that require specific method calls and data inputs.

        Args:
            method (str): The method name for the state call.
            data (str): The data to be passed to the method.
            block (Optional[int]): The blockchain block number at which to perform the state call.

        Returns:
            result (dict[Any, Any]): The result of the rpc call.

        The state call function provides a more direct and flexible way of querying blockchain data, useful for specific use cases where standard queries are insufficient.
        """

        @retry(delay=1, tries=3, backoff=2, max_delay=4, logger=logging)
        def make_substrate_call_with_retry() -> dict[Any, Any]:
            block_hash = None if block is None else self.substrate.get_block_hash(block)
            return self.substrate.rpc_request(
                method="state_call",
                params=[method, data, block_hash] if block_hash else [method, data],
            )

        return make_substrate_call_with_retry()

    @networking.ensure_connected
    def query_map(
        self,
        module: str,
        name: str,
        block: Optional[int] = None,
        params: Optional[list] = None,
    ) -> "QueryMapResult":
        """
        Queries map storage from any module on the Bittensor blockchain. This function retrieves data structures that represent key-value mappings, essential for accessing complex and structured data within the blockchain modules.

        Args:
            module (str): The name of the module from which to query the map storage.
            name (str): The specific storage function within the module to query.
            block (Optional[int]): The blockchain block number at which to perform the query.
            params (Optional[list[object]]): Parameters to be passed to the query.

        Returns:
            result (substrateinterface.base.QueryMapResult): A data structure representing the map storage if found, ``None`` otherwise.

        This function is particularly useful for retrieving detailed and structured data from various blockchain modules, offering insights into the network's state and the relationships between its different components.
        """

        @retry(delay=1, tries=3, backoff=2, max_delay=4, logger=logging)
        def make_substrate_call_with_retry() -> "QueryMapResult":
            return self.substrate.query_map(
                module=module,
                storage_function=name,
                params=params,
                block_hash=(
                    None if block is None else self.substrate.get_block_hash(block)
                ),
            )

        return make_substrate_call_with_retry()

    @networking.ensure_connected
    def query_constant(
        self, module_name: str, constant_name: str, block: Optional[int] = None
    ) -> Optional["ScaleType"]:
        """
        Retrieves a constant from the specified module on the Bittensor blockchain. This function is used to access fixed parameters or values defined within the blockchain's modules, which are essential for understanding the network's configuration and rules.

        Args:
            module_name (str): The name of the module containing the constant.
            constant_name (str): The name of the constant to retrieve.
            block (Optional[int]): The blockchain block number at which to query the constant.

        Returns:
            Optional[scalecodec.ScaleType]: The value of the constant if found, ``None`` otherwise.

        Constants queried through this function can include critical network parameters such as inflation rates, consensus rules, or validation thresholds, providing a deeper understanding of the Bittensor network's operational parameters.
        """

        @retry(delay=1, tries=3, backoff=2, max_delay=4, logger=logging)
        def make_substrate_call_with_retry():
            return self.substrate.get_constant(
                module_name=module_name,
                constant_name=constant_name,
                block_hash=(
                    None if block is None else self.substrate.get_block_hash(block)
                ),
            )

        return make_substrate_call_with_retry()

    @networking.ensure_connected
    def query_module(
        self,
        module: str,
        name: str,
        block: Optional[int] = None,
        params: Optional[list] = None,
    ) -> "ScaleType":
        """
        Queries any module storage on the Bittensor blockchain with the specified parameters and block number. This function is a generic query interface that allows for flexible and diverse data retrieval from various blockchain modules.

        Args:
            module (str): The name of the module from which to query data.
            name (str): The name of the storage function within the module.
            block (Optional[int]): The blockchain block number at which to perform the query.
            params (Optional[list[object]]): A list of parameters to pass to the query function.

        Returns:
            Optional[scalecodec.ScaleType]: An object containing the requested data if found, ``None`` otherwise.

        This versatile query function is key to accessing a wide range of data and insights from different parts of the Bittensor blockchain, enhancing the understanding and analysis of the network's state and dynamics.
        """

        @retry(delay=1, tries=3, backoff=2, max_delay=4, logger=logging)
        def make_substrate_call_with_retry() -> "ScaleType":
            return self.substrate.query(
                module=module,
                storage_function=name,
                params=params,
                block_hash=(
                    None if block is None else self.substrate.get_block_hash(block)
                ),
            )

        return make_substrate_call_with_retry()

    # Common subtensor methods
    def metagraph(
        self, netuid: int, lite: bool = True, block: Optional[int] = None
    ) -> "Metagraph":  # type: ignore
        """
        Returns a synced metagraph for a specified subnet within the Bittensor network. The metagraph represents the network's structure, including neuron connections and interactions.

        Args:
            netuid (int): The network UID of the subnet to query.
            lite (bool): If true, returns a metagraph using a lightweight sync (no weights, no bonds). Default is ``True``.
            block (Optional[int]): Block number for synchronization, or ``None`` for the latest block.

        Returns:
            bittensor.core.metagraph.Metagraph: The metagraph representing the subnet's structure and neuron relationships.

        The metagraph is an essential tool for understanding the topology and dynamics of the Bittensor network's decentralized architecture, particularly in relation to neuron interconnectivity and consensus processes.
        """
        metagraph = Metagraph(
            network=self.network, netuid=netuid, lite=lite, sync=False
        )
        metagraph.sync(block=block, lite=lite, subtensor=self)

        return metagraph

    @staticmethod
    def determine_chain_endpoint_and_network(
        network: str,
    ) -> tuple[Optional[str], Optional[str]]:
        """Determines the chain endpoint and network from the passed network or chain_endpoint.

        Args:
            network (str): The network flag. The choices are: ``finney`` (main network), ``archive`` (archive network +300 blocks), ``local`` (local running network), ``test`` (test network).

        Returns:
            tuple[Optional[str], Optional[str]]: The network and chain endpoint flag. If passed, overrides the ``network`` argument.
        """

        if network is None:
            return None, None
        if network in ["finney", "local", "test", "archive"]:
            if network == "finney":
                # Kiru Finney staging network.
                return network, settings.FINNEY_ENTRYPOINT
            elif network == "local":
                return network, settings.LOCAL_ENTRYPOINT
            elif network == "test":
                return network, settings.FINNEY_TEST_ENTRYPOINT
            elif network == "archive":
                return network, settings.ARCHIVE_ENTRYPOINT
        else:
            if (
                network == settings.FINNEY_ENTRYPOINT
                or "entrypoint-finney.opentensor.ai" in network
            ):
                return "finney", settings.FINNEY_ENTRYPOINT
            elif (
                network == settings.FINNEY_TEST_ENTRYPOINT
                or "test.finney.opentensor.ai" in network
            ):
                return "test", settings.FINNEY_TEST_ENTRYPOINT
            elif (
                network == settings.ARCHIVE_ENTRYPOINT
                or "archive.chain.opentensor.ai" in network
            ):
                return "archive", settings.ARCHIVE_ENTRYPOINT
            elif "127.0.0.1" in network or "localhost" in network:
                return "local", network
            else:
                return "unknown", network
        return None, None

    def get_netuids_for_hotkey(
        self, hotkey_ss58: str, block: Optional[int] = None
    ) -> list[int]:
        """
        Retrieves a list of subnet UIDs (netuids) for which a given hotkey is a member. This function identifies the specific subnets within the Bittensor network where the neuron associated with the hotkey is active.

        Args:
            hotkey_ss58 (str): The ``SS58`` address of the neuron's hotkey.
            block (Optional[int]): The blockchain block number at which to perform the query.

        Returns:
            list[int]: A list of netuids where the neuron is a member.
        """
        result = self.query_map_subtensor("IsNetworkMember", block, [hotkey_ss58])
        return (
            [record[0].value for record in result if record[1]]
            if result and hasattr(result, "records")
            else []
        )

    @networking.ensure_connected
    def get_current_block(self) -> int:
        """
        Returns the current block number on the Bittensor blockchain. This function provides the latest block number, indicating the most recent state of the blockchain.

        Returns:
            int: The current chain block number.

        Knowing the current block number is essential for querying real-time data and performing time-sensitive operations on the blockchain. It serves as a reference point for network activities and data synchronization.
        """

        @retry(delay=1, tries=3, backoff=2, max_delay=4, logger=logging)
        def make_substrate_call_with_retry():
            return self.substrate.get_block_number(None)  # type: ignore

        return make_substrate_call_with_retry()

    def is_hotkey_registered_any(
        self, hotkey_ss58: str, block: Optional[int] = None
    ) -> bool:
        """
        Checks if a neuron's hotkey is registered on any subnet within the Bittensor network.

        Args:
            hotkey_ss58 (str): The ``SS58`` address of the neuron's hotkey.
            block (Optional[int]): The blockchain block number at which to perform the check.

        Returns:
            bool: ``True`` if the hotkey is registered on any subnet, False otherwise.

        This function is essential for determining the network-wide presence and participation of a neuron.
        """
        return len(self.get_netuids_for_hotkey(hotkey_ss58, block)) > 0

    def is_hotkey_registered_on_subnet(
        self, hotkey_ss58: str, netuid: int, block: Optional[int] = None
    ) -> bool:
        """
        Checks if a neuron's hotkey is registered on a specific subnet within the Bittensor network.

        Args:
            hotkey_ss58 (str): The ``SS58`` address of the neuron's hotkey.
            netuid (int): The unique identifier of the subnet.
            block (Optional[int]): The blockchain block number at which to perform the check.

        Returns:
            bool: ``True`` if the hotkey is registered on the specified subnet, False otherwise.

        This function helps in assessing the participation of a neuron in a particular subnet, indicating its specific area of operation or influence within the network.
        """
        return self.get_uid_for_hotkey_on_subnet(hotkey_ss58, netuid, block) is not None

    def is_hotkey_registered(
        self,
        hotkey_ss58: str,
        netuid: Optional[int] = None,
        block: Optional[int] = None,
    ) -> bool:
        """
        Determines whether a given hotkey (public key) is registered in the Bittensor network, either globally across any subnet or specifically on a specified subnet. This function checks the registration status of a neuron identified by its hotkey, which is crucial for validating its participation and activities within the network.

        Args:
            hotkey_ss58 (str): The SS58 address of the neuron's hotkey.
            netuid (Optional[int]): The unique identifier of the subnet to check the registration. If ``None``, the registration is checked across all subnets.
            block (Optional[int]): The blockchain block number at which to perform the query.

        Returns:
            bool: ``True`` if the hotkey is registered in the specified context (either any subnet or a specific subnet), ``False`` otherwise.

        This function is important for verifying the active status of neurons in the Bittensor network. It aids in understanding whether a neuron is eligible to participate in network processes such as consensus, validation, and incentive distribution based on its registration status.
        """
        if netuid is None:
            return self.is_hotkey_registered_any(hotkey_ss58, block)
        else:
            return self.is_hotkey_registered_on_subnet(hotkey_ss58, netuid, block)

    # Not used in Bittensor, but is actively used by the community in almost all subnets
    def set_weights(
        self,
        wallet: "Wallet",
        netuid: int,
        uids: Union[NDArray[np.int64], "torch.LongTensor", list],
        weights: Union[NDArray[np.float32], "torch.FloatTensor", list],
        version_key: int = settings.version_as_int,
        wait_for_inclusion: bool = False,
        wait_for_finalization: bool = False,
<<<<<<< HEAD
        max_retries: int = 1,
=======
        max_retries: int = 5,
>>>>>>> 3e1e179f
    ) -> tuple[bool, str]:
        """
        Sets the inter-neuronal weights for the specified neuron. This process involves specifying the influence or trust a neuron places on other neurons in the network, which is a fundamental aspect of Bittensor's decentralized learning architecture.

        Args:
            wallet (bittensor_wallet.Wallet): The wallet associated with the neuron setting the weights.
            netuid (int): The unique identifier of the subnet.
            uids (Union[NDArray[np.int64], torch.LongTensor, list]): The list of neuron UIDs that the weights are being set for.
            weights (Union[NDArray[np.float32], torch.FloatTensor, list]): The corresponding weights to be set for each UID.
            version_key (int): Version key for compatibility with the network.  Default is ``int representation of Bittensor version.``.
            wait_for_inclusion (bool): Waits for the transaction to be included in a block. Default is ``False``.
            wait_for_finalization (bool): Waits for the transaction to be finalized on the blockchain. Default is ``False``.
            max_retries (int): The number of maximum attempts to set weights. Default is ``5``.

        Returns:
            tuple[bool, str]: ``True`` if the setting of weights is successful, False otherwise. And `msg`, a string value describing the success or potential error.

        This function is crucial in shaping the network's collective intelligence, where each neuron's learning and contribution are influenced by the weights it sets towards others【81†source】.
        """
        uid = self.get_uid_for_hotkey_on_subnet(wallet.hotkey.ss58_address, netuid)
        retries = 0
        success = False
        message = "No attempt made. Perhaps it is too soon to set weights!"
        while (
            self.blocks_since_last_update(netuid, uid) > self.weights_rate_limit(netuid)  # type: ignore
            and retries < max_retries
            and not success
        ):
            try:
                logging.info(
                    f"Setting weights for subnet #{netuid}. Attempt {retries + 1} of {max_retries}."
                )
                success, message = set_weights_extrinsic(
                    subtensor=self,
                    wallet=wallet,
                    netuid=netuid,
                    uids=uids,
                    weights=weights,
                    version_key=version_key,
                    wait_for_inclusion=wait_for_inclusion,
                    wait_for_finalization=wait_for_finalization,
                )
            except Exception as e:
                logging.error(f"Error setting weights: {e}")
            finally:
                retries += 1

        return success, message

    @legacy_torch_api_compat
    def root_set_weights(
        self,
        wallet: "Wallet",
        netuids: Union[NDArray[np.int64], "torch.LongTensor", list],
        weights: Union[NDArray[np.float32], "torch.FloatTensor", list],
        version_key: int = 0,
        wait_for_inclusion: bool = False,
        wait_for_finalization: bool = False,
    ) -> bool:
        """
        Sets the weights for neurons on the root network. This action is crucial for defining the influence and interactions of neurons at the root level of the Bittensor network.

        Args:
            wallet (bittensor_wallet.Wallet): The wallet associated with the neuron setting the weights.
            netuids (Union[NDArray[np.int64], torch.LongTensor, list]): The list of neuron UIDs for which weights are being set.
            weights (Union[NDArray[np.float32], torch.FloatTensor, list]): The corresponding weights to be set for each UID.
            version_key (int, optional): Version key for compatibility with the network. Default is ``0``.
            wait_for_inclusion (bool, optional): Waits for the transaction to be included in a block. Defaults to ``False``.
            wait_for_finalization (bool, optional): Waits for the transaction to be finalized on the blockchain. Defaults to ``False``.

        Returns:
            bool: ``True`` if the setting of root-level weights is successful, False otherwise.

        This function plays a pivotal role in shaping the root network's collective intelligence and decision-making processes, reflecting the principles of decentralized governance and collaborative learning in Bittensor.
        """
        return set_root_weights_extrinsic(
            subtensor=self,
            wallet=wallet,
            netuids=netuids,
            weights=weights,
            version_key=version_key,
            wait_for_inclusion=wait_for_inclusion,
            wait_for_finalization=wait_for_finalization,
        )

    def register(
        self,
        wallet: "Wallet",
        netuid: int,
        wait_for_inclusion: bool = False,
        wait_for_finalization: bool = True,
        max_allowed_attempts: int = 3,
        output_in_place: bool = True,
        cuda: bool = False,
        dev_id: Union[list[int], int] = 0,
        tpb: int = 256,
        num_processes: Optional[int] = None,
        update_interval: Optional[int] = None,
        log_verbose: bool = False,
    ) -> bool:
        """
        Registers a neuron on the Bittensor network using the provided wallet.

        Registration is a critical step for a neuron to become an active participant in the network, enabling it to stake, set weights, and receive incentives.

        Args:
            wallet (bittensor_wallet.Wallet): The wallet associated with the neuron to be registered.
            netuid (int): The unique identifier of the subnet.
            wait_for_inclusion (bool): Waits for the transaction to be included in a block. Defaults to `False`.
            wait_for_finalization (bool): Waits for the transaction to be finalized on the blockchain. Defaults to `True`.
            max_allowed_attempts (int): Maximum number of attempts to register the wallet.
            output_in_place (bool): If true, prints the progress of the proof of work to the console in-place. Meaning the progress is printed on the same lines. Defaults to `True`.
            cuda (bool): If ``true``, the wallet should be registered using CUDA device(s). Defaults to `False`.
            dev_id (Union[List[int], int]): The CUDA device id to use, or a list of device ids. Defaults to `0` (zero).
            tpb (int): The number of threads per block (CUDA). Default to `256`.
            num_processes (Optional[int]): The number of processes to use to register. Default to `None`.
            update_interval (Optional[int]): The number of nonces to solve between updates.  Default to `None`.
            log_verbose (bool): If ``true``, the registration process will log more information.  Default to `False`.

        Returns:
            bool: ``True`` if the registration is successful, False otherwise.

        This function facilitates the entry of new neurons into the network, supporting the decentralized
        growth and scalability of the Bittensor ecosystem.
        """
        return register_extrinsic(
            subtensor=self,
            wallet=wallet,
            netuid=netuid,
            wait_for_inclusion=wait_for_inclusion,
            wait_for_finalization=wait_for_finalization,
            max_allowed_attempts=max_allowed_attempts,
            output_in_place=output_in_place,
            cuda=cuda,
            dev_id=dev_id,
            tpb=tpb,
            num_processes=num_processes,
            update_interval=update_interval,
            log_verbose=log_verbose,
        )

    def root_register(
        self,
        wallet: "Wallet",
        wait_for_inclusion: bool = False,
        wait_for_finalization: bool = True,
    ) -> bool:
        """
        Registers the neuron associated with the wallet on the root network. This process is integral for participating in the highest layer of decision-making and governance within the Bittensor network.

        Args:
            wallet (bittensor.wallet): The wallet associated with the neuron to be registered on the root network.
            wait_for_inclusion (bool): Waits for the transaction to be included in a block. Defaults to `False`.
            wait_for_finalization (bool): Waits for the transaction to be finalized on the blockchain. Defaults to `True`.

        Returns:
            bool: ``True`` if the registration on the root network is successful, False otherwise.

        This function enables neurons to engage in the most critical and influential aspects of the network's governance, signifying a high level of commitment and responsibility in the Bittensor ecosystem.
        """
        return root_register_extrinsic(
            subtensor=self,
            wallet=wallet,
            wait_for_inclusion=wait_for_inclusion,
            wait_for_finalization=wait_for_finalization,
        )

    def burned_register(
        self,
        wallet: "Wallet",
        netuid: int,
        wait_for_inclusion: bool = False,
        wait_for_finalization: bool = True,
    ) -> bool:
        """
        Registers a neuron on the Bittensor network by recycling TAO. This method of registration involves recycling TAO tokens, allowing them to be re-mined by performing work on the network.

        Args:
            wallet (bittensor_wallet.Wallet): The wallet associated with the neuron to be registered.
            netuid (int): The unique identifier of the subnet.
            wait_for_inclusion (bool, optional): Waits for the transaction to be included in a block. Defaults to `False`.
            wait_for_finalization (bool, optional): Waits for the transaction to be finalized on the blockchain. Defaults to `True`.

        Returns:
            bool: ``True`` if the registration is successful, False otherwise.
        """
        return burned_register_extrinsic(
            subtensor=self,
            wallet=wallet,
            netuid=netuid,
            wait_for_inclusion=wait_for_inclusion,
            wait_for_finalization=wait_for_finalization,
        )

    def serve_axon(
        self,
        netuid: int,
        axon: "Axon",
        wait_for_inclusion: bool = False,
        wait_for_finalization: bool = True,
    ) -> bool:
        """
        Registers an ``Axon`` serving endpoint on the Bittensor network for a specific neuron. This function is used to set up the Axon, a key component of a neuron that handles incoming queries and data processing tasks.

        Args:
            netuid (int): The unique identifier of the subnetwork.
            axon (bittensor.core.axon.Axon): The Axon instance to be registered for serving.
            wait_for_inclusion (bool): Waits for the transaction to be included in a block. Default is ``False``.
            wait_for_finalization (bool): Waits for the transaction to be finalized on the blockchain. Default is ``True``.

        Returns:
            bool: ``True`` if the Axon serve registration is successful, False otherwise.

        By registering an Axon, the neuron becomes an active part of the network's distributed computing infrastructure, contributing to the collective intelligence of Bittensor.
        """
        return serve_axon_extrinsic(
            self, netuid, axon, wait_for_inclusion, wait_for_finalization
        )

    # metagraph
    @property
    def block(self) -> int:
        """Returns current chain block.

        Returns:
            block (int): Current chain block.
        """
        return self.get_current_block()

    def blocks_since_last_update(self, netuid: int, uid: int) -> Optional[int]:
        """
        Returns the number of blocks since the last update for a specific UID in the subnetwork.

        Args:
            netuid (int): The unique identifier of the subnetwork.
            uid (int): The unique identifier of the neuron.

        Returns:
            Optional[int]: The number of blocks since the last update, or ``None`` if the subnetwork or UID does not exist.
        """
        call = self._get_hyperparameter(param_name="LastUpdate", netuid=netuid)
        return None if call is None else self.get_current_block() - int(call[uid])

    @networking.ensure_connected
    def get_block_hash(self, block_id: int) -> str:
        """
        Retrieves the hash of a specific block on the Bittensor blockchain. The block hash is a unique identifier representing the cryptographic hash of the block's content, ensuring its integrity and immutability.

        Args:
            block_id (int): The block number for which the hash is to be retrieved.

        Returns:
            str: The cryptographic hash of the specified block.

        The block hash is a fundamental aspect of blockchain technology, providing a secure reference to each block's data. It is crucial for verifying transactions, ensuring data consistency, and maintaining the trustworthiness of the blockchain.
        """
        return self.substrate.get_block_hash(block_id=block_id)

    def weights_rate_limit(self, netuid: int) -> Optional[int]:
        """
        Returns network WeightsSetRateLimit hyperparameter.

        Args:
            netuid (int): The unique identifier of the subnetwork.

        Returns:
            Optional[int]: The value of the WeightsSetRateLimit hyperparameter, or ``None`` if the subnetwork does not exist or the parameter is not found.
        """
        call = self._get_hyperparameter(param_name="WeightsSetRateLimit", netuid=netuid)
        return None if call is None else int(call)

    # Keep backwards compatibility for community usage.
    # Make some commitment on-chain about arbitrary data.
    def commit(self, wallet, netuid: int, data: str):
        """
        Commits arbitrary data to the Bittensor network by publishing metadata.

        Args:
            wallet (bittensor_wallet.Wallet): The wallet associated with the neuron committing the data.
            netuid (int): The unique identifier of the subnetwork.
            data (str): The data to be committed to the network.
        """
        publish_metadata(self, wallet, netuid, f"Raw{len(data)}", data.encode())

    # Keep backwards compatibility for community usage.
    def subnetwork_n(self, netuid: int, block: Optional[int] = None) -> Optional[int]:
        """
        Returns network SubnetworkN hyperparameter.

        Args:
            netuid (int): The unique identifier of the subnetwork.
            block (Optional[int]): The block number to retrieve the parameter from. If ``None``, the latest block is used. Default is ``None``.

        Returns:
            Optional[int]: The value of the SubnetworkN hyperparameter, or ``None`` if the subnetwork does not exist or the parameter is not found.
        """
        call = self._get_hyperparameter(
            param_name="SubnetworkN", netuid=netuid, block=block
        )
        return None if call is None else int(call)

    # Community uses this method
    def transfer(
        self,
        wallet: "Wallet",
        dest: str,
        amount: Union["Balance", float],
        wait_for_inclusion: bool = True,
        wait_for_finalization: bool = False,
    ) -> bool:
        """
        Executes a transfer of funds from the provided wallet to the specified destination address. This function is used to move TAO tokens within the Bittensor network, facilitating transactions between neurons.

        Args:
            wallet (bittensor_wallet.Wallet): The wallet from which funds are being transferred.
            dest (str): The destination public key address.
            amount (Union[bittensor.utils.balance.Balance, float]): The amount of TAO to be transferred.
            wait_for_inclusion (bool): Waits for the transaction to be included in a block.  Default is ``True``.
            wait_for_finalization (bool): Waits for the transaction to be finalized on the blockchain.  Default is ``False``.

        Returns:
            transfer_extrinsic (bool): ``True`` if the transfer is successful, False otherwise.

        This function is essential for the fluid movement of tokens in the network, supporting various economic activities such as staking, delegation, and reward distribution.
        """
        return transfer_extrinsic(
            subtensor=self,
            wallet=wallet,
            dest=dest,
            amount=amount,
            wait_for_inclusion=wait_for_inclusion,
            wait_for_finalization=wait_for_finalization,
        )

    # Community uses this method via `bittensor.api.extrinsics.prometheus.prometheus_extrinsic`
    def get_neuron_for_pubkey_and_subnet(
        self, hotkey_ss58: str, netuid: int, block: Optional[int] = None
    ) -> Optional["NeuronInfo"]:
        """
        Retrieves information about a neuron based on its public key (hotkey SS58 address) and the specific subnet UID (netuid). This function provides detailed neuron information for a particular subnet within the Bittensor network.

        Args:
            hotkey_ss58 (str): The ``SS58`` address of the neuron's hotkey.
            netuid (int): The unique identifier of the subnet.
            block (Optional[int]): The blockchain block number at which to perform the query.

        Returns:
            Optional[bittensor.core.chain_data.neuron_info.NeuronInfo]: Detailed information about the neuron if found, ``None`` otherwise.

        This function is crucial for accessing specific neuron data and understanding its status, stake, and other attributes within a particular subnet of the Bittensor ecosystem.
        """
        return self.neuron_for_uid(
            self.get_uid_for_hotkey_on_subnet(hotkey_ss58, netuid, block=block),
            netuid,
            block=block,
        )

    @networking.ensure_connected
    def neuron_for_uid(
        self, uid: Optional[int], netuid: int, block: Optional[int] = None
    ) -> "NeuronInfo":
        """
        Retrieves detailed information about a specific neuron identified by its unique identifier (UID) within a specified subnet (netuid) of the Bittensor network. This function provides a comprehensive view of a neuron's attributes, including its stake, rank, and operational status.

        Args:
            uid (Optional[int]): The unique identifier of the neuron.
            netuid (int): The unique identifier of the subnet.
            block (Optional[int]): The blockchain block number for the query.

        Returns:
            bittensor.core.chain_data.neuron_info.NeuronInfo: Detailed information about the neuron if found, ``None`` otherwise.

        This function is crucial for analyzing individual neurons' contributions and status within a specific subnet, offering insights into their roles in the network's consensus and validation mechanisms.
        """
        if uid is None:
            return NeuronInfo.get_null_neuron()

        @retry(delay=1, tries=3, backoff=2, max_delay=4, logger=logging)
        def make_substrate_call_with_retry():
            block_hash = None if block is None else self.substrate.get_block_hash(block)
            params = [netuid, uid]
            if block_hash:
                params = params + [block_hash]
            return self.substrate.rpc_request(
                method="neuronInfo_getNeuron",
                params=params,  # custom rpc method
            )

        json_body = make_substrate_call_with_retry()

        if not (result := json_body.get("result", None)):
            return NeuronInfo.get_null_neuron()

        return NeuronInfo.from_vec_u8(result)

    # Community uses this method
    def get_subnet_hyperparameters(
        self, netuid: int, block: Optional[int] = None
    ) -> Optional[Union[list, "SubnetHyperparameters"]]:
        """
        Retrieves the hyperparameters for a specific subnet within the Bittensor network. These hyperparameters define the operational settings and rules governing the subnet's behavior.

        Args:
            netuid (int): The network UID of the subnet to query.
            block (Optional[int]): The blockchain block number for the query.

        Returns:
            Optional[bittensor.core.chain_data.subnet_hyperparameters.SubnetHyperparameters]: The subnet's hyperparameters, or ``None`` if not available.

        Understanding the hyperparameters is crucial for comprehending how subnets are configured and managed, and how they interact with the network's consensus and incentive mechanisms.
        """
        hex_bytes_result = self.query_runtime_api(
            runtime_api="SubnetInfoRuntimeApi",
            method="get_subnet_hyperparams",
            params=[netuid],
            block=block,
        )

        if hex_bytes_result is None:
            return []

        if hex_bytes_result.startswith("0x"):
            bytes_result = bytes.fromhex(hex_bytes_result[2:])
        else:
            bytes_result = bytes.fromhex(hex_bytes_result)

        return SubnetHyperparameters.from_vec_u8(bytes_result)  # type: ignore

    # Community uses this method
    # Returns network ImmunityPeriod hyper parameter.
    def immunity_period(
        self, netuid: int, block: Optional[int] = None
    ) -> Optional[int]:
        """
        Retrieves the 'ImmunityPeriod' hyperparameter for a specific subnet. This parameter defines the duration during which new neurons are protected from certain network penalties or restrictions.

        Args:
            netuid (int): The unique identifier of the subnet.
            block (Optional[int]): The blockchain block number for the query.

        Returns:
            Optional[int]: The value of the 'ImmunityPeriod' hyperparameter if the subnet exists, ``None`` otherwise.

        The 'ImmunityPeriod' is a critical aspect of the network's governance system, ensuring that new participants have a grace period to establish themselves and contribute to the network without facing immediate punitive actions.
        """
        call = self._get_hyperparameter(
            param_name="ImmunityPeriod", netuid=netuid, block=block
        )
        return None if call is None else int(call)

    # Community uses this method
    def get_uid_for_hotkey_on_subnet(
        self, hotkey_ss58: str, netuid: int, block: Optional[int] = None
    ) -> Optional[int]:
        """
        Retrieves the unique identifier (UID) for a neuron's hotkey on a specific subnet.

        Args:
            hotkey_ss58 (str): The ``SS58`` address of the neuron's hotkey.
            netuid (int): The unique identifier of the subnet.
            block (Optional[int]): The blockchain block number for the query.

        Returns:
            Optional[int]: The UID of the neuron if it is registered on the subnet, ``None`` otherwise.

        The UID is a critical identifier within the network, linking the neuron's hotkey to its operational and governance activities on a particular subnet.
        """
        _result = self.query_subtensor("Uids", block, [netuid, hotkey_ss58])
        return getattr(_result, "value", None)

    # Community uses this method
    def tempo(self, netuid: int, block: Optional[int] = None) -> Optional[int]:
        """
        Returns network Tempo hyperparameter.

        Args:
            netuid (int): The unique identifier of the subnetwork.
            block (Optional[int]): The block number to retrieve the parameter from. If ``None``, the latest block is used. Default is ``None``.

        Returns:
            Optional[int]: The value of the Tempo hyperparameter, or ``None`` if the subnetwork does not exist or the parameter is not found.
        """
        call = self._get_hyperparameter(param_name="Tempo", netuid=netuid, block=block)
        return None if call is None else int(call)

    # Community uses this method
    def get_commitment(self, netuid: int, uid: int, block: Optional[int] = None) -> str:
        """
        Retrieves the on-chain commitment for a specific neuron in the Bittensor network.

        Args:
            netuid (int): The unique identifier of the subnetwork.
            uid (int): The unique identifier of the neuron.
            block (Optional[int]): The block number to retrieve the commitment from. If None, the latest block is used. Default is ``None``.

        Returns:
            str: The commitment data as a string.
        """
        metagraph = self.metagraph(netuid)
        hotkey = metagraph.hotkeys[uid]  # type: ignore

        metadata = get_metadata(self, netuid, hotkey, block)
        commitment = metadata["info"]["fields"][0]  # type: ignore
        hex_data = commitment[list(commitment.keys())[0]][2:]  # type: ignore

        return bytes.fromhex(hex_data).decode()

    # Community uses this via `bittensor.utils.weight_utils.process_weights_for_netuid` function.
    def min_allowed_weights(
        self, netuid: int, block: Optional[int] = None
    ) -> Optional[int]:
        """
        Returns network MinAllowedWeights hyperparameter.

        Args:
            netuid (int): The unique identifier of the subnetwork.
            block (Optional[int]): The block number to retrieve the parameter from. If ``None``, the latest block is used. Default is ``None``.

        Returns:
            Optional[int]: The value of the MinAllowedWeights hyperparameter, or ``None`` if the subnetwork does not exist or the parameter is not found.
        """
        call = self._get_hyperparameter(
            param_name="MinAllowedWeights", block=block, netuid=netuid
        )
        return None if call is None else int(call)

    # Community uses this via `bittensor.utils.weight_utils.process_weights_for_netuid` function.
    def max_weight_limit(
        self, netuid: int, block: Optional[int] = None
    ) -> Optional[float]:
        """
        Returns network MaxWeightsLimit hyperparameter.

        Args:
            netuid (int): The unique identifier of the subnetwork.
            block (Optional[int]): The block number to retrieve the parameter from. If ``None``, the latest block is used. Default is ``None``.

        Returns:
            Optional[float]: The value of the MaxWeightsLimit hyperparameter, or ``None`` if the subnetwork does not exist or the parameter is not found.
        """
        call = self._get_hyperparameter(
            param_name="MaxWeightsLimit", block=block, netuid=netuid
        )
        return None if call is None else u16_normalized_float(int(call))

    # # Community uses this method. It is used in subtensor in neuron_info, and serving.
    def get_prometheus_info(
        self, netuid: int, hotkey_ss58: str, block: Optional[int] = None
    ) -> Optional["PrometheusInfo"]:
        """
        Returns the prometheus information for this hotkey account.

        Args:
            netuid (int): The unique identifier of the subnetwork.
            hotkey_ss58 (str): The SS58 address of the hotkey.
            block (Optional[int]): The block number to retrieve the prometheus information from. If ``None``, the latest block is used. Default is ``None``.

        Returns:
            Optional[bittensor.core.chain_data.prometheus_info.PrometheusInfo]: A PrometheusInfo object containing the prometheus information, or ``None`` if the prometheus information is not found.
        """
        result = self.query_subtensor("Prometheus", block, [netuid, hotkey_ss58])
        if result is not None and hasattr(result, "value"):
            return PrometheusInfo(
                ip=networking.int_to_ip(result.value["ip"]),
                ip_type=result.value["ip_type"],
                port=result.value["port"],
                version=result.value["version"],
                block=result.value["block"],
            )
        return None

    # Community uses this method
    def subnet_exists(self, netuid: int, block: Optional[int] = None) -> bool:
        """
        Checks if a subnet with the specified unique identifier (netuid) exists within the Bittensor network.

        Args:
            netuid (int): The unique identifier of the subnet.
            block (Optional[int]): The blockchain block number at which to check the subnet's existence.

        Returns:
            bool: ``True`` if the subnet exists, False otherwise.

        This function is critical for verifying the presence of specific subnets in the network, enabling a deeper understanding of the network's structure and composition.
        """
        _result = self.query_subtensor("NetworksAdded", block, [netuid])
        return getattr(_result, "value", False)

    @networking.ensure_connected
    def get_all_subnets_info(self, block: Optional[int] = None) -> list[SubnetInfo]:
        """
        Retrieves detailed information about all subnets within the Bittensor network. This function provides comprehensive data on each subnet, including its characteristics and operational parameters.

        Args:
            block (Optional[int]): The blockchain block number for the query.

        Returns:
            list[SubnetInfo]: A list of SubnetInfo objects, each containing detailed information about a subnet.

        Gaining insights into the subnets' details assists in understanding the network's composition, the roles of different subnets, and their unique features.
        """

        @retry(delay=1, tries=3, backoff=2, max_delay=4)
        def make_substrate_call_with_retry():
            block_hash = None if block is None else self.substrate.get_block_hash(block)

            return self.substrate.rpc_request(
                method="subnetInfo_getSubnetsInfo",  # custom rpc method
                params=[block_hash] if block_hash else [],
            )

        json_body = make_substrate_call_with_retry()

        if not (result := json_body.get("result", None)):
            return []

        return SubnetInfo.list_from_vec_u8(result)

    # Metagraph uses this method
    def bonds(
        self, netuid: int, block: Optional[int] = None
    ) -> list[tuple[int, list[tuple[int, int]]]]:
        """
        Retrieves the bond distribution set by neurons within a specific subnet of the Bittensor network. Bonds represent the investments or commitments made by neurons in one another, indicating a level of trust and perceived value. This bonding mechanism is integral to the network's market-based approach to measuring and rewarding machine intelligence.

        Args:
            netuid (int): The network UID of the subnet to query.
            block (Optional[int]): The blockchain block number for the query.

        Returns:
            list[tuple[int, list[tuple[int, int]]]]: A list of tuples mapping each neuron's UID to its bonds with other neurons.

        Understanding bond distributions is crucial for analyzing the trust dynamics and market behavior within the subnet. It reflects how neurons recognize and invest in each other's intelligence and contributions, supporting diverse and niche systems within the Bittensor ecosystem.
        """
        b_map = []
        b_map_encoded = self.query_map_subtensor(
            name="Bonds", block=block, params=[netuid]
        )
        if b_map_encoded.records:
            for uid, b in b_map_encoded:
                b_map.append((uid.serialize(), b.serialize()))

        return b_map

    def get_subnet_burn_cost(self, block: Optional[int] = None) -> Optional[str]:
        """
        Retrieves the burn cost for registering a new subnet within the Bittensor network. This cost represents the amount of Tao that needs to be locked or burned to establish a new subnet.

        Args:
            block (Optional[int]): The blockchain block number for the query.

        Returns:
            int: The burn cost for subnet registration.

        The subnet burn cost is an important economic parameter, reflecting the network's mechanisms for controlling the proliferation of subnets and ensuring their commitment to the network's long-term viability.
        """
        lock_cost = self.query_runtime_api(
            runtime_api="SubnetRegistrationRuntimeApi",
            method="get_network_registration_cost",
            params=[],
            block=block,
        )

        if lock_cost is None:
            return None

        return lock_cost

    # Metagraph uses this method
    def neurons(self, netuid: int, block: Optional[int] = None) -> list["NeuronInfo"]:
        """
        Retrieves a list of all neurons within a specified subnet of the Bittensor network. This function provides a snapshot of the subnet's neuron population, including each neuron's attributes and network interactions.

        Args:
            netuid (int): The unique identifier of the subnet.
            block (Optional[int]): The blockchain block number for the query.

        Returns:
            list[bittensor.core.chain_data.neuron_info.NeuronInfo]: A list of NeuronInfo objects detailing each neuron's characteristics in the subnet.

        Understanding the distribution and status of neurons within a subnet is key to comprehending the network's decentralized structure and the dynamics of its consensus and governance processes.
        """
        neurons_lite = self.neurons_lite(netuid=netuid, block=block)
        weights = self.weights(block=block, netuid=netuid)
        bonds = self.bonds(block=block, netuid=netuid)

        weights_as_dict = {uid: w for uid, w in weights}
        bonds_as_dict = {uid: b for uid, b in bonds}

        neurons = [
            NeuronInfo.from_weights_bonds_and_neuron_lite(
                neuron_lite, weights_as_dict, bonds_as_dict
            )
            for neuron_lite in neurons_lite
        ]

        return neurons

    # Metagraph uses this method
    def get_total_subnets(self, block: Optional[int] = None) -> Optional[int]:
        """
        Retrieves the total number of subnets within the Bittensor network as of a specific blockchain block.

        Args:
            block (Optional[int]): The blockchain block number for the query.

        Returns:
            Optional[int]: The total number of subnets in the network.

        Understanding the total number of subnets is essential for assessing the network's growth and the extent of its decentralized infrastructure.
        """
        _result = self.query_subtensor("TotalNetworks", block)
        return getattr(_result, "value", None)

    # Metagraph uses this method
    def get_subnets(self, block: Optional[int] = None) -> list[int]:
        """
        Retrieves a list of all subnets currently active within the Bittensor network. This function provides an overview of the various subnets and their identifiers.

        Args:
            block (Optional[int]): The blockchain block number for the query.

        Returns:
            list[int]: A list of network UIDs representing each active subnet.

        This function is valuable for understanding the network's structure and the diversity of subnets available for neuron participation and collaboration.
        """
        result = self.query_map_subtensor("NetworksAdded", block)
        return (
            [network[0].value for network in result.records if network[1]]
            if result and hasattr(result, "records")
            else []
        )

    # Metagraph uses this method
    def neurons_lite(
        self, netuid: int, block: Optional[int] = None
    ) -> list["NeuronInfoLite"]:
        """
        Retrieves a list of neurons in a 'lite' format from a specific subnet of the Bittensor network. This function provides a streamlined view of the neurons, focusing on key attributes such as stake and network participation.

        Args:
            netuid (int): The unique identifier of the subnet.
            block (Optional[int]): The blockchain block number for the query.

        Returns:
            list[bittensor.core.chain_data.neuron_info_lite.NeuronInfoLite]: A list of simplified neuron information for the subnet.

        This function offers a quick overview of the neuron population within a subnet, facilitating efficient analysis of the network's decentralized structure and neuron dynamics.
        """
        hex_bytes_result = self.query_runtime_api(
            runtime_api="NeuronInfoRuntimeApi",
            method="get_neurons_lite",
            params=[netuid],
            block=block,
        )

        if hex_bytes_result is None:
            return []

        if hex_bytes_result.startswith("0x"):
            bytes_result = bytes.fromhex(hex_bytes_result[2:])
        else:
            bytes_result = bytes.fromhex(hex_bytes_result)

        return NeuronInfoLite.list_from_vec_u8(bytes_result)  # type: ignore

    # Used in the `neurons` method which is used in metagraph.py
    def weights(
        self, netuid: int, block: Optional[int] = None
    ) -> list[tuple[int, list[tuple[int, int]]]]:
        """
        Retrieves the weight distribution set by neurons within a specific subnet of the Bittensor network. This function maps each neuron's UID to the weights it assigns to other neurons, reflecting the network's trust and value assignment mechanisms.

        Args:
            netuid (int): The network UID of the subnet to query.
            block (Optional[int]): The blockchain block number for the query.

        Returns:
            list[tuple[int, list[tuple[int, int]]]]: A list of tuples mapping each neuron's UID to its assigned weights.

        The weight distribution is a key factor in the network's consensus algorithm and the ranking of neurons, influencing their influence and reward allocation within the subnet.
        """
        w_map = []
        w_map_encoded = self.query_map_subtensor(
            name="Weights", block=block, params=[netuid]
        )
        if w_map_encoded.records:
            for uid, w in w_map_encoded:
                w_map.append((uid.serialize(), w.serialize()))

        return w_map

    # Used by community via `transfer_extrinsic`
    @networking.ensure_connected
    def get_balance(self, address: str, block: Optional[int] = None) -> "Balance":
        """
        Retrieves the token balance of a specific address within the Bittensor network. This function queries the blockchain to determine the amount of Tao held by a given account.

        Args:
            address (str): The Substrate address in ``ss58`` format.
            block (Optional[int]): The blockchain block number at which to perform the query.

        Returns:
            bittensor.utils.balance.Balance: The account balance at the specified block, represented as a Balance object.

        This function is important for monitoring account holdings and managing financial transactions within the Bittensor ecosystem. It helps in assessing the economic status and capacity of network participants.
        """
        try:

            @retry(delay=1, tries=3, backoff=2, max_delay=4, logger=logging)
            def make_substrate_call_with_retry():
                return self.substrate.query(
                    module="System",
                    storage_function="Account",
                    params=[address],
                    block_hash=(
                        None if block is None else self.substrate.get_block_hash(block)
                    ),
                )

            result = make_substrate_call_with_retry()

        except RemainingScaleBytesNotEmptyException:
            logging.error(
                "Received a corrupted message. This likely points to an error with the network or subnet."
            )
            return Balance(1000)
        return Balance(result.value["data"]["free"])

    # Used in community via `bittensor.core.subtensor.Subtensor.transfer`
    @networking.ensure_connected
    def get_transfer_fee(
        self, wallet: "Wallet", dest: str, value: Union["Balance", float, int]
    ) -> "Balance":
        """
        Calculates the transaction fee for transferring tokens from a wallet to a specified destination address. This function simulates the transfer to estimate the associated cost, taking into account the current network conditions and transaction complexity.

        Args:
            wallet (bittensor_wallet.Wallet): The wallet from which the transfer is initiated.
            dest (str): The ``SS58`` address of the destination account.
            value (Union[bittensor.utils.balance.Balance, float, int]): The amount of tokens to be transferred, specified as a Balance object, or in Tao (float) or Rao (int) units.

        Returns:
            bittensor.utils.balance.Balance: The estimated transaction fee for the transfer, represented as a Balance object.

        Estimating the transfer fee is essential for planning and executing token transactions, ensuring that the wallet has sufficient funds to cover both the transfer amount and the associated costs. This function provides a crucial tool for managing financial operations within the Bittensor network.
        """
        if isinstance(value, float):
            value = Balance.from_tao(value)
        elif isinstance(value, int):
            value = Balance.from_rao(value)

        if isinstance(value, Balance):
            call = self.substrate.compose_call(
                call_module="Balances",
                call_function="transfer_allow_death",
                call_params={"dest": dest, "value": value.rao},
            )

            try:
                payment_info = self.substrate.get_payment_info(
                    call=call, keypair=wallet.coldkeypub
                )
            except Exception as e:
                logging.error(f"<red>Failed to get payment info.</red> {e}")
                payment_info = {"partialFee": int(2e7)}  # assume  0.02 Tao

            fee = Balance.from_rao(payment_info["partialFee"])
            return fee
        else:
            fee = Balance.from_rao(int(2e7))
            logging.error(
                "To calculate the transaction fee, the value must be Balance, float, or int. Received type: %s. Fee "
                "is %s",
                type(value),
                2e7,
            )
            return fee

    # Used in community via `bittensor.core.subtensor.Subtensor.transfer`
    def get_existential_deposit(
        self, block: Optional[int] = None
    ) -> Optional["Balance"]:
        """
        Retrieves the existential deposit amount for the Bittensor blockchain. The existential deposit is the minimum amount of TAO required for an account to exist on the blockchain. Accounts with balances below this threshold can be reaped to conserve network resources.

        Args:
            block (Optional[int]): Block number at which to query the deposit amount. If ``None``, the current block is used.

        Returns:
            Optional[bittensor.utils.balance.Balance]: The existential deposit amount, or ``None`` if the query fails.

        The existential deposit is a fundamental economic parameter in the Bittensor network, ensuring efficient use of storage and preventing the proliferation of dust accounts.
        """
        result = self.query_constant(
            module_name="Balances", constant_name="ExistentialDeposit", block=block
        )
        if result is None or not hasattr(result, "value"):
            return None
        return Balance.from_rao(result.value)

    # Community uses this method
    def commit_weights(
        self,
        wallet: "Wallet",
        netuid: int,
        salt: list[int],
        uids: Union[NDArray[np.int64], list],
        weights: Union[NDArray[np.int64], list],
        version_key: int = settings.version_as_int,
        wait_for_inclusion: bool = True,
        wait_for_finalization: bool = False,
<<<<<<< HEAD
=======
        max_retries: int = 5,
>>>>>>> 3e1e179f
    ) -> tuple[bool, str]:
        """
        Commits a hash of the neuron's weights to the Bittensor blockchain using the provided wallet.
        This action serves as a commitment or snapshot of the neuron's current weight distribution.

        Args:
            wallet (bittensor_wallet.Wallet): The wallet associated with the neuron committing the weights.
            netuid (int): The unique identifier of the subnet.
            salt (list[int]): list of randomly generated integers as salt to generated weighted hash.
            uids (np.ndarray): NumPy array of neuron UIDs for which weights are being committed.
            weights (np.ndarray): NumPy array of weight values corresponding to each UID.
            version_key (int): Version key for compatibility with the network. Default is ``int representation of Bittensor version.``.
            wait_for_inclusion (bool): Waits for the transaction to be included in a block. Default is ``False``.
            wait_for_finalization (bool): Waits for the transaction to be finalized on the blockchain. Default is ``False``.
<<<<<<< HEAD
=======
            max_retries (int): The number of maximum attempts to commit weights. Default is ``5``.
>>>>>>> 3e1e179f

        Returns:
            tuple[bool, str]: ``True`` if the weight commitment is successful, False otherwise. And `msg`, a string
            value describing the success or potential error.

        This function allows neurons to create a tamper-proof record of their weight distribution at a specific point in time,
        enhancing transparency and accountability within the Bittensor network.
        """

        message = "No attempt made. Perhaps it is too soon to commit weights!"
        success = False
        logging.info(
            f"Committing weights with params: netuid={netuid}, uids={uids}, weights={weights}, version_key={version_key}"
        )

        # start background_subprocess if permitted and not yet running
        if self.subprocess_initialization and not subprocess_utils.is_process_running(
            subprocess_utils.COMMIT_REVEAL_PROCESS
        ):
            subprocess_utils.start_commit_reveal_subprocess(
                network=self.chain_endpoint,
                sleep_interval=self.subprocess_sleep_interval,
            )

        uids, weights = convert_weights_and_uids_for_emit(uids, weights)  # type: ignore

        # Generate the hash of the weights
        commit_hash = generate_weight_hash(
            address=wallet.hotkey.ss58_address,
            netuid=netuid,
            uids=list(uids),
            values=list(weights),
            salt=salt,
            version_key=version_key,
        )

        logging.info(
            f"Committing weights with params: hash={commit_hash}, netuid={netuid}, uids={uids}, weights={weights}, version_key={version_key}"
        )

        try:
            if self.subprocess_initialization and subprocess_utils.is_process_running(
                subprocess_utils.COMMIT_REVEAL_PROCESS
            ):
                commit_weights_process(
                    self,
                    wallet=wallet,
                    netuid=netuid,
                    commit_hash=commit_hash,
<<<<<<< HEAD
                    uids=list(uids),
                    weights=list(weights),
                    salt=salt,
                    version_key=version_key,
=======
                    wait_for_inclusion=wait_for_inclusion,
                    wait_for_finalization=wait_for_finalization,
>>>>>>> 3e1e179f
                )
            success, message = commit_weights_extrinsic(
                subtensor=self,
                wallet=wallet,
                netuid=netuid,
                commit_hash=commit_hash,
                wait_for_inclusion=wait_for_inclusion,
                wait_for_finalization=wait_for_finalization,
            )
        except Exception as e:
            logging.error(f"Error committing weights: {e}")

        return success, message

    # Community uses this method
    def reveal_weights(
        self,
        wallet: "Wallet",
        netuid: int,
        uids: Union[NDArray[np.int64], list],
        weights: Union[NDArray[np.int64], list],
        salt: Union[NDArray[np.int64], list],
        version_key: int = settings.version_as_int,
        wait_for_inclusion: bool = False,
        wait_for_finalization: bool = False,
<<<<<<< HEAD
=======
        max_retries: int = 5,
>>>>>>> 3e1e179f
    ) -> tuple[bool, str]:
        """
        Reveals the weights for a specific subnet on the Bittensor blockchain using the provided wallet.
        This action serves as a revelation of the neuron's previously committed weight distribution.

        Args:
            wallet (bittensor_wallet.Wallet): The wallet associated with the neuron revealing the weights.
            netuid (int): The unique identifier of the subnet.
            uids (np.ndarray): NumPy array of neuron UIDs for which weights are being revealed.
            weights (np.ndarray): NumPy array of weight values corresponding to each UID.
            salt (np.ndarray): NumPy array of salt values corresponding to the hash function.
            version_key (int): Version key for compatibility with the network. Default is ``int representation of Bittensor version``.
            wait_for_inclusion (bool): Waits for the transaction to be included in a block. Default is ``False``.
            wait_for_finalization (bool): Waits for the transaction to be finalized on the blockchain. Default is ``False``.
<<<<<<< HEAD
=======
            max_retries (int): The number of maximum attempts to reveal weights. Default is ``5``.
>>>>>>> 3e1e179f

        Returns:
            tuple[bool, str]: ``True`` if the weight revelation is successful, False otherwise. And `msg`, a string
            value describing the success or potential error.

        This function allows neurons to reveal their previously committed weight distribution, ensuring transparency
        and accountability within the Bittensor network.
        """

        message = "No attempt made. Perhaps it is too soon to reveal weights!"
        success = False
        try:
            success, message = reveal_weights_extrinsic(
                subtensor=self,
                wallet=wallet,
                netuid=netuid,
                uids=list(uids),
                weights=list(weights),
                salt=list(salt),
                version_key=version_key,
                wait_for_inclusion=wait_for_inclusion,
                wait_for_finalization=wait_for_finalization,
            )
            if success:
                # remove from local db if called directly
                if subprocess_utils.is_process_running(
                    subprocess_utils.COMMIT_REVEAL_PROCESS
                ):
                    reveal_weights_process(
                        wallet=wallet,
                        netuid=netuid,
                        uids=list(uids),
                        weights=list(weights),
                        salt=list(salt),
                        version_key=version_key,
                    )
        except Exception as e:
            logging.error(f"Error revealing weights: {e}")

        return success, message

    def blocks_until_next_epoch(self, netuid: int) -> int:
        """
        Calculates the number of blocks remaining until the next epoch for a specific subnet.

        Args:
            netuid (int): The unique identifier of the subnet.

        Returns:
            int: The number of blocks remaining until the next epoch.

        This function is useful for determining the time remaining until the next epoch, which is important
        for network governance and operational planning within the Bittensor blockchain.
        """
        # formula is (block_number + netuid + 1 ) % (tempo + 1) = 0
        curr_block = self.get_current_block()
        tempo = self.get_subnet_hyperparameters(netuid=netuid).tempo  # type: ignore
        if tempo == 0:
            return U64_MAX
        remainder = (curr_block + netuid + 1) % (tempo + 1)
        return tempo - remainder

    def batch_reveal_weights(
        self,
        wallet: "Wallet",
        netuid: int,
        uids: list[list[int]],
        weights: list[list[int]],
        salt: list[list[int]],
        version_keys: list[int],
        wait_for_inclusion: bool = False,
        wait_for_finalization: bool = False,
    ) -> tuple[bool, str]:
        """
        Reveals the weights for a specific subnet on the Bittensor blockchain using the provided wallet.
        This action serves as a revelation of the neuron's previously committed weight distribution.

        Args:
            wallet (bittensor_wallet.Wallet): The wallet associated with the neuron revealing the weights.
            netuid (int): The unique identifier of the subnet.
            uids (list[list[int]]): Nested list of neuron UIDs for which weights are being revealed.
            weights (list[list[int]]): Nested list of weight values corresponding to each UID.
            salt (list[list[int]]): Nested list of salt values corresponding to the hash function.
            version_keys (list[int]): List of version keys for compatibility with the network. Default is ``int representation of Bittensor version``.
            wait_for_inclusion (bool): Waits for the transaction to be included in a block. Default is ``False``.
            wait_for_finalization (bool): Waits for the transaction to be finalized on the blockchain. Default is ``False``.

        Returns:
            tuple[bool, str]: ``True`` if the batch weight revelation is successful, False otherwise. And `msg`, a string
            value describing the success or potential error.

        This function allows neurons to reveal their previously committed weight distribution, ensuring transparency
        and accountability within the Bittensor network.
        """
        success = False
        message = "No attempt made. Perhaps it is too soon to reveal weights!"

<<<<<<< HEAD
        try:
            success, message = batch_reveal_weights_extrinsic(
                subtensor=self,
                wallet=wallet,
                netuid=netuid,
                uids=uids,
                weights=weights,
                salt=salt,
                version_keys=version_keys,
                wait_for_inclusion=wait_for_inclusion,
                wait_for_finalization=wait_for_finalization,
            )
            if success:
                # remove from local db if called directly
                if subprocess_utils.is_process_running(
                    subprocess_utils.COMMIT_REVEAL_PROCESS
                ):
                    batch_reveal_weights_process(
                        wallet=wallet,
                        netuid=netuid,
                        uids=uids,
                        weights=weights,
                        salt=salt,
                        version_keys=version_keys,
                    )
        except Exception as e:
            logging.error(f"Error revealing weights: {e}")
=======
        while retries < max_retries:
            try:
                success, message = reveal_weights_extrinsic(
                    subtensor=self,
                    wallet=wallet,
                    netuid=netuid,
                    uids=list(uids),
                    weights=list(weights),
                    salt=list(salt),
                    version_key=version_key,
                    wait_for_inclusion=wait_for_inclusion,
                    wait_for_finalization=wait_for_finalization,
                )
                if success:
                    break
            except Exception as e:
                logging.error(f"Error revealing weights: {e}")
            finally:
                retries += 1
>>>>>>> 3e1e179f

        return success, message

    def difficulty(self, netuid: int, block: Optional[int] = None) -> Optional[int]:
        """
        Retrieves the 'Difficulty' hyperparameter for a specified subnet in the Bittensor network.

        This parameter is instrumental in determining the computational challenge required for neurons to participate in consensus and validation processes.

        Args:
            netuid (int): The unique identifier of the subnet.
            block (Optional[int]): The blockchain block number for the query.

        Returns:
            Optional[int]: The value of the 'Difficulty' hyperparameter if the subnet exists, ``None`` otherwise.

        The 'Difficulty' parameter directly impacts the network's security and integrity by setting the computational effort required for validating transactions and participating in the network's consensus mechanism.
        """
        call = self._get_hyperparameter(
            param_name="Difficulty", netuid=netuid, block=block
        )
        if call is None:
            return None
        return int(call)

    def recycle(self, netuid: int, block: Optional[int] = None) -> Optional["Balance"]:
        """
        Retrieves the 'Burn' hyperparameter for a specified subnet. The 'Burn' parameter represents the amount of Tao that is effectively recycled within the Bittensor network.

        Args:
            netuid (int): The unique identifier of the subnet.
            block (Optional[int]): The blockchain block number for the query.

        Returns:
            Optional[Balance]: The value of the 'Burn' hyperparameter if the subnet exists, None otherwise.

        Understanding the 'Burn' rate is essential for analyzing the network registration usage, particularly how it is correlated with user activity and the overall cost of participation in a given subnet.
        """
        call = self._get_hyperparameter(param_name="Burn", netuid=netuid, block=block)
        return None if call is None else Balance.from_rao(int(call))

    def get_delegate_take(
        self, hotkey_ss58: str, block: Optional[int] = None
    ) -> Optional[float]:
        """
        Retrieves the delegate 'take' percentage for a neuron identified by its hotkey. The 'take' represents the percentage of rewards that the delegate claims from its nominators' stakes.

        Args:
            hotkey_ss58 (str): The ``SS58`` address of the neuron's hotkey.
            block (Optional[int]): The blockchain block number for the query.

        Returns:
            Optional[float]: The delegate take percentage, None if not available.

        The delegate take is a critical parameter in the network's incentive structure, influencing the distribution of rewards among neurons and their nominators.
        """
        _result = self.query_subtensor("Delegates", block, [hotkey_ss58])
        return (
            None
            if getattr(_result, "value", None) is None
            else u16_normalized_float(_result.value)
        )

    @networking.ensure_connected
    def get_delegate_by_hotkey(
        self, hotkey_ss58: str, block: Optional[int] = None
    ) -> Optional[DelegateInfo]:
        """
        Retrieves detailed information about a delegate neuron based on its hotkey. This function provides a comprehensive view of the delegate's status, including its stakes, nominators, and reward distribution.

        Args:
            hotkey_ss58 (str): The ``SS58`` address of the delegate's hotkey.
            block (Optional[int]): The blockchain block number for the query. Default is ``None``.

        Returns:
            Optional[DelegateInfo]: Detailed information about the delegate neuron, ``None`` if not found.

        This function is essential for understanding the roles and influence of delegate neurons within the Bittensor network's consensus and governance structures.
        """

        @retry(delay=1, tries=3, backoff=2, max_delay=4)
        def make_substrate_call_with_retry(encoded_hotkey_: list[int]):
            block_hash = None if block is None else self.substrate.get_block_hash(block)

            return self.substrate.rpc_request(
                method="delegateInfo_getDelegate",  # custom rpc method
                params=(
                    [encoded_hotkey_, block_hash] if block_hash else [encoded_hotkey_]
                ),
            )

        encoded_hotkey = ss58_to_vec_u8(hotkey_ss58)
        json_body = make_substrate_call_with_retry(encoded_hotkey)

        if not (result := json_body.get("result", None)):
            return None

        return DelegateInfo.from_vec_u8(result)

    # Subnet 27 uses this method name
    _do_serve_axon = do_serve_axon<|MERGE_RESOLUTION|>--- conflicted
+++ resolved
@@ -876,11 +876,7 @@
         version_key: int = settings.version_as_int,
         wait_for_inclusion: bool = False,
         wait_for_finalization: bool = False,
-<<<<<<< HEAD
         max_retries: int = 1,
-=======
-        max_retries: int = 5,
->>>>>>> 3e1e179f
     ) -> tuple[bool, str]:
         """
         Sets the inter-neuronal weights for the specified neuron. This process involves specifying the influence or trust a neuron places on other neurons in the network, which is a fundamental aspect of Bittensor's decentralized learning architecture.
@@ -1794,10 +1790,6 @@
         version_key: int = settings.version_as_int,
         wait_for_inclusion: bool = True,
         wait_for_finalization: bool = False,
-<<<<<<< HEAD
-=======
-        max_retries: int = 5,
->>>>>>> 3e1e179f
     ) -> tuple[bool, str]:
         """
         Commits a hash of the neuron's weights to the Bittensor blockchain using the provided wallet.
@@ -1812,11 +1804,6 @@
             version_key (int): Version key for compatibility with the network. Default is ``int representation of Bittensor version.``.
             wait_for_inclusion (bool): Waits for the transaction to be included in a block. Default is ``False``.
             wait_for_finalization (bool): Waits for the transaction to be finalized on the blockchain. Default is ``False``.
-<<<<<<< HEAD
-=======
-            max_retries (int): The number of maximum attempts to commit weights. Default is ``5``.
->>>>>>> 3e1e179f
-
         Returns:
             tuple[bool, str]: ``True`` if the weight commitment is successful, False otherwise. And `msg`, a string
             value describing the success or potential error.
@@ -1865,15 +1852,10 @@
                     wallet=wallet,
                     netuid=netuid,
                     commit_hash=commit_hash,
-<<<<<<< HEAD
                     uids=list(uids),
                     weights=list(weights),
                     salt=salt,
                     version_key=version_key,
-=======
-                    wait_for_inclusion=wait_for_inclusion,
-                    wait_for_finalization=wait_for_finalization,
->>>>>>> 3e1e179f
                 )
             success, message = commit_weights_extrinsic(
                 subtensor=self,
@@ -1899,10 +1881,6 @@
         version_key: int = settings.version_as_int,
         wait_for_inclusion: bool = False,
         wait_for_finalization: bool = False,
-<<<<<<< HEAD
-=======
-        max_retries: int = 5,
->>>>>>> 3e1e179f
     ) -> tuple[bool, str]:
         """
         Reveals the weights for a specific subnet on the Bittensor blockchain using the provided wallet.
@@ -1917,10 +1895,6 @@
             version_key (int): Version key for compatibility with the network. Default is ``int representation of Bittensor version``.
             wait_for_inclusion (bool): Waits for the transaction to be included in a block. Default is ``False``.
             wait_for_finalization (bool): Waits for the transaction to be finalized on the blockchain. Default is ``False``.
-<<<<<<< HEAD
-=======
-            max_retries (int): The number of maximum attempts to reveal weights. Default is ``5``.
->>>>>>> 3e1e179f
 
         Returns:
             tuple[bool, str]: ``True`` if the weight revelation is successful, False otherwise. And `msg`, a string
@@ -2018,7 +1992,6 @@
         success = False
         message = "No attempt made. Perhaps it is too soon to reveal weights!"
 
-<<<<<<< HEAD
         try:
             success, message = batch_reveal_weights_extrinsic(
                 subtensor=self,
@@ -2046,27 +2019,6 @@
                     )
         except Exception as e:
             logging.error(f"Error revealing weights: {e}")
-=======
-        while retries < max_retries:
-            try:
-                success, message = reveal_weights_extrinsic(
-                    subtensor=self,
-                    wallet=wallet,
-                    netuid=netuid,
-                    uids=list(uids),
-                    weights=list(weights),
-                    salt=list(salt),
-                    version_key=version_key,
-                    wait_for_inclusion=wait_for_inclusion,
-                    wait_for_finalization=wait_for_finalization,
-                )
-                if success:
-                    break
-            except Exception as e:
-                logging.error(f"Error revealing weights: {e}")
-            finally:
-                retries += 1
->>>>>>> 3e1e179f
 
         return success, message
 
