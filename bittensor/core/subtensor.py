--- conflicted
+++ resolved
@@ -315,27 +315,6 @@
         else:
             return self.get_block_hash(block=block)
 
-<<<<<<< HEAD
-    def encode_params(
-        self,
-        call_definition: dict[str, list["ParamWithTypes"]],
-        params: Union[list[Any], dict[str, Any]],
-    ) -> str:
-        """Returns a hex encoded string of the params using their types."""
-        param_data = scalecodec.ScaleBytes(b"")
-
-        for i, param in enumerate(call_definition["params"]):
-            scale_obj = self.substrate.create_scale_object(param["type"])
-            if isinstance(params, list):
-                param_data += scale_obj.encode(params[i])
-            else:
-                if param["name"] not in params:
-                    raise ValueError(f"Missing param {param['name']} in params dict.")
-
-                param_data += scale_obj.encode(params[param["name"]])
-
-        return param_data.to_hex()
-
     def _runtime_method_exists(self, api: str, method: str, block_hash: str) -> bool:
         """
         Check if a runtime call method exists at the given block.
@@ -476,8 +455,6 @@
         else:
             raise default_value
 
-=======
->>>>>>> 9984cff1
     def get_hyperparameter(
         self, param_name: str, netuid: int, block: Optional[int] = None
     ) -> Optional[Any]:
