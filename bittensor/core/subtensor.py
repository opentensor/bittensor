--- conflicted
+++ resolved
@@ -183,13 +183,8 @@
         """Creates the Substrate instance based on provided arguments.
 
         Arguments:
-<<<<<<< HEAD
             fallback_endpoints: List of fallback chains endpoints to use if main network isn't available. Defaults to
                 `None`.
-=======
-            fallback_endpoints: List of fallback chains endpoints to use if main network isn't available.
-                Defaults to `None`.
->>>>>>> 5cc00c7c
             retry_forever: Whether to retry forever on connection errors. Defaults to `False`.
             _mock: Whether this is a mock instance. Mainly just for use in testing.
             archive_endpoints: Similar to fallback_endpoints, but specifically only archive nodes. Will be used in cases
