import copy
from datetime import datetime, timezone
from functools import lru_cache
from typing import TYPE_CHECKING, Any, Iterable, Optional, Union, cast

import numpy as np
import scalecodec
from async_substrate_interface.errors import SubstrateRequestException
from async_substrate_interface.substrate_addons import RetrySyncSubstrate
from async_substrate_interface.sync_substrate import SubstrateInterface
from async_substrate_interface.types import ScaleObj
from async_substrate_interface.utils.storage import StorageKey
from bittensor_drand import get_encrypted_commitment
from numpy.typing import NDArray
from bittensor.utils import deprecated_message
from bittensor.core.async_subtensor import ProposalVoteData
from bittensor.core.axon import Axon
from bittensor.core.chain_data import (
    DelegatedInfo,
    DelegateInfo,
    DynamicInfo,
    MetagraphInfo,
    NeuronInfo,
    NeuronInfoLite,
    SelectiveMetagraphIndex,
    StakeInfo,
    SubnetInfo,
    SubnetIdentity,
    SubnetHyperparameters,
    WeightCommitInfo,
    decode_account_id,
)
from bittensor.core.chain_data.chain_identity import ChainIdentity
from bittensor.core.chain_data.utils import (
    decode_block,
    decode_metadata,
    decode_revealed_commitment,
    decode_revealed_commitment_with_hotkey,
)
from bittensor.core.config import Config
from bittensor.core.errors import ChainError
from bittensor.core.extrinsics.children import (
    set_children_extrinsic,
    root_set_pending_childkey_cooldown_extrinsic,
)
from bittensor.core.extrinsics.commit_reveal import commit_reveal_v3_extrinsic
from bittensor.core.extrinsics.commit_weights import (
    commit_weights_extrinsic,
    reveal_weights_extrinsic,
)
from bittensor.core.extrinsics.liquidity import (
    add_liquidity_extrinsic,
    modify_liquidity_extrinsic,
    remove_liquidity_extrinsic,
    toggle_user_liquidity_extrinsic,
)
from bittensor.core.extrinsics.move_stake import (
    transfer_stake_extrinsic,
    swap_stake_extrinsic,
    move_stake_extrinsic,
)
from bittensor.core.extrinsics.registration import (
    burned_register_extrinsic,
    register_extrinsic,
    register_subnet_extrinsic,
    set_subnet_identity_extrinsic,
)
from bittensor.core.extrinsics.root import (
    root_register_extrinsic,
    set_root_weights_extrinsic,
)
from bittensor.core.extrinsics.serving import (
    get_last_bonds_reset,
    publish_metadata,
    get_metadata,
    serve_axon_extrinsic,
)
from bittensor.core.extrinsics.set_weights import set_weights_extrinsic
from bittensor.core.extrinsics.staking import (
    add_stake_extrinsic,
    add_stake_multiple_extrinsic,
)
from bittensor.core.extrinsics.start_call import start_call_extrinsic
from bittensor.core.extrinsics.take import (
    decrease_take_extrinsic,
    increase_take_extrinsic,
)
from bittensor.core.extrinsics.transfer import transfer_extrinsic
from bittensor.core.extrinsics.unstaking import (
    unstake_all_extrinsic,
    unstake_extrinsic,
    unstake_multiple_extrinsic,
)
from bittensor.core.metagraph import Metagraph
from bittensor.core.settings import (
    version_as_int,
    SS58_FORMAT,
    TYPE_REGISTRY,
)
from bittensor.core.types import ParamWithTypes, SubtensorMixin
from bittensor.utils import (
    Certificate,
    decode_hex_identity_dict,
    format_error_message,
    is_valid_ss58_address,
    torch,
    u16_normalized_float,
    u64_normalized_float,
)
from bittensor.utils.balance import (
    Balance,
    fixed_to_float,
    FixedPoint,
    check_and_convert_to_balance,
)
from bittensor.utils.btlogging import logging
from bittensor.utils.liquidity import (
    calculate_fees,
    get_fees,
    tick_to_price,
    price_to_tick,
    LiquidityPosition,
)
from bittensor.utils.weight_utils import (
    generate_weight_hash,
    convert_uids_and_weights,
    U16_MAX,
)

if TYPE_CHECKING:
    from bittensor_wallet import Wallet
    from async_substrate_interface.sync_substrate import QueryMapResult
    from scalecodec.types import GenericCall


class Subtensor(SubtensorMixin):
    """Thin layer for interacting with Substrate Interface. Mostly a collection of frequently used calls."""

    def __init__(
        self,
        network: Optional[str] = None,
        config: Optional[Config] = None,
        log_verbose: bool = False,
        fallback_endpoints: Optional[list[str]] = None,
        retry_forever: bool = False,
        _mock: bool = False,
        archive_endpoints: Optional[list[str]] = None,
    ):
        """
        Initializes an instance of the Subtensor class.

        Arguments:
            network: The network name or type to connect to.
            config: Configuration object for the AsyncSubtensor instance.
            log_verbose: Enables or disables verbose logging.
            fallback_endpoints: List of fallback endpoints to use if default or provided network is not available.
                Defaults to `None`.
            retry_forever: Whether to retry forever on connection errors. Defaults to `False`.
            _mock: Whether this is a mock instance. Mainly just for use in testing.
            archive_endpoints: Similar to fallback_endpoints, but specifically only archive nodes. Will be used in cases
                where you are requesting a block that is too old for your current (presumably lite) node. Defaults to
                `None`

        Raises:
            Any exceptions raised during the setup, configuration, or connection process.
        """
        if config is None:
            config = self.config()
        self._config = copy.deepcopy(config)
        self.chain_endpoint, self.network = self.setup_config(network, self._config)

        self.log_verbose = log_verbose
        self._check_and_log_network_settings()

        logging.debug(
            f"Connecting to network: [blue]{self.network}[/blue], "
            f"chain_endpoint: [blue]{self.chain_endpoint}[/blue]> ..."
        )
        self.substrate = self._get_substrate(
            fallback_endpoints=fallback_endpoints,
            retry_forever=retry_forever,
            _mock=_mock,
            archive_endpoints=archive_endpoints,
        )
        if self.log_verbose:
            logging.info(
                f"Connected to {self.network} network and {self.chain_endpoint}."
            )

    def __enter__(self):
        return self

    def __exit__(self, exc_type, exc_val, exc_tb):
        self.close()

    def close(self):
        """Closes the websocket connection."""
        self.substrate.close()

    def _get_substrate(
        self,
        fallback_endpoints: Optional[list[str]] = None,
        retry_forever: bool = False,
        _mock: bool = False,
        archive_endpoints: Optional[list[str]] = None,
    ) -> Union[SubstrateInterface, RetrySyncSubstrate]:
        """Creates the Substrate instance based on provided arguments.

        Arguments:
            fallback_endpoints: List of fallback chains endpoints to use if main network isn't available. Defaults to
                `None`.
            retry_forever: Whether to retry forever on connection errors. Defaults to `False`.
            _mock: Whether this is a mock instance. Mainly just for use in testing.
            archive_endpoints: Similar to fallback_endpoints, but specifically only archive nodes. Will be used in cases
                where you are requesting a block that is too old for your current (presumably lite) node. Defaults to
                `None`

        Returns:
            the instance of the SubstrateInterface or RetrySyncSubstrate class.
        """
        if fallback_endpoints or retry_forever or archive_endpoints:
            return RetrySyncSubstrate(
                url=self.chain_endpoint,
                ss58_format=SS58_FORMAT,
                type_registry=TYPE_REGISTRY,
                use_remote_preset=True,
                chain_name="Bittensor",
                fallback_chains=fallback_endpoints,
                retry_forever=retry_forever,
                _mock=_mock,
                archive_nodes=archive_endpoints,
            )
        return SubstrateInterface(
            url=self.chain_endpoint,
            ss58_format=SS58_FORMAT,
            type_registry=TYPE_REGISTRY,
            use_remote_preset=True,
            chain_name="Bittensor",
            _mock=_mock,
        )

    # Subtensor queries ===========================================================================================

    def query_constant(
        self, module_name: str, constant_name: str, block: Optional[int] = None
    ) -> Optional["ScaleObj"]:
        """
        Retrieves a constant from the specified module on the Bittensor blockchain. This function is used to access
            fixed parameters or values defined within the blockchain's modules, which are essential for understanding
            the network's configuration and rules.

        Args:
            module_name: The name of the module containing the constant.
            constant_name: The name of the constant to retrieve.
            block: The blockchain block number at which to query the constant.

        Returns:
            Optional[async_substrate_interface.types.ScaleObj]: The value of the constant if found, `None` otherwise.

        Constants queried through this function can include critical network parameters such as inflation rates,
            consensus rules, or validation thresholds, providing a deeper understanding of the Bittensor network's
            operational parameters.
        """
        return self.substrate.get_constant(
            module_name=module_name,
            constant_name=constant_name,
            block_hash=self.determine_block_hash(block),
        )

    def query_map(
        self,
        module: str,
        name: str,
        block: Optional[int] = None,
        params: Optional[list] = None,
    ) -> "QueryMapResult":
        """
        Queries map storage from any module on the Bittensor blockchain. This function retrieves data structures that
            represent key-value mappings, essential for accessing complex and structured data within the blockchain
            modules.

        Args:
            module: The name of the module from which to query the map storage.
            name: The specific storage function within the module to query.
            block: The blockchain block number at which to perform the query.
            params: Parameters to be passed to the query.

        Returns:
            result: A data structure representing the map storage if found, `None` otherwise.

        This function is particularly useful for retrieving detailed and structured data from various blockchain
            modules, offering insights into the network's state and the relationships between its different components.
        """
        result = self.substrate.query_map(
            module=module,
            storage_function=name,
            params=params,
            block_hash=self.determine_block_hash(block=block),
        )
        return result

    def query_map_subtensor(
        self, name: str, block: Optional[int] = None, params: Optional[list] = None
    ) -> "QueryMapResult":
        """
        Queries map storage from the Subtensor module on the Bittensor blockchain. This function is designed to retrieve
            a map-like data structure, which can include various neuron-specific details or network-wide attributes.

        Args:
            name: The name of the map storage function to query.
            block: The blockchain block number at which to perform the query.
            params: A list of parameters to pass to the query function.

        Returns:
            An object containing the map-like data structure, or `None` if not found.

        This function is particularly useful for analyzing and understanding complex network structures and
            relationships within the Bittensor ecosystem, such as interneuronal connections and stake distributions.
        """
        return self.substrate.query_map(
            module="SubtensorModule",
            storage_function=name,
            params=params,
            block_hash=self.determine_block_hash(block),
        )

    def query_module(
        self,
        module: str,
        name: str,
        block: Optional[int] = None,
        params: Optional[list] = None,
    ) -> Optional[Union["ScaleObj", Any, FixedPoint]]:
        """
        Queries any module storage on the Bittensor blockchain with the specified parameters and block number. This
            function is a generic query interface that allows for flexible and diverse data retrieval from various
            blockchain modules.

        Args:
            module (str): The name of the module from which to query data.
            name (str): The name of the storage function within the module.
            block (Optional[int]): The blockchain block number at which to perform the query.
            params (Optional[list[object]]): A list of parameters to pass to the query function.

        Returns:
            An object containing the requested data if found, `None` otherwise.

        This versatile query function is key to accessing a wide range of data and insights from different parts of the
            Bittensor blockchain, enhancing the understanding and analysis of the network's state and dynamics.
        """
        return self.substrate.query(
            module=module,
            storage_function=name,
            params=params,
            block_hash=self.determine_block_hash(block),
        )

    def query_runtime_api(
        self,
        runtime_api: str,
        method: str,
        params: Optional[Union[list[Any], dict[str, Any]]] = None,
        block: Optional[int] = None,
    ) -> Any:
        """
        Queries the runtime API of the Bittensor blockchain, providing a way to interact with the underlying runtime and
            retrieve data encoded in Scale Bytes format. This function is essential for advanced users who need to
            interact with specific runtime methods and decode complex data types.

        Args:
            runtime_api: The name of the runtime API to query.
            method: The specific method within the runtime API to call.
            params: The parameters to pass to the method call.
            block: the block number for this query.

        Returns:
            The Scale Bytes encoded result from the runtime API call, or `None` if the call fails.

        This function enables access to the deeper layers of the Bittensor blockchain, allowing for detailed and
            specific interactions with the network's runtime environment.
        """
        block_hash = self.determine_block_hash(block)
        result = self.substrate.runtime_call(runtime_api, method, params, block_hash)

        return result.value

    def query_subtensor(
        self, name: str, block: Optional[int] = None, params: Optional[list] = None
    ) -> Optional[Union["ScaleObj", Any]]:
        """
        Queries named storage from the Subtensor module on the Bittensor blockchain. This function is used to retrieve
            specific data or parameters from the blockchain, such as stake, rank, or other neuron-specific attributes.

        Args:
            name: The name of the storage function to query.
            block: The blockchain block number at which to perform the query.
            params: A list of parameters to pass to the query function.

        Returns:
            query_response: An object containing the requested data.

        This query function is essential for accessing detailed information about the network and its neurons, providing
            valuable insights into the state and dynamics of the Bittensor ecosystem.
        """
        return self.substrate.query(
            module="SubtensorModule",
            storage_function=name,
            params=params,
            block_hash=self.determine_block_hash(block),
        )

    def state_call(
        self, method: str, data: str, block: Optional[int] = None
    ) -> dict[Any, Any]:
        """
        Makes a state call to the Bittensor blockchain, allowing for direct queries of the blockchain's state. This
            function is typically used for advanced queries that require specific method calls and data inputs.

        Args:
            method: The method name for the state call.
            data: The data to be passed to the method.
            block: The blockchain block number at which to perform the state call.

        Returns:
            result (dict[Any, Any]): The result of the rpc call.

        The state call function provides a more direct and flexible way of querying blockchain data, useful for specific
            use cases where standard queries are insufficient.
        """
        block_hash = self.determine_block_hash(block)
        return self.substrate.rpc_request(
            method="state_call", params=[method, data], block_hash=block_hash
        )

    # Common subtensor calls ===========================================================================================

    @property
    def block(self) -> int:
        return self.get_current_block()

    def all_subnets(self, block: Optional[int] = None) -> Optional[list["DynamicInfo"]]:
        """
        Retrieves the subnet information for all subnets in the network.

        Args:
            block (Optional[int]): The block number to query the subnet information from.

        Returns:
            Optional[DynamicInfo]: A list of DynamicInfo objects, each containing detailed information about a subnet.

        """
        block_hash = self.determine_block_hash(block=block)
        query = self.substrate.runtime_call(
            api="SubnetInfoRuntimeApi",
            method="get_all_dynamic_info",
            block_hash=block_hash,
        )
        decoded = query.decode()
        try:
            subnet_prices = self.get_subnet_prices(block=block)
            for sn in decoded:
                sn.update(
                    {"price": subnet_prices.get(sn["netuid"], Balance.from_tao(0))}
                )
        except (SubstrateRequestException, ValueError) as e:
            logging.warning(f"Unable to fetch subnet prices for block {block}: {e}")

        return DynamicInfo.list_from_dicts(decoded)

    def blocks_since_last_step(
        self, netuid: int, block: Optional[int] = None
    ) -> Optional[int]:
        """Returns number of blocks since the last epoch of the subnet.

        Arguments:
            netuid (int): The unique identifier of the subnetwork.
            block: the block number for this query.

        Returns:
            block number of the last step in the subnet.
        """
        query = self.query_subtensor(
            name="BlocksSinceLastStep", block=block, params=[netuid]
        )
        return query.value if query is not None and hasattr(query, "value") else query

    def blocks_since_last_update(self, netuid: int, uid: int) -> Optional[int]:
        """
        Returns the number of blocks since the last update for a specific UID in the subnetwork.

        Arguments:
            netuid (int): The unique identifier of the subnetwork.
            uid (int): The unique identifier of the neuron.

        Returns:
            Optional[int]: The number of blocks since the last update, or ``None`` if the subnetwork or UID does not
                exist.
        """
        call = self.get_hyperparameter(param_name="LastUpdate", netuid=netuid)
        return None if call is None else self.get_current_block() - int(call[uid])

    def bonds(
        self, netuid: int, block: Optional[int] = None
    ) -> list[tuple[int, list[tuple[int, int]]]]:
        """
        Retrieves the bond distribution set by neurons within a specific subnet of the Bittensor network.
            Bonds represent the investments or commitments made by neurons in one another, indicating a level of trust
            and perceived value. This bonding mechanism is integral to the network's market-based approach to
            measuring and rewarding machine intelligence.

        Args:
            netuid: The network UID of the subnet to query.
            block: the block number for this query.

        Returns:
            List of tuples mapping each neuron's UID to its bonds with other neurons.

        Understanding bond distributions is crucial for analyzing the trust dynamics and market behavior within the
            subnet. It reflects how neurons recognize and invest in each other's intelligence and contributions,
            supporting diverse and niche systems within the Bittensor ecosystem.
        """
        b_map_encoded = self.substrate.query_map(
            module="SubtensorModule",
            storage_function="Bonds",
            params=[netuid],
            block_hash=self.determine_block_hash(block),
        )
        b_map = []
        for uid, b in b_map_encoded:
            if b.value is not None:
                b_map.append((uid, b.value))

        return b_map

    def commit(
        self, wallet, netuid: int, data: str, period: Optional[int] = None
    ) -> bool:
        """
        Commits arbitrary data to the Bittensor network by publishing metadata.

        Arguments:
            wallet (bittensor_wallet.Wallet): The wallet associated with the neuron committing the data.
            netuid (int): The unique identifier of the subnetwork.
            data (str): The data to be committed to the network.
            period (Optional[int]): The number of blocks during which the transaction will remain valid after it's
                submitted. If the transaction is not included in a block within that number of blocks, it will expire
                and be rejected. You can think of it as an expiration date for the transaction.

        Returns:
            bool: `True` if the commitment was successful, `False` otherwise.
        """
        return publish_metadata(
            subtensor=self,
            wallet=wallet,
            netuid=netuid,
            data_type=f"Raw{len(data)}",
            data=data.encode(),
            period=period,
        )

    # add explicit alias
    set_commitment = commit

    def commit_reveal_enabled(
        self, netuid: int, block: Optional[int] = None
    ) -> Optional[bool]:
        """
        Check if the commit-reveal mechanism is enabled for a given network at a specific block.

        Arguments:
            netuid: The network identifier for which to check the commit-reveal mechanism.
            block: The block number to query.

        Returns:
            Returns the integer value of the hyperparameter if available; otherwise, returns None.
        """
        call = self.get_hyperparameter(
            param_name="CommitRevealWeightsEnabled", block=block, netuid=netuid
        )
        return True if call is True else False

    def difficulty(self, netuid: int, block: Optional[int] = None) -> Optional[int]:
        """
        Retrieves the 'Difficulty' hyperparameter for a specified subnet in the Bittensor network.

        This parameter is instrumental in determining the computational challenge required for neurons to participate in
            consensus and validation processes.

        Arguments:
            netuid: The unique identifier of the subnet.
            block: The blockchain block number for the query.

        Returns:
            Optional[int]: The value of the 'Difficulty' hyperparameter if the subnet exists, ``None`` otherwise.

        The 'Difficulty' parameter directly impacts the network's security and integrity by setting the computational
            effort required for validating transactions and participating in the network's consensus mechanism.
        """
        call = self.get_hyperparameter(
            param_name="Difficulty", netuid=netuid, block=block
        )
        if call is None:
            return None
        return int(call)

    def does_hotkey_exist(self, hotkey_ss58: str, block: Optional[int] = None) -> bool:
        """
        Returns true if the hotkey is known by the chain and there are accounts.

        Args:
            hotkey_ss58: The SS58 address of the hotkey.
            block: the block number for this query.

        Returns:
            `True` if the hotkey is known by the chain and there are accounts, `False` otherwise.
        """
        result = self.substrate.query(
            module="SubtensorModule",
            storage_function="Owner",
            params=[hotkey_ss58],
            block_hash=self.determine_block_hash(block),
        )
        return_val = (
            False
            if result is None
            # not the default key (0x0)
            else result != "5C4hrfjw9DjXZTzV3MwzrrAr9P1MJhSrvWGWqi1eSuyUpnhM"
        )
        return return_val

    def get_all_subnets_info(self, block: Optional[int] = None) -> list["SubnetInfo"]:
        """
        Retrieves detailed information about all subnets within the Bittensor network. This function provides
            comprehensive data on each subnet, including its characteristics and operational parameters.

        Arguments:
            block: The blockchain block number for the query.

        Returns:
            list[SubnetInfo]: A list of SubnetInfo objects, each containing detailed information about a subnet.

        Gaining insights into the subnets' details assists in understanding the network's composition, the roles of
            different subnets, and their unique features.
        """
        result = self.query_runtime_api(
            runtime_api="SubnetInfoRuntimeApi",
            method="get_subnets_info_v2",
            params=[],
            block=block,
        )
        if not result:
            return []
        try:
            subnets_prices = self.get_subnet_prices(block=block)

            for subnet in result:
                subnet.update({"price": subnets_prices.get(subnet["netuid"], 0)})
<<<<<<< HEAD
        except SubstrateRequestException as e:
=======
        except (SubstrateRequestException, ValueError) as e:
>>>>>>> 6e76b641
            logging.warning(f"Unable to fetch subnet prices for block {block}: {e}")

        return SubnetInfo.list_from_dicts(result)

    def get_balance(self, address: str, block: Optional[int] = None) -> Balance:
        """
        Retrieves the balance for given coldkey. Always in TAO.

        Arguments:
            address: coldkey address.
            block (Optional[int]): The blockchain block number for the query.

        Returns:
            Balance object in TAO.
        """
        balance = self.substrate.query(
            module="System",
            storage_function="Account",
            params=[address],
            block_hash=self.determine_block_hash(block),
        )
        return Balance(balance["data"]["free"])

    def get_balances(
        self,
        *addresses: str,
        block: Optional[int] = None,
    ) -> dict[str, Balance]:
        """
        Retrieves the balance for given coldkey(s)

        Arguments:
            addresses (str): coldkey addresses(s).
            block (Optional[int]): The blockchain block number for the query.

        Returns:
            Dict of {address: Balance objects}.
        """
        if not (block_hash := self.determine_block_hash(block)):
            block_hash = self.substrate.get_chain_head()
        calls = [
            (
                self.substrate.create_storage_key(
                    "System", "Account", [address], block_hash=block_hash
                )
            )
            for address in addresses
        ]
        batch_call = self.substrate.query_multi(calls, block_hash=block_hash)
        results = {}
        for item in batch_call:
            value = item[1] or {"data": {"free": 0}}
            results.update({item[0].params[0]: Balance(value["data"]["free"])})
        return results

    def get_current_block(self) -> int:
        """
        Returns the current block number on the Bittensor blockchain. This function provides the latest block number,
            indicating the most recent state of the blockchain.

        Returns:
            int: The current chain block number.

        Knowing the current block number is essential for querying real-time data and performing time-sensitive
            operations on the blockchain. It serves as a reference point for network activities and data
            synchronization.
        """
        return self.substrate.get_block_number(None)

    @lru_cache(maxsize=128)
    def _get_block_hash(self, block_id: int):
        return self.substrate.get_block_hash(block_id)

    def get_block_hash(self, block: Optional[int] = None) -> str:
        """
        Retrieves the hash of a specific block on the Bittensor blockchain. The block hash is a unique identifier
            representing the cryptographic hash of the block's content, ensuring its integrity and immutability.

        Arguments:
            block (int): The block number for which the hash is to be retrieved.

        Returns:
            str: The cryptographic hash of the specified block.

        The block hash is a fundamental aspect of blockchain technology, providing a secure reference to each block's
            data. It is crucial for verifying transactions, ensuring data consistency, and maintaining the
            trustworthiness of the blockchain.
        """
        if block:
            return self._get_block_hash(block)
        else:
            return self.substrate.get_chain_head()

    def determine_block_hash(self, block: Optional[int]) -> Optional[str]:
        if block is None:
            return None
        else:
            return self.get_block_hash(block=block)

    def encode_params(
        self,
        call_definition: dict[str, list["ParamWithTypes"]],
        params: Union[list[Any], dict[str, Any]],
    ) -> str:
        """Returns a hex encoded string of the params using their types."""
        param_data = scalecodec.ScaleBytes(b"")

        for i, param in enumerate(call_definition["params"]):
            scale_obj = self.substrate.create_scale_object(param["type"])
            if isinstance(params, list):
                param_data += scale_obj.encode(params[i])
            else:
                if param["name"] not in params:
                    raise ValueError(f"Missing param {param['name']} in params dict.")

                param_data += scale_obj.encode(params[param["name"]])

        return param_data.to_hex()

    def get_hyperparameter(
        self, param_name: str, netuid: int, block: Optional[int] = None
    ) -> Optional[Any]:
        """
        Retrieves a specified hyperparameter for a specific subnet.

        Arguments:
            param_name (str): The name of the hyperparameter to retrieve.
            netuid (int): The unique identifier of the subnet.
            block: the block number at which to retrieve the hyperparameter.

        Returns:
            The value of the specified hyperparameter if the subnet exists, or None
        """
        block_hash = self.determine_block_hash(block)
        if not self.subnet_exists(netuid, block=block):
            logging.error(f"subnet {netuid} does not exist")
            return None

        result = self.substrate.query(
            module="SubtensorModule",
            storage_function=param_name,
            params=[netuid],
            block_hash=block_hash,
        )

        return getattr(result, "value", result)

    def get_parents(
        self, hotkey: str, netuid: int, block: Optional[int] = None
    ) -> list[tuple[float, str]]:
        """
        This method retrieves the parent of a given hotkey and netuid. It queries the SubtensorModule's ParentKeys
            storage function to get the children and formats them before returning as a tuple.

        Arguments:
            hotkey: The child hotkey SS58.
            netuid: The netuid.
            block: The block number for which the children are to be retrieved.

        Returns:
            A list of formatted parents [(proportion, parent)]
        """
        parents = self.substrate.query(
            module="SubtensorModule",
            storage_function="ParentKeys",
            params=[hotkey, netuid],
            block_hash=self.determine_block_hash(block),
        )
        if parents:
            formatted_parents = []
            for proportion, parent in parents.value:
                # Convert U64 to int
                formatted_child = decode_account_id(parent[0])
                normalized_proportion = u64_normalized_float(proportion)
                formatted_parents.append((normalized_proportion, formatted_child))
            return formatted_parents

        return []

    def get_children(
        self, hotkey: str, netuid: int, block: Optional[int] = None
    ) -> tuple[bool, list[tuple[float, str]], str]:
        """
        This method retrieves the children of a given hotkey and netuid. It queries the SubtensorModule's ChildKeys
            storage function to get the children and formats them before returning as a tuple.

        Arguments:
            hotkey (str): The hotkey value.
            netuid (int): The netuid value.
            block (Optional[int]): The block number for which the children are to be retrieved.

        Returns:
            A tuple containing a boolean indicating success or failure, a list of formatted children, and an error
                message (if applicable)
        """
        try:
            children = self.substrate.query(
                module="SubtensorModule",
                storage_function="ChildKeys",
                params=[hotkey, netuid],
                block_hash=self.determine_block_hash(block),
            )
            if children:
                formatted_children = []
                for proportion, child in children.value:
                    # Convert U64 to int
                    formatted_child = decode_account_id(child[0])
                    normalized_proportion = u64_normalized_float(proportion)
                    formatted_children.append((normalized_proportion, formatted_child))
                return True, formatted_children, ""
            else:
                return True, [], ""
        except SubstrateRequestException as e:
            return False, [], format_error_message(e)

    def get_children_pending(
        self,
        hotkey: str,
        netuid: int,
        block: Optional[int] = None,
    ) -> tuple[
        list[tuple[float, str]],
        int,
    ]:
        """
        This method retrieves the pending children of a given hotkey and netuid.
        It queries the SubtensorModule's PendingChildKeys storage function.

        Arguments:
            hotkey (str): The hotkey value.
            netuid (int): The netuid value.
            block (Optional[int]): The block number for which the children are to be retrieved.

        Returns:
            list[tuple[float, str]]: A list of children with their proportions.
            int: The cool-down block number.
        """

        children, cooldown = self.substrate.query(
            module="SubtensorModule",
            storage_function="PendingChildKeys",
            params=[netuid, hotkey],
            block_hash=self.determine_block_hash(block),
        ).value

        return (
            [
                (
                    u64_normalized_float(proportion),
                    decode_account_id(child[0]),
                )
                for proportion, child in children
            ],
            cooldown,
        )

    def get_commitment(self, netuid: int, uid: int, block: Optional[int] = None) -> str:
        """
        Retrieves the on-chain commitment for a specific neuron in the Bittensor network.

        Arguments:
            netuid (int): The unique identifier of the subnetwork.
            uid (int): The unique identifier of the neuron.
            block (Optional[int]): The block number to retrieve the commitment from. If None, the latest block is used.
                Default is ``None``.

        Returns:
            str: The commitment data as a string.
        """
        metagraph = self.metagraph(netuid)
        try:
            hotkey = metagraph.hotkeys[uid]  # type: ignore
        except IndexError:
            logging.error(
                "Your uid is not in the hotkeys. Please double-check your UID."
            )
            return ""

        metadata = cast(dict, get_metadata(self, netuid, hotkey, block))
        try:
            return decode_metadata(metadata)

        except TypeError:
            return ""

    def get_last_commitment_bonds_reset_block(
        self, netuid: int, uid: int
    ) -> Optional[int]:
        """
        Retrieves the last block number when the bonds reset were triggered by publish_metadata for a specific neuron.

        Arguments:
            netuid (int): The unique identifier of the subnetwork.
            uid (int): The unique identifier of the neuron.

        Returns:
            Optional[int]: The block number when the bonds were last reset, or None if not found.
        """

        metagraph = self.metagraph(netuid)
        try:
            hotkey = metagraph.hotkeys[uid]
        except IndexError:
            logging.error(
                "Your uid is not in the hotkeys. Please double-check your UID."
            )
            return None
        block = get_last_bonds_reset(self, netuid, hotkey)
        if block is None:
            return None
        return decode_block(block)

    def get_all_commitments(
        self, netuid: int, block: Optional[int] = None
    ) -> dict[str, str]:
        query = self.query_map(
            module="Commitments",
            name="CommitmentOf",
            params=[netuid],
            block=block,
        )
        result = {}
        for id_, value in query:
            result[decode_account_id(id_[0])] = decode_metadata(value)
        return result

    def get_revealed_commitment_by_hotkey(
        self,
        netuid: int,
        hotkey_ss58_address: str,
        block: Optional[int] = None,
    ) -> Optional[tuple[tuple[int, str], ...]]:
        """Returns hotkey related revealed commitment for a given netuid.

        Arguments:
            netuid (int): The unique identifier of the subnetwork.
            hotkey_ss58_address (str): The ss58 address of the committee member.
            block (Optional[int]): The block number to retrieve the commitment from. Default is ``None``.

        Returns:
            result (tuple[int, str): A tuple of reveal block and commitment message.
        """
        if not is_valid_ss58_address(address=hotkey_ss58_address):
            raise ValueError(f"Invalid ss58 address {hotkey_ss58_address} provided.")

        query = self.query_module(
            module="Commitments",
            name="RevealedCommitments",
            params=[netuid, hotkey_ss58_address],
            block=block,
        )
        if query is None:
            return None
        return tuple(decode_revealed_commitment(pair) for pair in query)

    def get_revealed_commitment(
        self,
        netuid: int,
        uid: int,
        block: Optional[int] = None,
    ) -> Optional[tuple[tuple[int, str], ...]]:
        """Returns uid related revealed commitment for a given netuid.

        Arguments:
            netuid (int): The unique identifier of the subnetwork.
            uid (int): The neuron uid to retrieve the commitment from.
            block (Optional[int]): The block number to retrieve the commitment from. Default is ``None``.

        Returns:
            result (Optional[tuple[int, str]]: A tuple of reveal block and commitment message.

        Example of result:
            ( (12, "Alice message 1"), (152, "Alice message 2") )
            ( (12, "Bob message 1"), (147, "Bob message 2") )
        """
        try:
            meta_info = self.get_metagraph_info(netuid, block=block)
            if meta_info:
                hotkey_ss58_address = meta_info.hotkeys[uid]
            else:
                raise ValueError(f"Subnet with netuid {netuid} does not exist.")
        except IndexError:
            raise ValueError(f"Subnet {netuid} does not have a neuron with uid {uid}.")

        return self.get_revealed_commitment_by_hotkey(
            netuid=netuid, hotkey_ss58_address=hotkey_ss58_address, block=block
        )

    def get_all_revealed_commitments(
        self, netuid: int, block: Optional[int] = None
    ) -> dict[str, tuple[tuple[int, str], ...]]:
        """Returns all revealed commitments for a given netuid.

        Arguments:
            netuid (int): The unique identifier of the subnetwork.
            block (Optional[int]): The block number to retrieve the commitment from. Default is ``None``.

        Returns:
            result (dict): A dictionary of all revealed commitments in view
                {ss58_address: (reveal block, commitment message)}.

        Example of result:
        {
            "5GrwvaEF5zXb26Fz9rcQpDWS57CtERHpNehXCPcNoHGKutQY": ( (12, "Alice message 1"), (152, "Alice message 2") ),
            "5FHneW46xGXgs5mUiveU4sbTyGBzmstUspZC92UhjJM694ty": ( (12, "Bob message 1"), (147, "Bob message 2") ),
        }
        """
        query = self.query_map(
            module="Commitments",
            name="RevealedCommitments",
            params=[netuid],
            block=block,
        )

        result = {}
        for pair in query:
            hotkey_ss58_address, commitment_message = (
                decode_revealed_commitment_with_hotkey(pair)
            )
            result[hotkey_ss58_address] = commitment_message
        return result

    def get_current_weight_commit_info(
        self, netuid: int, block: Optional[int] = None
    ) -> list[tuple[str, str, int]]:
        """
        Retrieves CRV3 weight commit information for a specific subnet.

        Arguments:
            netuid (int): The unique identifier of the subnet.
            block (Optional[int]): The blockchain block number for the query. Default is ``None``.

        Returns:
            A list of commit details, where each item contains:
                - ss58_address: The address of the committer.
                - commit_message: The commit message.
                - reveal_round: The round when the commitment was revealed.

            The list may be empty if there are no commits found.

        """
        deprecated_message(
            message="The method `get_current_weight_commit_info` is deprecated and will be removed in version 10.0.0. "
            "Use `get_current_weight_commit_info_v2` instead."
        )
        result = self.substrate.query_map(
            module="SubtensorModule",
            storage_function="CRV3WeightCommits",
            params=[netuid],
            block_hash=self.determine_block_hash(block),
        )

        commits = result.records[0][1] if result.records else []
        return [WeightCommitInfo.from_vec_u8(commit) for commit in commits]

    def get_current_weight_commit_info_v2(
        self, netuid: int, block: Optional[int] = None
    ) -> list[tuple[str, int, str, int]]:
        """
        Retrieves CRV3 weight commit information for a specific subnet.

        Arguments:
            netuid (int): The unique identifier of the subnet.
            block (Optional[int]): The blockchain block number for the query. Default is ``None``.

        Returns:
            A list of commit details, where each item contains:
                - ss58_address: The address of the committer.
                - commit_block: The block number when the commitment was made.
                - commit_message: The commit message.
                - reveal_round: The round when the commitment was revealed.

            The list may be empty if there are no commits found.
        """
        result = self.substrate.query_map(
            module="SubtensorModule",
            storage_function="CRV3WeightCommitsV2",
            params=[netuid],
            block_hash=self.determine_block_hash(block),
        )

        commits = result.records[0][1] if result.records else []
        return [WeightCommitInfo.from_vec_u8_v2(commit) for commit in commits]

    def get_delegate_by_hotkey(
        self, hotkey_ss58: str, block: Optional[int] = None
    ) -> Optional["DelegateInfo"]:
        """
        Retrieves detailed information about a delegate neuron based on its hotkey. This function provides a
            comprehensive view of the delegate's status, including its stakes, nominators, and reward distribution.

        Arguments:
            hotkey_ss58 (str): The ``SS58`` address of the delegate's hotkey.
            block (Optional[int]): The blockchain block number for the query.

        Returns:
            Optional[DelegateInfo]: Detailed information about the delegate neuron, ``None`` if not found.

        This function is essential for understanding the roles and influence of delegate neurons within the Bittensor
            network's consensus and governance structures.
        """

        result = self.query_runtime_api(
            runtime_api="DelegateInfoRuntimeApi",
            method="get_delegate",
            params=[hotkey_ss58],
            block=block,
        )

        if not result:
            return None

        return DelegateInfo.from_dict(result)

    def get_delegate_identities(
        self, block: Optional[int] = None
    ) -> dict[str, ChainIdentity]:
        """
        Fetches delegates identities from the chain.

        Arguments:
            block (Optional[int]): The blockchain block number for the query.

        Returns:
            Dict {ss58: ChainIdentity, ...}

        """
        identities = self.substrate.query_map(
            module="SubtensorModule",
            storage_function="IdentitiesV2",
            block_hash=self.determine_block_hash(block),
        )

        return {
            decode_account_id(ss58_address[0]): ChainIdentity.from_dict(
                decode_hex_identity_dict(identity.value),
            )
            for ss58_address, identity in identities
        }

    def get_delegate_take(self, hotkey_ss58: str, block: Optional[int] = None) -> float:
        """
        Retrieves the delegate 'take' percentage for a neuron identified by its hotkey. The 'take' represents the
            percentage of rewards that the delegate claims from its nominators' stakes.

        Arguments:
            hotkey_ss58 (str): The ``SS58`` address of the neuron's hotkey.
            block (Optional[int]): The blockchain block number for the query.

        Returns:
            float: The delegate take percentage.

        The delegate take is a critical parameter in the network's incentive structure, influencing the distribution of
            rewards among neurons and their nominators.
        """
        result = self.query_subtensor(
            name="Delegates",
            block=block,
            params=[hotkey_ss58],
        )

        return u16_normalized_float(result.value)  # type: ignore

    def get_delegated(
        self, coldkey_ss58: str, block: Optional[int] = None
    ) -> list[tuple["DelegateInfo", Balance]]:
        """
        Retrieves a list of delegates and their associated stakes for a given coldkey. This function identifies the
        delegates that a specific account has staked tokens on.

        Arguments:
            coldkey_ss58 (str): The `SS58` address of the account's coldkey.
            block (Optional[int]): The blockchain block number for the query.

        Returns:
            A list of tuples, each containing a delegate's information and staked amount.

        This function is important for account holders to understand their stake allocations and their involvement in
            the network's delegation and consensus mechanisms.
        """

        result = self.query_runtime_api(
            runtime_api="DelegateInfoRuntimeApi",
            method="get_delegated",
            params=[coldkey_ss58],
            block=block,
        )

        if not result:
            return []

        return DelegatedInfo.list_from_dicts(result)

    def get_delegates(self, block: Optional[int] = None) -> list["DelegateInfo"]:
        """
        Fetches all delegates on the chain

        Arguments:
            block (Optional[int]): The blockchain block number for the query.

        Returns:
            List of DelegateInfo objects, or an empty list if there are no delegates.
        """
        result = self.query_runtime_api(
            runtime_api="DelegateInfoRuntimeApi",
            method="get_delegates",
            params=[],
            block=block,
        )
        if result:
            return DelegateInfo.list_from_dicts(result)
        else:
            return []

    def get_existential_deposit(self, block: Optional[int] = None) -> Optional[Balance]:
        """
        Retrieves the existential deposit amount for the Bittensor blockchain. Always in TAO.
        The existential deposit is the minimum amount of TAO required for an account to exist on the blockchain.
        Accounts with balances below this threshold can be reaped to conserve network resources.

        Arguments:
            block (Optional[int]): The blockchain block number for the query.

        Returns:
            The existential deposit amount. Always in TAO.

        The existential deposit is a fundamental economic parameter in the Bittensor network, ensuring efficient use of
            storage and preventing the proliferation of dust accounts.
        """
        result = self.substrate.get_constant(
            module_name="Balances",
            constant_name="ExistentialDeposit",
            block_hash=self.determine_block_hash(block),
        )

        if result is None:
            raise Exception("Unable to retrieve existential deposit amount.")

        return Balance.from_rao(getattr(result, "value", 0))

    def get_hotkey_owner(
        self, hotkey_ss58: str, block: Optional[int] = None
    ) -> Optional[str]:
        """
        Retrieves the owner of the given hotkey at a specific block hash.
        This function queries the blockchain for the owner of the provided hotkey. If the hotkey does not exist at the
            specified block hash, it returns None.

        Arguments:
            hotkey_ss58 (str): The SS58 address of the hotkey.
            block (Optional[int]): The blockchain block number for the query.

        Returns:
            Optional[str]: The SS58 address of the owner if the hotkey exists, or None if it doesn't.
        """
        hk_owner_query = self.substrate.query(
            module="SubtensorModule",
            storage_function="Owner",
            params=[hotkey_ss58],
            block_hash=self.determine_block_hash(block),
        )
        exists = False
        if hk_owner_query:
            exists = self.does_hotkey_exist(hotkey_ss58, block=block)
        hotkey_owner = hk_owner_query if exists else None
        return hotkey_owner

    def get_minimum_required_stake(self) -> Balance:
        """
        Returns the minimum required stake for nominators in the Subtensor network.

        Returns:
            The minimum required stake as a Balance object in TAO.
        """
        result = self.substrate.query(
            module="SubtensorModule", storage_function="NominatorMinRequiredStake"
        )

        return Balance.from_rao(getattr(result, "value", 0))

    def get_metagraph_info(
        self,
        netuid: int,
        field_indices: Optional[Union[list[SelectiveMetagraphIndex], list[int]]] = None,
        block: Optional[int] = None,
    ) -> Optional[MetagraphInfo]:
        """
        Retrieves full or partial metagraph information for the specified subnet (netuid).

        Arguments:
            netuid: The NetUID of the subnet to query.
            field_indices: An optional list of SelectiveMetagraphIndex or int values specifying which fields to retrieve.
                If not provided, all available fields will be returned.
            block: The block number at which to query the data. If not specified, the current block or one determined
                via reuse_block or block_hash will be used.

        Returns:
            Optional[MetagraphInfo]: A MetagraphInfo object containing the requested subnet data, or None if the subnet
                with the given netuid does not exist.

        Example:
            meta_info = subtensor.get_metagraph_info(netuid=2)

            partial_meta_info = subtensor.get_metagraph_info(
                netuid=2,
                field_indices=[SelectiveMetagraphIndex.Name, SelectiveMetagraphIndex.OwnerHotkeys]
            )
        """
        block_hash = self.determine_block_hash(block)

        if field_indices:
            if isinstance(field_indices, list) and all(
                isinstance(f, (SelectiveMetagraphIndex, int)) for f in field_indices
            ):
                indexes = [
                    f.value if isinstance(f, SelectiveMetagraphIndex) else f
                    for f in field_indices
                ]
            else:
                raise ValueError(
                    "`field_indices` must be a list of SelectiveMetagraphIndex enums or ints."
                )

            query = self.substrate.runtime_call(
                "SubnetInfoRuntimeApi",
                "get_selective_metagraph",
                params=[netuid, indexes if 0 in indexes else [0] + indexes],
                block_hash=block_hash,
            )
        else:
            query = self.substrate.runtime_call(
                "SubnetInfoRuntimeApi",
                "get_metagraph",
                params=[netuid],
                block_hash=block_hash,
            )

        if query.value is None:
            logging.error(f"Subnet {netuid} does not exist.")
            return None

        return MetagraphInfo.from_dict(query.value)

    def get_all_metagraphs_info(
        self, block: Optional[int] = None
    ) -> list[MetagraphInfo]:
        """
        Retrieves a list of MetagraphInfo objects for all subnets

        Arguments:
            block: the block number at which to retrieve the hyperparameter. Do not specify if using block_hash or
                reuse_block

        Returns:
            MetagraphInfo dataclass
        """
        block_hash = self.determine_block_hash(block)
        query = self.substrate.runtime_call(
            "SubnetInfoRuntimeApi",
            "get_all_metagraphs",
            block_hash=block_hash,
        )
        return MetagraphInfo.list_from_dicts(query.value)

    def get_netuids_for_hotkey(
        self, hotkey_ss58: str, block: Optional[int] = None
    ) -> list[int]:
        """
        Retrieves a list of subnet UIDs (netuids) for which a given hotkey is a member. This function identifies the
            specific subnets within the Bittensor network where the neuron associated with the hotkey is active.

        Arguments:
            hotkey_ss58 (str): The ``SS58`` address of the neuron's hotkey.
            block (Optional[int]): The blockchain block number for the query.

        Returns:
            A list of netuids where the neuron is a member.
        """
        result = self.substrate.query_map(
            module="SubtensorModule",
            storage_function="IsNetworkMember",
            params=[hotkey_ss58],
            block_hash=self.determine_block_hash(block),
        )
        netuids = []
        if result.records:
            for record in result:
                if record[1].value:
                    netuids.append(record[0])
        return netuids

    def get_neuron_certificate(
        self, hotkey: str, netuid: int, block: Optional[int] = None
    ) -> Optional[Certificate]:
        """
        Retrieves the TLS certificate for a specific neuron identified by its unique identifier (UID) within a
            specified subnet (netuid) of the Bittensor network.

        Arguments:
            hotkey: The hotkey to query.
            netuid: The unique identifier of the subnet.
            block: The blockchain block number for the query.

        Returns:
            the certificate of the neuron if found, `None` otherwise.

        This function is used for certificate discovery for setting up mutual tls communication between neurons.
        """
        certificate_query = self.query_module(
            module="SubtensorModule",
            name="NeuronCertificates",
            block=block,
            params=[netuid, hotkey],
        )
        try:
            if certificate_query:
                certificate = cast(dict, certificate_query)
                return Certificate(certificate)
        except AttributeError:
            return None
        return None

    def get_all_neuron_certificates(
        self, netuid: int, block: Optional[int] = None
    ) -> dict[str, Certificate]:
        """
        Retrieves the TLS certificates for neurons within a specified subnet (netuid) of the Bittensor network.

        Arguments:
            netuid: The unique identifier of the subnet.
            block: The blockchain block number for the query.

        Returns:
            {ss58: Certificate} for the key/Certificate pairs on the subnet

        This function is used for certificate discovery for setting up mutual tls communication between neurons.
        """
        query_certificates = self.query_map(
            module="SubtensorModule",
            name="NeuronCertificates",
            params=[netuid],
            block=block,
        )
        output = {}
        for key, item in query_certificates:
            output[decode_account_id(key)] = Certificate(item.value)
        return output

    def get_liquidity_list(
        self,
        wallet: "Wallet",
        netuid: int,
        block: Optional[int] = None,
    ) -> Optional[list[LiquidityPosition]]:
        """
        Retrieves all liquidity positions for the given wallet on a specified subnet (netuid).
        Calculates associated fee rewards based on current global and tick-level fee data.

        Args:
            wallet: Wallet instance to fetch positions for.
            netuid: Subnet unique id.
            block: The blockchain block number for the query.

        Returns:
            List of liquidity positions, or None if subnet does not exist.
        """
        if not self.subnet_exists(netuid=netuid):
            logging.debug(f"Subnet {netuid} does not exist.")
            return None

        if not self.is_subnet_active(netuid=netuid):
            logging.debug(f"Subnet {netuid} is not active.")
            return None

        block_hash = self.determine_block_hash(block)

        # Fetch global fees and current price
        fee_global_tao_query_sk = self.substrate.create_storage_key(
            pallet="Swap",
            storage_function="FeeGlobalTao",
            params=[netuid],
            block_hash=block_hash,
        )
        fee_global_alpha_query_sk = self.substrate.create_storage_key(
            pallet="Swap",
            storage_function="FeeGlobalAlpha",
            params=[netuid],
            block_hash=block_hash,
        )
        sqrt_price_query_sk = self.substrate.create_storage_key(
            pallet="Swap",
            storage_function="AlphaSqrtPrice",
            params=[netuid],
            block_hash=block_hash,
        )
        fee_global_tao_query, fee_global_alpha_query, sqrt_price_query = (
            self.substrate.query_multi(
                [
                    fee_global_tao_query_sk,
                    fee_global_alpha_query_sk,
                    sqrt_price_query_sk,
                ],
                block_hash=block_hash,
            )
        )

        fee_global_tao = fixed_to_float(fee_global_tao_query[1])
        fee_global_alpha = fixed_to_float(fee_global_alpha_query[1])
        sqrt_price = fixed_to_float(sqrt_price_query[1])
        current_tick = price_to_tick(sqrt_price**2)

        # Fetch positions
        positions_response = self.query_map(
            module="Swap",
            name="Positions",
            block=block,
            params=[netuid, wallet.coldkeypub.ss58_address],
        )
        positions_values: list[tuple[dict, int, int]] = []
        positions_storage_keys: list[StorageKey] = []
        for _, p in positions_response:
            position = p.value

            tick_low_idx = position["tick_low"][0]
            tick_high_idx = position["tick_high"][0]

            tick_low_sk = self.substrate.create_storage_key(
                pallet="Swap",
                storage_function="Ticks",
                params=[netuid, tick_low_idx],
                block_hash=block_hash,
            )
            tick_high_sk = self.substrate.create_storage_key(
                pallet="Swap",
                storage_function="Ticks",
                params=[netuid, tick_high_idx],
                block_hash=block_hash,
            )
            positions_values.append((position, tick_low_idx, tick_high_idx))
            positions_storage_keys.extend([tick_low_sk, tick_high_sk])
        # query all our ticks at once
        ticks_query = self.substrate.query_multi(
            positions_storage_keys, block_hash=block_hash
        )
        # iterator with just the values
        ticks = iter([x[1] for x in ticks_query])
        positions = []
        for position, tick_low_idx, tick_high_idx in positions_values:
            tick_low = next(ticks)
            tick_high = next(ticks)

            # Calculate fees above/below range for both tokens
            tao_below = get_fees(
                current_tick=current_tick,
                tick=tick_low,
                tick_index=tick_low_idx,
                quote=True,
                global_fees_tao=fee_global_tao,
                global_fees_alpha=fee_global_alpha,
                above=False,
            )
            tao_above = get_fees(
                current_tick=current_tick,
                tick=tick_high,
                tick_index=tick_high_idx,
                quote=True,
                global_fees_tao=fee_global_tao,
                global_fees_alpha=fee_global_alpha,
                above=True,
            )
            alpha_below = get_fees(
                current_tick=current_tick,
                tick=tick_low,
                tick_index=tick_low_idx,
                quote=False,
                global_fees_tao=fee_global_tao,
                global_fees_alpha=fee_global_alpha,
                above=False,
            )
            alpha_above = get_fees(
                current_tick=current_tick,
                tick=tick_high,
                tick_index=tick_high_idx,
                quote=False,
                global_fees_tao=fee_global_tao,
                global_fees_alpha=fee_global_alpha,
                above=True,
            )

            # Calculate fees earned by position
            fees_tao, fees_alpha = calculate_fees(
                position=position,
                global_fees_tao=fee_global_tao,
                global_fees_alpha=fee_global_alpha,
                tao_fees_below_low=tao_below,
                tao_fees_above_high=tao_above,
                alpha_fees_below_low=alpha_below,
                alpha_fees_above_high=alpha_above,
                netuid=netuid,
            )

            positions.append(
                LiquidityPosition(
                    **{
                        "id": position.get("id")[0],
                        "price_low": Balance.from_tao(
                            tick_to_price(position.get("tick_low")[0])
                        ),
                        "price_high": Balance.from_tao(
                            tick_to_price(position.get("tick_high")[0])
                        ),
                        "liquidity": Balance.from_rao(position.get("liquidity")),
                        "fees_tao": fees_tao,
                        "fees_alpha": fees_alpha,
                        "netuid": position.get("netuid"),
                    }
                )
            )

        return positions

    def get_neuron_for_pubkey_and_subnet(
        self, hotkey_ss58: str, netuid: int, block: Optional[int] = None
    ) -> Optional["NeuronInfo"]:
        """
        Retrieves information about a neuron based on its public key (hotkey SS58 address) and the specific subnet UID
            (netuid). This function provides detailed neuron information for a particular subnet within the Bittensor
            network.

        Arguments:
            hotkey_ss58 (str): The ``SS58`` address of the neuron's hotkey.
            netuid (int): The unique identifier of the subnet.
            block (Optional[int]): The blockchain block number for the query.

        Returns:
            Optional[bittensor.core.chain_data.neuron_info.NeuronInfo]: Detailed information about the neuron if found,
                ``None`` otherwise.

        This function is crucial for accessing specific neuron data and understanding its status, stake, and other
            attributes within a particular subnet of the Bittensor ecosystem.
        """
        block_hash = self.determine_block_hash(block)
        uid = self.substrate.query(
            module="SubtensorModule",
            storage_function="Uids",
            params=[netuid, hotkey_ss58],
            block_hash=block_hash,
        )
        if uid is None:
            return NeuronInfo.get_null_neuron()

        result = self.query_runtime_api(
            runtime_api="NeuronInfoRuntimeApi",
            method="get_neuron",
            params=[netuid, uid.value],
            block=block,
        )

        if not result:
            return NeuronInfo.get_null_neuron()

        return NeuronInfo.from_dict(result)

    def get_next_epoch_start_block(
        self, netuid: int, block: Optional[int] = None
    ) -> Optional[int]:
        """
        Calculates the first block number of the next epoch for the given subnet.

        If `block` is not provided, the current chain block will be used. Epochs are
        determined based on the subnet's tempo (i.e., blocks per epoch). The result
        is the block number at which the next epoch will begin.

        Args:
            netuid (int): The unique identifier of the subnet.
            block (Optional[int], optional): The reference block to calculate from.
                If None, uses the current chain block height.

        Returns:
            int: The block number at which the next epoch will start.
        """
        block = block or self.block
        blocks_since_last_step = self.blocks_since_last_step(netuid=netuid, block=block)
        tempo = self.tempo(netuid=netuid, block=block)

        if block and blocks_since_last_step is not None and tempo:
            return block - blocks_since_last_step + tempo + 1
        return None

    def get_owned_hotkeys(
        self,
        coldkey_ss58: str,
        block: Optional[int] = None,
        reuse_block: bool = False,
    ) -> list[str]:
        """
        Retrieves all hotkeys owned by a specific coldkey address.

        Args:
            coldkey_ss58 (str): The SS58 address of the coldkey to query.
            block (int): The blockchain block number for the query.
            reuse_block (bool): Whether to reuse the last-used blockchain block hash.

        Returns:
            list[str]: A list of hotkey SS58 addresses owned by the coldkey.
        """
        block_hash = self.determine_block_hash(block)
        owned_hotkeys = self.substrate.query(
            module="SubtensorModule",
            storage_function="OwnedHotkeys",
            params=[coldkey_ss58],
            block_hash=block_hash,
            reuse_block_hash=reuse_block,
        )
        return [decode_account_id(hotkey[0]) for hotkey in owned_hotkeys or []]

    def get_stake(
        self,
        coldkey_ss58: str,
        hotkey_ss58: str,
        netuid: int,
        block: Optional[int] = None,
    ) -> Balance:
        """
        Returns the amount of Alpha staked by a specific coldkey to a specific hotkey within a given subnet.
        This function retrieves the delegated stake balance, referred to as the 'Alpha' value.

        Args:
            coldkey_ss58: The SS58 address of the coldkey that delegated the stake. This address owns the stake.
            hotkey_ss58: The ss58 address of the hotkey which the stake is on.
            netuid: The unique identifier of the subnet to query.
            block: The specific block number at which to retrieve the stake information. If None, the current stake at
                the latest block is returned. Defaults to ``None``.

        Returns:
            An object representing the amount of Alpha (TAO ONLY if the subnet's netuid is 0) currently staked from the
                specified coldkey to the specified hotkey within the given subnet.
        """
        alpha_shares_query = self.query_module(
            module="SubtensorModule",
            name="Alpha",
            block=block,
            params=[hotkey_ss58, coldkey_ss58, netuid],
        )
        alpha_shares = cast(FixedPoint, alpha_shares_query)

        hotkey_alpha_obj: ScaleObj = self.query_module(
            module="SubtensorModule",
            name="TotalHotkeyAlpha",
            block=block,
            params=[hotkey_ss58, netuid],
        )
        hotkey_alpha = hotkey_alpha_obj.value

        hotkey_shares_query = self.query_module(
            module="SubtensorModule",
            name="TotalHotkeyShares",
            block=block,
            params=[hotkey_ss58, netuid],
        )
        hotkey_shares = cast(FixedPoint, hotkey_shares_query)

        alpha_shares_as_float = fixed_to_float(alpha_shares)
        hotkey_shares_as_float = fixed_to_float(hotkey_shares)

        if hotkey_shares_as_float == 0:
            return Balance.from_rao(0).set_unit(netuid=netuid)

        stake = alpha_shares_as_float / hotkey_shares_as_float * hotkey_alpha

        return Balance.from_rao(int(stake)).set_unit(netuid=netuid)

    # TODO: remove unused parameters in SDK.v10
    def get_stake_add_fee(
        self,
        amount: Balance,
        netuid: int,
        coldkey_ss58: str,
        hotkey_ss58: str,
        block: Optional[int] = None,
    ) -> Balance:
        """
        Calculates the fee for adding new stake to a hotkey.

        Args:
            amount: Amount of stake to add in TAO
            netuid: Netuid of subnet
            coldkey_ss58: SS58 address of coldkey
            hotkey_ss58: SS58 address of hotkey
            block: Block number at which to perform the calculation

        Returns:
            The calculated stake fee as a Balance object
        """
        return self.get_stake_operations_fee(amount=amount, netuid=netuid, block=block)

    def get_subnet_info(
        self, netuid: int, block: Optional[int] = None
    ) -> Optional["SubnetInfo"]:
        """
        Retrieves detailed information about subnet within the Bittensor network.
        This function provides comprehensive data on subnet, including its characteristics and operational parameters.

        Arguments:
            netuid: The unique identifier of the subnet.
            block: The blockchain block number for the query.

        Returns:
            SubnetInfo: A SubnetInfo objects, each containing detailed information about a subnet.

        Gaining insights into the subnet's details assists in understanding the network's composition, the roles of
            different subnets, and their unique features.
        """
        result = self.query_runtime_api(
            runtime_api="SubnetInfoRuntimeApi",
            method="get_subnet_info_v2",
            params=[netuid],
            block=block,
        )
        if not result:
            return None
        return SubnetInfo.from_dict(result)

    def get_subnet_price(
        self,
        netuid: int,
        block: Optional[int] = None,
    ) -> Balance:
        """Gets the current Alpha price in TAO for all subnets.

        Arguments:
            netuid: The unique identifier of the subnet.
            block: The blockchain block number for the query.

        Returns:
            The current Alpha price in TAO units for the specified subnet.
        """
        # SN0 price is always 1 TAO
        if netuid == 0:
            return Balance.from_tao(1)

        block_hash = self.determine_block_hash(block=block)
        current_sqrt_price = self.substrate.query(
            module="Swap",
            storage_function="AlphaSqrtPrice",
            params=[netuid],
            block_hash=block_hash,
        )

        current_sqrt_price = fixed_to_float(current_sqrt_price)
        current_price = current_sqrt_price * current_sqrt_price
        return Balance.from_rao(int(current_price * 1e9))

    def get_subnet_prices(
        self,
        block: Optional[int] = None,
    ) -> dict[int, Balance]:
        """Gets the current Alpha price in TAO for a specified subnet.

        Args:
            block: The blockchain block number for the query. Default to `None`.

        Returns:
            dict:
                - subnet unique ID
                - The current Alpha price in TAO units for the specified subnet.
        """
        block_hash = self.determine_block_hash(block=block)

        current_sqrt_prices = self.substrate.query_map(
            module="Swap",
            storage_function="AlphaSqrtPrice",
            block_hash=block_hash,
            page_size=129,  # total number of subnets
        )

        prices = {}
        for id_, current_sqrt_price in current_sqrt_prices:
            current_sqrt_price = fixed_to_float(current_sqrt_price)
            current_price = current_sqrt_price * current_sqrt_price
            current_price_in_tao = Balance.from_rao(int(current_price * 1e9))
            prices.update({id_: current_price_in_tao})

        # SN0 price is always 1 TAO
        prices.update({0: Balance.from_tao(1)})
        return prices

    # TODO: remove unused parameters in SDK.v10
    def get_unstake_fee(
        self,
        amount: Balance,
        netuid: int,
        coldkey_ss58: str,
        hotkey_ss58: str,
        block: Optional[int] = None,
    ) -> Balance:
        """
        Calculates the fee for unstaking from a hotkey.

        Args:
            amount: Amount of stake to unstake in TAO
            netuid: Netuid of subnet
            coldkey_ss58: SS58 address of coldkey
            hotkey_ss58: SS58 address of hotkey
            block: Block number at which to perform the calculation

        Returns:
            The calculated stake fee as a Balance object
        """
        return self.get_stake_operations_fee(amount=amount, netuid=netuid, block=block)

    # TODO: remove unused parameters in SDK.v10
    def get_stake_movement_fee(
        self,
        amount: Balance,
        origin_netuid: int,
        origin_hotkey_ss58: str,
        origin_coldkey_ss58: str,
        destination_netuid: int,
        destination_hotkey_ss58: str,
        destination_coldkey_ss58: str,
        block: Optional[int] = None,
    ) -> Balance:
        """
        Calculates the fee for moving stake between hotkeys/subnets/coldkeys.

        Args:
            amount: Amount of stake to move in TAO
            origin_netuid: Netuid of origin subnet
            origin_hotkey_ss58: SS58 address of origin hotkey
            origin_coldkey_ss58: SS58 address of origin coldkey
            destination_netuid: Netuid of destination subnet
            destination_hotkey_ss58: SS58 address of destination hotkey
            destination_coldkey_ss58: SS58 address of destination coldkey
            block: Block number at which to perform the calculation

        Returns:
            The calculated stake fee as a Balance object
        """
        return self.get_stake_operations_fee(
            amount=amount, netuid=origin_netuid, block=block
        )

    def get_stake_for_coldkey_and_hotkey(
        self,
        coldkey_ss58: str,
        hotkey_ss58: str,
        netuids: Optional[list[int]] = None,
        block: Optional[int] = None,
    ) -> dict[int, StakeInfo]:
        """
        Retrieves all coldkey-hotkey pairing stake across specified (or all) subnets

        Arguments:
            coldkey_ss58 (str): The SS58 address of the coldkey.
            hotkey_ss58 (str): The SS58 address of the hotkey.
            netuids (Optional[list[int]]): The subnet IDs to query for. Set to `None` for all subnets.
            block (Optional[int]): The block number at which to query the stake information.

        Returns:
            A {netuid: StakeInfo} pairing of all stakes across all subnets.
        """
        if netuids is None:
            all_netuids = self.get_subnets(block=block)
        else:
            all_netuids = netuids
        results = [
            self.query_runtime_api(
                "StakeInfoRuntimeApi",
                "get_stake_info_for_hotkey_coldkey_netuid",
                params=[hotkey_ss58, coldkey_ss58, netuid],
                block=block,
            )
            for netuid in all_netuids
        ]
        return {
            netuid: StakeInfo.from_dict(result)
            for (netuid, result) in zip(all_netuids, results)
        }

    def get_stake_for_coldkey(
        self, coldkey_ss58: str, block: Optional[int] = None
    ) -> list["StakeInfo"]:
        """
        Retrieves the stake information for a given coldkey.

        Args:
            coldkey_ss58 (str): The SS58 address of the coldkey.
            block (Optional[int]): The block number at which to query the stake information.

        Returns:
            Optional[list[StakeInfo]]: A list of StakeInfo objects, or ``None`` if no stake information is found.
        """
        result = self.query_runtime_api(
            runtime_api="StakeInfoRuntimeApi",
            method="get_stake_info_for_coldkey",
            params=[coldkey_ss58],  # type: ignore
            block=block,
        )

        if result is None:
            return []
        stakes = StakeInfo.list_from_dicts(result)  # type: ignore
        return [stake for stake in stakes if stake.stake > 0]

    get_stake_info_for_coldkey = get_stake_for_coldkey

    def get_stake_for_hotkey(
        self, hotkey_ss58: str, netuid: int, block: Optional[int] = None
    ) -> Balance:
        """
        Retrieves the stake information for a given hotkey.

        Args:
            hotkey_ss58: The SS58 address of the hotkey.
            netuid: The subnet ID to query for.
            block: The block number at which to query the stake information. Do not specify if also specifying
                block_hash or reuse_block
        """
        hotkey_alpha_query = self.query_subtensor(
            name="TotalHotkeyAlpha", params=[hotkey_ss58, netuid], block=block
        )
        hotkey_alpha = cast(ScaleObj, hotkey_alpha_query)
        balance = Balance.from_rao(hotkey_alpha.value)
        balance.set_unit(netuid=netuid)
        return balance

    get_hotkey_stake = get_stake_for_hotkey

    def get_stake_operations_fee(
        self,
        amount: Balance,
        netuid: int,
        block: Optional[int] = None,
    ):
        """Returns fee for any stake operation in specified subnet.

        Args:
            amount: Amount of stake to add in Alpha/TAO.
            netuid: Netuid of subnet.
            block: Block number at which to perform the calculation.

        Returns:
            The calculated stake fee as a Balance object.
        """
        block_hash = self.determine_block_hash(block=block)
        result = self.substrate.query(
            module="Swap",
            storage_function="FeeRate",
            params=[netuid],
            block_hash=block_hash,
        )
        return amount * (result.value / U16_MAX)

    def get_stake_weight(self, netuid: int, block: Optional[int] = None) -> list[float]:
        """
        Retrieves the stake weight for all hotkeys in a given subnet.

        Arguments:
            netuid: Netuid of subnet.
            block: Block number at which to perform the calculation.

        Returns:
            A list of stake weights for all hotkeys in the specified subnet.
        """
        block_hash = self.determine_block_hash(block=block)
        result = self.substrate.query(
            module="SubtensorModule",
            storage_function="StakeWeight",
            params=[netuid],
            block_hash=block_hash,
        )
        return [u16_normalized_float(w) for w in result]

    def get_subnet_burn_cost(self, block: Optional[int] = None) -> Optional[Balance]:
        """
        Retrieves the burn cost for registering a new subnet within the Bittensor network. This cost represents the
            amount of Tao that needs to be locked or burned to establish a new subnet.

        Arguments:
            block (Optional[int]): The blockchain block number for the query.

        Returns:
            int: The burn cost for subnet registration.

        The subnet burn cost is an important economic parameter, reflecting the network's mechanisms for controlling
            the proliferation of subnets and ensuring their commitment to the network's long-term viability.
        """
        lock_cost = self.query_runtime_api(
            runtime_api="SubnetRegistrationRuntimeApi",
            method="get_network_registration_cost",
            params=[],
            block=block,
        )

        if lock_cost is not None:
            return Balance.from_rao(lock_cost)
        else:
            return lock_cost

    def get_subnet_hyperparameters(
        self, netuid: int, block: Optional[int] = None
    ) -> Optional[Union[list, "SubnetHyperparameters"]]:
        """
        Retrieves the hyperparameters for a specific subnet within the Bittensor network. These hyperparameters define
            the operational settings and rules governing the subnet's behavior.

        Arguments:
            netuid (int): The network UID of the subnet to query.
            block (Optional[int]): The blockchain block number for the query.

        Returns:
            The subnet's hyperparameters, or `None` if not available.

        Understanding the hyperparameters is crucial for comprehending how subnets are configured and managed, and how
            they interact with the network's consensus and incentive mechanisms.
        """
        result = self.query_runtime_api(
            runtime_api="SubnetInfoRuntimeApi",
            method="get_subnet_hyperparams_v2",
            params=[netuid],
            block=block,
        )

        if not result:
            return None

        return SubnetHyperparameters.from_dict(result)

    def get_subnet_reveal_period_epochs(
        self, netuid: int, block: Optional[int] = None
    ) -> int:
        """Retrieve the SubnetRevealPeriodEpochs hyperparameter."""
        return cast(
            int,
            self.get_hyperparameter(
                param_name="RevealPeriodEpochs", block=block, netuid=netuid
            ),
        )

    def get_subnets(self, block: Optional[int] = None) -> list[int]:
        """
        Retrieves the list of all subnet unique identifiers (netuids) currently present in the Bittensor network.

        Arguments:
            block (Optional[int]): The blockchain block number for the query.

        Returns:
            A list of subnet netuids.

        This function provides a comprehensive view of the subnets within the Bittensor network,
        offering insights into its diversity and scale.
        """
        result = self.substrate.query_map(
            module="SubtensorModule",
            storage_function="NetworksAdded",
            block_hash=self.determine_block_hash(block),
        )
        subnets = []
        if result.records:
            for netuid, exists in result:
                if exists:
                    subnets.append(netuid)
        return subnets

    def get_total_subnets(self, block: Optional[int] = None) -> Optional[int]:
        """
        Retrieves the total number of subnets within the Bittensor network as of a specific blockchain block.

        Arguments:
            block (Optional[int]): The blockchain block number for the query.

        Returns:
            Optional[str]: The total number of subnets in the network.

        Understanding the total number of subnets is essential for assessing the network's growth and the extent of its
            decentralized infrastructure.
        """
        result = self.substrate.query(
            module="SubtensorModule",
            storage_function="TotalNetworks",
            params=[],
            block_hash=self.determine_block_hash(block),
        )
        return getattr(result, "value", None)

    def get_transfer_fee(self, wallet: "Wallet", dest: str, value: Balance) -> Balance:
        """
        Calculates the transaction fee for transferring tokens from a wallet to a specified destination address. This
            function simulates the transfer to estimate the associated cost, taking into account the current network
            conditions and transaction complexity.

        Arguments:
            wallet (bittensor_wallet.Wallet): The wallet from which the transfer is initiated.
            dest (str): The ``SS58`` address of the destination account.
            value (Union[bittensor.utils.balance.Balance, float, int]): The amount of tokens to be transferred,
                specified as a Balance object, or in Tao (float) or Rao (int) units.

        Returns:
            bittensor.utils.balance.Balance: The estimated transaction fee for the transfer, represented as a Balance
                object.

        Estimating the transfer fee is essential for planning and executing token transactions, ensuring that the wallet
            has sufficient funds to cover both the transfer amount and the associated costs. This function provides a
            crucial tool for managing financial operations within the Bittensor network.
        """
        value = check_and_convert_to_balance(value)
        call = self.substrate.compose_call(
            call_module="Balances",
            call_function="transfer_keep_alive",
            call_params={"dest": dest, "value": value.rao},
        )

        try:
            payment_info = self.substrate.get_payment_info(
                call=call, keypair=wallet.coldkeypub
            )
        except Exception as e:
            logging.error(f":cross_mark: [red]Failed to get payment info: [/red]{e}")
            payment_info = {"partial_fee": int(2e7)}  # assume  0.02 Tao

        return Balance.from_rao(payment_info["partial_fee"])

    def get_vote_data(
        self, proposal_hash: str, block: Optional[int] = None
    ) -> Optional["ProposalVoteData"]:
        """
        Retrieves the voting data for a specific proposal on the Bittensor blockchain. This data includes information
            about how senate members have voted on the proposal.

        Arguments:
            proposal_hash (str): The hash of the proposal for which voting data is requested.
            block (Optional[int]): The blockchain block number for the query.

        Returns:
            An object containing the proposal's voting data, or `None` if not found.

        This function is important for tracking and understanding the decision-making processes within the Bittensor
            network, particularly how proposals are received and acted upon by the governing body.
        """
        vote_data: dict[str, Any] = self.substrate.query(
            module="Triumvirate",
            storage_function="Voting",
            params=[proposal_hash],
            block_hash=self.determine_block_hash(block),
        )

        if vote_data is None:
            return None

        return ProposalVoteData.from_dict(vote_data)

    def get_uid_for_hotkey_on_subnet(
        self, hotkey_ss58: str, netuid: int, block: Optional[int] = None
    ) -> Optional[int]:
        """
        Retrieves the unique identifier (UID) for a neuron's hotkey on a specific subnet.

        Arguments:
            hotkey_ss58 (str): The ``SS58`` address of the neuron's hotkey.
            netuid (int): The unique identifier of the subnet.
            block (Optional[int]): The blockchain block number for the query.

        Returns:
            Optional[int]: The UID of the neuron if it is registered on the subnet, ``None`` otherwise.

        The UID is a critical identifier within the network, linking the neuron's hotkey to its operational and
            governance activities on a particular subnet.
        """
        result = self.substrate.query(
            module="SubtensorModule",
            storage_function="Uids",
            params=[netuid, hotkey_ss58],
            block_hash=self.determine_block_hash(block),
        )
        return getattr(result, "value", result)

    def filter_netuids_by_registered_hotkeys(
        self,
        all_netuids: Iterable[int],
        filter_for_netuids: Iterable[int],
        all_hotkeys: Iterable["Wallet"],
        block: Optional[int],
    ) -> list[int]:
        """
        Filters a given list of all netuids for certain specified netuids and hotkeys

        Arguments:
            all_netuids (Iterable[int]): A list of netuids to filter.
            filter_for_netuids (Iterable[int]): A subset of all_netuids to filter from the main list.
            all_hotkeys (Iterable[Wallet]): Hotkeys to filter from the main list.
            block (Optional[int]): The blockchain block number for the query.

        Returns:
            The filtered list of netuids.
        """
        self._get_block_hash(block)  # just used to cache the block hash
        netuids_with_registered_hotkeys = [
            item
            for sublist in [
                self.get_netuids_for_hotkey(
                    wallet.hotkey.ss58_address,
                    block=block,
                )
                for wallet in all_hotkeys
            ]
            for item in sublist
        ]

        if not filter_for_netuids:
            all_netuids = netuids_with_registered_hotkeys

        else:
            filtered_netuids = [
                netuid for netuid in all_netuids if netuid in filter_for_netuids
            ]

            registered_hotkeys_filtered = [
                netuid
                for netuid in netuids_with_registered_hotkeys
                if netuid in filter_for_netuids
            ]

            # Combine both filtered lists
            all_netuids = filtered_netuids + registered_hotkeys_filtered

        return list(set(all_netuids))

    def immunity_period(
        self, netuid: int, block: Optional[int] = None
    ) -> Optional[int]:
        """
        Retrieves the 'ImmunityPeriod' hyperparameter for a specific subnet. This parameter defines the duration during
            which new neurons are protected from certain network penalties or restrictions.

        Args:
            netuid (int): The unique identifier of the subnet.
            block (Optional[int]): The blockchain block number for the query.

        Returns:
            Optional[int]: The value of the 'ImmunityPeriod' hyperparameter if the subnet exists, ``None`` otherwise.

        The 'ImmunityPeriod' is a critical aspect of the network's governance system, ensuring that new participants
            have a grace period to establish themselves and contribute to the network without facing immediate
            punitive actions.
        """
        call = self.get_hyperparameter(
            param_name="ImmunityPeriod", netuid=netuid, block=block
        )
        return None if call is None else int(call)

    def is_fast_blocks(self):
        """Returns True if the node is running with fast blocks. False if not."""
        return self.query_constant("SubtensorModule", "DurationOfStartCall").value == 10

    def is_hotkey_delegate(self, hotkey_ss58: str, block: Optional[int] = None) -> bool:
        """
        Determines whether a given hotkey (public key) is a delegate on the Bittensor network. This function checks if
            the neuron associated with the hotkey is part of the network's delegation system.

        Arguments:
            hotkey_ss58 (str): The SS58 address of the neuron's hotkey.
            block (Optional[int]): The blockchain block number for the query.

        Returns:
            `True` if the hotkey is a delegate, `False` otherwise.

        Being a delegate is a significant status within the Bittensor network, indicating a neuron's involvement in
            consensus and governance processes.
        """
        delegates = self.get_delegates(block)
        return hotkey_ss58 in [info.hotkey_ss58 for info in delegates]

    def is_hotkey_registered(
        self,
        hotkey_ss58: str,
        netuid: Optional[int] = None,
        block: Optional[int] = None,
    ) -> bool:
        """
        Determines whether a given hotkey (public key) is registered in the Bittensor network, either globally across
            any subnet or specifically on a specified subnet. This function checks the registration status of a neuron
            identified by its hotkey, which is crucial for validating its participation and activities within the
            network.

        Args:
            hotkey_ss58: The SS58 address of the neuron's hotkey.
            netuid: The unique identifier of the subnet to check the registration. If `None`, the
                registration is checked across all subnets.
            block: The blockchain block number at which to perform the query.

        Returns:
            bool: `True` if the hotkey is registered in the specified context (either any subnet or a specific subnet),
                `False` otherwise.

        This function is important for verifying the active status of neurons in the Bittensor network. It aids in
            understanding whether a neuron is eligible to participate in network processes such as consensus,
            validation, and incentive distribution based on its registration status.
        """
        if netuid is None:
            return self.is_hotkey_registered_any(hotkey_ss58, block)
        else:
            return self.is_hotkey_registered_on_subnet(hotkey_ss58, netuid, block)

    def is_hotkey_registered_any(
        self,
        hotkey_ss58: str,
        block: Optional[int] = None,
    ) -> bool:
        """
        Checks if a neuron's hotkey is registered on any subnet within the Bittensor network.

        Arguments:
            hotkey_ss58 (str): The ``SS58`` address of the neuron's hotkey.
            block (Optional[int]): The blockchain block number for the query.

        Returns:
            bool: ``True`` if the hotkey is registered on any subnet, False otherwise.

        This function is essential for determining the network-wide presence and participation of a neuron.
        """
        hotkeys = self.get_netuids_for_hotkey(hotkey_ss58, block)
        return len(hotkeys) > 0

    def is_hotkey_registered_on_subnet(
        self, hotkey_ss58: str, netuid: int, block: Optional[int] = None
    ) -> bool:
        """Checks if the hotkey is registered on a given netuid."""
        return (
            self.get_uid_for_hotkey_on_subnet(hotkey_ss58, netuid, block=block)
            is not None
        )

    def is_subnet_active(self, netuid: int, block: Optional[int] = None) -> bool:
        """Verify if subnet with provided netuid is active.

        Args:
            netuid (int): The unique identifier of the subnet.
            block (Optional[int]): The blockchain block number for the query.

        Returns:
            True if subnet is active, False otherwise.

        This means whether the `start_call` was initiated or not.
        """
        query = self.query_subtensor(
            name="FirstEmissionBlockNumber",
            block=block,
            params=[netuid],
        )
        return True if query and query.value > 0 else False

    def last_drand_round(self) -> Optional[int]:
        """
        Retrieves the last drand round emitted in bittensor. This corresponds when committed weights will be revealed.

        Returns:
            int: The latest Drand round emitted in bittensor.
        """
        result = self.substrate.query(
            module="Drand", storage_function="LastStoredRound"
        )
        return getattr(result, "value", None)

    def max_weight_limit(
        self, netuid: int, block: Optional[int] = None
    ) -> Optional[float]:
        """
        Returns network MaxWeightsLimit hyperparameter.

        Args:
            netuid (int): The unique identifier of the subnetwork.
            block (Optional[int]): The blockchain block number for the query.

        Returns:
            Optional[float]: The value of the MaxWeightsLimit hyperparameter, or ``None`` if the subnetwork does not
                exist or the parameter is not found.
        """
        call = self.get_hyperparameter(
            param_name="MaxWeightsLimit", netuid=netuid, block=block
        )
        return None if call is None else u16_normalized_float(int(call))

    def metagraph(
        self, netuid: int, lite: bool = True, block: Optional[int] = None
    ) -> "Metagraph":
        metagraph = Metagraph(
            network=self.chain_endpoint,
            netuid=netuid,
            lite=lite,
            sync=False,
            subtensor=self,
        )
        metagraph.sync(block=block, lite=lite, subtensor=self)

        return metagraph

    def min_allowed_weights(
        self, netuid: int, block: Optional[int] = None
    ) -> Optional[int]:
        """
        Returns network MinAllowedWeights hyperparameter.

        Args:
            netuid (int): The unique identifier of the subnetwork.
            block (Optional[int]): The blockchain block number for the query.

        Returns:
            Optional[int]: The value of the MinAllowedWeights hyperparameter, or ``None`` if the subnetwork does not
                exist or the parameter is not found.
        """
        call = self.get_hyperparameter(
            param_name="MinAllowedWeights", netuid=netuid, block=block
        )
        return None if call is None else int(call)

    def neuron_for_uid(
        self, uid: int, netuid: int, block: Optional[int] = None
    ) -> "NeuronInfo":
        """
        Retrieves detailed information about a specific neuron identified by its unique identifier (UID) within a
            specified subnet (netuid) of the Bittensor network. This function provides a comprehensive view of a
            neuron's attributes, including its stake, rank, and operational status.

        Arguments:
            uid (int): The unique identifier of the neuron.
            netuid (int): The unique identifier of the subnet.
            block (Optional[int]): The blockchain block number for the query.

        Returns:
            Detailed information about the neuron if found, a null neuron otherwise

        This function is crucial for analyzing individual neurons' contributions and status within a specific subnet,
            offering insights into their roles in the network's consensus and validation mechanisms.
        """
        if uid is None:
            return NeuronInfo.get_null_neuron()

        result = self.query_runtime_api(
            runtime_api="NeuronInfoRuntimeApi",
            method="get_neuron",
            params=[netuid, uid],
            block=block,
        )

        if not result:
            return NeuronInfo.get_null_neuron()

        return NeuronInfo.from_dict(result)

    def neurons(self, netuid: int, block: Optional[int] = None) -> list["NeuronInfo"]:
        """
        Retrieves a list of all neurons within a specified subnet of the Bittensor network.
        This function provides a snapshot of the subnet's neuron population, including each neuron's attributes and
            network interactions.

        Arguments:
            netuid (int): The unique identifier of the subnet.
            block (Optional[int]): The blockchain block number for the query.

        Returns:
            A list of NeuronInfo objects detailing each neuron's characteristics in the subnet.

        Understanding the distribution and status of neurons within a subnet is key to comprehending the network's
            decentralized structure and the dynamics of its consensus and governance processes.
        """
        result = self.query_runtime_api(
            runtime_api="NeuronInfoRuntimeApi",
            method="get_neurons",
            params=[netuid],
            block=block,
        )

        if not result:
            return []

        return NeuronInfo.list_from_dicts(result)

    def neurons_lite(
        self, netuid: int, block: Optional[int] = None
    ) -> list["NeuronInfoLite"]:
        """
        Retrieves a list of neurons in a 'lite' format from a specific subnet of the Bittensor network.
        This function provides a streamlined view of the neurons, focusing on key attributes such as stake and network
            participation.

        Arguments:
            netuid (int): The unique identifier of the subnet.
            block (Optional[int]): The blockchain block number for the query.

        Returns:
            A list of simplified neuron information for the subnet.

        This function offers a quick overview of the neuron population within a subnet, facilitating efficient analysis
            of the network's decentralized structure and neuron dynamics.
        """
        result = self.query_runtime_api(
            runtime_api="NeuronInfoRuntimeApi",
            method="get_neurons_lite",
            params=[netuid],
            block=block,
        )

        if not result:
            return []

        return NeuronInfoLite.list_from_dicts(result)

    def query_identity(
        self, coldkey_ss58: str, block: Optional[int] = None
    ) -> Optional[ChainIdentity]:
        """
        Queries the identity of a neuron on the Bittensor blockchain using the given key. This function retrieves
            detailed identity information about a specific neuron, which is a crucial aspect of the network's
            decentralized identity and governance system.

        Arguments:
            coldkey_ss58 (str): The coldkey used to query the neuron's identity (technically the neuron's coldkey SS58
                address).
            block (Optional[int]): The blockchain block number for the query.

        Returns:
            An object containing the identity information of the neuron if found, ``None`` otherwise.

        The identity information can include various attributes such as the neuron's stake, rank, and other
            network-specific details, providing insights into the neuron's role and status within the Bittensor network.

        Note:
            See the `Bittensor CLI documentation <https://docs.bittensor.com/reference/btcli>`_ for supported identity
                parameters.
        """
        identity_info = cast(
            dict,
            self.substrate.query(
                module="SubtensorModule",
                storage_function="IdentitiesV2",
                params=[coldkey_ss58],
                block_hash=self.determine_block_hash(block),
            ),
        )

        if not identity_info:
            return None

        try:
            return ChainIdentity.from_dict(
                decode_hex_identity_dict(identity_info),
            )
        except TypeError:
            return None

    def recycle(self, netuid: int, block: Optional[int] = None) -> Optional[Balance]:
        """
        Retrieves the 'Burn' hyperparameter for a specified subnet. The 'Burn' parameter represents the amount of Tao
            that is effectively recycled within the Bittensor network.

        Args:
            netuid (int): The unique identifier of the subnet.
            block (Optional[int]): The blockchain block number for the query.

        Returns:
            Optional[Balance]: The value of the 'Burn' hyperparameter if the subnet exists, None otherwise.

        Understanding the 'Burn' rate is essential for analyzing the network registration usage, particularly how it is
            correlated with user activity and the overall cost of participation in a given subnet.
        """
        call = self.get_hyperparameter(param_name="Burn", netuid=netuid, block=block)
        return None if call is None else Balance.from_rao(int(call))

    def set_reveal_commitment(
        self,
        wallet,
        netuid: int,
        data: str,
        blocks_until_reveal: int = 360,
        block_time: Union[int, float] = 12,
        period: Optional[int] = None,
    ) -> tuple[bool, int]:
        """
        Commits arbitrary data to the Bittensor network by publishing metadata.

        Arguments:
            wallet (bittensor_wallet.Wallet): The wallet associated with the neuron committing the data.
            netuid (int): The unique identifier of the subnetwork.
            data (str): The data to be committed to the network.
            blocks_until_reveal (int): The number of blocks from now after which the data will be revealed. Defaults to
                `360`. Then number of blocks in one epoch.
            block_time (Union[int, float]): The number of seconds between each block. Defaults to `12`.
            period (Optional[int]): The number of blocks during which the transaction will remain valid after it's
                submitted. If the transaction is not included in a block within that number of blocks, it will expire
                and be rejected. You can think of it as an expiration date for the transaction.
        Returns:
            bool: `True` if the commitment was successful, `False` otherwise.

        Note: A commitment can be set once per subnet epoch and is reset at the next epoch in the chain automatically.
        """

        encrypted, reveal_round = get_encrypted_commitment(
            data, blocks_until_reveal, block_time
        )

        # increase reveal_round in return + 1 because we want to fetch data from the chain after that round was revealed
        # and stored.
        data_ = {"encrypted": encrypted, "reveal_round": reveal_round}
        return publish_metadata(
            subtensor=self,
            wallet=wallet,
            netuid=netuid,
            data_type="TimelockEncrypted",
            data=data_,
            period=period,
        ), reveal_round

    def subnet(self, netuid: int, block: Optional[int] = None) -> Optional[DynamicInfo]:
        """
        Retrieves the subnet information for a single subnet in the network.

        Args:
            netuid (int): The unique identifier of the subnet.
            block (Optional[int]): The block number to query the subnet information from.

        Returns:
            Optional[DynamicInfo]: A DynamicInfo object, containing detailed information about a subnet.

        """
        block_hash = self.determine_block_hash(block=block)

        query = self.substrate.runtime_call(
            api="SubnetInfoRuntimeApi",
            method="get_dynamic_info",
            params=[netuid],
            block_hash=block_hash,
        )

        if isinstance(decoded := query.decode(), dict):
            try:
                price = self.get_subnet_price(netuid=netuid, block=block)
            except (SubstrateRequestException, ValueError):
                price = None
            return DynamicInfo.from_dict({**decoded, "price": price})
        return None

    def subnet_exists(self, netuid: int, block: Optional[int] = None) -> bool:
        """
        Checks if a subnet with the specified unique identifier (netuid) exists within the Bittensor network.

        Arguments:
            netuid (int): The unique identifier of the subnet.
            block (Optional[int]): The blockchain block number for the query.

        Returns:
            `True` if the subnet exists, `False` otherwise.

        This function is critical for verifying the presence of specific subnets in the network,
        enabling a deeper understanding of the network's structure and composition.
        """
        result = self.substrate.query(
            module="SubtensorModule",
            storage_function="NetworksAdded",
            params=[netuid],
            block_hash=self.determine_block_hash(block),
        )
        return getattr(result, "value", False)

    def subnetwork_n(self, netuid: int, block: Optional[int] = None) -> Optional[int]:
        """
        Returns network SubnetworkN hyperparameter.

        Args:
            netuid (int): The unique identifier of the subnetwork.
            block (Optional[int]): The blockchain block number for the query.

        Returns:
            Optional[int]: The value of the SubnetworkN hyperparameter, or ``None`` if the subnetwork does not exist or
                the parameter is not found.
        """
        call = self.get_hyperparameter(
            param_name="SubnetworkN", netuid=netuid, block=block
        )
        return None if call is None else int(call)

    def tempo(self, netuid: int, block: Optional[int] = None) -> Optional[int]:
        """
        Returns network Tempo hyperparameter.

        Args:
            netuid (int): The unique identifier of the subnetwork.
            block (Optional[int]): The blockchain block number for the query.

        Returns:
            Optional[int]: The value of the Tempo hyperparameter, or ``None`` if the subnetwork does not exist or the
                parameter is not found.
        """
        call = self.get_hyperparameter(param_name="Tempo", netuid=netuid, block=block)
        return None if call is None else int(call)

    def tx_rate_limit(self, block: Optional[int] = None) -> Optional[int]:
        """
        Retrieves the transaction rate limit for the Bittensor network as of a specific blockchain block.
        This rate limit sets the maximum number of transactions that can be processed within a given time frame.

        Args:
            block (Optional[int]): The blockchain block number for the query.

        Returns:
            Optional[int]: The transaction rate limit of the network, None if not available.

        The transaction rate limit is an essential parameter for ensuring the stability and scalability of the Bittensor
            network. It helps in managing network load and preventing congestion, thereby maintaining efficient and
            timely transaction processing.
        """
        result = self.query_subtensor("TxRateLimit", block=block)
        return getattr(result, "value", None)

    def wait_for_block(self, block: Optional[int] = None):
        """
        Waits until a specific block is reached on the chain. If no block is specified,
        waits for the next block.

        Args:
            block (Optional[int]): The block number to wait for. If None, waits for the next block.

        Returns:
            bool: True if the target block was reached, False if timeout occurred.

        Example:
            import bittensor as bt
            subtensor = bt.Subtensor()

            subtensor.wait_for_block() # Waits for the next block
            subtensor.wait_for_block(block=1234) # Waits for a specific block
        """

        def handler(block_data: dict):
            logging.debug(
                f"reached block {block_data['header']['number']}. Waiting for block {target_block}"
            )
            if block_data["header"]["number"] >= target_block:
                return True
            return None

        current_block = self.substrate.get_block()
        current_block_hash = current_block.get("header", {}).get("hash")
        if block is not None:
            target_block = block
        else:
            target_block = current_block["header"]["number"] + 1

        self.substrate.get_block_handler(
            current_block_hash, header_only=True, subscription_handler=handler
        )
        return True

    def weights(
        self, netuid: int, block: Optional[int] = None
    ) -> list[tuple[int, list[tuple[int, int]]]]:
        """
        Retrieves the weight distribution set by neurons within a specific subnet of the Bittensor network.
        This function maps each neuron's UID to the weights it assigns to other neurons, reflecting the network's trust
            and value assignment mechanisms.

        Arguments:
            netuid (int): The network UID of the subnet to query.
            block (Optional[int]): Block number for synchronization, or ``None`` for the latest block.

        Returns:
            A list of tuples mapping each neuron's UID to its assigned weights.

        The weight distribution is a key factor in the network's consensus algorithm and the ranking of neurons,
            influencing their influence and reward allocation within the subnet.
        """
        w_map_encoded = self.substrate.query_map(
            module="SubtensorModule",
            storage_function="Weights",
            params=[netuid],
            block_hash=self.determine_block_hash(block),
        )
        w_map = [(uid, w.value or []) for uid, w in w_map_encoded]

        return w_map

    def weights_rate_limit(
        self, netuid: int, block: Optional[int] = None
    ) -> Optional[int]:
        """
        Returns network WeightsSetRateLimit hyperparameter.

        Arguments:
            netuid (int): The unique identifier of the subnetwork.
            block (Optional[int]): The blockchain block number for the query.

        Returns:
            Optional[int]: The value of the WeightsSetRateLimit hyperparameter, or ``None`` if the subnetwork does not
                exist or the parameter is not found.
        """
        call = self.get_hyperparameter(
            param_name="WeightsSetRateLimit", netuid=netuid, block=block
        )
        return None if call is None else int(call)

    def get_timestamp(self, block: Optional[int] = None) -> datetime:
        """
        Retrieves the datetime timestamp for a given block

        Arguments:
            block: The blockchain block number for the query.

        Returns:
            datetime object for the timestamp of the block
        """
        unix = cast(ScaleObj, self.query_module("Timestamp", "Now", block=block)).value
        return datetime.fromtimestamp(unix / 1000, tz=timezone.utc)

    def get_subnet_owner_hotkey(
        self, netuid: int, block: Optional[int] = None
    ) -> Optional[str]:
        """
        Retrieves the hotkey of the subnet owner for a given network UID.

        This function queries the subtensor network to fetch the hotkey of the owner of a subnet specified by its
        netuid. If no data is found or the query fails, the function returns None.

        Arguments:
            netuid: The network UID of the subnet to fetch the owner's hotkey for.
            block: The specific block number to query the data from.

        Returns:
            The hotkey of the subnet owner if available; None otherwise.
        """
        return self.query_subtensor(
            name="SubnetOwnerHotkey", params=[netuid], block=block
        )

    def get_subnet_validator_permits(
        self, netuid: int, block: Optional[int] = None
    ) -> Optional[list[bool]]:
        """
        Retrieves the list of validator permits for a given subnet as boolean values.

        Arguments:
            netuid: The unique identifier of the subnetwork.
            block: The blockchain block number for the query.

        Returns:
            A list of boolean values representing validator permits, or None if not available.
        """
        query = self.query_subtensor(
            name="ValidatorPermit",
            params=[netuid],
            block=block,
        )
        return query.value if query is not None and hasattr(query, "value") else query

    # Extrinsics helper ================================================================================================

    def sign_and_send_extrinsic(
        self,
        call: "GenericCall",
        wallet: "Wallet",
        wait_for_inclusion: bool = True,
        wait_for_finalization: bool = False,
        sign_with: str = "coldkey",
        use_nonce: bool = False,
        period: Optional[int] = None,
        nonce_key: str = "hotkey",
        raise_error: bool = False,
    ) -> tuple[bool, str]:
        """
        Helper method to sign and submit an extrinsic call to chain.

        Arguments:
            call (scalecodec.types.GenericCall): a prepared Call object
            wallet (bittensor_wallet.Wallet): the wallet whose coldkey will be used to sign the extrinsic
            wait_for_inclusion (bool): whether to wait until the extrinsic call is included on the chain
            wait_for_finalization (bool): whether to wait until the extrinsic call is finalized on the chain
            sign_with (str): the wallet's keypair to use for the signing. Options are "coldkey", "hotkey", "coldkeypub"
            use_nonce (bool): unique identifier for the transaction related with hot/coldkey.
            period (Optional[int]): The number of blocks during which the transaction will remain valid after it's
                submitted. If the transaction is not included in a block within that number of blocks, it will expire
                and be rejected. You can think of it as an expiration date for the transaction.
            nonce_key: the type on nonce to use. Options are "hotkey" or "coldkey".
            raise_error: raises the relevant exception rather than returning `False` if unsuccessful.

        Returns:
            (success, error message)

        Raises:
            SubstrateRequestException: Substrate request exception.
        """
        possible_keys = ("coldkey", "hotkey", "coldkeypub")
        if sign_with not in possible_keys:
            raise AttributeError(
                f"'sign_with' must be either 'coldkey', 'hotkey' or 'coldkeypub', not '{sign_with}'"
            )

        signing_keypair = getattr(wallet, sign_with)
        extrinsic_data = {"call": call, "keypair": signing_keypair}
        if use_nonce:
            if nonce_key not in possible_keys:
                raise AttributeError(
                    f"'nonce_key' must be either 'coldkey', 'hotkey' or 'coldkeypub', not '{nonce_key}'"
                )
            next_nonce = self.substrate.get_account_next_index(
                getattr(wallet, nonce_key).ss58_address
            )
            extrinsic_data["nonce"] = next_nonce
        if period is not None:
            extrinsic_data["era"] = {"period": period}

        extrinsic = self.substrate.create_signed_extrinsic(**extrinsic_data)
        try:
            response = self.substrate.submit_extrinsic(
                extrinsic,
                wait_for_inclusion=wait_for_inclusion,
                wait_for_finalization=wait_for_finalization,
            )
            # We only wait here if we expect finalization.
            if not wait_for_finalization and not wait_for_inclusion:
                message = "Not waiting for finalization or inclusion."
                logging.debug(f"{message}. Extrinsic: {extrinsic}")
                return True, message

            if response.is_success:
                return True, ""

            if raise_error:
                raise ChainError.from_error(response.error_message)

            return False, format_error_message(response.error_message)

        except SubstrateRequestException as e:
            if raise_error:
                raise

            return False, format_error_message(e)

    # Extrinsics =======================================================================================================

    def add_stake(
        self,
        wallet: "Wallet",
        hotkey_ss58: Optional[str] = None,
        netuid: Optional[int] = None,
        amount: Optional[Balance] = None,
        wait_for_inclusion: bool = True,
        wait_for_finalization: bool = False,
        safe_staking: bool = False,
        allow_partial_stake: bool = False,
        rate_tolerance: float = 0.005,
        period: Optional[int] = None,
    ) -> bool:
        """
        Adds a stake from the specified wallet to the neuron identified by the SS58 address of its hotkey in specified
            subnet. Staking is a fundamental process in the Bittensor network that enables neurons to participate
            actively and earn incentives.

        Args:
            wallet: The wallet to be used for staking.
            hotkey_ss58: The SS58 address of the hotkey associated with the neuron to which you intend to delegate your
                stake. If not specified, the wallet's hotkey will be used. Defaults to ``None``.
            netuid: The unique identifier of the subnet to which the neuron belongs.
            amount: The amount of TAO to stake.
            wait_for_inclusion: Waits for the transaction to be included in a block. Defaults to ``True``.
            wait_for_finalization: Waits for the transaction to be finalized on the blockchain. Defaults to ``False``.
            safe_staking: If true, enables price safety checks to protect against fluctuating prices. The stake will
                only execute if the price change doesn't exceed the rate tolerance. Default is ``False``.
            allow_partial_stake: If true and safe_staking is enabled, allows partial staking when the full amount would
                exceed the price tolerance. If false, the entire stake fails if it would exceed the tolerance.
                Default is ``False``.
            rate_tolerance: The maximum allowed price change ratio when staking. For example,
                0.005 = 0.5% maximum price increase. Only used when safe_staking is True. Default is ``0.005``.
            period: The number of blocks during which the transaction will remain valid after it's submitted. If the
                transaction is not included in a block within that number of blocks, it will expire and be rejected. You
                can think of it as an expiration date for the transaction. Defaults to ``None``.

        Returns:
            bool: True if the staking is successful, False otherwise.

        This function enables neurons to increase their stake in the network, enhancing their influence and potential
            rewards in line with Bittensor's consensus and reward mechanisms.
            When safe_staking is enabled, it provides protection against price fluctuations during the time stake is
            executed and the time it is actually processed by the chain.
        """
        amount = check_and_convert_to_balance(amount)
        return add_stake_extrinsic(
            subtensor=self,
            wallet=wallet,
            hotkey_ss58=hotkey_ss58,
            netuid=netuid,
            amount=amount,
            wait_for_inclusion=wait_for_inclusion,
            wait_for_finalization=wait_for_finalization,
            safe_staking=safe_staking,
            allow_partial_stake=allow_partial_stake,
            rate_tolerance=rate_tolerance,
            period=period,
        )

    def add_liquidity(
        self,
        wallet: "Wallet",
        netuid: int,
        liquidity: Balance,
        price_low: Balance,
        price_high: Balance,
        hotkey: Optional[str] = None,
        wait_for_inclusion: bool = True,
        wait_for_finalization: bool = False,
        period: Optional[int] = None,
    ) -> tuple[bool, str]:
        """
        Adds liquidity to the specified price range.

        Arguments:
            wallet: The wallet used to sign the extrinsic (must be unlocked).
            netuid: The UID of the target subnet for which the call is being initiated.
            liquidity: The amount of liquidity to be added.
            price_low: The lower bound of the price tick range. In TAO.
            price_high: The upper bound of the price tick range. In TAO.
            hotkey: The hotkey with staked TAO in Alpha. If not passed then the wallet hotkey is used. Defaults to
                `None`.
            wait_for_inclusion: Whether to wait for the extrinsic to be included in a block. Defaults to True.
            wait_for_finalization: Whether to wait for finalization of the extrinsic. Defaults to False.
            period: The number of blocks during which the transaction will remain valid after it's submitted. If
                the transaction is not included in a block within that number of blocks, it will expire and be rejected.
                You can think of it as an expiration date for the transaction.

        Returns:
            Tuple[bool, str]:
                - True and a success message if the extrinsic is successfully submitted or processed.
                - False and an error message if the submission fails or the wallet cannot be unlocked.

        Note: Adding is allowed even when user liquidity is enabled in specified subnet. Call `toggle_user_liquidity`
            method to enable/disable user liquidity.
        """
        return add_liquidity_extrinsic(
            subtensor=self,
            wallet=wallet,
            netuid=netuid,
            liquidity=liquidity,
            price_low=price_low,
            price_high=price_high,
            hotkey=hotkey,
            wait_for_inclusion=wait_for_inclusion,
            wait_for_finalization=wait_for_finalization,
            period=period,
        )

    def add_stake_multiple(
        self,
        wallet: "Wallet",
        hotkey_ss58s: list[str],
        netuids: list[int],
        amounts: Optional[list[Balance]] = None,
        wait_for_inclusion: bool = True,
        wait_for_finalization: bool = False,
        period: Optional[int] = None,
    ) -> bool:
        """
        Adds stakes to multiple neurons identified by their hotkey SS58 addresses.
        This bulk operation allows for efficient staking across different neurons from a single wallet.

        Args:
            wallet (bittensor_wallet.Wallet): The wallet used for staking.
            hotkey_ss58s (list[str]): List of ``SS58`` addresses of hotkeys to stake to.
            netuids (list[int]): List of network UIDs to stake to.
            amounts (list[Balance]): Corresponding amounts of TAO to stake for each hotkey.
            wait_for_inclusion (bool): Waits for the transaction to be included in a block.
            wait_for_finalization (bool): Waits for the transaction to be finalized on the blockchain.
            period (Optional[int]): The number of blocks during which the transaction will remain valid after it's
                submitted. If the transaction is not included in a block within that number of blocks, it will expire
                and be rejected. You can think of it as an expiration date for the transaction.

        Returns:
            bool: ``True`` if the staking is successful for all specified neurons, False otherwise.

        This function is essential for managing stakes across multiple neurons, reflecting the dynamic and collaborative
            nature of the Bittensor network.
        """
        return add_stake_multiple_extrinsic(
            subtensor=self,
            wallet=wallet,
            hotkey_ss58s=hotkey_ss58s,
            netuids=netuids,
            amounts=amounts,
            wait_for_inclusion=wait_for_inclusion,
            wait_for_finalization=wait_for_finalization,
            period=period,
        )

    def burned_register(
        self,
        wallet: "Wallet",
        netuid: int,
        wait_for_inclusion: bool = False,
        wait_for_finalization: bool = True,
        period: Optional[int] = None,
    ) -> bool:
        """
        Registers a neuron on the Bittensor network by recycling TAO. This method of registration involves recycling
            TAO tokens, allowing them to be re-mined by performing work on the network.

        Args:
            wallet (bittensor_wallet.Wallet): The wallet associated with the neuron to be registered.
            netuid (int): The unique identifier of the subnet.
            wait_for_inclusion (bool, optional): Waits for the transaction to be included in a block. Defaults to
                `False`.
            wait_for_finalization (bool, optional): Waits for the transaction to be finalized on the blockchain.
                Defaults to `True`.
            period (Optional[int]): The number of blocks during which the transaction will remain valid after it's
                submitted. If the transaction is not included in a block within that number of blocks, it will expire
                and be rejected. You can think of it as an expiration date for the transaction.

        Returns:
            bool: ``True`` if the registration is successful, False otherwise.
        """

        if netuid == 0:
            return root_register_extrinsic(
                subtensor=self,
                wallet=wallet,
                wait_for_inclusion=wait_for_inclusion,
                wait_for_finalization=wait_for_finalization,
                period=period,
            )

        return burned_register_extrinsic(
            subtensor=self,
            wallet=wallet,
            netuid=netuid,
            wait_for_inclusion=wait_for_inclusion,
            wait_for_finalization=wait_for_finalization,
            period=period,
        )

    def commit_weights(
        self,
        wallet: "Wallet",
        netuid: int,
        salt: list[int],
        uids: Union[NDArray[np.int64], list],
        weights: Union[NDArray[np.int64], list],
        version_key: int = version_as_int,
        wait_for_inclusion: bool = False,
        wait_for_finalization: bool = False,
        max_retries: int = 5,
        period: Optional[int] = 16,
    ) -> tuple[bool, str]:
        """
        Commits a hash of the neuron's weights to the Bittensor blockchain using the provided wallet.
        This action serves as a commitment or snapshot of the neuron's current weight distribution.

        Arguments:
            wallet (bittensor_wallet.Wallet): The wallet associated with the neuron committing the weights.
            netuid (int): The unique identifier of the subnet.
            salt (list[int]): list of randomly generated integers as salt to generated weighted hash.
            uids (np.ndarray): NumPy array of neuron UIDs for which weights are being committed.
            weights (np.ndarray): NumPy array of weight values corresponding to each UID.
            version_key (int): Version key for compatibility with the network. Default is ``int representation of
                a Bittensor version.``.
            wait_for_inclusion (bool): Waits for the transaction to be included in a block. Default is ``False``.
            wait_for_finalization (bool): Waits for the transaction to be finalized on the blockchain. Default is
                ``False``.
            max_retries (int): The number of maximum attempts to commit weights. Default is ``5``.
            period (Optional[int]): The number of blocks during which the transaction will remain valid after it's
                submitted. If the transaction is not included in a block within that number of blocks, it will expire
                and be rejected. You can think of it as an expiration date for the transaction.

        Returns:
            tuple[bool, str]:
                `True` if the weight commitment is successful, False otherwise.
                `msg` is a string value describing the success or potential error.

        This function allows neurons to create a tamper-proof record of their weight distribution at a specific point
            in time, enhancing transparency and accountability within the Bittensor network.
        """
        retries = 0
        success = False
        message = "No attempt made. Perhaps it is too soon to commit weights!"

        logging.info(
            f"Committing weights with params: "
            f"netuid=[blue]{netuid}[/blue], uids=[blue]{uids}[/blue], weights=[blue]{weights}[/blue], "
            f"version_key=[blue]{version_key}[/blue]"
        )

        # Generate the hash of the weights
        commit_hash = generate_weight_hash(
            address=wallet.hotkey.ss58_address,
            netuid=netuid,
            uids=list(uids),
            values=list(weights),
            salt=salt,
            version_key=version_key,
        )

        while retries < max_retries and success is False:
            try:
                success, message = commit_weights_extrinsic(
                    subtensor=self,
                    wallet=wallet,
                    netuid=netuid,
                    commit_hash=commit_hash,
                    wait_for_inclusion=wait_for_inclusion,
                    wait_for_finalization=wait_for_finalization,
                    period=period,
                )
                if success:
                    break
            except Exception as e:
                logging.error(f"Error committing weights: {e}")
                retries += 1

        return success, message

    def modify_liquidity(
        self,
        wallet: "Wallet",
        netuid: int,
        position_id: int,
        liquidity_delta: Balance,
        hotkey: Optional[str] = None,
        wait_for_inclusion: bool = True,
        wait_for_finalization: bool = False,
        period: Optional[int] = None,
    ) -> tuple[bool, str]:
        """Modifies liquidity in liquidity position by adding or removing liquidity from it.

        Arguments:
            wallet: The wallet used to sign the extrinsic (must be unlocked).
            netuid: The UID of the target subnet for which the call is being initiated.
            position_id: The id of the position record in the pool.
            liquidity_delta: The amount of liquidity to be added or removed (add if positive or remove if negative).
            hotkey: The hotkey with staked TAO in Alpha. If not passed then the wallet hotkey is used. Defaults to
                `None`.
            wait_for_inclusion: Whether to wait for the extrinsic to be included in a block. Defaults to True.
            wait_for_finalization: Whether to wait for finalization of the extrinsic. Defaults to False.
            period: The number of blocks during which the transaction will remain valid after it's submitted. If
                the transaction is not included in a block within that number of blocks, it will expire and be rejected.
                You can think of it as an expiration date for the transaction.

        Returns:
            Tuple[bool, str]:
                - True and a success message if the extrinsic is successfully submitted or processed.
                - False and an error message if the submission fails or the wallet cannot be unlocked.

        Example:
            import bittensor as bt

            subtensor = bt.subtensor(network="local")
            my_wallet = bt.Wallet()

            # if `liquidity_delta` is negative
            my_liquidity_delta = Balance.from_tao(100) * -1

            subtensor.modify_liquidity(
                wallet=my_wallet,
                netuid=123,
                position_id=2,
                liquidity_delta=my_liquidity_delta
            )

            # if `liquidity_delta` is positive
            my_liquidity_delta = Balance.from_tao(120)

            subtensor.modify_liquidity(
                wallet=my_wallet,
                netuid=123,
                position_id=2,
                liquidity_delta=my_liquidity_delta
            )

        Note: Modifying is allowed even when user liquidity is enabled in specified subnet. Call `toggle_user_liquidity`
            to enable/disable user liquidity.
        """
        return modify_liquidity_extrinsic(
            subtensor=self,
            wallet=wallet,
            netuid=netuid,
            position_id=position_id,
            liquidity_delta=liquidity_delta,
            hotkey=hotkey,
            wait_for_inclusion=wait_for_inclusion,
            wait_for_finalization=wait_for_finalization,
            period=period,
        )

    def move_stake(
        self,
        wallet: "Wallet",
        origin_hotkey: str,
        origin_netuid: int,
        destination_hotkey: str,
        destination_netuid: int,
        amount: Balance,
        wait_for_inclusion: bool = True,
        wait_for_finalization: bool = False,
        period: Optional[int] = None,
    ) -> bool:
        """
        Moves stake to a different hotkey and/or subnet.

        Args:
            wallet (bittensor.wallet): The wallet to move stake from.
            origin_hotkey (str): The SS58 address of the source hotkey.
            origin_netuid (int): The netuid of the source subnet.
            destination_hotkey (str): The SS58 address of the destination hotkey.
            destination_netuid (int): The netuid of the destination subnet.
            amount (Balance): Amount of stake to move.
            wait_for_inclusion (bool): Waits for the transaction to be included in a block.
            wait_for_finalization (bool): Waits for the transaction to be finalized on the blockchain.
            period (Optional[int]): The number of blocks during which the transaction will remain valid after it's
                submitted. If the transaction is not included in a block within that number of blocks, it will expire
                and be rejected. You can think of it as an expiration date for the transaction.

        Returns:
            success (bool): True if the stake movement was successful.
        """
        amount = check_and_convert_to_balance(amount)
        return move_stake_extrinsic(
            subtensor=self,
            wallet=wallet,
            origin_hotkey=origin_hotkey,
            origin_netuid=origin_netuid,
            destination_hotkey=destination_hotkey,
            destination_netuid=destination_netuid,
            amount=amount,
            wait_for_inclusion=wait_for_inclusion,
            wait_for_finalization=wait_for_finalization,
            period=period,
        )

    def register(
        self,
        wallet: "Wallet",
        netuid: int,
        wait_for_inclusion: bool = False,
        wait_for_finalization: bool = True,
        max_allowed_attempts: int = 3,
        output_in_place: bool = True,
        cuda: bool = False,
        dev_id: Union[list[int], int] = 0,
        tpb: int = 256,
        num_processes: Optional[int] = None,
        update_interval: Optional[int] = None,
        log_verbose: bool = False,
        period: Optional[int] = None,
    ) -> bool:
        """
        Registers a neuron on the Bittensor network using the provided wallet.

        Registration is a critical step for a neuron to become an active participant in the network, enabling it to
            stake, set weights, and receive incentives.

        Args:
            wallet (bittensor_wallet.Wallet): The wallet associated with the neuron to be registered.
            netuid (int): The unique identifier of the subnet.
            wait_for_inclusion (bool): Waits for the transaction to be included in a block. Defaults to `False`.
            wait_for_finalization (bool): Waits for the transaction to be finalized on the blockchain. Defaults to
                `True`.
            max_allowed_attempts (int): Maximum number of attempts to register the wallet.
            output_in_place (bool): If true, prints the progress of the proof of work to the console in-place. Meaning
                the progress is printed on the same lines. Defaults to `True`.
            cuda (bool): If ``true``, the wallet should be registered using CUDA device(s). Defaults to `False`.
            dev_id (Union[List[int], int]): The CUDA device id to use, or a list of device ids. Defaults to `0` (zero).
            tpb (int): The number of threads per block (CUDA). Default to `256`.
            num_processes (Optional[int]): The number of processes to use to register. Default to `None`.
            update_interval (Optional[int]): The number of nonces to solve between updates.  Default to `None`.
            log_verbose (bool): If ``true``, the registration process will log more information.  Default to `False`.
            period (Optional[int]): The number of blocks during which the transaction will remain valid after it's
                submitted. If the transaction is not included in a block within that number of blocks, it will expire
                and be rejected. You can think of it as an expiration date for the transaction.

        Returns:
            bool: ``True`` if the registration is successful, False otherwise.

        This function facilitates the entry of new neurons into the network, supporting the decentralized
        growth and scalability of the Bittensor ecosystem.
        """
        return register_extrinsic(
            subtensor=self,
            wallet=wallet,
            netuid=netuid,
            wait_for_inclusion=wait_for_inclusion,
            wait_for_finalization=wait_for_finalization,
            max_allowed_attempts=max_allowed_attempts,
            tpb=tpb,
            update_interval=update_interval,
            num_processes=num_processes,
            cuda=cuda,
            dev_id=dev_id,
            output_in_place=output_in_place,
            log_verbose=log_verbose,
            period=period,
        )

    def register_subnet(
        self,
        wallet: "Wallet",
        wait_for_inclusion: bool = False,
        wait_for_finalization: bool = True,
        period: Optional[int] = None,
    ) -> bool:
        """
        Registers a new subnetwork on the Bittensor network.

        Args:
            wallet (bittensor_wallet.Wallet): The wallet to be used for subnet registration.
            wait_for_inclusion (bool): If set, waits for the extrinsic to enter a block before returning `True`, or
                returns `False` if the extrinsic fails to enter the block within the timeout. Default is `False`.
            wait_for_finalization (bool): If set, waits for the extrinsic to be finalized on the chain before returning
                `True`, or returns `False` if the extrinsic fails to be finalized within the timeout. Default is `True`.
            period (Optional[int]): The number of blocks during which the transaction will remain valid after it's
                submitted. If the transaction is not included in a block within that number of blocks, it will expire
                and be rejected. You can think of it as an expiration date for the transaction.

        Returns:
            bool: True if the subnet registration was successful, False otherwise.
        """
        return register_subnet_extrinsic(
            subtensor=self,
            wallet=wallet,
            wait_for_inclusion=wait_for_inclusion,
            wait_for_finalization=wait_for_finalization,
            period=period,
        )

    def remove_liquidity(
        self,
        wallet: "Wallet",
        netuid: int,
        position_id: int,
        hotkey: Optional[str] = None,
        wait_for_inclusion: bool = True,
        wait_for_finalization: bool = False,
        period: Optional[int] = None,
    ) -> tuple[bool, str]:
        """Remove liquidity and credit balances back to wallet's hotkey stake.

        Arguments:
            wallet: The wallet used to sign the extrinsic (must be unlocked).
            netuid: The UID of the target subnet for which the call is being initiated.
            position_id: The id of the position record in the pool.
            hotkey: The hotkey with staked TAO in Alpha. If not passed then the wallet hotkey is used. Defaults to
                `None`.
            wait_for_inclusion: Whether to wait for the extrinsic to be included in a block. Defaults to True.
            wait_for_finalization: Whether to wait for finalization of the extrinsic. Defaults to False.
            period: The number of blocks during which the transaction will remain valid after it's submitted. If
                the transaction is not included in a block within that number of blocks, it will expire and be rejected.
                You can think of it as an expiration date for the transaction.

        Returns:
            Tuple[bool, str]:
                - True and a success message if the extrinsic is successfully submitted or processed.
                - False and an error message if the submission fails or the wallet cannot be unlocked.

        Note:
            - Adding is allowed even when user liquidity is enabled in specified subnet. Call `toggle_user_liquidity`
                extrinsic to enable/disable user liquidity.
            - To get the `position_id` use `get_liquidity_list` method.
        """
        return remove_liquidity_extrinsic(
            subtensor=self,
            wallet=wallet,
            netuid=netuid,
            position_id=position_id,
            hotkey=hotkey,
            wait_for_inclusion=wait_for_inclusion,
            wait_for_finalization=wait_for_finalization,
            period=period,
        )

    def reveal_weights(
        self,
        wallet: "Wallet",
        netuid: int,
        uids: Union[NDArray[np.int64], list],
        weights: Union[NDArray[np.int64], list],
        salt: Union[NDArray[np.int64], list],
        version_key: int = version_as_int,
        wait_for_inclusion: bool = False,
        wait_for_finalization: bool = False,
        max_retries: int = 5,
        period: Optional[int] = 16,
    ) -> tuple[bool, str]:
        """
        Reveals the weights for a specific subnet on the Bittensor blockchain using the provided wallet.
        This action serves as a revelation of the neuron's previously committed weight distribution.

        Args:
            wallet (bittensor_wallet.Wallet): The wallet associated with the neuron revealing the weights.
            netuid (int): The unique identifier of the subnet.
            uids (np.ndarray): NumPy array of neuron UIDs for which weights are being revealed.
            weights (np.ndarray): NumPy array of weight values corresponding to each UID.
            salt (np.ndarray): NumPy array of salt values corresponding to the hash function.
            version_key (int): Version key for compatibility with the network. Default is ``int representation of
                the Bittensor version``.
            wait_for_inclusion (bool): Waits for the transaction to be included in a block. Default is ``False``.
            wait_for_finalization (bool): Waits for the transaction to be finalized on the blockchain. Default is
                ``False``.
            max_retries (int): The number of maximum attempts to reveal weights. Default is ``5``.
            period (Optional[int]): The number of blocks during which the transaction will remain valid after it's
                submitted. If the transaction is not included in a block within that number of blocks, it will expire
                and be rejected. You can think of it as an expiration date for the transaction.

        Returns:
            tuple[bool, str]: ``True`` if the weight revelation is successful, False otherwise. And `msg`, a string
                value describing the success or potential error.

        This function allows neurons to reveal their previously committed weight distribution, ensuring transparency
            and accountability within the Bittensor network.
        """
        retries = 0
        success = False
        message = "No attempt made. Perhaps it is too soon to reveal weights!"

        while retries < max_retries and success is False:
            try:
                success, message = reveal_weights_extrinsic(
                    subtensor=self,
                    wallet=wallet,
                    netuid=netuid,
                    uids=list(uids),
                    weights=list(weights),
                    salt=list(salt),
                    version_key=version_key,
                    wait_for_inclusion=wait_for_inclusion,
                    wait_for_finalization=wait_for_finalization,
                    period=period,
                )
                if success:
                    break
            except Exception as e:
                logging.error(f"Error revealing weights: {e}")
                retries += 1

        return success, message

    def root_register(
        self,
        wallet: "Wallet",
        wait_for_inclusion: bool = False,
        wait_for_finalization: bool = True,
        period: Optional[int] = None,
    ) -> bool:
        """
        Register neuron by recycling some TAO.

        Arguments:
            wallet (bittensor_wallet.Wallet): Bittensor wallet instance.
            wait_for_inclusion (bool): Waits for the transaction to be included in a block. Default is ``False``.
            wait_for_finalization (bool): Waits for the transaction to be finalized on the blockchain. Default is
                ``False``.
            period (Optional[int]): The number of blocks during which the transaction will remain valid after it's
                submitted. If the transaction is not included in a block within that number of blocks, it will expire
                and be rejected. You can think of it as an expiration date for the transaction.

        Returns:
            `True` if registration was successful, otherwise `False`.
        """

        return root_register_extrinsic(
            subtensor=self,
            wallet=wallet,
            wait_for_inclusion=wait_for_inclusion,
            wait_for_finalization=wait_for_finalization,
            period=period,
        )

    def root_set_pending_childkey_cooldown(
        self,
        wallet: "Wallet",
        cooldown: int,
        wait_for_inclusion: bool = True,
        wait_for_finalization: bool = True,
        period: Optional[int] = None,
    ) -> tuple[bool, str]:
        """Sets the pending childkey cooldown.

        Arguments:
            wallet: bittensor wallet instance.
            cooldown: the number of blocks to setting pending childkey cooldown.
            wait_for_inclusion (bool): Waits for the transaction to be included in a block. Default is ``False``.
            wait_for_finalization (bool): Waits for the transaction to be finalized on the blockchain. Default is
                ``False``.
            period (Optional[int]): The number of blocks during which the transaction will remain valid after it's
                submitted. If the transaction is not included in a block within that number of blocks, it will expire
                and be rejected. You can think of it as an expiration date for the transaction.

        Returns:
            tuple[bool, str]: A tuple where the first element is a boolean indicating success or failure of the
                operation, and the second element is a message providing additional information.

        Note: This operation can only be successfully performed if your wallet has root privileges.
        """
        return root_set_pending_childkey_cooldown_extrinsic(
            subtensor=self,
            wallet=wallet,
            cooldown=cooldown,
            wait_for_inclusion=wait_for_inclusion,
            wait_for_finalization=wait_for_finalization,
            period=period,
        )

    def root_set_weights(
        self,
        wallet: "Wallet",
        netuids: list[int],
        weights: list[float],
        version_key: int = 0,
        wait_for_inclusion: bool = False,
        wait_for_finalization: bool = False,
        period: Optional[int] = None,
    ) -> bool:
        """
        Set weights for the root network.

        Arguments:
            wallet (bittensor_wallet.Wallet): bittensor wallet instance.
            netuids (list[int]): The list of subnet uids.
            weights (list[float]): The list of weights to be set.
            version_key (int, optional): Version key for compatibility with the network. Default is ``0``.
            wait_for_inclusion (bool, optional): Waits for the transaction to be included in a block. Defaults to
                ``False``.
            wait_for_finalization (bool, optional): Waits for the transaction to be finalized on the blockchain.
                Defaults to ``False``.
            period (Optional[int]): The number of blocks during which the transaction will remain valid after it's
                submitted. If the transaction is not included in a block within that number of blocks, it will expire
                and be rejected. You can think of it as an expiration date for the transaction.

        Returns:
            `True` if the setting of weights is successful, `False` otherwise.
        """
        netuids_, weights_ = convert_uids_and_weights(netuids, weights)
        logging.info(f"Setting weights in network: [blue]{self.network}[/blue]")
        return set_root_weights_extrinsic(
            subtensor=self,
            wallet=wallet,
            netuids=netuids_,
            weights=weights_,
            version_key=version_key,
            wait_for_finalization=wait_for_finalization,
            wait_for_inclusion=wait_for_inclusion,
            period=period,
        )

    def set_children(
        self,
        wallet: "Wallet",
        hotkey: str,
        netuid: int,
        children: list[tuple[float, str]],
        wait_for_inclusion: bool = True,
        wait_for_finalization: bool = True,
        raise_error: bool = False,
        period: Optional[int] = None,
    ) -> tuple[bool, str]:
        """
        Allows a coldkey to set children-keys.

        Arguments:
            wallet: bittensor wallet instance.
            hotkey: The ``SS58`` address of the neuron's hotkey.
            netuid: The netuid value.
            children: A list of children with their proportions.
            wait_for_inclusion: Waits for the transaction to be included in a block.
            wait_for_finalization: Waits for the transaction to be finalized on the blockchain.
            raise_error: Raises a relevant exception rather than returning `False` if unsuccessful.
            period: The number of blocks during which the transaction will remain valid after it's
                submitted. If the transaction is not included in a block within that number of blocks, it will expire
                and be rejected. You can think of it as an expiration date for the transaction.

        Returns:
            tuple[bool, str]: A tuple where the first element is a boolean indicating success or failure of the
                operation, and the second element is a message providing additional information.

        """
        return set_children_extrinsic(
            subtensor=self,
            wallet=wallet,
            hotkey=hotkey,
            netuid=netuid,
            children=children,
            wait_for_inclusion=wait_for_inclusion,
            wait_for_finalization=wait_for_finalization,
            raise_error=raise_error,
            period=period,
        )

    def set_delegate_take(
        self,
        wallet: "Wallet",
        hotkey_ss58: str,
        take: float,
        wait_for_inclusion: bool = True,
        wait_for_finalization: bool = True,
        raise_error: bool = False,
        period: Optional[int] = None,
    ) -> tuple[bool, str]:
        """
        Sets the delegate 'take' percentage for a neuron identified by its hotkey.
        The 'take' represents the percentage of rewards that the delegate claims from its nominators' stakes.

        Arguments:
            wallet (bittensor_wallet.Wallet): bittensor wallet instance.
            hotkey_ss58 (str): The ``SS58`` address of the neuron's hotkey.
            take (float): Percentage reward for the delegate.
            wait_for_inclusion (bool): Waits for the transaction to be included in a block.
            wait_for_finalization (bool): Waits for the transaction to be finalized on the blockchain.
            raise_error: Raises a relevant exception rather than returning `False` if unsuccessful.
            period (Optional[int]): The number of blocks during which the transaction will remain valid after it's
                submitted. If the transaction is not included in a block within that number of blocks, it will expire
                and be rejected. You can think of it as an expiration date for the transaction.

        Returns:
            tuple[bool, str]: A tuple where the first element is a boolean indicating success or failure of the
             operation, and the second element is a message providing additional information.

        Raises:
            DelegateTakeTooHigh: Delegate take is too high.
            DelegateTakeTooLow: Delegate take is too low.
            DelegateTxRateLimitExceeded: A transactor exceeded the rate limit for delegate transaction.
            HotKeyAccountNotExists: The hotkey does not exist.
            NonAssociatedColdKey: Request to stake, unstake, or subscribe is made by a coldkey that is not associated
                with the hotkey account.
            bittensor_wallet.errors.PasswordError: Decryption failed or wrong password for decryption provided.
            bittensor_wallet.errors.KeyFileError: Failed to decode keyfile data.

        The delegate take is a critical parameter in the network's incentive structure, influencing the distribution of
            rewards among neurons and their nominators.
        """

        # u16 representation of the take
        take_u16 = int(take * 0xFFFF)

        current_take = self.get_delegate_take(hotkey_ss58)
        current_take_u16 = int(current_take * 0xFFFF)

        if current_take_u16 == take_u16:
            logging.info(":white_heavy_check_mark: [green]Already Set[/green]")
            return True, ""

        logging.info(f"Updating {hotkey_ss58} take: current={current_take} new={take}")

        if current_take_u16 < take_u16:
            success, error = increase_take_extrinsic(
                self,
                wallet,
                hotkey_ss58,
                take_u16,
                wait_for_finalization=wait_for_finalization,
                wait_for_inclusion=wait_for_inclusion,
                raise_error=raise_error,
                period=period,
            )
        else:
            success, error = decrease_take_extrinsic(
                self,
                wallet,
                hotkey_ss58,
                take_u16,
                wait_for_finalization=wait_for_finalization,
                wait_for_inclusion=wait_for_inclusion,
                raise_error=raise_error,
                period=period,
            )

        if success:
            logging.info(":white_heavy_check_mark: [green]Take Updated[/green]")

        return success, error

    def set_subnet_identity(
        self,
        wallet: "Wallet",
        netuid: int,
        subnet_identity: SubnetIdentity,
        wait_for_inclusion: bool = False,
        wait_for_finalization: bool = True,
        period: Optional[int] = None,
    ) -> tuple[bool, str]:
        """
        Sets the identity of a subnet for a specific wallet and network.

        Arguments:
            wallet (Wallet): The wallet instance that will authorize the transaction.
            netuid (int): The unique ID of the network on which the operation takes place.
            subnet_identity (SubnetIdentity): The identity data of the subnet including attributes like name, GitHub
                repository, contact, URL, discord, description, and any additional metadata.
            wait_for_inclusion (bool): Indicates if the function should wait for the transaction to be included in the
                block.
            wait_for_finalization (bool): Indicates if the function should wait for the transaction to reach
                finalization.
            period (Optional[int]): The number of blocks during which the transaction will remain valid after it's
                submitted. If the transaction is not included in a block within that number of blocks, it will expire
                and be rejected. You can think of it as an expiration date for the transaction.

        Returns:
            tuple[bool, str]: A tuple where the first element is a boolean indicating success or failure of the
             operation, and the second element is a message providing additional information.
        """
        return set_subnet_identity_extrinsic(
            subtensor=self,
            wallet=wallet,
            netuid=netuid,
            subnet_name=subnet_identity.subnet_name,
            github_repo=subnet_identity.github_repo,
            subnet_contact=subnet_identity.subnet_contact,
            subnet_url=subnet_identity.subnet_url,
            logo_url=subnet_identity.logo_url,
            discord=subnet_identity.discord,
            description=subnet_identity.description,
            additional=subnet_identity.additional,
            wait_for_inclusion=wait_for_inclusion,
            wait_for_finalization=wait_for_finalization,
            period=period,
        )

    def set_weights(
        self,
        wallet: "Wallet",
        netuid: int,
        uids: Union[NDArray[np.int64], "torch.LongTensor", list],
        weights: Union[NDArray[np.float32], "torch.FloatTensor", list],
        version_key: int = version_as_int,
        wait_for_inclusion: bool = False,
        wait_for_finalization: bool = False,
        max_retries: int = 5,
        block_time: float = 12.0,
        period: Optional[int] = 8,
    ) -> tuple[bool, str]:
        """
        Sets the interneuronal weights for the specified neuron. This process involves specifying the influence or
            trust a neuron places on other neurons in the network, which is a fundamental aspect of Bittensor's
            decentralized learning architecture.

        Arguments:
            wallet: The wallet associated with the neuron setting the weights.
            netuid: The unique identifier of the subnet.
            uids: The list of neuron UIDs that the weights are being set for.
            weights: The corresponding weights to be set for each UID.
            version_key: Version key for compatibility with the network.  Default is int representation of a Bittensor
                version.
            wait_for_inclusion: Waits for the transaction to be included in a block. Default is ``False``.
            wait_for_finalization: Waits for the transaction to be finalized on the blockchain. Default is ``False``.
            max_retries: The number of maximum attempts to set weights. Default is ``5``.
            block_time: The number of seconds for block duration. Default is 12.0 seconds.
            period (Optional[int]): The number of blocks during which the transaction will remain valid after it's
                submitted. If the transaction is not included in a block within that number of blocks, it will expire
                and be rejected. You can think of it as an expiration date for the transaction. Default is 8.

        Returns:
            tuple:
                `True` if the setting of weights is successful, `False` otherwise.
                `msg` is a string value describing the success or potential error.

        This function is crucial in shaping the network's collective intelligence, where each neuron's learning and
            contribution are influenced by the weights it sets towards others.
        """

        def _blocks_weight_limit() -> bool:
            bslu = cast(int, self.blocks_since_last_update(netuid, cast(int, uid)))
            wrl = cast(int, self.weights_rate_limit(netuid))
            return bslu > wrl

        retries = 0
        success = False
        message = "No attempt made. Perhaps it is too soon to commit weights!"
        if (
            uid := self.get_uid_for_hotkey_on_subnet(wallet.hotkey.ss58_address, netuid)
        ) is None:
            return (
                False,
                f"Hotkey {wallet.hotkey.ss58_address} not registered in subnet {netuid}",
            )

        if self.commit_reveal_enabled(netuid=netuid):
            # go with `commit reveal v3` extrinsic

            while retries < max_retries and success is False and _blocks_weight_limit():
                logging.info(
                    f"Committing weights for subnet [blue]{netuid}[/blue]. "
                    f"Attempt [blue]{retries + 1}[blue] of [green]{max_retries}[/green]."
                )
                success, message = commit_reveal_v3_extrinsic(
                    subtensor=self,
                    wallet=wallet,
                    netuid=netuid,
                    uids=uids,
                    weights=weights,
                    version_key=version_key,
                    wait_for_inclusion=wait_for_inclusion,
                    wait_for_finalization=wait_for_finalization,
                    block_time=block_time,
                    period=period,
                )
                retries += 1
            return success, message
        else:
            # go with classic `set_weights_extrinsic`

            while retries < max_retries and success is False and _blocks_weight_limit():
                try:
                    logging.info(
                        f"Setting weights for subnet [blue]{netuid}[/blue]. "
                        f"Attempt [blue]{retries + 1}[/blue] of [green]{max_retries}[/green]."
                    )
                    success, message = set_weights_extrinsic(
                        subtensor=self,
                        wallet=wallet,
                        netuid=netuid,
                        uids=uids,
                        weights=weights,
                        version_key=version_key,
                        wait_for_inclusion=wait_for_inclusion,
                        wait_for_finalization=wait_for_finalization,
                        period=period,
                    )
                except Exception as e:
                    logging.error(f"Error setting weights: {e}")
                    retries += 1

            return success, message

    def serve_axon(
        self,
        netuid: int,
        axon: "Axon",
        wait_for_inclusion: bool = False,
        wait_for_finalization: bool = True,
        certificate: Optional[Certificate] = None,
        period: Optional[int] = None,
    ) -> bool:
        """
        Registers an ``Axon`` serving endpoint on the Bittensor network for a specific neuron. This function is used to
            set up the Axon, a key component of a neuron that handles incoming queries and data processing tasks.

        Args:
            netuid (int): The unique identifier of the subnetwork.
            axon (bittensor.core.axon.Axon): The Axon instance to be registered for serving.
            wait_for_inclusion (bool): Waits for the transaction to be included in a block. Default is ``False``.
            wait_for_finalization (bool): Waits for the transaction to be finalized on the blockchain. Default is
                ``True``.
            certificate (bittensor.utils.Certificate): Certificate to use for TLS. If ``None``, no TLS will be used.
                Defaults to ``None``.
            period (Optional[int]): The number of blocks during which the transaction will remain valid after it's
                submitted. If the transaction is not included in a block within that number of blocks, it will expire
                and be rejected. You can think of it as an expiration date for the transaction.

        Returns:
            bool: ``True`` if the Axon serve registration is successful, False otherwise.

        By registering an Axon, the neuron becomes an active part of the network's distributed computing infrastructure,
            contributing to the collective intelligence of Bittensor.
        """
        return serve_axon_extrinsic(
            subtensor=self,
            netuid=netuid,
            axon=axon,
            wait_for_inclusion=wait_for_inclusion,
            wait_for_finalization=wait_for_finalization,
            certificate=certificate,
            period=period,
        )

    def start_call(
        self,
        wallet: "Wallet",
        netuid: int,
        wait_for_inclusion: bool = True,
        wait_for_finalization: bool = False,
        period: Optional[int] = None,
    ) -> tuple[bool, str]:
        """
        Submits a start_call extrinsic to the blockchain, to trigger the start call process for a subnet (used to start
            a new subnet's emission mechanism).

        Args:
            wallet (Wallet): The wallet used to sign the extrinsic (must be unlocked).
            netuid (int): The UID of the target subnet for which the call is being initiated.
            wait_for_inclusion (bool, optional): Whether to wait for the extrinsic to be included in a block.
                Defaults to `True`.
            wait_for_finalization (bool, optional): Whether to wait for finalization of the extrinsic.
                Defaults to `False`.
            period (Optional[int]): The number of blocks during which the transaction will remain valid after it's
                submitted. If the transaction is not included in a block within that number of blocks, it will expire
                and be rejected. You can think of it as an expiration date for the transaction.

        Returns:
            Tuple[bool, str]:
                - True and a success message if the extrinsic is successfully submitted or processed.
                - False and an error message if the submission fails or the wallet cannot be unlocked.
        """
        return start_call_extrinsic(
            subtensor=self,
            wallet=wallet,
            netuid=netuid,
            wait_for_inclusion=wait_for_inclusion,
            wait_for_finalization=wait_for_finalization,
            period=period,
        )

    def swap_stake(
        self,
        wallet: "Wallet",
        hotkey_ss58: str,
        origin_netuid: int,
        destination_netuid: int,
        amount: Balance,
        wait_for_inclusion: bool = True,
        wait_for_finalization: bool = False,
        safe_staking: bool = False,
        allow_partial_stake: bool = False,
        rate_tolerance: float = 0.005,
        period: Optional[int] = None,
    ) -> bool:
        """
        Moves stake between subnets while keeping the same coldkey-hotkey pair ownership.
        Like subnet hopping - same owner, same hotkey, just changing which subnet the stake is in.

        Args:
            wallet (bittensor.wallet): The wallet to swap stake from.
            hotkey_ss58 (str): The SS58 address of the hotkey whose stake is being swapped.
            origin_netuid (int): The netuid from which stake is removed.
            destination_netuid (int): The netuid to which stake is added.
            amount (Union[Balance, float]): The amount to swap.
            wait_for_inclusion (bool): Waits for the transaction to be included in a block.
            wait_for_finalization (bool): Waits for the transaction to be finalized on the blockchain.
            safe_staking (bool): If true, enables price safety checks to protect against fluctuating prices. The swap
                will only execute if the price ratio between subnets doesn't exceed the rate tolerance.
                Default is False.
            allow_partial_stake (bool): If true and safe_staking is enabled, allows partial stake swaps when
                the full amount would exceed the price tolerance. If false, the entire swap fails if it would
                exceed the tolerance. Default is False.
            rate_tolerance (float): The maximum allowed increase in the price ratio between subnets
                (origin_price/destination_price). For example, 0.005 = 0.5% maximum increase. Only used
                when safe_staking is True. Default is 0.005.
            period (Optional[int]): The number of blocks during which the transaction will remain valid after it's
                submitted. If the transaction is not included in a block within that number of blocks, it will expire
                and be rejected. You can think of it as an expiration date for the transaction.

        Returns:
            success (bool): True if the extrinsic was successful.

        The price ratio for swap_stake in safe mode is calculated as: origin_subnet_price / destination_subnet_price
        When safe_staking is enabled, the swap will only execute if:
            - With allow_partial_stake=False: The entire swap amount can be executed without the price ratio
            increasing more than rate_tolerance
            - With allow_partial_stake=True: A partial amount will be swapped up to the point where the
            price ratio would increase by rate_tolerance
        """
        amount = check_and_convert_to_balance(amount)
        return swap_stake_extrinsic(
            subtensor=self,
            wallet=wallet,
            hotkey_ss58=hotkey_ss58,
            origin_netuid=origin_netuid,
            destination_netuid=destination_netuid,
            amount=amount,
            wait_for_inclusion=wait_for_inclusion,
            wait_for_finalization=wait_for_finalization,
            safe_staking=safe_staking,
            allow_partial_stake=allow_partial_stake,
            rate_tolerance=rate_tolerance,
            period=period,
        )

    def toggle_user_liquidity(
        self,
        wallet: "Wallet",
        netuid: int,
        enable: bool,
        wait_for_inclusion: bool = True,
        wait_for_finalization: bool = False,
        period: Optional[int] = None,
    ) -> tuple[bool, str]:
        """Allow to toggle user liquidity for specified subnet.

        Arguments:
            wallet: The wallet used to sign the extrinsic (must be unlocked).
            netuid: The UID of the target subnet for which the call is being initiated.
            enable: Boolean indicating whether to enable user liquidity.
            wait_for_inclusion: Whether to wait for the extrinsic to be included in a block. Defaults to True.
            wait_for_finalization: Whether to wait for finalization of the extrinsic. Defaults to False.
            period: The number of blocks during which the transaction will remain valid after it's submitted. If
                the transaction is not included in a block within that number of blocks, it will expire and be rejected.
                You can think of it as an expiration date for the transaction.

        Returns:
            Tuple[bool, str]:
                - True and a success message if the extrinsic is successfully submitted or processed.
                - False and an error message if the submission fails or the wallet cannot be unlocked.

        Note: The call can be executed successfully by the subnet owner only.
        """
        return toggle_user_liquidity_extrinsic(
            subtensor=self,
            wallet=wallet,
            netuid=netuid,
            enable=enable,
            wait_for_inclusion=wait_for_inclusion,
            wait_for_finalization=wait_for_finalization,
            period=period,
        )

    def transfer(
        self,
        wallet: "Wallet",
        dest: str,
        amount: Balance,
        wait_for_inclusion: bool = True,
        wait_for_finalization: bool = False,
        transfer_all: bool = False,
        keep_alive: bool = True,
        period: Optional[int] = None,
    ) -> bool:
        """
        Transfer token of amount to destination.

        Arguments:
            wallet (bittensor_wallet.Wallet): Source wallet for the transfer.
            dest (str): Destination address for the transfer.
            amount (float): Amount of tao to transfer.
            transfer_all (bool): Flag to transfer all tokens. Default is ``False``.
            wait_for_inclusion (bool): Waits for the transaction to be included in a block.  Default is ``True``.
            wait_for_finalization (bool): Waits for the transaction to be finalized on the blockchain.  Default is
                ``False``.
            keep_alive (bool): Flag to keep the connection alive. Default is ``True``.
            period (Optional[int]): The number of blocks during which the transaction will remain valid after it's
                submitted. If the transaction is not included in a block within that number of blocks, it will expire
                and be rejected. You can think of it as an expiration date for the transaction.

        Returns:
            `True` if the transferring was successful, otherwise `False`.
        """
        amount = check_and_convert_to_balance(amount)
        return transfer_extrinsic(
            subtensor=self,
            wallet=wallet,
            dest=dest,
            amount=amount,
            transfer_all=transfer_all,
            wait_for_inclusion=wait_for_inclusion,
            wait_for_finalization=wait_for_finalization,
            keep_alive=keep_alive,
            period=period,
        )

    def transfer_stake(
        self,
        wallet: "Wallet",
        destination_coldkey_ss58: str,
        hotkey_ss58: str,
        origin_netuid: int,
        destination_netuid: int,
        amount: Balance,
        wait_for_inclusion: bool = True,
        wait_for_finalization: bool = False,
        period: Optional[int] = None,
    ) -> bool:
        """
        Transfers stake from one subnet to another while changing the coldkey owner.

        Args:
            wallet (bittensor.wallet): The wallet to transfer stake from.
            destination_coldkey_ss58 (str): The destination coldkey SS58 address.
            hotkey_ss58 (str): The hotkey SS58 address associated with the stake.
            origin_netuid (int): The source subnet UID.
            destination_netuid (int): The destination subnet UID.
            amount (Union[Balance, float, int]): Amount to transfer.
            wait_for_inclusion (bool): If true, waits for inclusion before returning.
            wait_for_finalization (bool): If true, waits for finalization before returning.
            period (Optional[int]): The number of blocks during which the transaction will remain valid after it's
                submitted. If the transaction is not included in a block within that number of blocks, it will expire
                and be rejected. You can think of it as an expiration date for the transaction.

        Returns:
            success (bool): True if the transfer was successful.
        """
        amount = check_and_convert_to_balance(amount)
        return transfer_stake_extrinsic(
            subtensor=self,
            wallet=wallet,
            destination_coldkey_ss58=destination_coldkey_ss58,
            hotkey_ss58=hotkey_ss58,
            origin_netuid=origin_netuid,
            destination_netuid=destination_netuid,
            amount=amount,
            wait_for_inclusion=wait_for_inclusion,
            wait_for_finalization=wait_for_finalization,
            period=period,
        )

    def unstake(
        self,
        wallet: "Wallet",
        hotkey_ss58: Optional[str] = None,
        netuid: Optional[int] = None,
        amount: Optional[Balance] = None,
        wait_for_inclusion: bool = True,
        wait_for_finalization: bool = False,
        safe_staking: bool = False,
        allow_partial_stake: bool = False,
        rate_tolerance: float = 0.005,
        period: Optional[int] = None,
        unstake_all: bool = False,
    ) -> bool:
        """
        Removes a specified amount of stake from a single hotkey account. This function is critical for adjusting
            individual neuron stakes within the Bittensor network.

        Args:
            wallet: The wallet associated with the neuron from which the stake is being removed.
            hotkey_ss58: The ``SS58`` address of the hotkey account to unstake from.
            netuid: The unique identifier of the subnet.
            amount: The amount of alpha to unstake. If not specified, unstakes all. Alpha amount.
            wait_for_inclusion: Waits for the transaction to be included in a block.
            wait_for_finalization: Waits for the transaction to be finalized on the blockchain.
            safe_staking: If true, enables price safety checks to protect against fluctuating prices. The unstake
                will only execute if the price change doesn't exceed the rate tolerance. Default is False.
            allow_partial_stake (bool): If true and safe_staking is enabled, allows partial unstaking when
                the full amount would exceed the price tolerance. If false, the entire unstake fails if it would
                exceed the tolerance. Default is False.
            rate_tolerance (float): The maximum allowed price change ratio when unstaking. For example,
                0.005 = 0.5% maximum price decrease. Only used when safe_staking is True. Default is 0.005.
            period (Optional[int]): The number of blocks during which the transaction will remain valid after it's
                submitted. If the transaction is not included in a block within that number of blocks, it will expire
                and be rejected. You can think of it as an expiration date for the transaction.
            unstake_all: If `True`, unstakes all tokens, and `amount` is ignored. Default is `False`.

        Returns:
            bool: ``True`` if the unstaking process is successful, False otherwise.

        This function supports flexible stake management, allowing neurons to adjust their network participation and
            potential reward accruals. When safe_staking is enabled, it provides protection against price fluctuations
            during the time unstake is executed and the time it is actually processed by the chain.
        """
        amount = check_and_convert_to_balance(amount)
        return unstake_extrinsic(
            subtensor=self,
            wallet=wallet,
            hotkey_ss58=hotkey_ss58,
            netuid=netuid,
            amount=amount,
            wait_for_inclusion=wait_for_inclusion,
            wait_for_finalization=wait_for_finalization,
            safe_staking=safe_staking,
            allow_partial_stake=allow_partial_stake,
            rate_tolerance=rate_tolerance,
            period=period,
            unstake_all=unstake_all,
        )

    def unstake_all(
        self,
        wallet: "Wallet",
        hotkey: str,
        netuid: int,
        rate_tolerance: Optional[float] = 0.005,
        wait_for_inclusion: bool = True,
        wait_for_finalization: bool = False,
        period: Optional[int] = None,
    ) -> tuple[bool, str]:
        """Unstakes all TAO/Alpha associated with a hotkey from the specified subnets on the Bittensor network.

        Arguments:
            wallet: The wallet of the stake owner.
            hotkey: The SS58 address of the hotkey to unstake from.
            netuid: The unique identifier of the subnet.
            rate_tolerance: The maximum allowed price change ratio when unstaking. For example, 0.005 = 0.5% maximum
                price decrease. If not passed (None), then unstaking goes without price limit. Default is 0.005.
            wait_for_inclusion: Waits for the transaction to be included in a block. Default is `True`.
            wait_for_finalization: Waits for the transaction to be finalized on the blockchain. Default is `False`.
            period: The number of blocks during which the transaction will remain valid after it's submitted. If the
                transaction is not included in a block within that number of blocks, it will expire and be rejected. You
                can think of it as an expiration date for the transaction. Default is `None`.

        Returns:
            tuple[bool, str]:
                A tuple containing:
                - `True` and a success message if the unstake operation succeeded;
                - `False` and an error message otherwise.

        Example:
            # If you would like to unstake all stakes in all subnets safely:
            import bittensor as bt

            subtensor = bt.Subtensor()
            wallet = bt.Wallet("my_wallet")
            netuid = 14
            hotkey = "5%SOME_HOTKEY%"

            wallet_stakes = subtensor.get_stake_info_for_coldkey(coldkey_ss58=wallet.coldkey.ss58_address)

            for stake in wallet_stakes:
                result = subtensor.unstake_all(
                    wallet=wallet,
                    hotkey_ss58=stake.hotkey_ss58,
                    netuid=stake.netuid,
                )
                print(result)

            # If you would like to unstake all stakes in all subnets unsafely, use `rate_tolerance=None`:
                        import bittensor as bt

            subtensor = bt.AsyncSubtensor()
            wallet = bt.Wallet("my_wallet")
            netuid = 14
            hotkey = "5%SOME_HOTKEY_WHERE_IS_YOUR_STAKE_NOW%"

            wallet_stakes = await subtensor.get_stake_info_for_coldkey(coldkey_ss58=wallet.coldkey.ss58_address)

            for stake in wallet_stakes:
                result = await subtensor.unstake_all(
                    wallet=wallet,
                    hotkey_ss58=stake.hotkey_ss58,
                    netuid=stake.netuid,
                    rate_tolerance=None,
                )
                print(result)
        """
        if netuid != 0:
            logging.debug(
                f"Unstaking without Alpha price control from subnet [blue]#{netuid}[/blue]."
            )
        return unstake_all_extrinsic(
            subtensor=self,
            wallet=wallet,
            hotkey=hotkey,
            netuid=netuid,
            rate_tolerance=rate_tolerance,
            wait_for_inclusion=wait_for_inclusion,
            wait_for_finalization=wait_for_finalization,
            period=period,
        )

    def unstake_multiple(
        self,
        wallet: "Wallet",
        hotkey_ss58s: list[str],
        netuids: list[int],
        amounts: Optional[list[Balance]] = None,
        wait_for_inclusion: bool = True,
        wait_for_finalization: bool = False,
        period: Optional[int] = None,
        unstake_all: bool = False,
    ) -> bool:
        """
        Performs batch unstaking from multiple hotkey accounts, allowing a neuron to reduce its staked amounts
            efficiently. This function is useful for managing the distribution of stakes across multiple neurons.

        Args:
            wallet: The wallet linked to the coldkey from which the stakes are being
                withdrawn.
            hotkey_ss58s (List[str]): A list of hotkey ``SS58`` addresses to unstake from.
            netuids (List[int]): The list of subnet uids.
            amounts (List[Balance]): The amounts of TAO to unstake from each hotkey. If not provided,
                unstakes all available stakes.
            wait_for_inclusion (bool): Waits for the transaction to be included in a block.
            wait_for_finalization (bool): Waits for the transaction to be finalized on the blockchain.
            period (Optional[int]): The number of blocks during which the transaction will remain valid after it's
                submitted. If the transaction is not included in a block within that number of blocks, it will expire
                and be rejected. You can think of it as an expiration date for the transaction.
            unstake_all: If `True`, unstakes all tokens, and `amounts` is ignored. Default is `False`.

        Returns:
            bool: ``True`` if the batch unstaking is successful, False otherwise.

        This function allows for strategic reallocation or withdrawal of stakes, aligning with the dynamic stake
            management aspect of the Bittensor network.
        """
        return unstake_multiple_extrinsic(
            subtensor=self,
            wallet=wallet,
            hotkey_ss58s=hotkey_ss58s,
            netuids=netuids,
            amounts=amounts,
            wait_for_inclusion=wait_for_inclusion,
            wait_for_finalization=wait_for_finalization,
            period=period,
            unstake_all=unstake_all,
        )<|MERGE_RESOLUTION|>--- conflicted
+++ resolved
@@ -12,7 +12,7 @@
 from async_substrate_interface.utils.storage import StorageKey
 from bittensor_drand import get_encrypted_commitment
 from numpy.typing import NDArray
-from bittensor.utils import deprecated_message
+
 from bittensor.core.async_subtensor import ProposalVoteData
 from bittensor.core.axon import Axon
 from bittensor.core.chain_data import (
@@ -497,7 +497,7 @@
                 exist.
         """
         call = self.get_hyperparameter(param_name="LastUpdate", netuid=netuid)
-        return None if call is None else self.get_current_block() - int(call[uid])
+        return None if not call else (self.get_current_block() - int(call[uid]))
 
     def bonds(
         self, netuid: int, block: Optional[int] = None
@@ -655,11 +655,7 @@
 
             for subnet in result:
                 subnet.update({"price": subnets_prices.get(subnet["netuid"], 0)})
-<<<<<<< HEAD
-        except SubstrateRequestException as e:
-=======
         except (SubstrateRequestException, ValueError) as e:
->>>>>>> 6e76b641
             logging.warning(f"Unable to fetch subnet prices for block {block}: {e}")
 
         return SubnetInfo.list_from_dicts(result)
