import asyncio
import copy
import ssl
from datetime import datetime, timezone
from typing import cast, Optional, Any, Union, Iterable, TYPE_CHECKING

import asyncstdlib as a
import scalecodec
from async_substrate_interface import AsyncSubstrateInterface
from async_substrate_interface.substrate_addons import RetryAsyncSubstrate
from async_substrate_interface.utils.storage import StorageKey
from bittensor_drand import get_encrypted_commitment
from bittensor_wallet.utils import SS58_FORMAT
from scalecodec import GenericCall

from bittensor.core.chain_data import (
    DelegateInfo,
    DynamicInfo,
    MetagraphInfo,
    NeuronInfoLite,
    NeuronInfo,
    ProposalVoteData,
    SelectiveMetagraphIndex,
    SimSwapResult,
    StakeInfo,
    SubnetHyperparameters,
    SubnetIdentity,
    SubnetInfo,
    WeightCommitInfo,
    decode_account_id,
)
from bittensor.core.chain_data.chain_identity import ChainIdentity
from bittensor.core.chain_data.delegate_info import DelegatedInfo
from bittensor.core.chain_data.utils import (
    decode_block,
    decode_metadata,
    decode_revealed_commitment,
    decode_revealed_commitment_with_hotkey,
)
from bittensor.core.config import Config
from bittensor.core.errors import ChainError, SubstrateRequestException
from bittensor.core.extrinsics.asyncex.children import (
    root_set_pending_childkey_cooldown_extrinsic,
    set_children_extrinsic,
)
from bittensor.core.extrinsics.asyncex.liquidity import (
    add_liquidity_extrinsic,
    modify_liquidity_extrinsic,
    remove_liquidity_extrinsic,
    toggle_user_liquidity_extrinsic,
)
from bittensor.core.extrinsics.asyncex.move_stake import (
    transfer_stake_extrinsic,
    swap_stake_extrinsic,
    move_stake_extrinsic,
)
from bittensor.core.extrinsics.asyncex.registration import (
    burned_register_extrinsic,
    register_extrinsic,
    register_subnet_extrinsic,
    set_subnet_identity_extrinsic,
)
from bittensor.core.extrinsics.asyncex.root import root_register_extrinsic
from bittensor.core.extrinsics.asyncex.serving import (
    publish_metadata_extrinsic,
)
from bittensor.core.extrinsics.asyncex.serving import serve_axon_extrinsic
from bittensor.core.extrinsics.asyncex.staking import (
    add_stake_extrinsic,
    add_stake_multiple_extrinsic,
    set_auto_stake_extrinsic,
)
from bittensor.core.extrinsics.asyncex.start_call import start_call_extrinsic
from bittensor.core.extrinsics.asyncex.take import set_take_extrinsic
from bittensor.core.extrinsics.asyncex.transfer import transfer_extrinsic
from bittensor.core.extrinsics.asyncex.unstaking import (
    unstake_all_extrinsic,
    unstake_extrinsic,
    unstake_multiple_extrinsic,
)
from bittensor.core.extrinsics.asyncex.weights import (
    commit_timelocked_weights_extrinsic,
    commit_weights_extrinsic,
    reveal_weights_extrinsic,
    set_weights_extrinsic,
)
from bittensor.core.extrinsics.params.transfer import get_transfer_fn_params
from bittensor.core.metagraph import AsyncMetagraph
from bittensor.core.settings import (
    version_as_int,
    TYPE_REGISTRY,
    TAO_APP_BLOCK_EXPLORER,
)
from bittensor.core.types import (
    BlockInfo,
    ExtrinsicResponse,
    ParamWithTypes,
    Salt,
    SubtensorMixin,
    UIDs,
    Weights,
)
from bittensor.utils import (
    Certificate,
    decode_hex_identity_dict,
    format_error_message,
    get_caller_name,
    get_mechid_storage_index,
    is_valid_ss58_address,
    u16_normalized_float,
    u64_normalized_float,
)
from bittensor.utils.balance import (
    Balance,
    fixed_to_float,
    check_balance_amount,
)
from bittensor.utils.btlogging import logging
from bittensor.utils.liquidity import (
    calculate_fees,
    get_fees,
    tick_to_price,
    price_to_tick,
    LiquidityPosition,
)

if TYPE_CHECKING:
    from async_substrate_interface.types import ScaleObj
    from bittensor_wallet import Keypair, Wallet
    from bittensor.core.axon import Axon
    from async_substrate_interface import AsyncQueryMapResult


class AsyncSubtensor(SubtensorMixin):
    """Asynchronous interface for interacting with the Bittensor blockchain.

    This class provides a thin layer over the Substrate Interface, offering a collection of frequently-used calls for
    querying blockchain data, managing stakes, registering neurons, and interacting with the Bittensor network.


    """

    def __init__(
        self,
        network: Optional[str] = None,
        config: Optional["Config"] = None,
        log_verbose: bool = False,
        fallback_endpoints: Optional[list[str]] = None,
        retry_forever: bool = False,
        archive_endpoints: Optional[list[str]] = None,
<<<<<<< HEAD
        websocket_shutdown_timer: float = 5.0,
=======
        websocket_shutdown_timer: Optional[float] = 5.0,
>>>>>>> 2a4f9789
        mock: bool = False,
    ):
        """Initializes an AsyncSubtensor instance for blockchain interaction.

        Parameters:
            network: The network name or type to connect to (e.g., "finney", "test"). If ``None``, uses the default
                network from config.
            config: Configuration object for the AsyncSubtensor instance. If ``None``, uses the default configuration.
            log_verbose: Enables or disables verbose logging.
            fallback_endpoints: List of fallback endpoints to use if default or provided network is not available.
            retry_forever: Whether to retry forever on connection errors.
            mock: Whether this is a mock instance. Mainly for testing purposes.
            archive_endpoints: Similar to fallback_endpoints, but specifically only archive nodes. Will be used in
                cases where you are requesting a block that is too old for your current (presumably lite) node.
            websocket_shutdown_timer: Amount of time, in seconds, to wait after the last response from the chain to
<<<<<<< HEAD
                close the connection.
=======
                close the connection. Passing `None` will disable to automatic shutdown process
                entirely.

        Returns:
            None
>>>>>>> 2a4f9789

        Raises:
            ConnectionError: If unable to connect to the specified network.
            ValueError: If invalid network or configuration parameters are provided.
            Exception: Any other exceptions raised during setup or configuration.

        Typical usage example:

            import bittensor as bt
            import asyncio

            async def main():
                async with bt.AsyncSubtensor(network="finney") as subtensor:
                    block_hash = await subtensor.get_block_hash()

            asyncio.run(main())
        """
        if config is None:
            config = AsyncSubtensor.config()
        self._config = copy.deepcopy(config)
        self.chain_endpoint, self.network = AsyncSubtensor.setup_config(
            network, self._config
        )

        self.log_verbose = log_verbose
        self._check_and_log_network_settings()

        logging.debug(
            f"Connecting to network: [blue]{self.network}[/blue], "
            f"chain_endpoint: [blue]{self.chain_endpoint}[/blue]..."
        )
        self.substrate = self._get_substrate(
            fallback_endpoints=fallback_endpoints,
            retry_forever=retry_forever,
            _mock=mock,
            archive_endpoints=archive_endpoints,
            ws_shutdown_timer=websocket_shutdown_timer,
        )
        if self.log_verbose:
            logging.set_trace()
            logging.info(
                f"Connected to {self.network} network and {self.chain_endpoint}."
            )

    async def close(self):
        """Closes the connection to the blockchain.

        Use this to explicitly clean up resources and close the network connection instead of waiting for garbage
        collection.

        Returns:
            None

        Example:
            subtensor = AsyncSubtensor(network="finney")
            await subtensor.initialize()

            # Use the subtensor...
            balance = await subtensor.get_balance(address="5F...")

            # Close when done
            await subtensor.close()
        """
        if self.substrate:
            await self.substrate.close()

    async def initialize(self):
        """Initializes the connection to the blockchain.

        This method establishes the connection to the Bittensor blockchain and should be called after creating an
        AsyncSubtensor instance before making any queries.

        Returns:
            AsyncSubtensor: The initialized instance (self) for method chaining.

        Raises:
            ConnectionError: If unable to connect to the blockchain due to timeout or connection refusal.

        Example:
            subtensor = AsyncSubtensor(network="finney")

            # Initialize the connection
            await subtensor.initialize()

            # Now you can make queries
            balance = await subtensor.get_balance(address="5F...")

            # Or chain the initialization
            subtensor = await AsyncSubtensor(network="finney").initialize()
        """
        logging.info(
            f"[magenta]Connecting to Substrate:[/magenta] [blue]{self}[/blue][magenta]...[/magenta]"
        )
        try:
            await self.substrate.initialize()
            return self
        except TimeoutError:
            logging.error(
                f"[red]Error[/red]: Timeout occurred connecting to substrate."
                f" Verify your chain and network settings: {self}"
            )
            raise ConnectionError
        except (ConnectionRefusedError, ssl.SSLError) as error:
            logging.error(
                f"[red]Error[/red]: Connection refused when connecting to substrate. "
                f"Verify your chain and network settings: {self}. Error: {error}"
            )
            raise ConnectionError

    async def __aenter__(self):
        await self.initialize()

    async def __aexit__(self, exc_type, exc_val, exc_tb):
        await self.substrate.close()

    # Helpers ==========================================================================================================

    @a.lru_cache(maxsize=128)
    async def _get_block_hash(self, block_id: int):
        return await self.substrate.get_block_hash(block_id)

    def _get_substrate(
        self,
        fallback_endpoints: Optional[list[str]] = None,
        retry_forever: bool = False,
        _mock: bool = False,
        archive_endpoints: Optional[list[str]] = None,
        ws_shutdown_timer: float = 5.0,
    ) -> Union[AsyncSubstrateInterface, RetryAsyncSubstrate]:
        """Creates the Substrate instance based on provided arguments.

        This internal method creates either a standard AsyncSubstrateInterface or a RetryAsyncSubstrate depending on the
        configuration parameters.

        Parameters:
            fallback_endpoints: List of fallback endpoints to use if default or provided network is not available.
            retry_forever: Whether to retry forever on connection errors.
            _mock: Whether this is a mock instance. Mainly for testing purposes.
            archive_endpoints: Similar to fallback_endpoints, but specifically only archive nodes. Will be used in
                cases where you are requesting a block that is too old for your current (presumably lite) node.
            ws_shutdown_timer: Amount of time, in seconds, to wait after the last response from the chain to close the
                connection.

        Returns:
            Either AsyncSubstrateInterface or RetryAsyncSubstrate.
        """
        if fallback_endpoints or retry_forever or archive_endpoints:
            return RetryAsyncSubstrate(
                url=self.chain_endpoint,
                fallback_chains=fallback_endpoints,
                ss58_format=SS58_FORMAT,
                type_registry=TYPE_REGISTRY,
                retry_forever=retry_forever,
                use_remote_preset=True,
                chain_name="Bittensor",
                _mock=_mock,
                archive_nodes=archive_endpoints,
                ws_shutdown_timer=ws_shutdown_timer,
            )
        return AsyncSubstrateInterface(
            url=self.chain_endpoint,
            ss58_format=SS58_FORMAT,
            type_registry=TYPE_REGISTRY,
            use_remote_preset=True,
            chain_name="Bittensor",
            _mock=_mock,
            ws_shutdown_timer=ws_shutdown_timer,
        )

    @property
    async def block(self):
        """Provides an asynchronous property to retrieve the current block."""
        return await self.get_current_block()

    async def determine_block_hash(
        self,
        block: Optional[int] = None,
        block_hash: Optional[str] = None,
        reuse_block: bool = False,
    ) -> Optional[str]:
        """Determine the appropriate block hash based on the provided parameters.

        Ensures that only one of the block specification parameters is used and returns the appropriate block hash
        for blockchain queries.

        Arguments:
            block: The block number to get the hash for. If specifying along with `block_hash`, the hash of `block` will
                be checked and compared with the supplied block hash, raising a ValueError if the two do not match.
            block_hash: The hash of the blockchain block. If specifying along with `block`, the hash of `block` will be
                checked and compared with the supplied block hash, raising a ValueError if the two do not match.
            reuse_block: Whether to reuse the last-used block hash. Do not set if using block or block_hash.

        Returns:
            Optional[str]: The block hash if one can be determined, None otherwise.

        Raises:
            ValueError: If reuse_block is set, while also supplying a block/block_hash, or if supplying a block and
                block_hash, but the hash of the block does not match the supplied block hash.

        Example:
            # Get hash for specific block
            block_hash = await subtensor.determine_block_hash(block=1000000)

            # Use provided block hash
            block_hash = await subtensor.determine_block_hash(block_hash="0x1234...")

            # Reuse last block hash
            block_hash = await subtensor.determine_block_hash(reuse_block=True)
        """
        if reuse_block and any([block, block_hash]):
            raise ValueError("Cannot specify both reuse_block and block_hash/block")
        if block and block_hash:
            retrieved_block_hash = await self.get_block_hash(block)
            if retrieved_block_hash != block_hash:
                raise ValueError(
                    "You have supplied a `block_hash` and a `block`, but the block does not map to the same hash as "
                    f"the one you supplied. You supplied `block_hash={block_hash}` for `block={block}`, but this block"
                    f"maps to the block hash {retrieved_block_hash}."
                )
            else:
                return retrieved_block_hash

        # Return the appropriate value.
        if block_hash:
            return block_hash
        if block is not None:
            return await self.get_block_hash(block)
        return None

    async def encode_params(
        self,
        call_definition: dict[str, list["ParamWithTypes"]],
        params: Union[list[Any], dict[str, Any]],
    ) -> str:
        """Encodes parameters into a hex string using their type definitions.

        This method takes a call definition (which specifies parameter types) and actual parameter values, then
        encodes them into a hex string that can be used for blockchain transactions.

        Parameters:
            call_definition: A dictionary containing parameter type definitions. Should have a "params" key with a
                list of parameter definitions.
            params: The actual parameter values to encode. Can be either a list (for positional parameters) or a
                dictionary (for named parameters).

        Returns:
            str: A hex-encoded string representation of the parameters.

        Raises:
            ValueError: If a required parameter is missing from the params dictionary.

        Example:
            # Define parameter types
            call_def = {
                "params": [
                    {"name": "amount", "type": "u64"},
                    {"name": "coldkey_ss58", "type": "str"}
                ]
            }

            # Encode parameters as a dictionary
            params_dict = {
                "amount": 1000000,
                "coldkey_ss58": "5F..."
            }
            encoded = await subtensor.encode_params(call_definition=call_def, params=params_dict)

            # Or encode as a list (positional)
            params_list = [1000000, "5F..."]
            encoded = await subtensor.encode_params(call_definition=call_def, params=params_list)
        """
        param_data = scalecodec.ScaleBytes(b"")

        for i, param in enumerate(call_definition["params"]):
            scale_obj = await self.substrate.create_scale_object(param["type"])
            if isinstance(params, list):
                param_data += scale_obj.encode(params[i])
            else:
                if param["name"] not in params:
                    raise ValueError(f"Missing param {param['name']} in params dict.")

                param_data += scale_obj.encode(params[param["name"]])

        return param_data.to_hex()

    async def get_hyperparameter(
        self,
        param_name: str,
        netuid: int,
        block: Optional[int] = None,
        block_hash: Optional[str] = None,
        reuse_block: bool = False,
    ) -> Optional[Any]:
        """Retrieves a specified hyperparameter for a specific subnet.

        This method queries the blockchain for subnet-specific hyperparameters such as difficulty, tempo, immunity
        period, and other network configuration values.

        Parameters:
            param_name: The name of the hyperparameter to retrieve (e.g., "Difficulty", "Tempo", "ImmunityPeriod").
            netuid: The unique identifier of the subnet.
            block: The block number to query. Do not specify if using block_hash or reuse_block.
            block_hash: The block hash at which to check the parameter. Do not set if using block or reuse_block.
            reuse_block: Whether to reuse the last-used block hash. Do not set if using block_hash or block.

        Returns:
            The value of the specified hyperparameter if the subnet exists, None otherwise.

        Example:
            # Get difficulty for subnet 1
            difficulty = await subtensor.get_hyperparameter(param_name="Difficulty", netuid=1)

            # Get tempo at a specific block
            tempo = await subtensor.get_hyperparameter(param_name="Tempo", netuid=1, block=1000000)

            # Get immunity period using block hash
            immunity = await subtensor.get_hyperparameter(param_name="ImmunityPeriod", netuid=1, block_hash="0x1234...")
        """
        block_hash = await self.determine_block_hash(block, block_hash, reuse_block)
        if not await self.subnet_exists(
            netuid, block_hash=block_hash, reuse_block=reuse_block
        ):
            logging.error(f"subnet {netuid} does not exist")
            return None

        result = await self.substrate.query(
            module="SubtensorModule",
            storage_function=param_name,
            params=[netuid],
            block_hash=block_hash,
            reuse_block_hash=reuse_block,
        )

        return getattr(result, "value", result)

    async def sim_swap(
        self,
        origin_netuid: int,
        destination_netuid: int,
        amount: "Balance",
        block_hash: Optional[str] = None,
    ) -> SimSwapResult:
        """
        Hits the SimSwap Runtime API to calculate the fee and result for a given transaction. The SimSwapResult contains
        the staking fees and expected returned amounts of a given transaction. This does not include the transaction
        (extrinsic) fee.

        Args:
            origin_netuid: Netuid of the source subnet (0 if add stake).
            destination_netuid: Netuid of the destination subnet.
            amount: Amount to stake operation.
            block_hash: The hash of the blockchain block number for the query.

        Returns:
            SimSwapResult object representing the result.
        """
        check_balance_amount(amount)
        block_hash = block_hash or await self.substrate.get_chain_head()
        if origin_netuid > 0 and destination_netuid > 0:
            # for cross-subnet moves where neither origin nor destination is root
            intermediate_result_, sn_price = await asyncio.gather(
                self.query_runtime_api(
                    runtime_api="SwapRuntimeApi",
                    method="sim_swap_alpha_for_tao",
                    params={"netuid": origin_netuid, "alpha": amount.rao},
                    block_hash=block_hash,
                ),
                self.get_subnet_price(origin_netuid, block_hash=block_hash),
            )
            intermediate_result = SimSwapResult.from_dict(
                intermediate_result_, origin_netuid
            )
            result = SimSwapResult.from_dict(
                await self.query_runtime_api(
                    runtime_api="SwapRuntimeApi",
                    method="sim_swap_tao_for_alpha",
                    params={
                        "netuid": destination_netuid,
                        "tao": intermediate_result.tao_amount.rao,
                    },
                    block_hash=block_hash,
                ),
                origin_netuid,
            )
            secondary_fee = (result.tao_fee / sn_price.tao).set_unit(origin_netuid)
            result.alpha_fee = result.alpha_fee + secondary_fee
            return result
        elif origin_netuid > 0:
            # dynamic to tao
            return SimSwapResult.from_dict(
                await self.query_runtime_api(
                    runtime_api="SwapRuntimeApi",
                    method="sim_swap_alpha_for_tao",
                    params={"netuid": origin_netuid, "alpha": amount.rao},
                    block_hash=block_hash,
                ),
                origin_netuid,
            )
        else:
            # tao to dynamic or unstaked to staked tao (SN0)
            return SimSwapResult.from_dict(
                await self.query_runtime_api(
                    runtime_api="SwapRuntimeApi",
                    method="sim_swap_tao_for_alpha",
                    params={"netuid": destination_netuid, "tao": amount.rao},
                    block_hash=block_hash,
                ),
                destination_netuid,
            )

    # Subtensor queries ===========================================================================================

    async def query_constant(
        self,
        module_name: str,
        constant_name: str,
        block: Optional[int] = None,
        block_hash: Optional[str] = None,
        reuse_block: bool = False,
    ) -> Optional["ScaleObj"]:
        """Retrieves a constant from the specified module on the Bittensor blockchain.

        This function is used to access fixed values defined within the blockchain's modules, which are essential for
        understanding the network's configuration and rules. These include include critical network parameters such as
        inflation rates, consensus rules, or validation thresholds, providing a deeper understanding of the Bittensor
        network's operational parameters.

        Parameters:
            module_name: The name of the module containing the constant (e.g., "Balances", "SubtensorModule").
            constant_name: The name of the constant to retrieve (e.g., "ExistentialDeposit").
            block: The block number to query. Do not specify if using block_hash or reuse_block.
            block_hash: The block hash at which to check the parameter. Do not set if using block or reuse_block.
            reuse_block: Whether to reuse the last-used block hash. Do not set if using block_hash or block.

        Returns:
            The value of the constant if found, ``None`` otherwise.

        Example:
            # Get existential deposit constant
            existential_deposit = await subtensor.query_constant(
                module_name="Balances",
                constant_name="ExistentialDeposit"
            )

            # Get constant at specific block
            constant = await subtensor.query_constant(
                module_name="SubtensorModule",
                constant_name="SomeConstant",
                block=1000000
            )
        """
        block_hash = await self.determine_block_hash(block, block_hash, reuse_block)
        return await self.substrate.get_constant(
            module_name=module_name,
            constant_name=constant_name,
            block_hash=block_hash,
            reuse_block_hash=reuse_block,
        )

    async def query_map(
        self,
        module: str,
        name: str,
        params: Optional[list] = None,
        block: Optional[int] = None,
        block_hash: Optional[str] = None,
        reuse_block: bool = False,
    ) -> "AsyncQueryMapResult":
        """Queries map storage from any module on the Bittensor blockchain.

        This function retrieves data structures that represent key-value mappings, essential for accessing complex and
          structured data within the blockchain modules.

        Parameters:
            module: The name of the module from which to query the map storage (e.g., "SubtensorModule", "System").
            name: The specific storage function within the module to query (e.g., "Bonds", "Weights").
            params: Parameters to be passed to the query.
            block: The block number to query. Do not specify if using block_hash or reuse_block.
            block_hash: The block hash at which to check the parameter. Do not set if using block or reuse_block.
            reuse_block: Whether to reuse the last-used block hash. Do not set if using block_hash or block.

        Returns:
            AsyncQueryMapResult: A data structure representing the map storage if found, None otherwise.

        Example:
            # Query bonds for subnet 1
            bonds = await subtensor.query_map(module="SubtensorModule", name="Bonds", params=[1])

            # Query weights at specific block
            weights = await subtensor.query_map(module="SubtensorModule", name="Weights", params=[1], block=1000000)
        """
        block_hash = await self.determine_block_hash(block, block_hash, reuse_block)
        result = await self.substrate.query_map(
            module=module,
            storage_function=name,
            params=params,
            block_hash=block_hash,
            reuse_block_hash=reuse_block,
        )
        return result

    async def query_map_subtensor(
        self,
        name: str,
        params: Optional[list] = None,
        block: Optional[int] = None,
        block_hash: Optional[str] = None,
        reuse_block: bool = False,
    ) -> "AsyncQueryMapResult":
        """Queries map storage from the Subtensor module on the Bittensor blockchain. This function is designed to
        retrieve a map-like data structure, which can include various neuron-specific details or network-wide
        attributes.

        Parameters:
            name: The name of the map storage function to query.
            params: A list of parameters to pass to the query function.
            block: The block number to query. Do not specify if using block_hash or reuse_block.
            block_hash: The block hash at which to check the parameter. Do not set if using block or reuse_block.
            reuse_block: Whether to reuse the last-used block hash. Do not set if using block_hash or block.

        Returns:
            An object containing the map-like data structure, or ``None`` if not found.

        This function is particularly useful for analyzing and understanding complex network structures and
        relationships within the Bittensor ecosystem, such as interneuronal connections and stake distributions.
        """
        block_hash = await self.determine_block_hash(block, block_hash, reuse_block)
        return await self.substrate.query_map(
            module="SubtensorModule",
            storage_function=name,
            params=params,
            block_hash=block_hash,
            reuse_block_hash=reuse_block,
        )

    async def query_module(
        self,
        module: str,
        name: str,
        params: Optional[list] = None,
        block: Optional[int] = None,
        block_hash: Optional[str] = None,
        reuse_block: bool = False,
    ) -> Optional[Union["ScaleObj", Any]]:
        """Queries any module storage on the Bittensor blockchain with the specified parameters and block number.
        This function is a generic query interface that allows for flexible and diverse data retrieval from various
        blockchain modules.

        Parameters:
            module: The name of the module from which to query data.
            name: The name of the storage function within the module.
            params: A list of parameters to pass to the query function.
            block: The block number to query. Do not specify if using block_hash or reuse_block.
            block_hash: The block hash at which to check the parameter. Do not set if using block or reuse_block.
            reuse_block: Whether to reuse the last-used block hash. Do not set if using block_hash or block.

        Returns:
            An object containing the requested data if found, ``None`` otherwise.

        This versatile query function is key to accessing a wide range of data and insights from different parts of the
        Bittensor blockchain, enhancing the understanding and analysis of the network's state and dynamics.
        """
        block_hash = await self.determine_block_hash(block, block_hash, reuse_block)
        return await self.substrate.query(
            module=module,
            storage_function=name,
            params=params,
            block_hash=block_hash,
            reuse_block_hash=reuse_block,
        )

    async def query_runtime_api(
        self,
        runtime_api: str,
        method: str,
        params: Optional[Union[list[Any], dict[str, Any]]],
        block: Optional[int] = None,
        block_hash: Optional[str] = None,
        reuse_block: bool = False,
    ) -> Optional[Any]:
        """Queries the runtime API of the Bittensor blockchain, providing a way to interact with the underlying runtime
        and retrieve data encoded in Scale Bytes format. This function is essential for advanced users who need to
        interact with specific runtime methods and decode complex data types.

        Parameters:
            runtime_api: The name of the runtime API to query.
            method: The specific method within the runtime API to call.
            params: The parameters to pass to the method call.
            block: The block number to query. Do not specify if using block_hash or reuse_block.
            block_hash: The block hash at which to check the parameter. Do not set if using block or reuse_block.
            reuse_block: Whether to reuse the last-used block hash. Do not set if using block_hash or block.

        Returns:
            The decoded result from the runtime API call, or ``None`` if the call fails.

        This function enables access to the deeper layers of the Bittensor blockchain, allowing for detailed and
        specific interactions with the network's runtime environment.
        """
        block_hash = await self.determine_block_hash(block, block_hash, reuse_block)
        if not block_hash and reuse_block:
            block_hash = self.substrate.last_block_hash
        result = await self.substrate.runtime_call(
            runtime_api, method, params, block_hash
        )
        return result.value

    async def query_subtensor(
        self,
        name: str,
        params: Optional[list] = None,
        block: Optional[int] = None,
        block_hash: Optional[str] = None,
        reuse_block: bool = False,
    ) -> Optional[Union["ScaleObj", Any]]:
        """Queries named storage from the Subtensor module on the Bittensor blockchain. This function is used to
        retrieve specific data or parameters from the blockchain, such as stake, rank, or other neuron-specific
        attributes.

        Parameters:
            name: The name of the storage function to query.
            params: A list of parameters to pass to the query function.
            block: The block number to query. Do not specify if using block_hash or reuse_block.
            block_hash: The block hash at which to check the parameter. Do not set if using block or reuse_block.
            reuse_block: Whether to reuse the last-used block hash. Do not set if using block_hash or block.

        Returns:
            query_response: An object containing the requested data.

        This query function is essential for accessing detailed information about the network and its neurons, providing
        valuable insights into the state and dynamics of the Bittensor ecosystem.
        """
        block_hash = await self.determine_block_hash(block, block_hash, reuse_block)
        return await self.substrate.query(
            module="SubtensorModule",
            storage_function=name,
            params=params,
            block_hash=block_hash,
            reuse_block_hash=reuse_block,
        )

    async def state_call(
        self,
        method: str,
        data: str,
        block: Optional[int] = None,
        block_hash: Optional[str] = None,
        reuse_block: bool = False,
    ) -> dict[Any, Any]:
        """Makes a state call to the Bittensor blockchain, allowing for direct queries of the blockchain's state.
        This function is typically used for advanced queries that require specific method calls and data inputs.

        Parameters:
            method: The method name for the state call.
            data: The data to be passed to the method.
            block: The block number to query. Do not specify if using block_hash or reuse_block.
            block_hash: The block hash at which to check the parameter. Do not set if using block or reuse_block.
            reuse_block: Whether to reuse the last-used block hash. Do not set if using block_hash or block.

        Returns:
            The result of the rpc call.

        The state call function provides a more direct and flexible way of querying blockchain data, useful for specific
        use cases where standard queries are insufficient.
        """
        block_hash = await self.determine_block_hash(block, block_hash, reuse_block)
        return await self.substrate.rpc_request(
            method="state_call",
            params=[method, data],
            block_hash=block_hash,
            reuse_block_hash=reuse_block,
        )

    # Common subtensor methods =========================================================================================

    async def all_subnets(
        self,
        block: Optional[int] = None,
        block_hash: Optional[str] = None,
        reuse_block: bool = False,
    ) -> Optional[list[DynamicInfo]]:
        """Queries the blockchain for comprehensive information about all subnets, including their dynamic parameters
        and operational status.

        Parameters:
            block: The block number to query. Do not specify if using block_hash or reuse_block.
            block_hash: The block hash at which to check the parameter. Do not set if using block or reuse_block.
            reuse_block: Whether to reuse the last-used block hash. Do not set if using block_hash or block.

        Returns:
            Optional[list[DynamicInfo]]: A list of DynamicInfo objects, each containing detailed information about a
            subnet, or None if the query fails.

        Example:
            # Get all subnets at current block
            subnets = await subtensor.all_subnets()
        """
        block_hash = await self.determine_block_hash(
            block=block, block_hash=block_hash, reuse_block=reuse_block
        )
        if not block_hash and reuse_block:
            block_hash = self.substrate.last_block_hash

        query = await self.substrate.runtime_call(
            api="SubnetInfoRuntimeApi",
            method="get_all_dynamic_info",
            block_hash=block_hash,
        )
        subnet_prices = await self.get_subnet_prices(block_hash=block_hash)

        decoded = query.decode()

        if not isinstance(subnet_prices, (SubstrateRequestException, ValueError)):
            for sn in decoded:
                sn.update(
                    {"price": subnet_prices.get(sn["netuid"], Balance.from_tao(0))}
                )
        else:
            logging.warning(
                f"Unable to fetch subnet prices for block {block}, block hash {block_hash}: {subnet_prices}"
            )
        return DynamicInfo.list_from_dicts(decoded)

    async def blocks_since_last_step(
        self,
        netuid: int,
        block: Optional[int] = None,
        block_hash: Optional[str] = None,
        reuse_block: bool = False,
    ) -> Optional[int]:
        """Queries the blockchain to determine how many blocks have passed since the last epoch step for a specific
        subnet.

        Parameters:
            netuid: The unique identifier of the subnetwork.
            block: The block number to query. Do not specify if using block_hash or reuse_block.
            block_hash: The block hash at which to check the parameter. Do not set if using block or reuse_block.
            reuse_block: Whether to reuse the last-used block hash. Do not set if using block_hash or block.

        Returns:
            The number of blocks since the last step in the subnet, or None if the query fails.

        Example:
            # Get blocks since last step for subnet 1
            blocks = await subtensor.blocks_since_last_step(netuid=1)

            # Get blocks since last step at specific block
            blocks = await subtensor.blocks_since_last_step(netuid=1, block=1000000)
        """
        query = await self.query_subtensor(
            name="BlocksSinceLastStep",
            block=block,
            block_hash=block_hash,
            reuse_block=reuse_block,
            params=[netuid],
        )
        return query.value if query is not None and hasattr(query, "value") else query

    async def blocks_since_last_update(
        self,
        netuid: int,
        uid: int,
        block: Optional[int] = None,
        block_hash: Optional[str] = None,
        reuse_block: bool = False,
    ) -> Optional[int]:
        """Returns the number of blocks since the last update, or ``None`` if the subnetwork or UID does not exist.

        Parameters:
            netuid: The unique identifier of the subnetwork.
            uid: The unique identifier of the neuron.
            block: The block number for this query. Do not specify if using block_hash or reuse_block.
            block_hash: The hash of the block for the query. Do not specify if using reuse_block or block.
            reuse_block: Whether to reuse the last-used block hash. Do not set if using block_hash or block.

        Returns:
            The number of blocks since the last update, or None if the subnetwork or UID does not exist.

        Example:
            # Get blocks since last update for UID 5 in subnet 1
            blocks = await subtensor.blocks_since_last_update(netuid=1, uid=5)

            # Check if neuron needs updating
            blocks_since_update = await subtensor.blocks_since_last_update(netuid=1, uid=10)
        """
        block_hash = await self.determine_block_hash(block, block_hash, reuse_block)
        block = block or await self.substrate.get_block_number(block_hash)
        call = await self.get_hyperparameter(
            param_name="LastUpdate",
            netuid=netuid,
            block=block,
            block_hash=block_hash,
            reuse_block=reuse_block,
        )
        return None if call is None else (block - int(call[uid]))

    async def bonds(
        self,
        netuid: int,
        mechid: int = 0,
        block: Optional[int] = None,
        block_hash: Optional[str] = None,
        reuse_block: bool = False,
    ) -> list[tuple[int, list[tuple[int, int]]]]:
        """Retrieves the bond distribution set by subnet validators within a specific subnet.

        Bonds represent the "investment" a subnet validator has made in evaluating a specific subnet miner. This
        bonding mechanism is integral to the Yuma Consensus' design intent of incentivizing high-quality performance
        by subnet miners, and honest evaluation by subnet validators.

        Parameters:
            netuid: Subnet identifier.
            mechid: Subnet mechanism identifier.
            block: The block number for this query. Do not specify if using block_hash or reuse_block.
            block_hash: The hash of the block for the query. Do not specify if using reuse_block or block.
            reuse_block: Whether to reuse the last-used block hash. Do not set if using block_hash or block.

        Returns:
            List of tuples mapping each neuron's UID to its bonds with other neurons.

        Example:
            # Get bonds for subnet 1 at block 1000000
            bonds = await subtensor.bonds(netuid=1, block=1000000)

        Notes:
            - See <https://docs.learnbittensor.org/glossary#validator-miner-bonds>
            - See <https://docs.learnbittensor.org/glossary#yuma-consensus>
        """
        storage_index = get_mechid_storage_index(netuid, mechid)
        block_hash = await self.determine_block_hash(block, block_hash, reuse_block)
        b_map_encoded = await self.substrate.query_map(
            module="SubtensorModule",
            storage_function="Bonds",
            params=[storage_index],
            block_hash=block_hash,
            reuse_block_hash=reuse_block,
        )
        b_map = []
        async for uid, b in b_map_encoded:
            if b.value is not None:
                b_map.append((uid, b.value))

        return b_map

    async def commit_reveal_enabled(
        self,
        netuid: int,
        block: Optional[int] = None,
        block_hash: Optional[str] = None,
        reuse_block: bool = False,
    ) -> bool:
        """Check if commit-reveal mechanism is enabled for a given subnet at a specific block.

        The commit reveal feature is designed to solve the weight-copying problem by giving would-be weight-copiers
        access only to stale weights. Copying stale weights should result in subnet validators departing from consensus.

        Parameters:
            netuid: The unique identifier of the subnet for which to check the commit-reveal mechanism.
            block: The block number to query. Do not specify if using block_hash or reuse_block.
            block_hash: The block hash at which to check the parameter. Do not set if using block or reuse_block.
            reuse_block: Whether to reuse the last-used block hash. Do not set if using block_hash or block.

        Returns:
            True if commit-reveal mechanism is enabled, False otherwise.

        Example:
            # Check if commit-reveal is enabled for subnet 1
            enabled = await subtensor.commit_reveal_enabled(netuid=1)

            # Check at specific block
            enabled = await subtensor.commit_reveal_enabled(netuid=1, block=1000000)

        Notes:
            See also: <https://docs.learnbittensor.org/glossary#commit-reveal>
        """
        block_hash = await self.determine_block_hash(block, block_hash, reuse_block)
        call = await self.get_hyperparameter(
            param_name="CommitRevealWeightsEnabled",
            block_hash=block_hash,
            netuid=netuid,
            reuse_block=reuse_block,
        )
        return True if call is True else False

    async def difficulty(
        self,
        netuid: int,
        block: Optional[int] = None,
        block_hash: Optional[str] = None,
        reuse_block: bool = False,
    ) -> Optional[int]:
        """Retrieves the 'Difficulty' hyperparameter for a specified subnet in the Bittensor network.

        This parameter determines the computational challenge required for neurons to participate in consensus and
         validation processes. The difficulty directly impacts the network's security and integrity by setting the
         computational effort required for validating transactions and participating in the network's consensus
         mechanism.

        Parameters:
            netuid: The unique identifier of the subnet.
            block: The block number to query. Do not specify if using block_hash or reuse_block.
            block_hash: The block hash at which to check the parameter. Do not set if using block or reuse_block.
            reuse_block: Whether to reuse the last-used block hash. Do not set if using block_hash or block.

        Returns:
            The value of the 'Difficulty' hyperparameter if the subnet exists, None otherwise.

        Example:
            # Get difficulty for subnet 1
            difficulty = await subtensor.difficulty(netuid=1)

            # Get difficulty at specific block
            difficulty = await subtensor.difficulty(netuid=1, block=1000000)

        Notes:
            See also: <https://docs.learnbittensor.org/glossary#difficulty>
        """
        block_hash = await self.determine_block_hash(block, block_hash, reuse_block)
        call = await self.get_hyperparameter(
            param_name="Difficulty",
            netuid=netuid,
            block_hash=block_hash,
            reuse_block=reuse_block,
        )
        if call is None:
            return None
        return int(call)

    async def does_hotkey_exist(
        self,
        hotkey_ss58: str,
        block: Optional[int] = None,
        block_hash: Optional[str] = None,
        reuse_block: bool = False,
    ) -> bool:
        """Returns true if the hotkey is known by the chain and there are accounts.

        This method queries the SubtensorModule's Owner storage function to determine if the hotkey is registered.

        Parameters:
            hotkey_ss58: The SS58 address of the hotkey.
            block: The block number to query. Do not specify if using block_hash or reuse_block.
            block_hash: The block hash at which to check the parameter. Do not set if using block or reuse_block.
            reuse_block: Whether to reuse the last-used block hash. Do not set if using block_hash or block.

        Returns:
            True if the hotkey is known by the chain and there are accounts, False otherwise.

        Example:
            # Check if hotkey exists
            exists = await subtensor.does_hotkey_exist(hotkey_ss58="5F...")

            # Check at specific block
            exists = await subtensor.does_hotkey_exist(hotkey_ss58="5F...", block=1000000)
        """
        block_hash = await self.determine_block_hash(block, block_hash, reuse_block)
        result = await self.substrate.query(
            module="SubtensorModule",
            storage_function="Owner",
            params=[hotkey_ss58],
            block_hash=block_hash,
            reuse_block_hash=reuse_block,
        )
        return_val = (
            False
            if result is None
            # not the default key (0x0)
            else result != "5C4hrfjw9DjXZTzV3MwzrrAr9P1MJhSrvWGWqi1eSuyUpnhM"
        )
        return return_val

    async def get_admin_freeze_window(
        self,
        block: Optional[int] = None,
        block_hash: Optional[str] = None,
        reuse_block: bool = False,
    ) -> int:
        """
        Returns the number of blocks when dependent transactions will be frozen for execution.

        Parameters:
            block: The block number to query. Do not specify if using block_hash or reuse_block.
            block_hash: The block hash at which to check the parameter. Do not set if using block or reuse_block.
            reuse_block: Whether to reuse the last-used block hash. Do not set if using block_hash or block.

        Returns:
            AdminFreezeWindow as integer. The number of blocks are frozen.
        """
        block_hash = await self.determine_block_hash(block, block_hash, reuse_block)
        return (
            await self.substrate.query(
                module="SubtensorModule",
                storage_function="AdminFreezeWindow",
                block_hash=block_hash,
            )
        ).value

    async def get_all_subnets_info(
        self,
        block: Optional[int] = None,
        block_hash: Optional[str] = None,
        reuse_block: bool = False,
    ) -> list["SubnetInfo"]:
        """Retrieves detailed information about all subnets within the Bittensor network.

        This function provides comprehensive data on each subnet, including its characteristics and operational
        parameters.

        Parameters:
            block: The block number to query. Do not specify if using block_hash or reuse_block.
            block_hash: The block hash at which to check the parameter. Do not set if using block or reuse_block.
            reuse_block: Whether to reuse the last-used block hash. Do not set if using block_hash or block.

        Returns:
            A list of SubnetInfo objects, each containing detailed information about a subnet.

        Example:
            # Get all subnet information
            subnets = await subtensor.get_all_subnets_info()

            # Get at specific block
            subnets = await subtensor.get_all_subnets_info(block=1000000)

            # Iterate over subnet information
            for subnet in subnets:
                print(f"Subnet {subnet.netuid}: {subnet.name}")

        Note:
            Gaining insights into the subnets' details assists in understanding the network's composition, the roles
            of different subnets, and their unique features.

        Notes:
            See also: <https://docs.learnbittensor.org/glossary#subnet>
        """
        result, prices = await asyncio.gather(
            self.query_runtime_api(
                runtime_api="SubnetInfoRuntimeApi",
                method="get_subnets_info_v2",
                params=[],
                block=block,
                block_hash=block_hash,
                reuse_block=reuse_block,
            ),
            self.get_subnet_prices(
                block=block, block_hash=block_hash, reuse_block=reuse_block
            ),
            return_exceptions=True,
        )
        if not result:
            return []

        if not isinstance(prices, (SubstrateRequestException, ValueError)):
            for subnet in result:
                subnet.update({"price": prices.get(subnet["netuid"], 0)})
        else:
            logging.warning(
                f"Unable to fetch subnet prices for block {block}, block hash {block_hash}: {prices}"
            )

        return SubnetInfo.list_from_dicts(result)

    async def get_all_commitments(
<<<<<<< HEAD
=======
        self,
        netuid: int,
        block: Optional[int] = None,
        block_hash: Optional[str] = None,
        reuse_block: bool = False,
    ) -> dict[str, str]:
        """Retrieves raw commitment metadata from a given subnet.

        This method retrieves all commitment data for all neurons in a specific subnet. This is useful for analyzing the
        commit-reveal patterns across an entire subnet.

        Parameters:
            netuid: The unique identifier of the subnetwork.
            block: The block number to query. Do not specify if using block_hash or reuse_block.
            block_hash: The block hash at which to check the parameter. Do not set if using block or reuse_block.
            reuse_block: Whether to reuse the last-used block hash. Do not set if using block_hash or block.

        Returns:
            A mapping of the ss58:commitment with the commitment as a string.

        Example:
            # Get all commitments for subnet 1
            commitments = await subtensor.get_all_commitments(netuid=1)

            # Iterate over all commitments
            for hotkey, commitment in commitments.items():
                print(f"Hotkey {hotkey}: {commitment}")
        """
        query = await self.query_map(
            module="Commitments",
            name="CommitmentOf",
            params=[netuid],
            block=block,
            block_hash=block_hash,
            reuse_block=reuse_block,
        )
        result = {}
        async for id_, value in query:
            try:
                result[decode_account_id(id_[0])] = decode_metadata(value)
            except Exception as error:
                logging.error(
                    f"Error decoding [red]{id_}[/red] and [red]{value}[/red]: {error}"
                )
        return result

    async def get_all_metagraphs_info(
        self,
        block: Optional[int] = None,
        block_hash: Optional[str] = None,
        reuse_block: bool = False,
        all_mechanisms: bool = False,
    ) -> Optional[list[MetagraphInfo]]:
        """
        Retrieves a list of MetagraphInfo objects for all subnets

        Parameters:
            block: The blockchain block number for the query.
            block_hash: The hash of the blockchain block number at which to perform the query.
            reuse_block: Whether to reuse the last-used block hash when retrieving info.
            all_mechanisms: If True then returns all mechanisms, otherwise only those with index 0 for all subnets.

        Returns:
            List of MetagraphInfo objects for all existing subnets.

        Notes:
            See also: See <https://docs.learnbittensor.org/glossary#metagraph>
        """
        block_hash = await self.determine_block_hash(block, block_hash, reuse_block)
        if not block_hash and reuse_block:
            block_hash = self.substrate.last_block_hash
        method = "get_all_mechagraphs" if all_mechanisms else "get_all_metagraphs"
        query = await self.substrate.runtime_call(
            api="SubnetInfoRuntimeApi",
            method=method,
            block_hash=block_hash,
        )
        if query is None or not hasattr(query, "value"):
            return None

        return MetagraphInfo.list_from_dicts(query.value)

    async def get_all_neuron_certificates(
        self,
        netuid: int,
        block: Optional[int] = None,
        block_hash: Optional[str] = None,
        reuse_block: bool = False,
    ) -> dict[str, Certificate]:
        """
        Retrieves the TLS certificates for neurons within a specified subnet (netuid) of the Bittensor network.

        Parameters:
            netuid: The unique identifier of the subnet.
            block: The blockchain block number for the query.
            block_hash: The hash of the block to retrieve the parameter from. Do not specify if using block or
                reuse_block.
            reuse_block: Whether to use the last-used block. Do not set if using block_hash or block.

        Returns:
            {ss58: Certificate} for the key/Certificate pairs on the subnet

        This function is used for certificate discovery for setting up mutual tls communication between neurons.
        """
        query_certificates = await self.query_map(
            module="SubtensorModule",
            name="NeuronCertificates",
            params=[netuid],
            block=block,
            block_hash=block_hash,
            reuse_block=reuse_block,
        )
        output = {}
        async for key, item in query_certificates:
            output[decode_account_id(key)] = Certificate(item.value)
        return output

    async def get_all_revealed_commitments(
        self,
        netuid: int,
        block: Optional[int] = None,
        block_hash: Optional[str] = None,
        reuse_block: bool = False,
    ) -> dict[str, tuple[tuple[int, str], ...]]:
        """Retrieves all revealed commitments for a given subnet.

        Parameters:
            netuid: The unique identifier of the subnetwork.
            block: The block number to query. Do not specify if using block_hash or reuse_block.
            block_hash: The block hash at which to check the parameter. Do not set if using block or reuse_block.
            reuse_block: Whether to reuse the last-used block hash. Do not set if using block_hash or block.

        Returns:
            result: A dictionary of all revealed commitments in view {ss58_address: (reveal block, commitment message)}.

        Example of result:
        {
            "5GrwvaEF5zXb26Fz9rcQpDWS57CtERHpNehXCPcNoHGKutQY": ( (12, "Alice message 1"), (152, "Alice message 2") ),
            "5FHneW46xGXgs5mUiveU4sbTyGBzmstUspZC92UhjJM694ty": ( (12, "Bob message 1"), (147, "Bob message 2") ),
        }
        """
        query = await self.query_map(
            module="Commitments",
            name="RevealedCommitments",
            params=[netuid],
            block=block,
            block_hash=block_hash,
            reuse_block=reuse_block,
        )

        result = {}
        async for pair in query:
            hotkey_ss58_address, commitment_message = (
                decode_revealed_commitment_with_hotkey(pair)
            )
            result[hotkey_ss58_address] = commitment_message
        return result

    async def get_all_subnets_netuid(
        self,
        block: Optional[int] = None,
        block_hash: Optional[str] = None,
        reuse_block: bool = False,
    ) -> list[int]:
        """
        Retrieves the list of all subnet unique identifiers (netuids) currently present in the Bittensor network.

        Parameters:
            block: The blockchain block number for the query.
            block_hash: The hash of the block to retrieve the subnet unique identifiers from.
            reuse_block: Whether to reuse the last-used block hash.

        Returns:
            A list of subnet netuids.

        This function provides a comprehensive view of the subnets within the Bittensor network, offering insights into
        its diversity and scale.
        """
        block_hash = await self.determine_block_hash(block, block_hash, reuse_block)
        result = await self.substrate.query_map(
            module="SubtensorModule",
            storage_function="NetworksAdded",
            block_hash=block_hash,
            reuse_block_hash=reuse_block,
        )
        subnets = []
        if result.records:
            async for netuid, exists in result:
                if exists:
                    subnets.append(netuid)
        return subnets

    async def get_auto_stakes(
>>>>>>> 2a4f9789
        self,
        netuid: int,
        block: Optional[int] = None,
        block_hash: Optional[str] = None,
        reuse_block: bool = False,
    ) -> dict[str, str]:
        """Retrieves raw commitment metadata from a given subnet.

        This method retrieves all commitment data for all neurons in a specific subnet. This is useful for analyzing the
        commit-reveal patterns across an entire subnet.

        Parameters:
            netuid: The unique identifier of the subnetwork.
            block: The block number to query. Do not specify if using block_hash or reuse_block.
            block_hash: The block hash at which to check the parameter. Do not set if using block or reuse_block.
            reuse_block: Whether to reuse the last-used block hash. Do not set if using block_hash or block.

        Returns:
            A mapping of the ss58:commitment with the commitment as a string.

        Example:
            # Get all commitments for subnet 1
            commitments = await subtensor.get_all_commitments(netuid=1)

            # Iterate over all commitments
            for hotkey, commitment in commitments.items():
                print(f"Hotkey {hotkey}: {commitment}")
        """
        query = await self.query_map(
            module="Commitments",
            name="CommitmentOf",
            params=[netuid],
            block=block,
            block_hash=block_hash,
            reuse_block=reuse_block,
        )
        result = {}
        async for id_, value in query:
            try:
                result[decode_account_id(id_[0])] = decode_metadata(value)
            except Exception as error:
                logging.error(
                    f"Error decoding [red]{id_}[/red] and [red]{value}[/red]: {error}"
                )
        return result

    async def get_all_metagraphs_info(
        self,
        block: Optional[int] = None,
        block_hash: Optional[str] = None,
        reuse_block: bool = False,
        all_mechanisms: bool = False,
    ) -> Optional[list[MetagraphInfo]]:
        """
        Retrieves a list of MetagraphInfo objects for all subnets

        Parameters:
<<<<<<< HEAD
            block: The blockchain block number for the query.
            block_hash: The hash of the blockchain block number at which to perform the query.
            reuse_block: Whether to reuse the last-used block hash when retrieving info.
            all_mechanisms: If True then returns all mechanisms, otherwise only those with index 0 for all subnets.
=======
            address: The coldkey address in SS58 format.
            block: The block number to query. Do not specify if using block_hash or reuse_block.
            block_hash: The block hash at which to check the parameter. Do not set if using block or reuse_block.
            reuse_block: Whether to reuse the last-used block hash. Do not set if using block_hash or block.
>>>>>>> 2a4f9789

        Returns:
            List of MetagraphInfo objects for all existing subnets.

        Notes:
            See also: See <https://docs.learnbittensor.org/glossary#metagraph>
        """
        block_hash = await self.determine_block_hash(block, block_hash, reuse_block)
        if not block_hash and reuse_block:
            block_hash = self.substrate.last_block_hash
        method = "get_all_mechagraphs" if all_mechanisms else "get_all_metagraphs"
        query = await self.substrate.runtime_call(
            api="SubnetInfoRuntimeApi",
            method=method,
            block_hash=block_hash,
        )
        if query is None or not hasattr(query, "value"):
            return None

        return MetagraphInfo.list_from_dicts(query.value)

    async def get_all_neuron_certificates(
        self,
        netuid: int,
        block: Optional[int] = None,
        block_hash: Optional[str] = None,
        reuse_block: bool = False,
    ) -> dict[str, Certificate]:
        """
        Retrieves the TLS certificates for neurons within a specified subnet (netuid) of the Bittensor network.

        Parameters:
<<<<<<< HEAD
            netuid: The unique identifier of the subnet.
            block: The blockchain block number for the query.
            block_hash: The hash of the block to retrieve the parameter from. Do not specify if using block or
                reuse_block.
            reuse_block: Whether to use the last-used block. Do not set if using block_hash or block.

        Returns:
            {ss58: Certificate} for the key/Certificate pairs on the subnet
=======
            *addresses: Variable number of coldkey addresses in SS58 format.
            block: The block number to query. Do not specify if using block_hash or reuse_block.
            block_hash: The block hash at which to check the parameter. Do not set if using block or reuse_block.
            reuse_block: Whether to reuse the last-used block hash. Do not set if using block_hash or block.

        Returns:
            A dictionary mapping each address to its Balance object.
>>>>>>> 2a4f9789

        This function is used for certificate discovery for setting up mutual tls communication between neurons.
        """
        query_certificates = await self.query_map(
            module="SubtensorModule",
            name="NeuronCertificates",
            params=[netuid],
            block=block,
            block_hash=block_hash,
            reuse_block=reuse_block,
        )
        output = {}
        async for key, item in query_certificates:
            output[decode_account_id(key)] = Certificate(item.value)
        return output

    async def get_all_revealed_commitments(
        self,
        netuid: int,
        block: Optional[int] = None,
        block_hash: Optional[str] = None,
        reuse_block: bool = False,
    ) -> dict[str, tuple[tuple[int, str], ...]]:
        """Retrieves all revealed commitments for a given subnet.

        Parameters:
            netuid: The unique identifier of the subnetwork.
            block: The block number to query. Do not specify if using block_hash or reuse_block.
            block_hash: The block hash at which to check the parameter. Do not set if using block or reuse_block.
            reuse_block: Whether to reuse the last-used block hash. Do not set if using block_hash or block.

        Returns:
            result: A dictionary of all revealed commitments in view {ss58_address: (reveal block, commitment message)}.

        Example of result:
        {
            "5GrwvaEF5zXb26Fz9rcQpDWS57CtERHpNehXCPcNoHGKutQY": ( (12, "Alice message 1"), (152, "Alice message 2") ),
            "5FHneW46xGXgs5mUiveU4sbTyGBzmstUspZC92UhjJM694ty": ( (12, "Bob message 1"), (147, "Bob message 2") ),
        }
        """
        query = await self.query_map(
            module="Commitments",
            name="RevealedCommitments",
            params=[netuid],
            block=block,
            block_hash=block_hash,
            reuse_block=reuse_block,
        )

        result = {}
        async for pair in query:
            hotkey_ss58_address, commitment_message = (
                decode_revealed_commitment_with_hotkey(pair)
            )
            result[hotkey_ss58_address] = commitment_message
        return result

    async def get_all_subnets_netuid(
        self,
        block: Optional[int] = None,
        block_hash: Optional[str] = None,
        reuse_block: bool = False,
    ) -> list[int]:
        """
        Retrieves the list of all subnet unique identifiers (netuids) currently present in the Bittensor network.

        Parameters:
            block: The blockchain block number for the query.
            block_hash: The hash of the block to retrieve the subnet unique identifiers from.
            reuse_block: Whether to reuse the last-used block hash.

        Returns:
            A list of subnet netuids.

        This function provides a comprehensive view of the subnets within the Bittensor network, offering insights into
        its diversity and scale.
        """
        block_hash = await self.determine_block_hash(block, block_hash, reuse_block)
        result = await self.substrate.query_map(
            module="SubtensorModule",
            storage_function="NetworksAdded",
            block_hash=block_hash,
            reuse_block_hash=reuse_block,
        )
        subnets = []
        if result.records:
            async for netuid, exists in result:
                if exists:
                    subnets.append(netuid)
        return subnets

    async def get_auto_stakes(
        self,
        coldkey_ss58: str,
        block: Optional[int] = None,
        block_hash: Optional[str] = None,
        reuse_block: bool = False,
    ) -> dict[int, str]:
        """Fetches auto stake destinations for a given wallet across all subnets.

        Parameters:
            coldkey_ss58: Coldkey ss58 address.
            block: The block number for the query.
            block_hash: The block hash for the query.
            reuse_block: Whether to reuse the last-used block hash.

        Returns:
            dict[int, str]:
                - netuid: The unique identifier of the subnet.
                - hotkey: The hotkey of the wallet.
        """
        block_hash = await self.determine_block_hash(block, block_hash, reuse_block)
        query = await self.substrate.query_map(
            module="SubtensorModule",
            storage_function="AutoStakeDestination",
            params=[coldkey_ss58],
            block_hash=block_hash,
        )

        pairs = {}
        async for netuid, destination in query:
            hotkey_ss58 = decode_account_id(destination.value[0])
            if hotkey_ss58:
                pairs[int(netuid)] = hotkey_ss58

        return pairs

    async def get_balance(
        self,
        address: str,
        block: Optional[int] = None,
        block_hash: Optional[str] = None,
        reuse_block: bool = False,
    ) -> Balance:
        """Retrieves the balance for given coldkey.

        This method queries the System module's Account storage to get the current balance of a coldkey address. The
        balance represents the amount of TAO tokens held by the specified address.

        Parameters:
            address: The coldkey address in SS58 format.
            block: The block number to query. Do not specify if using block_hash or reuse_block.
            block_hash: The block hash at which to check the parameter. Do not set if using block or reuse_block.
            reuse_block: Whether to reuse the last-used block hash. Do not set if using block_hash or block.

        Returns:
            Balance: The balance object containing the account's TAO balance.

        Example:
            # Get balance for an address
            balance = await subtensor.get_balance(address="5F...")
            print(f"Balance: {balance.tao} TAO")

            # Get balance at specific block
            balance = await subtensor.get_balance(address="5F...", block=1000000)
        """
        block_hash = await self.determine_block_hash(block, block_hash, reuse_block)
        balance = await self.substrate.query(
            module="System",
            storage_function="Account",
            params=[address],
            block_hash=block_hash,
            reuse_block_hash=reuse_block,
        )
        return Balance(balance["data"]["free"])

    async def get_balances(
        self,
        *addresses: str,
        block: Optional[int] = None,
        block_hash: Optional[str] = None,
        reuse_block: bool = False,
    ) -> dict[str, Balance]:
        """Retrieves the balance for given coldkey(s).

        This method efficiently queries multiple coldkey addresses in a single batch operation, returning a dictionary
        mapping each address to its corresponding balance. This is more efficient than calling get_balance multiple
        times.

        Parameters:
            *addresses: Variable number of coldkey addresses in SS58 format.
            block: The block number to query. Do not specify if using block_hash or reuse_block.
            block_hash: The block hash at which to check the parameter. Do not set if using block or reuse_block.
            reuse_block: Whether to reuse the last-used block hash. Do not set if using block_hash or block.

        Returns:
            A dictionary mapping each address to its Balance object.

        Example:
            # Get balances for multiple addresses
            balances = await subtensor.get_balances("5F...", "5G...", "5H...")
        """
        if reuse_block:
            block_hash = self.substrate.last_block_hash
        elif block_hash is None and block is None:
            # Neither block nor block_hash provided, default to head
            block_hash = await self.get_block_hash()
        else:
            block_hash = await self.determine_block_hash(block, block_hash, reuse_block)
        calls = [
            (
                await self.substrate.create_storage_key(
                    "System", "Account", [address], block_hash=block_hash
                )
            )
            for address in addresses
        ]
        batch_call = await self.substrate.query_multi(calls, block_hash=block_hash)
        results = {}
        for item in batch_call:
            value = item[1] or {"data": {"free": 0}}
            results.update({item[0].params[0]: Balance(value["data"]["free"])})
        return results

    async def get_current_block(self) -> int:
        """Returns the current block number on the Bittensor blockchain.

        This function provides the latest block number, indicating the most recent state of the blockchain. Knowing
        the current block number is essential for querying real-time data and performing time-sensitive operations on
        the blockchain. It serves as a reference point for network activities and data synchronization.

        Returns:
            int: The current chain block number.

        Example:
            # Get current block number
            current_block = await subtensor.get_current_block()
            print(f"Current block: {current_block}")

            block = await subtensor.get_current_block()
            if block > 1000000:
                print("Network has progressed past block 1M")

        Notes:
            See also: <https://docs.learnbittensor.org/glossary#block>
        """
        return await self.substrate.get_block_number(None)

    async def get_block_hash(self, block: Optional[int] = None) -> str:
        """Retrieves the hash of a specific block on the Bittensor blockchain.

        The block hash is a unique identifier representing the cryptographic hash of the block's content, ensuring its
        integrity and immutability. It is a fundamental aspect of blockchain technology, providing a secure reference
        to each block's data. It is crucial for verifying transactions, ensuring data consistency, and maintaining the
        trustworthiness of the blockchain.

        Parameters:
            block: The block number for which the hash is to be retrieved. If ``None``, returns the latest block hash.

        Returns:
            str: The cryptographic hash of the specified block.

        Example:
            # Get hash for specific block
            block_hash = await subtensor.get_block_hash(block=1000000)
            print(f"Block 1000000 hash: {block_hash}")

            # Get latest block hash
            latest_hash = await subtensor.get_block_hash()
            print(f"Latest block hash: {latest_hash}")

        Notes:
            See also: <https://docs.learnbittensor.org/glossary#block>
        """
        if block is not None:
            return await self._get_block_hash(block)
        else:
            return await self.substrate.get_chain_head()

    async def get_block_info(
        self,
        block: Optional[int] = None,
        block_hash: Optional[str] = None,
    ) -> Optional[BlockInfo]:
        """
        Retrieve complete information about a specific block from the Subtensor chain.

        This method aggregates multiple low-level RPC calls into a single structured response, returning both the raw
        on-chain data and high-level decoded metadata for the given block.

        Args:
            block: The block number for which the hash is to be retrieved.
            block_hash: The hash of the block to retrieve the block from.

        Returns:
            BlockInfo instance:
                A dataclass containing all available information about the specified block, including:
                - number: The block number.
                - hash: The corresponding block hash.
                - timestamp: The timestamp of the block (based on the `Timestamp.Now` extrinsic).
                - header: The raw block header returned by the node RPC.
                - extrinsics: The list of decoded extrinsics included in the block.
                - explorer: The link to block explorer service. Always related with finney block data.
        """
        block_info = await self.substrate.get_block(
            block_number=block, block_hash=block_hash, ignore_decoding_errors=True
        )
        if isinstance(block_info, dict) and (header := block_info.get("header")):
            block = block or header.get("number", None)
            block_hash = block_hash or header.get("hash", None)
            extrinsics = cast(list, block_info.get("extrinsics"))
            timestamp = None
            for ext in extrinsics:
                if ext.value_serialized["call"]["call_module"] == "Timestamp":
                    timestamp = ext.value_serialized["call"]["call_args"][0]["value"]
                    break
            return BlockInfo(
                number=block,
                hash=block_hash,
                timestamp=timestamp,
                header=header,
                extrinsics=extrinsics,
                explorer=f"{TAO_APP_BLOCK_EXPLORER}{block}",
            )
        return None

    async def get_children(
        self,
        hotkey_ss58: str,
        netuid: int,
        block: Optional[int] = None,
        block_hash: Optional[str] = None,
        reuse_block: bool = False,
    ) -> tuple[bool, list[tuple[float, str]], str]:
        """Retrieves the children of a given hotkey and netuid.

        This method queries the SubtensorModule's ChildKeys storage function to get the children and formats them before
        returning as a tuple. It provides information about the child neurons that a validator has set for weight
        distribution.

        Parameters:
            hotkey_ss58: The hotkey value.
            netuid: The netuid value.
            block: The block number to query. Do not specify if using block_hash or reuse_block.
            block_hash: The block hash at which to check the parameter. Do not set if using block or reuse_block.
            reuse_block: Whether to reuse the last-used block hash. Do not set if using block_hash or block.

        Returns:
            A tuple containing a boolean indicating success or failure, a list of formatted children with their
                proportions, and an error message (if applicable).

        Example:
            # Get children for a hotkey in subnet 1
            success, children, error = await subtensor.get_children(hotkey="5F...", netuid=1)

            if success:
                for proportion, child_hotkey in children:
                    print(f"Child {child_hotkey}: {proportion}")
        """
        block_hash = await self.determine_block_hash(block, block_hash, reuse_block)
        try:
            children = await self.substrate.query(
                module="SubtensorModule",
                storage_function="ChildKeys",
                params=[hotkey_ss58, netuid],
                block_hash=block_hash,
                reuse_block_hash=reuse_block,
            )
            if children:
                formatted_children = []
                for proportion, child in children.value:
                    # Convert U64 to int
                    formatted_child = decode_account_id(child[0])
                    normalized_proportion = u64_normalized_float(proportion)
                    formatted_children.append((normalized_proportion, formatted_child))
                return True, formatted_children, ""
            else:
                return True, [], ""
        except SubstrateRequestException as e:
            return False, [], format_error_message(e)

    async def get_children_pending(
        self,
        hotkey_ss58: str,
        netuid: int,
        block: Optional[int] = None,
        block_hash: Optional[str] = None,
        reuse_block: bool = False,
    ) -> tuple[
        list[tuple[float, str]],
        int,
    ]:
        """Retrieves the pending children of a given hotkey and netuid.

        This method queries the SubtensorModule's PendingChildKeys storage function to get children that are pending
        approval or in a cooldown period. These are children that have been proposed but not yet finalized.

        Parameters:
            hotkey_ss58: The hotkey value.
            netuid: The netuid value.
            block: The block number for which the children are to be retrieved.
            block_hash: The hash of the block to retrieve the subnet unique identifiers from.
            reuse_block: Whether to reuse the last-used block hash.

        Returns:
            list[tuple[float, str]]: A list of children with their proportions.
            int: The cool-down block number.
        """

        response = await self.substrate.query(
            module="SubtensorModule",
            storage_function="PendingChildKeys",
            params=[netuid, hotkey_ss58],
            block_hash=await self.determine_block_hash(
                block,
                block_hash,
                reuse_block,
            ),
            reuse_block_hash=reuse_block,
        )
        children, cooldown = response.value

        return (
            [
                (
                    u64_normalized_float(proportion),
                    decode_account_id(child[0]),
                )
                for proportion, child in children
            ],
            cooldown,
        )

    async def get_commitment(
        self,
        netuid: int,
        uid: int,
        block: Optional[int] = None,
        block_hash: Optional[str] = None,
        reuse_block: bool = False,
    ) -> str:
        """Retrieves the on-chain commitment for a specific neuron in the Bittensor network.

        This method retrieves the commitment data that a neuron has published to the blockchain. Commitments are used in
        the commit-reveal mechanism for secure weight setting and other network operations.

        Parameters:
            netuid: The unique identifier of the subnetwork.
            uid: The unique identifier of the neuron.
            block: The block number to query. Do not specify if using block_hash or reuse_block.
            block_hash: The block hash at which to check the parameter. Do not set if using block or reuse_block.
            reuse_block: Whether to reuse the last-used block hash. Do not set if using block_hash or block.

        Returns:
            The commitment data as a string.

        Example:
            # Get commitment for UID 5 in subnet 1
            commitment = await subtensor.get_commitment(netuid=1, uid=5)
            print(f"Commitment: {commitment}")

            # Get commitment at specific block
            commitment = await subtensor.get_commitment(
                netuid=1,
                uid=5,
                block=1000000
            )
        """
        metagraph = await self.metagraph(netuid)
        try:
            hotkey = metagraph.hotkeys[uid]  # type: ignore
        except IndexError:
            logging.error(
                "Your uid is not in the hotkeys. Please double-check your UID."
            )
            return ""

        metadata = cast(
            dict,
            await self.get_commitment_metadata(
                netuid, hotkey, block, block_hash, reuse_block
            ),
        )
        try:
            return decode_metadata(metadata)
        except Exception as error:
            logging.error(error)
            return ""

    async def get_commitment_metadata(
        self,
        netuid: int,
        hotkey_ss58: str,
        block: Optional[int] = None,
        block_hash: Optional[str] = None,
        reuse_block: bool = False,
    ) -> Union[str, dict]:
        """Fetches raw commitment metadata from specific subnet for given hotkey.

        Parameters:
            netuid: The unique subnet identifier.
            hotkey_ss58: The hotkey ss58 address.
            block: The blockchain block number for the query.
            block_hash: The hash of the block at which to check the hotkey ownership.
            reuse_block: Whether to reuse the last-used blockchain hash.

        Returns:
            The raw commitment metadata from specific subnet for given hotkey.
        """
        block_hash = await self.determine_block_hash(block, block_hash, reuse_block)
        commit_data = await self.substrate.query(
            module="Commitments",
            storage_function="CommitmentOf",
            params=[netuid, hotkey_ss58],
            block_hash=block_hash,
            reuse_block_hash=reuse_block,
        )
        return commit_data

    async def get_delegate_by_hotkey(
        self,
        hotkey_ss58: str,
        block: Optional[int] = None,
        block_hash: Optional[str] = None,
        reuse_block: bool = False,
    ) -> Optional[DelegateInfo]:
        """
        Retrieves detailed information about a delegate neuron based on its hotkey. This function provides a
        comprehensive view of the delegate's status, including its stakes, nominators, and reward distribution.

        Parameters:
            hotkey_ss58: The ``SS58`` address of the delegate's hotkey.
            block: The block number to query. Do not specify if using block_hash or reuse_block.
            block_hash: The block hash at which to check the parameter. Do not set if using block or reuse_block.
            reuse_block: Whether to reuse the last-used block hash. Do not set if using block_hash or block.

        Returns:
            Detailed information about the delegate neuron, ``None`` if not found.

        This function is essential for understanding the roles and influence of delegate neurons within the Bittensor
        network's consensus and governance structures.
        """

        result = await self.query_runtime_api(
            runtime_api="DelegateInfoRuntimeApi",
            method="get_delegate",
            params=[hotkey_ss58],
            block=block,
            block_hash=block_hash,
            reuse_block=reuse_block,
        )

        if not result:
            return None

        return DelegateInfo.from_dict(result)

    async def get_delegate_identities(
        self,
        block: Optional[int] = None,
        block_hash: Optional[str] = None,
        reuse_block: bool = False,
    ) -> dict[str, ChainIdentity]:
        """
        Fetches delegates identities from the chain.

        Parameters:
            block: The block number to query. Do not specify if using block_hash or reuse_block.
            block_hash: The block hash at which to check the parameter. Do not set if using block or reuse_block.
            reuse_block: Whether to reuse the last-used block hash. Do not set if using block_hash or block.

        Returns:
            Dict {ss58: ChainIdentity, ...}
        """
        block_hash = await self.determine_block_hash(block, block_hash, reuse_block)
        identities = await self.substrate.query_map(
            module="SubtensorModule",
            storage_function="IdentitiesV2",
            block_hash=block_hash,
            reuse_block_hash=reuse_block,
        )

        return {
            decode_account_id(ss58_address[0]): ChainIdentity.from_dict(
                decode_hex_identity_dict(identity.value),
            )
            async for ss58_address, identity in identities
        }

    async def get_delegate_take(
        self,
        hotkey_ss58: str,
        block: Optional[int] = None,
        block_hash: Optional[str] = None,
        reuse_block: bool = False,
    ) -> float:
        """
        Retrieves the delegate 'take' percentage for a neuron identified by its hotkey. The 'take' represents the
        percentage of rewards that the delegate claims from its nominators' stakes.

        Parameters:
            hotkey_ss58: The ``SS58`` address of the neuron's hotkey.
            block: The block number to query. Do not specify if using block_hash or reuse_block.
            block_hash: The block hash at which to check the parameter. Do not set if using block or reuse_block.
            reuse_block: Whether to reuse the last-used block hash. Do not set if using block_hash or block.

        Returns:
            float: The delegate take percentage.

        The delegate take is a critical parameter in the network's incentive structure, influencing the distribution of
        rewards among neurons and their nominators.
        """
        block_hash = await self.determine_block_hash(block, block_hash, reuse_block)
        result = await self.query_subtensor(
            name="Delegates",
            block_hash=block_hash,
            reuse_block=reuse_block,
            params=[hotkey_ss58],
        )

        return u16_normalized_float(result.value)  # type: ignore

    async def get_delegated(
        self,
        coldkey_ss58: str,
        block: Optional[int] = None,
        block_hash: Optional[str] = None,
        reuse_block: bool = False,
    ) -> list[DelegatedInfo]:
        """
        Retrieves a list of delegates and their associated stakes for a given coldkey. This function identifies the
        delegates that a specific account has staked tokens on.

        Parameters:
            coldkey_ss58: The ``SS58`` address of the account's coldkey.
            block: The block number to query. Do not specify if using block_hash or reuse_block.
            block_hash: The block hash at which to check the parameter. Do not set if using block or reuse_block.
            reuse_block: Whether to reuse the last-used block hash. Do not set if using block_hash or block.

        Returns:
            A list containing the delegated information for the specified coldkey.

        This function is important for account holders to understand their stake allocations and their involvement in
        the network's delegation and consensus mechanisms.
        """

        result = await self.query_runtime_api(
            runtime_api="DelegateInfoRuntimeApi",
            method="get_delegated",
            params=[coldkey_ss58],
            block=block,
            block_hash=block_hash,
            reuse_block=reuse_block,
        )

        if not result:
            return []

        return DelegatedInfo.list_from_dicts(result)

    async def get_delegates(
        self,
        block: Optional[int] = None,
        block_hash: Optional[str] = None,
        reuse_block: bool = False,
    ) -> list[DelegateInfo]:
        """
        Fetches all delegates on the chain

        Parameters:
            block: The block number to query. Do not specify if using block_hash or reuse_block.
            block_hash: The block hash at which to check the parameter. Do not set if using block or reuse_block.
            reuse_block: Whether to reuse the last-used block hash. Do not set if using block_hash or block.

        Returns:
            List of DelegateInfo objects, or an empty list if there are no delegates.
        """
        result = await self.query_runtime_api(
            runtime_api="DelegateInfoRuntimeApi",
            method="get_delegates",
            params=[],
            block=block,
            block_hash=block_hash,
            reuse_block=reuse_block,
        )
        if result:
            return DelegateInfo.list_from_dicts(result)
        else:
            return []

    async def get_existential_deposit(
        self,
        block: Optional[int] = None,
        block_hash: Optional[str] = None,
        reuse_block: bool = False,
    ) -> Balance:
        """
        Retrieves the existential deposit amount for the Bittensor blockchain.
        The existential deposit is the minimum amount of TAO required for an account to exist on the blockchain.
        Accounts with balances below this threshold can be reaped to conserve network resources.

        Parameters:
            block: The blockchain block number for the query.
            block_hash: Block hash at which to query the deposit amount. If ``None``, the current block is used.
            reuse_block: Whether to reuse the last-used blockchain block hash.

        Returns:
            The existential deposit amount.

        The existential deposit is a fundamental economic parameter in the Bittensor network, ensuring efficient use of
        storage and preventing the proliferation of dust accounts.
        """
        block_hash = await self.determine_block_hash(block, block_hash, reuse_block)
        result = await self.substrate.get_constant(
            module_name="Balances",
            constant_name="ExistentialDeposit",
            block_hash=block_hash,
            reuse_block_hash=reuse_block,
        )

        if result is None:
            raise Exception("Unable to retrieve existential deposit amount.")

        return Balance.from_rao(getattr(result, "value", 0))

    async def get_hotkey_owner(
        self,
        hotkey_ss58: str,
        block: Optional[int] = None,
        block_hash: Optional[str] = None,
        reuse_block: bool = False,
    ) -> Optional[str]:
        """
        Retrieves the owner of the given hotkey at a specific block hash.
        This function queries the blockchain for the owner of the provided hotkey. If the hotkey does not exist at the
        specified block hash, it returns None.

        Parameters:
            hotkey_ss58: The SS58 address of the hotkey.
            block: The blockchain block number for the query.
            block_hash: The hash of the block at which to check the hotkey ownership.
            reuse_block: Whether to reuse the last-used blockchain hash.

        Returns:
            Optional[str]: The SS58 address of the owner if the hotkey exists, or None if it doesn't.

        Notes:
            See also:
            - <https://docs.learnbittensor.org/glossary#hotkey>
            - <https://docs.learnbittensor.org/glossary#subnet>
            - <https://docs.learnbittensor.org/glossary#neuron>
        """
        block_hash = await self.determine_block_hash(block, block_hash, reuse_block)
        hk_owner_query = await self.substrate.query(
            module="SubtensorModule",
            storage_function="Owner",
            params=[hotkey_ss58],
            block_hash=block_hash,
            reuse_block_hash=reuse_block,
        )
        exists = False
        if hk_owner_query:
            exists = await self.does_hotkey_exist(hotkey_ss58, block_hash=block_hash)
        hotkey_owner = hk_owner_query if exists else None
        return hotkey_owner

    async def get_last_bonds_reset(
<<<<<<< HEAD
        self,
        netuid: int,
        hotkey_ss58: str,
        block: Optional[int] = None,
        block_hash: Optional[str] = None,
        reuse_block: bool = False,
    ) -> bytes:
        """
        Retrieves the last bonds reset triggered at commitment from given subnet for a specific hotkey.

        Parameters:
            netuid: The network uid to fetch from.
            hotkey_ss58: The hotkey of the neuron for which to fetch the last bonds reset.
            block: The block number to query.
            block_hash: The hash of the block to retrieve the parameter from. Do not specify if using block or reuse_block.
            reuse_block: Whether to use the last-used block. Do not set if using block_hash or block.

        Returns:
            bytes: The last bonds reset data for the specified hotkey and netuid.
        """
        block_hash = await self.determine_block_hash(block, block_hash, reuse_block)
        block = await self.substrate.query(
            module="Commitments",
            storage_function="LastBondsReset",
            params=[netuid, hotkey_ss58],
            block_hash=block_hash,
            reuse_block_hash=reuse_block,
        )
        return block

    async def get_last_commitment_bonds_reset_block(
        self,
        netuid: int,
=======
        self,
        netuid: int,
        hotkey_ss58: str,
        block: Optional[int] = None,
        block_hash: Optional[str] = None,
        reuse_block: bool = False,
    ) -> bytes:
        """
        Retrieves the last bonds reset triggered at commitment from given subnet for a specific hotkey.

        Parameters:
            netuid: The network uid to fetch from.
            hotkey_ss58: The hotkey of the neuron for which to fetch the last bonds reset.
            block: The block number to query.
            block_hash: The hash of the block to retrieve the parameter from. Do not specify if using block or reuse_block.
            reuse_block: Whether to use the last-used block. Do not set if using block_hash or block.

        Returns:
            bytes: The last bonds reset data for the specified hotkey and netuid.
        """
        block_hash = await self.determine_block_hash(block, block_hash, reuse_block)
        block = await self.substrate.query(
            module="Commitments",
            storage_function="LastBondsReset",
            params=[netuid, hotkey_ss58],
            block_hash=block_hash,
            reuse_block_hash=reuse_block,
        )
        return block

    async def get_last_commitment_bonds_reset_block(
        self,
        netuid: int,
>>>>>>> 2a4f9789
        uid: int,
        block: Optional[int] = None,
        block_hash: Optional[str] = None,
        reuse_block: bool = False,
    ) -> Optional[int]:
        """
        Retrieves the last block number when the bonds reset were triggered by publish_metadata for a specific neuron.

        Parameters:
            netuid: The unique identifier of the subnetwork.
            uid: The unique identifier of the neuron.
            block: The block number to query.
            block_hash: The hash of the block to retrieve the parameter from. Do not specify if using block or reuse_block.
            reuse_block: Whether to use the last-used block. Do not set if using block_hash or block.

        Returns:
            The block number when the bonds were last reset, or None if not found.
        """

        metagraph = await self.metagraph(netuid, block=block)
        try:
            hotkey = metagraph.hotkeys[uid]
        except IndexError:
            logging.error(
                "Your uid is not in the hotkeys. Please double-check your UID."
            )
            return None
        block_data = await self.get_last_bonds_reset(
            netuid, hotkey, block, block_hash, reuse_block
        )
        try:
            return decode_block(block_data)
        except TypeError:
            return None

    async def get_liquidity_list(
        self,
        wallet: "Wallet",
        netuid: int,
        block: Optional[int] = None,
        block_hash: Optional[str] = None,
        reuse_block: bool = False,
    ) -> Optional[list[LiquidityPosition]]:
        """
        Retrieves all liquidity positions for the given wallet on a specified subnet (netuid).
        Calculates associated fee rewards based on current global and tick-level fee data.

        Parameters:
            wallet: Wallet instance to fetch positions for.
            netuid: Subnet unique id.
            block: The block number for which the children are to be retrieved.
            block_hash: The hash of the block to retrieve the subnet unique identifiers from.
            reuse_block: Whether to reuse the last-used block hash.

        Returns:
            List of liquidity positions, or None if subnet does not exist.
        """
        if not await self.subnet_exists(netuid=netuid):
            logging.debug(f"Subnet {netuid} does not exist.")
            return None

        if not await self.is_subnet_active(netuid=netuid):
            logging.debug(f"Subnet {netuid} is not active.")
            return None

        block_hash = await self.determine_block_hash(
            block=block, block_hash=block_hash, reuse_block=reuse_block
        )

        # Fetch global fees and current price
        fee_global_tao_query_sk = await self.substrate.create_storage_key(
            pallet="Swap",
            storage_function="FeeGlobalTao",
            params=[netuid],
            block_hash=block_hash,
        )
        fee_global_alpha_query_sk = await self.substrate.create_storage_key(
            pallet="Swap",
            storage_function="FeeGlobalAlpha",
            params=[netuid],
            block_hash=block_hash,
        )
        sqrt_price_query_sk = await self.substrate.create_storage_key(
            pallet="Swap",
            storage_function="AlphaSqrtPrice",
            params=[netuid],
            block_hash=block_hash,
        )
        (
            (fee_global_tao_query, fee_global_alpha_query, sqrt_price_query),
            positions_response,
        ) = await asyncio.gather(
            self.substrate.query_multi(
                [
                    fee_global_tao_query_sk,
                    fee_global_alpha_query_sk,
                    sqrt_price_query_sk,
                ],
                block_hash=block_hash,
            ),
            self.query_map(
                module="Swap",
                name="Positions",
                block=block,
                params=[netuid, wallet.coldkeypub.ss58_address],
            ),
        )
        # convert to floats
        fee_global_tao = fixed_to_float(fee_global_tao_query[1])
        fee_global_alpha = fixed_to_float(fee_global_alpha_query[1])
        sqrt_price = fixed_to_float(sqrt_price_query[1])

        # Fetch global fees and current price
        current_tick = price_to_tick(sqrt_price**2)

        # Fetch positions
        positions_values: list[tuple[dict, int, int]] = []
        positions_storage_keys: list[StorageKey] = []
        async for _, p in positions_response:
            position = p.value

            tick_low_idx = position.get("tick_low")[0]
            tick_high_idx = position.get("tick_high")[0]
            positions_values.append((position, tick_low_idx, tick_high_idx))
            tick_low_sk = await self.substrate.create_storage_key(
                pallet="Swap",
                storage_function="Ticks",
                params=[netuid, tick_low_idx],
                block_hash=block_hash,
            )
            tick_high_sk = await self.substrate.create_storage_key(
                pallet="Swap",
                storage_function="Ticks",
                params=[netuid, tick_high_idx],
                block_hash=block_hash,
            )
            positions_storage_keys.extend([tick_low_sk, tick_high_sk])

        # query all our ticks at once
        ticks_query = await self.substrate.query_multi(
            positions_storage_keys, block_hash=block_hash
        )
        # iterator with just the values
        ticks = iter([x[1] for x in ticks_query])
        positions = []
        for position, tick_low_idx, tick_high_idx in positions_values:
            tick_low = next(ticks)
            tick_high = next(ticks)
            # Calculate fees above/below range for both tokens
            tao_below = get_fees(
                current_tick=current_tick,
                tick=tick_low,
                tick_index=tick_low_idx,
                quote=True,
                global_fees_tao=fee_global_tao,
                global_fees_alpha=fee_global_alpha,
                above=False,
            )
            tao_above = get_fees(
                current_tick=current_tick,
                tick=tick_high,
                tick_index=tick_high_idx,
                quote=True,
                global_fees_tao=fee_global_tao,
                global_fees_alpha=fee_global_alpha,
                above=True,
            )
            alpha_below = get_fees(
                current_tick=current_tick,
                tick=tick_low,
                tick_index=tick_low_idx,
                quote=False,
                global_fees_tao=fee_global_tao,
                global_fees_alpha=fee_global_alpha,
                above=False,
            )
            alpha_above = get_fees(
                current_tick=current_tick,
                tick=tick_high,
                tick_index=tick_high_idx,
                quote=False,
                global_fees_tao=fee_global_tao,
                global_fees_alpha=fee_global_alpha,
                above=True,
            )

            # Calculate fees earned by position
            fees_tao, fees_alpha = calculate_fees(
                position=position,
                global_fees_tao=fee_global_tao,
                global_fees_alpha=fee_global_alpha,
                tao_fees_below_low=tao_below,
                tao_fees_above_high=tao_above,
                alpha_fees_below_low=alpha_below,
                alpha_fees_above_high=alpha_above,
                netuid=netuid,
            )

            positions.append(
                LiquidityPosition(
                    **{
                        "id": position.get("id")[0],
                        "price_low": Balance.from_tao(
                            tick_to_price(position.get("tick_low")[0])
                        ),
                        "price_high": Balance.from_tao(
                            tick_to_price(position.get("tick_high")[0])
                        ),
                        "liquidity": Balance.from_rao(position.get("liquidity")),
                        "fees_tao": fees_tao,
                        "fees_alpha": fees_alpha,
                        "netuid": position.get("netuid"),
                    }
                )
            )

        return positions

    async def get_mechanism_emission_split(
        self,
        netuid: int,
        block: Optional[int] = None,
        block_hash: Optional[str] = None,
        reuse_block: bool = False,
    ) -> Optional[list[int]]:
        """Returns the emission percentages allocated to each subnet mechanism.

        Parameters:
            netuid: The unique identifier of the subnet.
            block: The blockchain block number for the query.
            block_hash: The hash of the block to retrieve the stake from. Do not specify if using block or reuse_block.
            reuse_block: Whether to use the last-used block. Do not set if using block_hash or block.

        Returns:
            A list of integers representing the percentage of emission allocated to each subnet mechanism (rounded to
            whole numbers). Returns None if emission is evenly split or if the data is unavailable.
        """
        block_hash = await self.determine_block_hash(block, block_hash, reuse_block)
        result = await self.substrate.query(
            module="SubtensorModule",
            storage_function="MechanismEmissionSplit",
            params=[netuid],
            block_hash=block_hash,
        )
        if result is None or not hasattr(result, "value"):
            return None

        return [round(i / sum(result.value) * 100) for i in result.value]

    async def get_mechanism_count(
        self,
        netuid: int,
        block: Optional[int] = None,
        block_hash: Optional[str] = None,
        reuse_block: bool = False,
    ) -> int:
        """Retrieves the number of mechanisms for the given subnet.
<<<<<<< HEAD

        Parameters:
            netuid: Subnet identifier.
            block: The blockchain block number for the query.
            block_hash: The hash of the block to retrieve the stake from. Do not specify if using block or reuse_block.
            reuse_block: Whether to use the last-used block. Do not set if using block_hash or block.

        Returns:
            The number of mechanisms for the given subnet.
        """
        block_hash = await self.determine_block_hash(block, block_hash, reuse_block)
        query = await self.substrate.query(
            module="SubtensorModule",
            storage_function="MechanismCountCurrent",
            params=[netuid],
            block_hash=block_hash,
        )
        return getattr(query, "value", 1)

    async def get_metagraph_info(
        self,
        netuid: int,
        mechid: int = 0,
        selected_indices: Optional[
            Union[list[SelectiveMetagraphIndex], list[int]]
        ] = None,
        block: Optional[int] = None,
        block_hash: Optional[str] = None,
        reuse_block: bool = False,
    ) -> Optional[MetagraphInfo]:
        """
        Retrieves full or partial metagraph information for the specified subnet (netuid).

        A metagraph is a data structure that contains comprehensive information about the current state of a subnet,
        including detailed information on all the nodes (neurons) such as subnet validator stakes and subnet weights
        in the subnet. Metagraph aids in calculating emissions.

        Parameters:
            netuid: The unique identifier of the subnet to query.
            selected_indices: Optional list of SelectiveMetagraphIndex or int values specifying which fields to retrieve.
                If not provided, all available fields will be returned.
            block: The blockchain block number for the query.
            block_hash: The hash of the blockchain block number at which to perform the query.
            reuse_block: Whether to reuse the last-used block hash when retrieving info.
            mechid: Subnet mechanism unique identifier.

        Returns:
            MetagraphInfo object with the requested subnet mechanism data, None if the subnet mechanism does not exist.

        Example:
            # Retrieve all fields from the metagraph from subnet 2 mechanism 0
            meta_info = subtensor.get_metagraph_info(netuid=2)

            # Retrieve all fields from the metagraph from subnet 2 mechanism 1
            meta_info = subtensor.get_metagraph_info(netuid=2, mechid=1)

            # Retrieve selective data from the metagraph from subnet 2 mechanism 0
            partial_meta_info = subtensor.get_metagraph_info(
                netuid=2,
                selected_indices=[SelectiveMetagraphIndex.Name, SelectiveMetagraphIndex.OwnerHotkeys]
            )

            # Retrieve selective data from the metagraph from subnet 2 mechanism 1
            partial_meta_info = subtensor.get_metagraph_info(
                netuid=2,
                mechid=1,
                selected_indices=[SelectiveMetagraphIndex.Name, SelectiveMetagraphIndex.OwnerHotkeys]
            )

        Notes:
            See also:
            - <https://docs.learnbittensor.org/glossary#metagraph>
            - <https://docs.learnbittensor.org/glossary#emission>
        """
        block_hash = await self.determine_block_hash(block, block_hash, reuse_block)
        if not block_hash and reuse_block:
            block_hash = self.substrate.last_block_hash

        indexes = (
            [
                f.value if isinstance(f, SelectiveMetagraphIndex) else f
                for f in selected_indices
            ]
            if selected_indices is not None
            else [f for f in range(len(SelectiveMetagraphIndex))]
        )

        query = await self.substrate.runtime_call(
            api="SubnetInfoRuntimeApi",
            method="get_selective_mechagraph",
            params=[netuid, mechid, indexes if 0 in indexes else [0] + indexes],
            block_hash=block_hash,
=======

        Parameters:
            netuid: Subnet identifier.
            block: The blockchain block number for the query.
            block_hash: The hash of the block to retrieve the stake from. Do not specify if using block or reuse_block.
            reuse_block: Whether to use the last-used block. Do not set if using block_hash or block.

        Returns:
            The number of mechanisms for the given subnet.
        """
        block_hash = await self.determine_block_hash(block, block_hash, reuse_block)
        query = await self.substrate.query(
            module="SubtensorModule",
            storage_function="MechanismCountCurrent",
            params=[netuid],
            block_hash=block_hash,
        )
        return getattr(query, "value", 1)

    async def get_metagraph_info(
        self,
        netuid: int,
        mechid: int = 0,
        selected_indices: Optional[
            Union[list[SelectiveMetagraphIndex], list[int]]
        ] = None,
        block: Optional[int] = None,
        block_hash: Optional[str] = None,
        reuse_block: bool = False,
    ) -> Optional[MetagraphInfo]:
        """
        Retrieves full or partial metagraph information for the specified subnet (netuid).

        A metagraph is a data structure that contains comprehensive information about the current state of a subnet,
        including detailed information on all the nodes (neurons) such as subnet validator stakes and subnet weights
        in the subnet. Metagraph aids in calculating emissions.

        Parameters:
            netuid: The unique identifier of the subnet to query.
            selected_indices: Optional list of SelectiveMetagraphIndex or int values specifying which fields to retrieve.
                If not provided, all available fields will be returned.
            block: The blockchain block number for the query.
            block_hash: The hash of the blockchain block number at which to perform the query.
            reuse_block: Whether to reuse the last-used block hash when retrieving info.
            mechid: Subnet mechanism unique identifier.

        Returns:
            MetagraphInfo object with the requested subnet mechanism data, None if the subnet mechanism does not exist.

        Example:
            # Retrieve all fields from the metagraph from subnet 2 mechanism 0
            meta_info = subtensor.get_metagraph_info(netuid=2)

            # Retrieve all fields from the metagraph from subnet 2 mechanism 1
            meta_info = subtensor.get_metagraph_info(netuid=2, mechid=1)

            # Retrieve selective data from the metagraph from subnet 2 mechanism 0
            partial_meta_info = subtensor.get_metagraph_info(
                netuid=2,
                selected_indices=[SelectiveMetagraphIndex.Name, SelectiveMetagraphIndex.OwnerHotkeys]
            )

            # Retrieve selective data from the metagraph from subnet 2 mechanism 1
            partial_meta_info = subtensor.get_metagraph_info(
                netuid=2,
                mechid=1,
                selected_indices=[SelectiveMetagraphIndex.Name, SelectiveMetagraphIndex.OwnerHotkeys]
            )

        Notes:
            See also:
            - <https://docs.learnbittensor.org/glossary#metagraph>
            - <https://docs.learnbittensor.org/glossary#emission>
        """
        block_hash = await self.determine_block_hash(block, block_hash, reuse_block)
        if not block_hash and reuse_block:
            block_hash = self.substrate.last_block_hash

        indexes = (
            [
                f.value if isinstance(f, SelectiveMetagraphIndex) else f
                for f in selected_indices
            ]
            if selected_indices is not None
            else [f for f in range(len(SelectiveMetagraphIndex))]
>>>>>>> 2a4f9789
        )
        if getattr(query, "value", None) is None:
            logging.error(
                f"Subnet mechanism {netuid}.{mechid if mechid else 0} does not exist."
            )
            return None

<<<<<<< HEAD
        return MetagraphInfo.from_dict(query.value)

=======
        query = await self.substrate.runtime_call(
            api="SubnetInfoRuntimeApi",
            method="get_selective_mechagraph",
            params=[netuid, mechid, indexes if 0 in indexes else [0] + indexes],
            block_hash=block_hash,
        )
        if getattr(query, "value", None) is None:
            logging.error(
                f"Subnet mechanism {netuid}.{mechid if mechid else 0} does not exist."
            )
            return None

        return MetagraphInfo.from_dict(query.value)

>>>>>>> 2a4f9789
    async def get_minimum_required_stake(self):
        """
        Returns the minimum required stake for nominators in the Subtensor network.

        Returns:
            Balance: The minimum required stake as a Balance object.
        """
        result = await self.substrate.query(
            module="SubtensorModule", storage_function="NominatorMinRequiredStake"
        )

        return Balance.from_rao(getattr(result, "value", 0))

    async def get_netuids_for_hotkey(
        self,
        hotkey_ss58: str,
        block: Optional[int] = None,
        block_hash: Optional[str] = None,
        reuse_block: bool = False,
    ) -> list[int]:
        """
        Retrieves a list of subnet UIDs (netuids) for which a given hotkey is a member. This function identifies the
        specific subnets within the Bittensor network where the neuron associated with the hotkey is active.

        Parameters:
            hotkey_ss58: The ``SS58`` address of the neuron's hotkey.
            block: The blockchain block number for the query.
            block_hash: The hash of the blockchain block number at which to perform the query.
            reuse_block: Whether to reuse the last-used block hash when retrieving info.

        Returns:
            A list of netuids where the neuron is a member.
        """
        block_hash = await self.determine_block_hash(block, block_hash, reuse_block)
        result = await self.substrate.query_map(
            module="SubtensorModule",
            storage_function="IsNetworkMember",
            params=[hotkey_ss58],
            block_hash=block_hash,
            reuse_block_hash=reuse_block,
        )
        netuids = []
        if result.records:
            async for record in result:
                if record[1].value:
                    netuids.append(record[0])
        return netuids

    async def get_neuron_certificate(
        self,
        hotkey_ss58: str,
        netuid: int,
        block: Optional[int] = None,
        block_hash: Optional[str] = None,
        reuse_block: bool = False,
    ) -> Optional[Certificate]:
        """
        Retrieves the TLS certificate for a specific neuron identified by its unique identifier (UID) within a specified
        subnet (netuid) of the Bittensor network.

        Parameters:
            hotkey_ss58: The hotkey to query.
            netuid: The unique identifier of the subnet.
            block: The blockchain block number for the query.
            block_hash: The hash of the block to retrieve the parameter from. Do not specify if using block or
                reuse_block.
            reuse_block: Whether to use the last-used block. Do not set if using block_hash or block.

        Returns:
            the certificate of the neuron if found, ``None`` otherwise.

        This function is used for certificate discovery for setting up mutual tls communication between neurons.
        """
        block_hash = await self.determine_block_hash(block, block_hash, reuse_block)
        certificate = cast(
            Union[str, dict],
            await self.query_module(
                module="SubtensorModule",
                name="NeuronCertificates",
                block_hash=block_hash,
                reuse_block=reuse_block,
                params=[netuid, hotkey_ss58],
            ),
        )
        try:
            if certificate:
                return Certificate(certificate)

        except AttributeError:
            return None
        return None

    async def get_neuron_for_pubkey_and_subnet(
        self,
        hotkey_ss58: str,
        netuid: int,
        block: Optional[int] = None,
        block_hash: Optional[str] = None,
        reuse_block: bool = False,
    ) -> "NeuronInfo":
        """
        Retrieves information about a neuron based on its public key (hotkey SS58 address) and the specific subnet UID
        (netuid). This function provides detailed neuron information for a particular subnet within the Bittensor
        network.

        Parameters:
            hotkey_ss58: The ``SS58`` address of the neuron's hotkey.
            netuid: The unique identifier of the subnet.
            block: The blockchain block number for the query.
            block_hash: The blockchain block number at which to perform the query.
            reuse_block: Whether to reuse the last-used blockchain block hash.

        Returns:
            Detailed information about the neuron if found, ``None`` otherwise.

        This function is crucial for accessing specific neuron data and understanding its status, stake, and other
        attributes within a particular subnet of the Bittensor ecosystem.
        """
        block_hash = await self.determine_block_hash(block, block_hash, reuse_block)
        uid_query = await self.substrate.query(
            module="SubtensorModule",
            storage_function="Uids",
            params=[netuid, hotkey_ss58],
            block_hash=block_hash,
            reuse_block_hash=reuse_block,
        )
        if (uid := getattr(uid_query, "value", None)) is None:
            return NeuronInfo.get_null_neuron()
        else:
            return await self.neuron_for_uid(
                uid=uid,
                netuid=netuid,
                block_hash=block_hash,
                reuse_block=reuse_block,
            )

    async def get_next_epoch_start_block(
        self,
        netuid: int,
        block: Optional[int] = None,
        block_hash: Optional[str] = None,
        reuse_block: bool = False,
    ) -> Optional[int]:
        """
        Calculates the first block number of the next epoch for the given subnet.

        If ``block`` is not provided, the current chain block will be used. Epochs are determined based on the subnet's
        tempo (i.e., blocks per epoch). The result is the block number at which the next epoch will begin.

        Parameters:
            netuid: The unique identifier of the subnet.
            block: The reference block to calculate from. If None, uses the current chain block height.
            block_hash: The blockchain block number at which to perform the query.
            reuse_block: Whether to reuse the last-used blockchain block hash.

        Returns:
            int: The block number at which the next epoch will start.

        Notes:
            See also: <https://docs.learnbittensor.org/glossary#tempo>
        """
        block_hash = await self.determine_block_hash(block, block_hash, reuse_block)
        blocks_since_last_step = await self.blocks_since_last_step(
            netuid=netuid, block=block, block_hash=block_hash, reuse_block=reuse_block
        )
        tempo = await self.tempo(
            netuid=netuid, block=block, block_hash=block_hash, reuse_block=reuse_block
        )

        block = block or await self.substrate.get_block_number(block_hash=block_hash)
        if block and blocks_since_last_step is not None and tempo:
            return block - blocks_since_last_step + tempo + 1
        return None

    async def get_owned_hotkeys(
        self,
        coldkey_ss58: str,
        block: Optional[int] = None,
        block_hash: Optional[str] = None,
        reuse_block: bool = False,
    ) -> list[str]:
        """
        Retrieves all hotkeys owned by a specific coldkey address.

        Parameters:
            coldkey_ss58: The SS58 address of the coldkey to query.
            block: The blockchain block number for the query.
            block_hash: The hash of the blockchain block number for the query.
            reuse_block: Whether to reuse the last-used blockchain block hash.

        Returns:
            A list of hotkey SS58 addresses owned by the coldkey.
        """
        block_hash = await self.determine_block_hash(block, block_hash, reuse_block)
        owned_hotkeys = await self.substrate.query(
            module="SubtensorModule",
            storage_function="OwnedHotkeys",
            params=[coldkey_ss58],
            block_hash=block_hash,
            reuse_block_hash=reuse_block,
        )

        return [decode_account_id(hotkey[0]) for hotkey in owned_hotkeys or []]

    async def get_parents(
        self,
        hotkey_ss58: str,
        netuid: int,
        block: Optional[int] = None,
        block_hash: Optional[str] = None,
        reuse_block: bool = False,
    ) -> list[tuple[float, str]]:
        """This method retrieves the parent of a given hotkey and netuid. It queries the SubtensorModule's ParentKeys
        storage function to get the children and formats them before returning as a tuple.

        Parameters:
            hotkey_ss58: The child hotkey SS58.
            netuid: The netuid value.
            block: The block number to query. Do not specify if using block_hash or reuse_block.
            block_hash: The block hash at which to check the parameter. Do not set if using block or reuse_block.
            reuse_block: Whether to reuse the last-used block hash. Do not set if using block_hash or block.

        Returns:
            A list of formatted parents [(proportion, parent)]
        """
        block_hash = await self.determine_block_hash(block, block_hash, reuse_block)
        parents = await self.substrate.query(
            module="SubtensorModule",
            storage_function="ParentKeys",
            params=[hotkey_ss58, netuid],
            block_hash=block_hash,
            reuse_block_hash=reuse_block,
        )
        if parents:
            formatted_parents = []
            for proportion, parent in parents.value:
                # Convert U64 to int
                formatted_child = decode_account_id(parent[0])
                normalized_proportion = u64_normalized_float(proportion)
                formatted_parents.append((normalized_proportion, formatted_child))
            return formatted_parents

        return []

    async def get_revealed_commitment(
        self,
        netuid: int,
        uid: int,
        block: Optional[int] = None,
    ) -> Optional[tuple[tuple[int, str], ...]]:
        """Returns uid related revealed commitment for a given netuid.

        Parameters:
            netuid: The unique identifier of the subnetwork.
            uid: The neuron uid to retrieve the commitment from.
            block: The block number to retrieve the commitment from.

        Returns:
            A tuple of reveal block and commitment message.

        Example of result:
            ( (12, "Alice message 1"), (152, "Alice message 2") )
            ( (12, "Bob message 1"), (147, "Bob message 2") )
        """
        try:
            meta_info = await self.get_metagraph_info(netuid, block=block)
            if meta_info:
                hotkey_ss58 = meta_info.hotkeys[uid]
            else:
                raise ValueError(f"Subnet with netuid {netuid} does not exist.")
        except IndexError:
            raise ValueError(f"Subnet {netuid} does not have a neuron with uid {uid}.")

        return await self.get_revealed_commitment_by_hotkey(
            netuid=netuid, hotkey_ss58=hotkey_ss58, block=block
        )

    async def get_revealed_commitment_by_hotkey(
        self,
        netuid: int,
        hotkey_ss58: Optional[str] = None,
        block: Optional[int] = None,
        block_hash: Optional[str] = None,
        reuse_block: bool = False,
    ) -> Optional[tuple[tuple[int, str], ...]]:
        """Retrieves hotkey related revealed commitment for a given subnet.

        Parameters:
            netuid: The unique identifier of the subnetwork.
            hotkey_ss58: The ss58 address of the committee member.
            block: The block number to query. Do not specify if using block_hash or reuse_block.
            block_hash: The block hash at which to check the parameter. Do not set if using block or reuse_block.
            reuse_block: Whether to reuse the last-used block hash. Do not set if using block_hash or block.

        Returns:
            A tuple of reveal block and commitment message.
        """
        if not is_valid_ss58_address(address=hotkey_ss58):
            raise ValueError(f"Invalid ss58 address {hotkey_ss58} provided.")

        query = await self.query_module(
            module="Commitments",
            name="RevealedCommitments",
            params=[netuid, hotkey_ss58],
            block=block,
            block_hash=block_hash,
            reuse_block=reuse_block,
        )
        if query is None:
            return None
        return tuple(decode_revealed_commitment(pair) for pair in query)

    async def get_stake(
        self,
        coldkey_ss58: str,
        hotkey_ss58: str,
        netuid: int,
        block: Optional[int] = None,
        block_hash: Optional[str] = None,
        reuse_block: bool = False,
    ) -> Balance:
        """
        Returns the stake under a coldkey - hotkey pairing.

        Parameters:
            hotkey_ss58: The SS58 address of the hotkey.
            coldkey_ss58: The SS58 address of the coldkey.
            netuid: The subnet ID.
            block: The block number at which to query the stake information.
            block_hash: The hash of the block to retrieve the stake from. Do not specify if using block
                or reuse_block
            reuse_block: Whether to use the last-used block. Do not set if using block_hash or block.

        Returns:
            Balance: The stake under the coldkey - hotkey pairing.
        """
        block_hash = await self.determine_block_hash(block, block_hash, reuse_block)

        alpha_shares = await self.query_subtensor(
            name="Alpha",
            block=block,
            block_hash=block_hash,
            reuse_block=reuse_block,
            params=[hotkey_ss58, coldkey_ss58, netuid],
        )
        hotkey_alpha_result = await self.query_subtensor(
            name="TotalHotkeyAlpha",
            block=block,
            block_hash=block_hash,
            reuse_block=reuse_block,
            params=[hotkey_ss58, netuid],
        )
        hotkey_shares = await self.query_subtensor(
            name="TotalHotkeyShares",
            block=block,
            block_hash=block_hash,
            reuse_block=reuse_block,
            params=[hotkey_ss58, netuid],
        )

        hotkey_alpha: int = getattr(hotkey_alpha_result, "value", 0)
        alpha_shares_as_float = fixed_to_float(alpha_shares)
        hotkey_shares_as_float = fixed_to_float(hotkey_shares)

        if hotkey_shares_as_float == 0:
            return Balance.from_rao(0).set_unit(netuid=netuid)

        stake = alpha_shares_as_float / hotkey_shares_as_float * hotkey_alpha

        return Balance.from_rao(int(stake)).set_unit(netuid=netuid)

    async def get_stake_add_fee(
        self,
        amount: Balance,
        netuid: int,
        block: Optional[int] = None,
        block_hash: Optional[str] = None,
        reuse_block: bool = False,
    ) -> Balance:
        """
        Calculates the fee for adding new stake to a hotkey.

        Parameters:
            amount: Amount of stake to add in TAO
            netuid: Netuid of subnet
            block: The block number for which the children are to be retrieved.
            block_hash: The hash of the block to retrieve the subnet unique identifiers from.
            reuse_block: Whether to reuse the last-used block hash.

        Returns:
            The calculated stake fee as a Balance object in TAO.
        """
        check_balance_amount(amount)
        block_hash = await self.determine_block_hash(block, block_hash, reuse_block)
        sim_swap_result = await self.sim_swap(
            origin_netuid=0,
            destination_netuid=netuid,
            amount=amount,
            block_hash=block_hash,
        )
        return sim_swap_result.tao_fee

    async def get_stake_movement_fee(
        self,
        origin_netuid: int,
        destination_netuid: int,
        amount: Balance,
        block: Optional[int] = None,
        block_hash: Optional[str] = None,
        reuse_block: bool = False,
    ) -> Balance:
        """
        Calculates the fee for moving stake between hotkeys/subnets/coldkeys.

        Parameters:
            origin_netuid: Netuid of source subnet.
            destination_netuid: Netuid of the destination subnet.
            amount: Amount of stake to move.
            block: The block number for which the children are to be retrieved.
            block_hash: The hash of the block to retrieve the subnet unique identifiers from.
            reuse_block: Whether to reuse the last-used block hash.

        Returns:
            The calculated stake fee as a Balance object
        """
        check_balance_amount(amount)
        block_hash = await self.determine_block_hash(block, block_hash, reuse_block)
        sim_swap_result = await self.sim_swap(
            origin_netuid=origin_netuid,
            destination_netuid=destination_netuid,
            amount=amount,
            block_hash=block_hash,
        )
        return sim_swap_result.tao_fee

    async def get_stake_for_coldkey_and_hotkey(
        self,
        coldkey_ss58: str,
        hotkey_ss58: str,
        netuids: Optional[UIDs] = None,
        block: Optional[int] = None,
        block_hash: Optional[str] = None,
        reuse_block: bool = False,
    ) -> dict[int, StakeInfo]:
        """
        Retrieves all coldkey-hotkey pairing stake across specified (or all) subnets

        Parameters:
            coldkey_ss58: The SS58 address of the coldkey.
            hotkey_ss58: The SS58 address of the hotkey.
            netuids: The subnet IDs to query for. Set to ``None`` for all subnets.
            block: The block number for which the children are to be retrieved.
            block_hash: The hash of the block to retrieve the subnet unique identifiers from.
            reuse_block: Whether to reuse the last-used block hash.

        Returns:
            A {netuid: StakeInfo} pairing of all stakes across all subnets.
        """
        block_hash = await self.determine_block_hash(block, block_hash, reuse_block)
        if not block_hash and reuse_block:
            block_hash = self.substrate.last_block_hash
        elif not block_hash:
            block_hash = await self.substrate.get_chain_head()
        if netuids is None:
            all_netuids = await self.get_all_subnets_netuid(block_hash=block_hash)
        else:
            all_netuids = netuids
        results = await asyncio.gather(
            *[
                self.query_runtime_api(
                    runtime_api="StakeInfoRuntimeApi",
                    method="get_stake_info_for_hotkey_coldkey_netuid",
                    params=[hotkey_ss58, coldkey_ss58, netuid],
                    block_hash=block_hash,
                )
                for netuid in all_netuids
            ]
        )
        return {
            netuid: StakeInfo.from_dict(result)
            for (netuid, result) in zip(all_netuids, results)
        }

    async def get_stake_info_for_coldkey(
        self,
        coldkey_ss58: str,
        block: Optional[int] = None,
        block_hash: Optional[str] = None,
        reuse_block: bool = False,
    ) -> Optional[list["StakeInfo"]]:
        """
        Retrieves the stake information for a given coldkey.

        Parameters:
            coldkey_ss58: The SS58 address of the coldkey.
            block: The block number at which to query the stake information.
            block_hash: The hash of the blockchain block number for the query.
            reuse_block: Whether to reuse the last-used block hash.

        Returns:
            An optional list of StakeInfo objects, or ``None`` if no stake information is found.
        """
        result = await self.query_runtime_api(
            runtime_api="StakeInfoRuntimeApi",
            method="get_stake_info_for_coldkey",
            params=[coldkey_ss58],
            block=block,
            block_hash=block_hash,
            reuse_block=reuse_block,
        )

        if result is None:
            return []

        stakes: list[StakeInfo] = StakeInfo.list_from_dicts(result)
        return [stake for stake in stakes if stake.stake > 0]

    async def get_stake_for_hotkey(
        self,
        hotkey_ss58: str,
        netuid: int,
        block: Optional[int] = None,
        block_hash: Optional[str] = None,
        reuse_block: bool = False,
    ) -> Balance:
        """
        Retrieves the stake information for a given hotkey.

        Parameters:
            hotkey_ss58: The SS58 address of the hotkey.
            netuid: The subnet ID to query for.
            block: The block number for which the children are to be retrieved.
            block_hash: The hash of the block to retrieve the subnet unique identifiers from.
            reuse_block: Whether to reuse the last-used block hash.
        """
        hotkey_alpha_query = await self.query_subtensor(
            name="TotalHotkeyAlpha",
            params=[hotkey_ss58, netuid],
            block=block,
            block_hash=block_hash,
            reuse_block=reuse_block,
        )
        balance = Balance.from_rao(hotkey_alpha_query.value)
        balance.set_unit(netuid=netuid)
        return balance

    get_hotkey_stake = get_stake_for_hotkey

    async def get_stake_weight(
        self,
        netuid: int,
        block: Optional[int] = None,
        block_hash: Optional[str] = None,
        reuse_block: bool = False,
    ) -> list[float]:
        """
        Retrieves the stake weight for all hotkeys in a given subnet.

        Parameters:
            netuid: Netuid of subnet.
            block: The block number for which the children are to be retrieved.
            block_hash: The hash of the block to retrieve the subnet unique identifiers from.
            reuse_block: Whether to reuse the last-used block hash.

        Returns:
            A list of stake weights for all hotkeys in the specified subnet.
        """
        block_hash = await self.determine_block_hash(
            block=block, block_hash=block_hash, reuse_block=reuse_block
        )
        result = await self.substrate.query(
            module="SubtensorModule",
            storage_function="StakeWeight",
            params=[netuid],
            block_hash=block_hash,
        )
        return [u16_normalized_float(w) for w in result]

    async def get_subnet_burn_cost(
        self,
        block: Optional[int] = None,
        block_hash: Optional[str] = None,
        reuse_block: bool = False,
    ) -> Optional[Balance]:
        """
        Retrieves the burn cost for registering a new subnet within the Bittensor network. This cost represents the
            amount of Tao that needs to be locked or burned to establish a new

        Parameters:
            block: The blockchain block number for the query.
            block_hash: The blockchain block_hash of the block id.
            reuse_block: Whether to reuse the last-used block hash.

        Returns:
            int: The burn cost for subnet registration.

        The subnet burn cost is an important economic parameter, reflecting the network's mechanisms for controlling
            the proliferation of subnets and ensuring their commitment to the network's long-term viability.
        """
        lock_cost = await self.query_runtime_api(
            runtime_api="SubnetRegistrationRuntimeApi",
            method="get_network_registration_cost",
            params=[],
            block=block,
            block_hash=block_hash,
            reuse_block=reuse_block,
        )
        if lock_cost is not None:
            return Balance.from_rao(lock_cost)
        else:
            return lock_cost

    async def get_subnet_hyperparameters(
        self,
        netuid: int,
        block: Optional[int] = None,
        block_hash: Optional[str] = None,
        reuse_block: bool = False,
    ) -> Optional["SubnetHyperparameters"]:
        """
        Retrieves the hyperparameters for a specific subnet within the Bittensor network. These hyperparameters define
        the operational settings and rules governing the subnet's behavior.

        Parameters:
            netuid: The network UID of the subnet to query.
            block: The blockchain block number for the query.
            block_hash: The hash of the blockchain block number for the query.
            reuse_block: Whether to reuse the last-used blockchain hash.

        Returns:
            The subnet's hyperparameters, or ``None`` if not available.

        Understanding the hyperparameters is crucial for comprehending how subnets are configured and managed, and how
        they interact with the network's consensus and incentive mechanisms.
        """
        result = await self.query_runtime_api(
            runtime_api="SubnetInfoRuntimeApi",
            method="get_subnet_hyperparams_v2",
            params=[netuid],
            block=block,
            block_hash=block_hash,
            reuse_block=reuse_block,
        )

        if not result:
            return None

        return SubnetHyperparameters.from_dict(result)

    async def get_subnet_info(
        self,
        netuid: int,
        block: Optional[int] = None,
        block_hash: Optional[str] = None,
        reuse_block: bool = False,
    ) -> Optional["SubnetInfo"]:
        """
        Retrieves detailed information about subnet within the Bittensor network.
        This function provides comprehensive data on subnet, including its characteristics and operational parameters.

        Parameters:
            netuid: The unique identifier of the subnet.
            block: The block number for which the children are to be retrieved.
            block_hash: The hash of the block to retrieve the subnet unique identifiers from.
            reuse_block: Whether to reuse the last-used block hash.

        Returns:
            SubnetInfo: A SubnetInfo objects, each containing detailed information about a subnet.

        Gaining insights into the subnet's details assists in understanding the network's composition, the roles of
        different subnets, and their unique features.
        """
        result = await self.query_runtime_api(
            runtime_api="SubnetInfoRuntimeApi",
            method="get_subnet_info_v2",
            params=[netuid],
            block=block,
            block_hash=block_hash,
            reuse_block=reuse_block,
        )
        if not result:
            return None
        return SubnetInfo.from_dict(result)

    async def get_subnet_owner_hotkey(
        self,
        netuid: int,
        block: Optional[int] = None,
        block_hash: Optional[str] = None,
        reuse_block: bool = False,
    ) -> Optional[str]:
        """
        Retrieves the hotkey of the subnet owner for a given network UID.

        This function queries the subtensor network to fetch the hotkey of the owner of a subnet specified by its
        netuid. If no data is found or the query fails, the function returns None.

        Parameters:
            netuid: The network UID of the subnet to fetch the owner's hotkey for.
            block: The blockchain block number for the query.
            block_hash: The blockchain block_hash representation of the block id.
            reuse_block: Whether to reuse the last-used blockchain block hash.

        Returns:
            The hotkey of the subnet owner if available; None otherwise.
        """
        return await self.query_subtensor(
            name="SubnetOwnerHotkey",
            params=[netuid],
            block=block,
            block_hash=block_hash,
            reuse_block=reuse_block,
        )

    async def get_subnet_price(
        self,
        netuid: int,
        block: Optional[int] = None,
        block_hash: Optional[str] = None,
        reuse_block: bool = False,
    ) -> Balance:
        """Gets the current Alpha price in TAO for all subnets.

        Parameters:
            netuid: The unique identifier of the subnet.
            block: The blockchain block number for the query.
            block_hash: The hash of the block to retrieve the stake from. Do not specify if using block or reuse_block.
            reuse_block: Whether to use the last-used block. Do not set if using block_hash or block.

        Returns:
            The current Alpha price in TAO units for the specified subnet.
        """
        # SN0 price is always 1 TAO
        if netuid == 0:
            return Balance.from_tao(1)

        block_hash = await self.determine_block_hash(block, block_hash, reuse_block)
        call = await self.substrate.runtime_call(
            api="SwapRuntimeApi",
            method="current_alpha_price",
            params=[netuid],
            block_hash=block_hash,
        )
        price_rao = call.value
        return Balance.from_rao(price_rao)

    async def get_subnet_prices(
        self,
        block: Optional[int] = None,
        block_hash: Optional[str] = None,
        reuse_block: bool = False,
    ) -> dict[int, Balance]:
        """Gets the current Alpha price in TAO for a specified subnet.

        Parameters:
            block: The block number for which the children are to be retrieved.
            block_hash: The hash of the block to retrieve the subnet unique identifiers from.
            reuse_block: Whether to reuse the last-used block hash.

        Returns:
            dict:
                - subnet unique ID
                - The current Alpha price in TAO units for the specified subnet.
        """
        block_hash = await self.determine_block_hash(
            block=block, block_hash=block_hash, reuse_block=reuse_block
        )

        current_sqrt_prices = await self.substrate.query_map(
            module="Swap",
            storage_function="AlphaSqrtPrice",
            block_hash=block_hash,
            page_size=129,  # total number of subnets
        )

        prices = {}
        async for id_, current_sqrt_price in current_sqrt_prices:
            current_sqrt_price = fixed_to_float(current_sqrt_price)
            current_price = current_sqrt_price * current_sqrt_price
            current_price_in_tao = Balance.from_rao(int(current_price * 1e9))
            prices.update({id_: current_price_in_tao})

        # SN0 price is always 1 TAO
        prices.update({0: Balance.from_tao(1)})
        return prices

    async def get_subnet_reveal_period_epochs(
        self, netuid: int, block: Optional[int] = None, block_hash: Optional[str] = None
    ) -> int:
        """Retrieve the SubnetRevealPeriodEpochs hyperparameter."""
        block_hash = await self.determine_block_hash(block, block_hash)
        return await self.get_hyperparameter(
            param_name="RevealPeriodEpochs", block_hash=block_hash, netuid=netuid
        )

    async def get_subnet_validator_permits(
        self,
        netuid: int,
        block: Optional[int] = None,
        block_hash: Optional[str] = None,
        reuse_block: bool = False,
    ) -> Optional[list[bool]]:
        """
        Retrieves the list of validator permits for a given subnet as boolean values.

        Parameters:
            netuid: The unique identifier of the subnetwork.
            block: The blockchain block number for the query.
            block_hash: The blockchain block_hash representation of the block id.
            reuse_block: Whether to reuse the last-used blockchain block hash.

        Returns:
            A list of boolean values representing validator permits, or None if not available.
        """
        query = await self.query_subtensor(
            name="ValidatorPermit",
            params=[netuid],
            block=block,
            block_hash=block_hash,
            reuse_block=reuse_block,
        )
        return query.value if query is not None and hasattr(query, "value") else query

    async def get_timelocked_weight_commits(
        self,
        netuid: int,
        mechid: int = 0,
        block: Optional[int] = None,
        block_hash: Optional[str] = None,
        reuse_block: bool = False,
    ) -> list[tuple[str, int, str, int]]:
<<<<<<< HEAD
        """
        Retrieves CRv4 weight commit information for a specific subnet.

        Parameters:
            netuid: Subnet identifier.
            mechid: Subnet mechanism identifier.
            block: The blockchain block number for the query.
            block_hash: The hash of the block to retrieve the stake from. Do not specify if using block or reuse_block.
            reuse_block: Whether to use the last-used block. Do not set if using block_hash or block.

        Returns:
            A list of commit details, where each item contains:
                - ss58_address: The address of the committer.
                - commit_block: The block number when the commitment was made.
                - commit_message: The commit message.
                - reveal_round: The round when the commitment was revealed.

            The list may be empty if there are no commits found.
        """
        storage_index = get_mechid_storage_index(netuid, mechid)
        block_hash = await self.determine_block_hash(
            block=block, block_hash=block_hash, reuse_block=reuse_block
        )
        result = await self.substrate.query_map(
            module="SubtensorModule",
            storage_function="TimelockedWeightCommits",
            params=[storage_index],
            block_hash=block_hash,
        )

        commits = result.records[0][1] if result.records else []
        return [WeightCommitInfo.from_vec_u8_v2(commit) for commit in commits]

    async def get_timestamp(
        self,
        block: Optional[int] = None,
        block_hash: Optional[str] = None,
        reuse_block: bool = False,
    ) -> datetime:
        """
        Retrieves the datetime timestamp for a given block.

        Parameters:
            block: The blockchain block number for the query.
            block_hash: The blockchain block_hash representation of the block id.
            reuse_block: Whether to reuse the last-used blockchain block hash.

        Returns:
            datetime object for the timestamp of the block.
        """
=======
        """
        Retrieves CRv4 weight commit information for a specific subnet.

        Parameters:
            netuid: Subnet identifier.
            mechid: Subnet mechanism identifier.
            block: The blockchain block number for the query.
            block_hash: The hash of the block to retrieve the stake from. Do not specify if using block or reuse_block.
            reuse_block: Whether to use the last-used block. Do not set if using block_hash or block.

        Returns:
            A list of commit details, where each item contains:
                - ss58_address: The address of the committer.
                - commit_block: The block number when the commitment was made.
                - commit_message: The commit message.
                - reveal_round: The round when the commitment was revealed.

            The list may be empty if there are no commits found.
        """
        storage_index = get_mechid_storage_index(netuid, mechid)
        block_hash = await self.determine_block_hash(
            block=block, block_hash=block_hash, reuse_block=reuse_block
        )
        result = await self.substrate.query_map(
            module="SubtensorModule",
            storage_function="TimelockedWeightCommits",
            params=[storage_index],
            block_hash=block_hash,
        )

        commits = result.records[0][1] if result.records else []
        return [WeightCommitInfo.from_vec_u8_v2(commit) for commit in commits]

    async def get_timestamp(
        self,
        block: Optional[int] = None,
        block_hash: Optional[str] = None,
        reuse_block: bool = False,
    ) -> datetime:
        """
        Retrieves the datetime timestamp for a given block.

        Parameters:
            block: The blockchain block number for the query.
            block_hash: The blockchain block_hash representation of the block id.
            reuse_block: Whether to reuse the last-used blockchain block hash.

        Returns:
            datetime object for the timestamp of the block.
        """
>>>>>>> 2a4f9789
        res = await self.query_module(
            "Timestamp",
            "Now",
            block=block,
            block_hash=block_hash,
            reuse_block=reuse_block,
        )
        unix = res.value
        return datetime.fromtimestamp(unix / 1000, tz=timezone.utc)

    async def get_total_subnets(
        self,
        block: Optional[int] = None,
        block_hash: Optional[str] = None,
        reuse_block: bool = False,
    ) -> Optional[int]:
        """
        Retrieves the total number of subnets within the Bittensor network as of a specific blockchain block.

        Parameters:
            block: The blockchain block number for the query.
            block_hash: The blockchain block_hash representation of block id.
            reuse_block: Whether to reuse the last-used block hash.

        Returns:
            The total number of subnets in the network.

        Understanding the total number of subnets is essential for assessing the network's growth and the extent of its
        decentralized infrastructure.
        """
        block_hash = await self.determine_block_hash(block, block_hash, reuse_block)
        result = await self.substrate.query(
            module="SubtensorModule",
            storage_function="TotalNetworks",
            params=[],
            block_hash=block_hash,
            reuse_block_hash=reuse_block,
        )
        return getattr(result, "value", None)

    async def get_transfer_fee(
        self, wallet: "Wallet", dest: str, amount: Balance, keep_alive: bool = True
    ) -> Balance:
        """
        Calculates the transaction fee for transferring tokens from a wallet to a specified destination address. This
        function simulates the transfer to estimate the associated cost, taking into account the current network
        conditions and transaction complexity.

        Parameters:
            wallet: The wallet from which the transfer is initiated.
            dest: The ``SS58`` address of the destination account.
            amount: The amount of tokens to be transferred, specified as a Balance object, or in Tao (float) or Rao
                (int) units.
            keep_alive: Whether the transfer fee should be calculated based on keeping the wallet alive (existential
                deposit) or not.

        Returns:
            bittensor.utils.balance.Balance: The estimated transaction fee for the transfer, represented as a Balance
                object.

        Estimating the transfer fee is essential for planning and executing token transactions, ensuring that the
        wallet has sufficient funds to cover both the transfer amount and the associated costs. This function provides
        a crucial tool for managing financial operations within the Bittensor network.
        """
        check_balance_amount(amount)
        call_params: dict[str, Union[int, str, bool]]
        call_function, call_params = get_transfer_fn_params(amount, dest, keep_alive)

        call = await self.compose_call(
            call_module="Balances",
            call_function=call_function,
            call_params=call_params,
        )

        try:
            payment_info = await self.substrate.get_payment_info(
                call=call, keypair=wallet.coldkeypub
            )
        except Exception as e:
            logging.error(f":cross_mark: [red]Failed to get payment info: [/red]{e}")
            payment_info = {"partial_fee": int(2e7)}  # assume  0.02 Tao

        return Balance.from_rao(payment_info["partial_fee"])

    async def get_unstake_fee(
        self,
        netuid: int,
        amount: Balance,
        block: Optional[int] = None,
        block_hash: Optional[str] = None,
        reuse_block: bool = False,
    ) -> Balance:
        """
        Calculates the fee for unstaking from a hotkey.

        Parameters:
            netuid: The unique identifier of the subnet.
            amount: Amount of stake to unstake in TAO.
            block: The blockchain block number for the query.
            block_hash: The blockchain block_hash representation of the block id.
            reuse_block: Whether to reuse the last-used blockchain block hash.

        Returns:
            The calculated stake fee as a Balance object in Alpha.
        """
        check_balance_amount(amount)
        block_hash = await self.determine_block_hash(block, block_hash, reuse_block)
        sim_swap_result = await self.sim_swap(
            origin_netuid=netuid,
            destination_netuid=0,
            amount=amount,
            block_hash=block_hash,
        )
        return sim_swap_result.alpha_fee.set_unit(netuid=netuid)

    async def get_vote_data(
        self,
        proposal_hash: str,
        block: Optional[int] = None,
        block_hash: Optional[str] = None,
        reuse_block: bool = False,
    ) -> Optional["ProposalVoteData"]:
        """
        Retrieves the voting data for a specific proposal on the Bittensor blockchain. This data includes information
        about how senate members have voted on the proposal.

        Parameters:
            proposal_hash: The hash of the proposal for which voting data is requested.
            block: The blockchain block number for the query.
            block_hash: The hash of the blockchain block number to query the voting data.
            reuse_block: Whether to reuse the last-used blockchain block hash.

        Returns:
            An object containing the proposal's voting data, or ``None`` if not found.

        This function is important for tracking and understanding the decision-making processes within the Bittensor
        network, particularly how proposals are received and acted upon by the governing body.
        """
        block_hash = await self.determine_block_hash(block, block_hash, reuse_block)
        vote_data: dict[str, Any] = await self.substrate.query(
            module="Triumvirate",
            storage_function="Voting",
            params=[proposal_hash],
            block_hash=block_hash,
            reuse_block_hash=reuse_block,
        )

        if vote_data is None:
            return None

        return ProposalVoteData.from_dict(vote_data)

    async def get_uid_for_hotkey_on_subnet(
        self,
        hotkey_ss58: str,
        netuid: int,
        block: Optional[int] = None,
        block_hash: Optional[str] = None,
        reuse_block: bool = False,
    ) -> Optional[int]:
        """
        Retrieves the unique identifier (UID) for a neuron's hotkey on a specific subnet.

        Parameters:
            hotkey_ss58: The ``SS58`` address of the neuron's hotkey.
            netuid: The unique identifier of the subnet.
            block: The blockchain block number for the query.
            block_hash: The blockchain block_hash representation of the block id.
            reuse_block: Whether to reuse the last-used blockchain block hash.

        Returns:
            The UID of the neuron if it is registered on the subnet, ``None`` otherwise.

        The UID is a critical identifier within the network, linking the neuron's hotkey to its operational and
        governance activities on a particular subnet.
        """
        block_hash = await self.determine_block_hash(block, block_hash, reuse_block)
        result = await self.substrate.query(
            module="SubtensorModule",
            storage_function="Uids",
            params=[netuid, hotkey_ss58],
            block_hash=block_hash,
            reuse_block_hash=reuse_block,
        )
        return getattr(result, "value", result)

    async def filter_netuids_by_registered_hotkeys(
        self,
        all_netuids: Iterable[int],
        filter_for_netuids: Iterable[int],
        all_hotkeys: Iterable["Wallet"],
        block: Optional[int] = None,
        block_hash: Optional[str] = None,
        reuse_block: bool = False,
    ) -> list[int]:
        """
        Filters a given list of all netuids for certain specified netuids and hotkeys

        Parameters:
            all_netuids: A list of netuids to filter.
            filter_for_netuids: A subset of all_netuids to filter from the main list.
            all_hotkeys: Hotkeys to filter from the main list.
            block: The blockchain block number for the query.
            block_hash: hash of the blockchain block number at which to perform the query.
            reuse_block: whether to reuse the last-used blockchain hash when retrieving info.

        Returns:
            The filtered list of netuids.
        """
        block_hash = await self.determine_block_hash(block, block_hash, reuse_block)
        netuids_with_registered_hotkeys = [
            item
            for sublist in await asyncio.gather(
                *[
                    self.get_netuids_for_hotkey(
                        wallet.hotkey.ss58_address,
                        reuse_block=reuse_block,
                        block_hash=block_hash,
                    )
                    for wallet in all_hotkeys
                ]
            )
            for item in sublist
        ]

        if not filter_for_netuids:
            all_netuids = netuids_with_registered_hotkeys

        else:
            filtered_netuids = [
                netuid for netuid in all_netuids if netuid in filter_for_netuids
            ]

            registered_hotkeys_filtered = [
                netuid
                for netuid in netuids_with_registered_hotkeys
                if netuid in filter_for_netuids
            ]

            # Combine both filtered lists
            all_netuids = filtered_netuids + registered_hotkeys_filtered

        return list(set(all_netuids))

    async def immunity_period(
        self,
        netuid: int,
        block: Optional[int] = None,
        block_hash: Optional[str] = None,
        reuse_block: bool = False,
    ) -> Optional[int]:
        """
        Retrieves the 'ImmunityPeriod' hyperparameter for a specific subnet. This parameter defines the duration during
        which new neurons are protected from certain network penalties or restrictions.

        Parameters:
            netuid: The unique identifier of the subnet.
            block: The blockchain block number for the query.
            block_hash: The blockchain block_hash representation of the block id.
            reuse_block: Whether to reuse the last-used blockchain block hash.

        Returns:
            The value of the 'ImmunityPeriod' hyperparameter if the subnet exists, ``None`` otherwise.

        The 'ImmunityPeriod' is a critical aspect of the network's governance system, ensuring that new participants
        have a grace period to establish themselves and contribute to the network without facing immediate punitive
        actions.
        """
        block_hash = await self.determine_block_hash(block, block_hash, reuse_block)
        call = await self.get_hyperparameter(
            param_name="ImmunityPeriod",
            netuid=netuid,
            block_hash=block_hash,
            reuse_block=reuse_block,
        )
        return None if call is None else int(call)

    async def is_in_admin_freeze_window(
        self,
        netuid: int,
        block: Optional[int] = None,
        block_hash: Optional[str] = None,
        reuse_block: bool = False,
    ) -> bool:
        """
        Returns True if the current block is within the terminal freeze window of the tempo
        for the given subnet. During this window, admin ops are prohibited to avoid interference
        with validator weight submissions.

        Parameters:
            netuid (int): The unique identifier of the subnet.
            block (Optional[int]): The blockchain block number for the query.
            block_hash: The blockchain block_hash representation of the block id.
            reuse_block: Whether to reuse the last-used blockchain block hash.

        Returns:
            bool: True if in freeze window, else False.
        """
        # SN0 doesn't have admin_freeze_window
        if netuid == 0:
            return False

        next_epoch_start_block, window = await asyncio.gather(
            self.get_next_epoch_start_block(
                netuid=netuid,
                block=block,
                block_hash=block_hash,
                reuse_block=reuse_block,
            ),
            self.get_admin_freeze_window(
                block=block, block_hash=block_hash, reuse_block=reuse_block
            ),
        )

        if next_epoch_start_block is not None:
            remaining = next_epoch_start_block - await self.block
            return remaining < window
        return False

    async def is_fast_blocks(self):
        """Returns True if the node is running with fast blocks. False if not."""
        return (
            await self.query_constant("SubtensorModule", "DurationOfStartCall")
        ).value == 10

    async def is_hotkey_delegate(
        self,
        hotkey_ss58: str,
        block: Optional[int] = None,
        block_hash: Optional[str] = None,
        reuse_block: bool = False,
    ) -> bool:
        """
        Determines whether a given hotkey (public key) is a delegate on the Bittensor network. This function checks if
        the neuron associated with the hotkey is part of the network's delegation system.

        Parameters:
            hotkey_ss58: The SS58 address of the neuron's hotkey.
            block: The blockchain block number for the query.
            block_hash: The hash of the blockchain block number for the query.
            reuse_block: Whether to reuse the last-used block hash.

        Returns:
            ``True`` if the hotkey is a delegate, ``False`` otherwise.

        Being a delegate is a significant status within the Bittensor network, indicating a neuron's involvement in
        consensus and governance processes.
        """
        block_hash = await self.determine_block_hash(block, block_hash, reuse_block)
        delegates = await self.get_delegates(
            block_hash=block_hash, reuse_block=reuse_block
        )
        return hotkey_ss58 in [info.hotkey_ss58 for info in delegates]

    async def is_hotkey_registered(
        self,
        hotkey_ss58: str,
        netuid: Optional[int] = None,
        block: Optional[int] = None,
        block_hash: Optional[str] = None,
        reuse_block: bool = False,
    ) -> bool:
        """
        Determines whether a given hotkey (public key) is registered in the Bittensor network, either globally across
        any subnet or specifically on a specified subnet. This function checks the registration status of a neuron
        identified by its hotkey, which is crucial for validating its participation and activities within the network.

        Parameters:
            hotkey_ss58: The SS58 address of the neuron's hotkey.
            netuid: The unique identifier of the subnet to check the registration.
            block: The block number for which the children are to be retrieved.
            block_hash: The hash of the block to retrieve the subnet unique identifiers from.
            reuse_block: Whether to reuse the last-used block hash.

        Returns:
            bool: ``True`` if the hotkey is registered in the specified context (either any subnet or a specific subnet),
                ``False`` otherwise.

        This function is important for verifying the active status of neurons in the Bittensor network. It aids in
        understanding whether a neuron is eligible to participate in network processes such as consensus, validation,
        and incentive distribution based on its registration status.
        """
        if netuid is None:
            return await self.is_hotkey_registered_any(
                hotkey_ss58, block, block_hash, reuse_block
            )
        else:
            return await self.is_hotkey_registered_on_subnet(
                hotkey_ss58, netuid, block, block_hash, reuse_block
            )

    async def is_hotkey_registered_any(
        self,
        hotkey_ss58: str,
        block: Optional[int] = None,
        block_hash: Optional[str] = None,
        reuse_block: bool = False,
    ) -> bool:
        """
        Checks if a neuron's hotkey is registered on any subnet within the Bittensor network.

        Parameters:
            hotkey_ss58: The ``SS58`` address of the neuron's hotkey.
            block: The blockchain block number for the query.
            block_hash: The blockchain block_hash representation of block id.
            reuse_block: Whether to reuse the last-used block hash.

        Returns:
            bool: ``True`` if the hotkey is registered on any subnet, False otherwise.

        This function is essential for determining the network-wide presence and participation of a neuron.
        """
        hotkeys = await self.get_netuids_for_hotkey(
            hotkey_ss58, block, block_hash, reuse_block
        )
        return len(hotkeys) > 0

    async def is_hotkey_registered_on_subnet(
        self,
        hotkey_ss58: str,
        netuid: int,
        block: Optional[int] = None,
        block_hash: Optional[str] = None,
        reuse_block: bool = False,
    ) -> bool:
        """Checks if the hotkey is registered on a given netuid."""
        return (
            await self.get_uid_for_hotkey_on_subnet(
                hotkey_ss58,
                netuid,
                block=block,
                block_hash=block_hash,
                reuse_block=reuse_block,
            )
            is not None
        )

    async def is_subnet_active(
        self,
        netuid: int,
        block: Optional[int] = None,
        block_hash: Optional[str] = None,
        reuse_block: bool = False,
    ) -> bool:
        """Verify if subnet with provided netuid is active.

        Parameters:
            netuid: The unique identifier of the subnet.
            block: The blockchain block number for the query.
            block_hash: The blockchain block_hash representation of block id.
            reuse_block: Whether to reuse the last-used block hash.

        Returns:
            ``True`` if subnet is active, ``False`` otherwise.

        Note: This means whether the ``start_call`` was initiated or not.
        """
        query = await self.query_subtensor(
            name="FirstEmissionBlockNumber",
            block=block,
            block_hash=block_hash,
            reuse_block=reuse_block,
            params=[netuid],
        )
        return True if query and query.value > 0 else False

    async def last_drand_round(self) -> Optional[int]:
        """
        Retrieves the last drand round emitted in bittensor. This corresponds when committed weights will be revealed.

        Returns:
            int: The latest Drand round emitted in bittensor.
        """
        result = await self.substrate.query(
            module="Drand", storage_function="LastStoredRound"
        )
        return getattr(result, "value", None)

    async def max_weight_limit(
        self,
        netuid: int,
        block: Optional[int] = None,
        block_hash: Optional[str] = None,
        reuse_block: bool = False,
    ) -> Optional[float]:
        """
        Returns network MaxWeightsLimit hyperparameter.

        Parameters:
            netuid: The unique identifier of the subnetwork.
            block: The blockchain block number for the query.
            block_hash: The blockchain block_hash representation of block id.
            reuse_block: Whether to reuse the last-used block hash.

        Returns:
            The value of the MaxWeightsLimit hyperparameter, or ``None`` if the subnetwork does not exist or the
                parameter is not found.
        """
        block_hash = await self.determine_block_hash(block, block_hash, reuse_block)
        call = await self.get_hyperparameter(
            param_name="MaxWeightsLimit",
            netuid=netuid,
            block_hash=block_hash,
            reuse_block=reuse_block,
        )
        return None if call is None else u16_normalized_float(int(call))

    async def metagraph(
        self,
        netuid: int,
        mechid: int = 0,
        lite: bool = True,
        block: Optional[int] = None,
    ) -> "AsyncMetagraph":
        """
        Returns a synced metagraph for a specified subnet within the Bittensor network.
        The metagraph represents the network's structure, including neuron connections and interactions.

        Parameters:
            netuid: The network UID of the subnet to query.
            mechid: Subnet mechanism identifier.
            lite: If true, returns a metagraph using a lightweight sync (no weights, no bonds).
            block: Block number for synchronization, or `None` for the latest block.

        Returns:
            The metagraph representing the subnet's structure and neuron relationships.

        The metagraph is an essential tool for understanding the topology and dynamics of the Bittensor network's
        decentralized architecture, particularly in relation to neuron interconnectivity and consensus processes.
        """
        metagraph = AsyncMetagraph(
            netuid=netuid,
            mechid=mechid,
            network=self.chain_endpoint,
            lite=lite,
            sync=False,
            subtensor=self,
        )
        await metagraph.sync(block=block, lite=lite, subtensor=self)

        return metagraph

    async def min_allowed_weights(
        self,
        netuid: int,
        block: Optional[int] = None,
        block_hash: Optional[str] = None,
        reuse_block: bool = False,
    ) -> Optional[int]:
        """
        Returns network MinAllowedWeights hyperparameter.

        Parameters:
            netuid: The unique identifier of the subnetwork.
            block: The blockchain block number for the query.
            block_hash: The blockchain block_hash representation of block id.
            reuse_block: Whether to reuse the last-used block hash.

        Returns:
            The value of the MinAllowedWeights hyperparameter, or ``None`` if the subnetwork does not exist or the
                parameter is not found.
        """
        block_hash = await self.determine_block_hash(block, block_hash, reuse_block)
        call = await self.get_hyperparameter(
            param_name="MinAllowedWeights",
            netuid=netuid,
            block_hash=block_hash,
            reuse_block=reuse_block,
        )
        return None if call is None else int(call)

    async def neuron_for_uid(
        self,
        uid: Optional[int],
        netuid: int,
        block: Optional[int] = None,
        block_hash: Optional[str] = None,
        reuse_block: bool = False,
    ) -> NeuronInfo:
        """
        Retrieves detailed information about a specific neuron identified by its unique identifier (UID) within a
        specified subnet (netuid) of the Bittensor network. This function provides a comprehensive view of a neuron's
        attributes, including its stake, rank, and operational status.

        Parameters:
            uid: The unique identifier of the neuron.
            netuid: The unique identifier of the subnet.
            block: The blockchain block number for the query.
            block_hash: The hash of the blockchain block number for the query.
            reuse_block: Whether to reuse the last-used blockchain block hash.

        Returns:
            Detailed information about the neuron if found, a null neuron otherwise

        This function is crucial for analyzing individual neurons' contributions and status within a specific subnet,
        offering insights into their roles in the network's consensus and validation mechanisms.
        """
        if uid is None:
            return NeuronInfo.get_null_neuron()

        result = await self.query_runtime_api(
            runtime_api="NeuronInfoRuntimeApi",
            method="get_neuron",
            params=[netuid, uid],
            block=block,
            block_hash=block_hash,
            reuse_block=reuse_block,
        )

        if not result:
            return NeuronInfo.get_null_neuron()

        return NeuronInfo.from_dict(result)

    async def neurons(
        self,
        netuid: int,
        block: Optional[int] = None,
        block_hash: Optional[str] = None,
        reuse_block: bool = False,
    ) -> list[NeuronInfo]:
        """
        Retrieves a list of all neurons within a specified subnet of the Bittensor network.
        This function provides a snapshot of the subnet's neuron population, including each neuron's attributes and
        network interactions.

        Parameters:
            netuid: The unique identifier of the subnet.
            block: The blockchain block number for the query.
            block_hash: The hash of the blockchain block number for the query.
            reuse_block: Whether to reuse the last-used blockchain block hash.

        Returns:
            A list of NeuronInfo objects detailing each neuron's characteristics in the subnet.

        Understanding the distribution and status of neurons within a subnet is key to comprehending the network's
        decentralized structure and the dynamics of its consensus and governance processes.
        """
        result = await self.query_runtime_api(
            runtime_api="NeuronInfoRuntimeApi",
            method="get_neurons",
            params=[netuid],
            block=block,
            block_hash=block_hash,
            reuse_block=reuse_block,
        )

        if not result:
            return []

        return NeuronInfo.list_from_dicts(result)

    async def neurons_lite(
        self,
        netuid: int,
        block: Optional[int] = None,
        block_hash: Optional[str] = None,
        reuse_block: bool = False,
    ) -> list[NeuronInfoLite]:
        """
        Retrieves a list of neurons in a 'lite' format from a specific subnet of the Bittensor network.
        This function provides a streamlined view of the neurons, focusing on key attributes such as stake and network
        participation.

        Parameters:
            netuid: The unique identifier of the subnet.
            block: The blockchain block number for the query.
            block_hash: The hash of the blockchain block number for the query.
            reuse_block: Whether to reuse the last-used blockchain block hash.

        Returns:
            A list of simplified neuron information for the subnet.

        This function offers a quick overview of the neuron population within a subnet, facilitating efficient analysis
        of the network's decentralized structure and neuron dynamics.
        """
        result = await self.query_runtime_api(
            runtime_api="NeuronInfoRuntimeApi",
            method="get_neurons_lite",
            params=[netuid],
            block=block,
            block_hash=block_hash,
            reuse_block=reuse_block,
        )

        if not result:
            return []

        return NeuronInfoLite.list_from_dicts(result)

    async def query_identity(
        self,
        coldkey_ss58: str,
        block: Optional[int] = None,
        block_hash: Optional[str] = None,
        reuse_block: bool = False,
    ) -> Optional[ChainIdentity]:
        """
        Queries the identity of a neuron on the Bittensor blockchain using the given key. This function retrieves
        detailed identity information about a specific neuron, which is a crucial aspect of the network's decentralized
        identity and governance system.

        Parameters:
            coldkey_ss58: Coldkey used to query the neuron's identity (technically the neuron's coldkey SS58 address).
            block: The blockchain block number for the query.
            block_hash: The hash of the blockchain block number at which to perform the query.
            reuse_block: Whether to reuse the last-used blockchain block hash.

        Returns:
            An object containing the identity information of the neuron if found, ``None`` otherwise.

        The identity information can include various attributes such as the neuron's stake, rank, and other
        network-specific details, providing insights into the neuron's role and status within the Bittensor network.

        Note:
            See the ``Bittensor CLI documentation <https://docs.bittensor.com/reference/btcli>``_ for supported identity
                parameters.
        """
        block_hash = await self.determine_block_hash(block, block_hash, reuse_block)
        identity_info = cast(
            dict,
            await self.substrate.query(
                module="SubtensorModule",
                storage_function="IdentitiesV2",
                params=[coldkey_ss58],
                block_hash=block_hash,
                reuse_block_hash=reuse_block,
            ),
        )

        if not identity_info:
            return None

        try:
            return ChainIdentity.from_dict(
                decode_hex_identity_dict(identity_info),
            )
        except TypeError:
            return None

    async def recycle(
        self,
        netuid: int,
        block: Optional[int] = None,
        block_hash: Optional[str] = None,
        reuse_block: bool = False,
    ) -> Optional[Balance]:
        """
        Retrieves the 'Burn' hyperparameter for a specified subnet. The 'Burn' parameter represents the amount of Tao
        that is effectively recycled within the Bittensor network.

        Parameters:
            netuid: The unique identifier of the subnet.
            block: The blockchain block number for the query.
            block_hash: The hash of the blockchain block number for the query.
            reuse_block: Whether to reuse the last-used blockchain block hash.

        Returns:
            The value of the 'Burn' hyperparameter if the subnet exists, ``None`` otherwise.

        Understanding the 'Burn' rate is essential for analyzing the network registration usage, particularly how it is
        correlated with user activity and the overall cost of participation in a given subnet.
        """
        block_hash = await self.determine_block_hash(block, block_hash, reuse_block)
        call = await self.get_hyperparameter(
            param_name="Burn",
            netuid=netuid,
            block_hash=block_hash,
            reuse_block=reuse_block,
        )
        return None if call is None else Balance.from_rao(int(call))

    async def subnet(
        self,
        netuid: int,
        block: Optional[int] = None,
        block_hash: Optional[str] = None,
        reuse_block: bool = False,
    ) -> Optional[DynamicInfo]:
        """
        Retrieves the subnet information for a single subnet in the Bittensor network.

        Parameters:
            netuid: The unique identifier of the subnet.
            block: The block number to get the subnets at.
            block_hash: The hash of the blockchain block number for the query.
            reuse_block: Whether to reuse the last-used blockchain block hash.

        Returns:
            A DynamicInfo object, containing detailed information about a subnet.
        """
        block_hash = await self.determine_block_hash(
            block=block, block_hash=block_hash, reuse_block=reuse_block
        )

        if not block_hash and reuse_block:
            block_hash = self.substrate.last_block_hash

        query = await self.substrate.runtime_call(
            "SubnetInfoRuntimeApi",
            "get_dynamic_info",
            params=[netuid],
            block_hash=block_hash,
        )
        price = await self.get_subnet_price(
            netuid=netuid,
            block=block,
            block_hash=block_hash,
            reuse_block=reuse_block,
        )

        if isinstance(decoded := query.decode(), dict):
            if isinstance(price, (SubstrateRequestException, ValueError)):
                price = None
            return DynamicInfo.from_dict({**decoded, "price": price})
        return None

    async def subnet_exists(
        self,
        netuid: int,
        block: Optional[int] = None,
        block_hash: Optional[str] = None,
        reuse_block: bool = False,
    ) -> bool:
        """
        Checks if a subnet with the specified unique identifier (netuid) exists within the Bittensor network.

        Parameters:
            netuid: The unique identifier of the subnet.
            block: The blockchain block number for the query.
            block_hash: The hash of the blockchain block number at which to check the subnet existence.
            reuse_block: Whether to reuse the last-used block hash.

        Returns:
            ``True`` if the subnet exists, ``False`` otherwise.

        This function is critical for verifying the presence of specific subnets in the network, enabling a deeper
        understanding of the network's structure and composition.
        """
        block_hash = await self.determine_block_hash(block, block_hash, reuse_block)
        result = await self.substrate.query(
            module="SubtensorModule",
            storage_function="NetworksAdded",
            params=[netuid],
            block_hash=block_hash,
            reuse_block_hash=reuse_block,
        )
        return getattr(result, "value", False)

    async def subnetwork_n(
        self,
        netuid: int,
        block: Optional[int] = None,
        block_hash: Optional[str] = None,
        reuse_block: bool = False,
    ) -> Optional[int]:
        """
        Returns network SubnetworkN hyperparameter.

        Parameters:
            netuid: The unique identifier of the subnetwork.
            block: The blockchain block number for the query.
            block_hash: The hash of the blockchain block number at which to check the subnet existence.
            reuse_block: Whether to reuse the last-used block hash.

        Returns:
            The value of the SubnetworkN hyperparameter, or ``None`` if the subnetwork does not exist or the parameter
                is not found.
        """
        block_hash = await self.determine_block_hash(block, block_hash, reuse_block)
        call = await self.get_hyperparameter(
            param_name="SubnetworkN",
            netuid=netuid,
            block_hash=block_hash,
            reuse_block=reuse_block,
        )
        return None if call is None else int(call)

    async def tempo(
        self,
        netuid: int,
        block: Optional[int] = None,
        block_hash: Optional[str] = None,
        reuse_block: bool = False,
    ) -> Optional[int]:
        """
        Returns network Tempo hyperparameter.

        Parameters:
            netuid: The unique identifier of the subnetwork.
            block: The blockchain block number for the query.
            block_hash: The hash of the blockchain block number at which to check the subnet existence.
            reuse_block: Whether to reuse the last-used block hash.

        Returns:
            The value of the Tempo hyperparameter, or ``None`` if the subnetwork does not exist or the parameter is not
                found.
        """
        block_hash = await self.determine_block_hash(block, block_hash, reuse_block)
        call = await self.get_hyperparameter(
            param_name="Tempo",
            netuid=netuid,
            block_hash=block_hash,
            reuse_block=reuse_block,
        )
        return None if call is None else int(call)

    async def tx_rate_limit(
        self,
        block: Optional[int] = None,
        block_hash: Optional[str] = None,
        reuse_block: bool = False,
    ) -> Optional[int]:
        """
        Retrieves the transaction rate limit for the Bittensor network as of a specific blockchain block.
        This rate limit sets the maximum number of transactions that can be processed within a given time frame.

        Parameters:
            block: The blockchain block number for the query.
            block_hash: The hash of the blockchain block number at which to check the subnet existence.
            reuse_block: Whether to reuse the last-used block hash.

        Returns:
            The transaction rate limit of the network, ``None`` if not available.

        The transaction rate limit is an essential parameter for ensuring the stability and scalability of the Bittensor
        network. It helps in managing network load and preventing congestion, thereby maintaining efficient and timely
        transaction processing.
        """
        block_hash = await self.determine_block_hash(block, block_hash, reuse_block)
        result = await self.query_subtensor(
            "TxRateLimit", block_hash=block_hash, reuse_block=reuse_block
        )
        return getattr(result, "value", None)

    async def wait_for_block(self, block: Optional[int] = None) -> bool:
        """
        Waits until a specific block is reached on the chain. If no block is specified, waits for the next block.

        Parameters:
            block: The block number to wait for. If ``None``, waits for the next block.

        Returns:
            ``True`` if the target block was reached, ``False`` if timeout occurred.

        Example:
            import bittensor as bt
            subtensor = bt.Subtensor()

            await subtensor.wait_for_block() # Waits for next block
            await subtensor.wait_for_block(block=1234) # Waits for a specific block
        """

        async def handler(block_data: dict):
            logging.debug(
                f"reached block {block_data['header']['number']}. Waiting for block {target_block}"
            )
            if block_data["header"]["number"] >= target_block:
                return True
            return None

        current_block = await self.substrate.get_block()
        current_block_hash = current_block.get("header", {}).get("hash")

        if block is not None:
            target_block = block
        else:
            target_block = current_block["header"]["number"] + 1

        await self.substrate.get_block_handler(
            current_block_hash, header_only=True, subscription_handler=handler
        )
        return True

    async def weights(
        self,
        netuid: int,
        mechid: int = 0,
        block: Optional[int] = None,
        block_hash: Optional[str] = None,
        reuse_block: bool = False,
    ) -> list[tuple[int, list[tuple[int, int]]]]:
        """
        Retrieves the weight distribution set by neurons within a specific subnet of the Bittensor network.
        This function maps each neuron's UID to the weights it assigns to other neurons, reflecting the network's trust
        and value assignment mechanisms.

        Parameters:
            netuid: Subnet unique identifier.
            mechid: Subnet mechanism unique identifier.
            block: The blockchain block number for the query.
            block_hash: The blockchain block_hash representation of the block id.
            reuse_block: Whether to reuse the last-used blockchain block hash.

        Returns:
            A list of tuples mapping each neuron's UID to its assigned weights.

        The weight distribution is a key factor in the network's consensus algorithm and the ranking of neurons,
        influencing their influence and reward allocation within the subnet.
        """
        storage_index = get_mechid_storage_index(netuid, mechid)
        block_hash = await self.determine_block_hash(block, block_hash, reuse_block)
        w_map_encoded = await self.substrate.query_map(
            module="SubtensorModule",
            storage_function="Weights",
            params=[storage_index],
            block_hash=block_hash,
            reuse_block_hash=reuse_block,
        )
        w_map = []
        async for uid, w in w_map_encoded:
            w_map.append((uid, w.value))

        return w_map

    async def weights_rate_limit(
        self,
        netuid: int,
        block: Optional[int] = None,
        block_hash: Optional[str] = None,
        reuse_block: bool = False,
    ) -> Optional[int]:
        """
        Returns network WeightsSetRateLimit hyperparameter.

        Parameters:
            netuid: The unique identifier of the subnetwork.
            block: The blockchain block number for the query.
            block_hash: The blockchain block_hash representation of the block id.
            reuse_block: Whether to reuse the last-used blockchain block hash.

        Returns:
            Optional[int]: The value of the WeightsSetRateLimit hyperparameter, or ``None`` if the subnetwork does not
                exist or the parameter is not found.
        """
        block_hash = await self.determine_block_hash(block, block_hash, reuse_block)
        call = await self.get_hyperparameter(
            param_name="WeightsSetRateLimit",
            netuid=netuid,
            block_hash=block_hash,
            reuse_block=reuse_block,
        )
        return None if call is None else int(call)

    # Extrinsics helpers ===============================================================================================
    async def validate_extrinsic_params(
        self,
        call_module: str,
        call_function: str,
        call_params: dict[str, Any],
        block: Optional[int] = None,
        block_hash: Optional[str] = None,
        reuse_block: bool = False,
    ):
        """
        Validate and filter extrinsic parameters against on-chain metadata.

        This method checks that the provided parameters match the expected signature of the given extrinsic (module and
        function) as defined in the Substrate metadata. It raises explicit errors for missing or invalid parameters and
        silently ignores any extra keys not present in the function definition.

        Args:
            call_module: The pallet name, e.g. "SubtensorModule" or "AdminUtils".
            call_function: The extrinsic function name, e.g. "set_weights" or "sudo_set_tempo".
            call_params: A dictionary of parameters to validate.
            block: The blockchain block number for the query.
            block_hash: The blockchain block_hash representation of the block id.
            reuse_block: Whether to reuse the last-used blockchain block hash.

        Returns:
            A filtered dictionary containing only the parameters that are valid for the specified extrinsic.

        Raises:
            ValueError: If the given module or function is not found in the chain metadata.
            KeyError: If one or more required parameters are missing.

        Notes:
            This method does not compose or submit the extrinsic. It only ensures that `call_params` conforms to the
            expected schema derived from on-chain metadata.
        """
        block_hash = await self.determine_block_hash(
            block=block, block_hash=block_hash, reuse_block=reuse_block
        )

        func_meta = await self.substrate.get_metadata_call_function(
            module_name=call_module,
            call_function_name=call_function,
            block_hash=block_hash,
        )

        if not func_meta:
            raise ValueError(
                f"Call {call_module}.{call_function} not found in chain metadata."
            )

        # Expected params from metadata
        expected_params = func_meta.get_param_info()
        provided_params = {}

        # Validate and filter parameters
        for param_name in expected_params.keys():
            if param_name not in call_params:
                raise KeyError(f"Missing required parameter: '{param_name}'")
            provided_params[param_name] = call_params[param_name]

        # Warn about extra params not defined in metadata
        extra_params = set(call_params.keys()) - set(expected_params.keys())
        if extra_params:
            logging.debug(
                f"Ignoring extra parameters for {call_module}.{call_function}: {extra_params}."
            )
        return provided_params

    async def compose_call(
        self,
        call_module: str,
        call_function: str,
        call_params: dict[str, Any],
        block: Optional[int] = None,
        block_hash: Optional[str] = None,
        reuse_block: bool = False,
    ) -> "GenericCall":
        """
        Dynamically compose a GenericCall using on-chain Substrate metadata after validating the provided parameters.

        Args:
            call_module: Pallet name (e.g. "SubtensorModule", "AdminUtils").
            call_function: Function name (e.g. "set_weights", "sudo_set_tempo").
            call_params: Dictionary of parameters for the call.
            block: The blockchain block number for the query.
            block_hash: The blockchain block_hash representation of the block id.
            reuse_block: Whether to reuse the last-used blockchain block hash.

        Returns:
            GenericCall: Composed call object ready for extrinsic submission.
        """
        block_hash = await self.determine_block_hash(block, block_hash, reuse_block)

        call_params = await self.validate_extrinsic_params(
            call_module=call_module,
            call_function=call_function,
            call_params=call_params,
            block=block,
            block_hash=block_hash,
            reuse_block=reuse_block,
        )

        logging.debug(
            f"Composing GenericCall -> {call_module}.{call_function} "
            f"with params: {call_params}."
        )
        return await self.substrate.compose_call(
            call_module=call_module,
            call_function=call_function,
            call_params=call_params,
            block_hash=block_hash,
        )

    async def sign_and_send_extrinsic(
        self,
        call: "GenericCall",
        wallet: "Wallet",
        sign_with: str = "coldkey",
        use_nonce: bool = False,
        nonce_key: str = "hotkey",
        period: Optional[int] = None,
        raise_error: bool = False,
        wait_for_inclusion: bool = True,
        wait_for_finalization: bool = False,
        calling_function: Optional[str] = None,
    ) -> ExtrinsicResponse:
        """
        Helper method to sign and submit an extrinsic call to chain.

        Parameters:
            call: a prepared Call object
            wallet: the wallet whose coldkey will be used to sign the extrinsic
            sign_with: the wallet's keypair to use for the signing. Options are "coldkey", "hotkey", "coldkeypub"
            use_nonce: unique identifier for the transaction related with hot/coldkey.
            nonce_key: the type on nonce to use. Options are "hotkey" or "coldkey".
            period: The number of blocks during which the transaction will remain valid after it's submitted. If the
                transaction is not included in a block within that number of blocks, it will expire and be rejected. You
                can think of it as an expiration date for the transaction.
            raise_error: raises the relevant exception rather than returning `False` if unsuccessful.
            wait_for_inclusion: whether to wait until the extrinsic call is included on the chain
            wait_for_finalization: whether to wait until the extrinsic call is finalized on the chain
            calling_function: the name of the calling function.

        Returns:
            ExtrinsicResponse: The result object of the extrinsic execution.

        Raises:
            SubstrateRequestException: Substrate request exception.
        """
        extrinsic_response = ExtrinsicResponse(
            extrinsic_function=calling_function
            if calling_function
            else get_caller_name()
        )
        possible_keys = ("coldkey", "hotkey", "coldkeypub")
        if sign_with not in possible_keys:
            raise AttributeError(
                f"'sign_with' must be either 'coldkey', 'hotkey' or 'coldkeypub', not '{sign_with}'"
            )
        signing_keypair = getattr(wallet, sign_with)
        extrinsic_data = {"call": call, "keypair": signing_keypair}
        if use_nonce:
            if nonce_key not in possible_keys:
                raise AttributeError(
                    f"'nonce_key' must be either 'coldkey', 'hotkey' or 'coldkeypub', not '{nonce_key}'"
                )
            next_nonce = await self.substrate.get_account_next_index(
                getattr(wallet, nonce_key).ss58_address
            )
            extrinsic_data["nonce"] = next_nonce
        if period is not None:
            extrinsic_data["era"] = {"period": period}

        extrinsic_response.extrinsic_fee = await self.get_extrinsic_fee(
            call=call, keypair=signing_keypair
        )
        extrinsic_response.extrinsic = await self.substrate.create_signed_extrinsic(
            **extrinsic_data
        )
        try:
            response = await self.substrate.submit_extrinsic(
                extrinsic=extrinsic_response.extrinsic,
                wait_for_inclusion=wait_for_inclusion,
                wait_for_finalization=wait_for_finalization,
            )
            extrinsic_response.extrinsic_receipt = response
            # We only wait here if we expect finalization.
            if not wait_for_finalization and not wait_for_inclusion:
                extrinsic_response.message = (
                    "Not waiting for finalization or inclusion."
                )
                logging.debug(extrinsic_response.message)
                return extrinsic_response

            if await response.is_success:
                extrinsic_response.message = "Success"
                return extrinsic_response

            response_error_message = await response.error_message

            if raise_error:
                raise ChainError.from_error(response_error_message)

            extrinsic_response.success = False
            extrinsic_response.message = format_error_message(response_error_message)
            extrinsic_response.error = response_error_message
            return extrinsic_response

        except SubstrateRequestException as error:
            if raise_error:
                raise

            extrinsic_response.success = False
            extrinsic_response.message = format_error_message(error)
            extrinsic_response.error = error
            return extrinsic_response

    async def get_extrinsic_fee(
        self,
        call: "GenericCall",
        keypair: "Keypair",
    ):
        """
        Get extrinsic fee for a given extrinsic call and keypair for a given SN's netuid.

        Parameters:
            call: The extrinsic GenericCall.
            keypair: The keypair associated with the extrinsic.

        Returns:
            Balance object representing the extrinsic fee in RAO.

        Note:
            To create the GenericCall object use `compose_call` method with proper parameters.
        """
        payment_info = await self.substrate.get_payment_info(call=call, keypair=keypair)
        return Balance.from_rao(amount=payment_info["partial_fee"])

    # Extrinsics =======================================================================================================

    async def add_stake(
        self,
        wallet: "Wallet",
        netuid: int,
        hotkey_ss58: str,
        amount: Balance,
        safe_staking: bool = False,
        allow_partial_stake: bool = False,
        rate_tolerance: float = 0.005,
        period: Optional[int] = None,
        raise_error: bool = False,
        wait_for_inclusion: bool = True,
        wait_for_finalization: bool = True,
    ) -> ExtrinsicResponse:
        """
        Adds a stake from the specified wallet to the neuron identified by the SS58 address of its hotkey in specified
        subnet. Staking is a fundamental process in the Bittensor network that enables neurons to participate actively
        and earn incentives.

        Parameters:
            wallet: The wallet to be used for staking.
            netuid: The unique identifier of the subnet to which the neuron belongs.
            hotkey_ss58: The `ss58` address of the hotkey account to stake to default to the wallet's hotkey.
            amount: The amount of TAO to stake.
            safe_staking: If true, enables price safety checks to protect against fluctuating prices. The stake will
                only execute if the price change doesn't exceed the rate tolerance.
            allow_partial_stake: If true and safe_staking is enabled, allows partial staking when the full amount would
                exceed the price tolerance. If false, the entire stake fails if it would exceed the tolerance.
            rate_tolerance: The maximum allowed price change ratio when staking. For example, 0.005 = 0.5% maximum price
                increase. Only used when safe_staking is True.
            period: The number of blocks during which the transaction will remain valid after it's submitted. If
                the transaction is not included in a block within that number of blocks, it will expire and be rejected.
                You can think of it as an expiration date for the transaction.
            raise_error: Raises a relevant exception rather than returning `False` if unsuccessful.
            wait_for_inclusion: Whether to wait for the extrinsic to be included in a block.
            wait_for_finalization: Whether to wait for finalization of the extrinsic.

        Returns:
            ExtrinsicResponse: The result object of the extrinsic execution.

        This function enables neurons to increase their stake in the network, enhancing their influence and potential.
        When safe_staking is enabled, it provides protection against price fluctuations during the time stake is
        executed and the time it is actually processed by the chain.
        """
        check_balance_amount(amount)
        return await add_stake_extrinsic(
            subtensor=self,
            wallet=wallet,
            hotkey_ss58=hotkey_ss58,
            netuid=netuid,
            amount=amount,
            safe_staking=safe_staking,
            allow_partial_stake=allow_partial_stake,
            rate_tolerance=rate_tolerance,
            period=period,
            raise_error=raise_error,
            wait_for_inclusion=wait_for_inclusion,
            wait_for_finalization=wait_for_finalization,
        )

    async def add_liquidity(
        self,
        wallet: "Wallet",
        netuid: int,
        liquidity: Balance,
        price_low: Balance,
        price_high: Balance,
        hotkey_ss58: Optional[str] = None,
        period: Optional[int] = None,
        raise_error: bool = False,
        wait_for_inclusion: bool = True,
        wait_for_finalization: bool = True,
    ) -> ExtrinsicResponse:
        """
        Adds liquidity to the specified price range.

        Parameters:
            wallet: The wallet used to sign the extrinsic (must be unlocked).
            netuid: The UID of the target subnet for which the call is being initiated.
            liquidity: The amount of liquidity to be added.
            price_low: The lower bound of the price tick range. In TAO.
            price_high: The upper bound of the price tick range. In TAO.
            hotkey_ss58: The hotkey with staked TAO in Alpha. If not passed then the wallet hotkey is used.
            period: The number of blocks during which the transaction will remain valid after it's submitted. If
                the transaction is not included in a block within that number of blocks, it will expire and be rejected.
                You can think of it as an expiration date for the transaction.
            raise_error: Raises a relevant exception rather than returning `False` if unsuccessful.
            wait_for_inclusion: Whether to wait for the extrinsic to be included in a block.
            wait_for_finalization: Whether to wait for finalization of the extrinsic.

        Returns:
            ExtrinsicResponse: The result object of the extrinsic execution.

        Note: Adding is allowed even when user liquidity is enabled in specified subnet. Call ``toggle_user_liquidity``
        method to enable/disable user liquidity.
        """
        return await add_liquidity_extrinsic(
            subtensor=self,
            wallet=wallet,
            netuid=netuid,
            liquidity=liquidity,
            price_low=price_low,
            price_high=price_high,
            hotkey_ss58=hotkey_ss58,
            period=period,
            raise_error=raise_error,
            wait_for_inclusion=wait_for_inclusion,
            wait_for_finalization=wait_for_finalization,
        )

    async def add_stake_multiple(
        self,
        wallet: "Wallet",
        netuids: UIDs,
        hotkey_ss58s: list[str],
        amounts: list[Balance],
        period: Optional[int] = None,
        raise_error: bool = False,
        wait_for_inclusion: bool = True,
        wait_for_finalization: bool = True,
    ) -> ExtrinsicResponse:
        """
        Adds stakes to multiple neurons identified by their hotkey SS58 addresses.
        This bulk operation allows for efficient staking across different neurons from a single wallet.

        Parameters:
            wallet: The wallet used for staking.
            netuids: List of subnet UIDs.
            hotkey_ss58s: List of ``SS58`` addresses of hotkeys to stake to.
            amounts: List of corresponding TAO amounts to bet for each netuid and hotkey.
            period: The number of blocks during which the transaction will remain valid after it's submitted. If the
                transaction is not included in a block within that number of blocks, it will expire and be rejected. You
                can think of it as an expiration date for the transaction.
            raise_error: Raises a relevant exception rather than returning `False` if unsuccessful.
            wait_for_inclusion: Waits for the transaction to be included in a block.
            wait_for_finalization: Waits for the transaction to be finalized on the blockchain.

        Returns:
            ExtrinsicResponse: The result object of the extrinsic execution.

        This function is essential for managing stakes across multiple neurons, reflecting the dynamic and collaborative
        nature of the Bittensor network.
        """
        return await add_stake_multiple_extrinsic(
            subtensor=self,
            wallet=wallet,
            netuids=netuids,
            hotkey_ss58s=hotkey_ss58s,
            amounts=amounts,
            period=period,
            raise_error=raise_error,
            wait_for_inclusion=wait_for_inclusion,
            wait_for_finalization=wait_for_finalization,
        )

    async def burned_register(
        self,
        wallet: "Wallet",
        netuid: int,
        period: Optional[int] = None,
        raise_error: bool = False,
        wait_for_inclusion: bool = True,
        wait_for_finalization: bool = True,
    ) -> ExtrinsicResponse:
        """
        Registers a neuron on the Bittensor network by recycling TAO. This method of registration involves recycling
        TAO tokens, allowing them to be re-mined by performing work on the network.

        Parameters:
            wallet: The wallet associated with the neuron to be registered.
            netuid: The unique identifier of the subnet.
            period: The number of blocks during which the transaction will remain valid after it's submitted. If the
                transaction is not included in a block within that number of blocks, it will expire and be rejected. You
                can think of it as an expiration date for the transaction.
            raise_error: Raises a relevant exception rather than returning `False` if unsuccessful.
            wait_for_inclusion: Waits for the transaction to be included in a block.
            wait_for_finalization: Waits for the transaction to be finalized on the blockchain.

        Returns:
            ExtrinsicResponse: The result object of the extrinsic execution.
        """
        async with self:
            if netuid == 0:
                return await root_register_extrinsic(
                    subtensor=self,
                    wallet=wallet,
                    period=period,
                    raise_error=raise_error,
                    wait_for_inclusion=wait_for_inclusion,
                    wait_for_finalization=wait_for_finalization,
                )

            return await burned_register_extrinsic(
                subtensor=self,
                wallet=wallet,
                netuid=netuid,
                period=period,
                raise_error=raise_error,
                wait_for_inclusion=wait_for_inclusion,
                wait_for_finalization=wait_for_finalization,
            )

    async def commit_weights(
        self,
        wallet: "Wallet",
        netuid: int,
        salt: Salt,
        uids: UIDs,
        weights: Weights,
        mechid: int = 0,
        version_key: int = version_as_int,
        max_retries: int = 5,
        period: Optional[int] = 16,
        raise_error: bool = True,
        wait_for_inclusion: bool = False,
        wait_for_finalization: bool = False,
    ) -> ExtrinsicResponse:
        """
        Commits a hash of the subnet validator's weight vector to the Bittensor blockchain using the provided wallet.
        This action serves as a commitment or snapshot of the validator's current weight distribution.

        Parameters:
            wallet: The wallet associated with the neuron committing the weights.
            netuid: The unique identifier of the subnet.
            salt: list of randomly generated integers as salt to generated weighted hash.
            uids: NumPy array of neuron UIDs for which weights are being committed.
            weights: NumPy array of weight values corresponding to each UID.
            mechid: The subnet mechanism unique identifier.
            version_key: Version key for compatibility with the network.
            max_retries: The number of maximum attempts to commit weights.
            period: The number of blocks during which the transaction will remain valid after it's submitted. If
                the transaction is not included in a block within that number of blocks, it will expire and be rejected.
                You can think of it as an expiration date for the transaction.
            raise_error: Raises a relevant exception rather than returning `False` if unsuccessful.
            wait_for_inclusion: Whether to wait for the extrinsic to be included in a block.
            wait_for_finalization: Whether to wait for finalization of the extrinsic.

        Returns:
            ExtrinsicResponse: The result object of the extrinsic execution.

        This function allows subnet validators to create a tamper-proof record of their weight vector at a specific
        point in time, creating a foundation of transparency and accountability for the Bittensor network.

        Notes:
            See also: <https://docs.learnbittensor.org/glossary#commit-reveal>,
        """
        retries = 0
        response = ExtrinsicResponse(False)

        logging.debug(
            f"Committing weights with params: "
            f"netuid=[blue]{netuid}[/blue], uids=[blue]{uids}[/blue], weights=[blue]{weights}[/blue], "
            f"version_key=[blue]{version_key}[/blue]"
        )

        while retries < max_retries and response.success is False:
            try:
                response = await commit_weights_extrinsic(
                    subtensor=self,
                    wallet=wallet,
                    netuid=netuid,
                    mechid=mechid,
                    uids=uids,
                    weights=weights,
                    salt=salt,
                    wait_for_inclusion=wait_for_inclusion,
                    wait_for_finalization=wait_for_finalization,
                    period=period,
                    raise_error=raise_error,
                )
            except Exception as error:
                return ExtrinsicResponse.from_exception(
                    raise_error=raise_error, error=error
                )
            retries += 1

        if not response.success:
            logging.debug(
                "No one successful attempt made. "
                "Perhaps it is too soon to commit weights!"
            )
        return response

    async def modify_liquidity(
        self,
        wallet: "Wallet",
        netuid: int,
        position_id: int,
        liquidity_delta: Balance,
        hotkey_ss58: Optional[str] = None,
        period: Optional[int] = None,
        raise_error: bool = False,
        wait_for_inclusion: bool = True,
        wait_for_finalization: bool = True,
    ) -> ExtrinsicResponse:
        """Modifies liquidity in liquidity position by adding or removing liquidity from it.

        Parameters:
            wallet: The wallet used to sign the extrinsic (must be unlocked).
            netuid: The UID of the target subnet for which the call is being initiated.
            position_id: The id of the position record in the pool.
            liquidity_delta: The amount of liquidity to be added or removed (add if positive or remove if negative).
            hotkey_ss58: The hotkey with staked TAO in Alpha. If not passed then the wallet hotkey is used.
            period: The number of blocks during which the transaction will remain valid after it's submitted. If
                the transaction is not included in a block within that number of blocks, it will expire and be rejected.
                You can think of it as an expiration date for the transaction.
            raise_error: Raises a relevant exception rather than returning `False` if unsuccessful.
            wait_for_inclusion: Whether to wait for the extrinsic to be included in a block.
            wait_for_finalization: Whether to wait for finalization of the extrinsic.

        Returns:
            ExtrinsicResponse: The result object of the extrinsic execution.

        Example:
            import bittensor as bt

            subtensor = bt.AsyncSubtensor(network="local")
            await subtensor.initialize()

            my_wallet = bt.Wallet()

            # if `liquidity_delta` is negative
            my_liquidity_delta = Balance.from_tao(100) * -1
            await subtensor.modify_liquidity(
                wallet=my_wallet,
                netuid=123,
                position_id=2,
                liquidity_delta=my_liquidity_delta
            )

            # if `liquidity_delta` is positive
            my_liquidity_delta = Balance.from_tao(120)
            await subtensor.modify_liquidity(
                wallet=my_wallet,
                netuid=123,
                position_id=2,
                liquidity_delta=my_liquidity_delta
            )

        Note: Modifying is allowed even when user liquidity is enabled in specified subnet. Call `toggle_user_liquidity`
        to enable/disable user liquidity.
        """
        return await modify_liquidity_extrinsic(
            subtensor=self,
            wallet=wallet,
            netuid=netuid,
            position_id=position_id,
            liquidity_delta=liquidity_delta,
            hotkey_ss58=hotkey_ss58,
            period=period,
            raise_error=raise_error,
            wait_for_inclusion=wait_for_inclusion,
            wait_for_finalization=wait_for_finalization,
        )

    async def move_stake(
        self,
        wallet: "Wallet",
        origin_netuid: int,
        origin_hotkey_ss58: str,
        destination_netuid: int,
        destination_hotkey_ss58: str,
        amount: Optional[Balance] = None,
        move_all_stake: bool = False,
        period: Optional[int] = None,
        raise_error: bool = False,
        wait_for_inclusion: bool = True,
        wait_for_finalization: bool = True,
    ) -> ExtrinsicResponse:
        """
        Moves stake to a different hotkey and/or subnet.

        Parameters:
            wallet: The wallet to move stake from.
            origin_netuid: The netuid of the source subnet.
            origin_hotkey_ss58: The SS58 address of the source hotkey.
            destination_netuid: The netuid of the destination subnet.
            destination_hotkey_ss58: The SS58 address of the destination hotkey.
            amount: Amount of stake to move.
            move_all_stake: If true, moves all stake from the source hotkey to the destination hotkey.
            period: The number of blocks during which the transaction will remain valid after it's submitted. If the
                transaction is not included in a block within that number of blocks, it will expire and be rejected. You
                can think of it as an expiration date for the transaction.
            raise_error: Raises a relevant exception rather than returning `False` if unsuccessful.
            wait_for_inclusion: Waits for the transaction to be included in a block.
            wait_for_finalization: Waits for the transaction to be finalized on the blockchain.

        Returns:
            ExtrinsicResponse: The result object of the extrinsic execution.
        """
        check_balance_amount(amount)
        return await move_stake_extrinsic(
            subtensor=self,
            wallet=wallet,
            origin_netuid=origin_netuid,
            origin_hotkey_ss58=origin_hotkey_ss58,
            destination_netuid=destination_netuid,
            destination_hotkey_ss58=destination_hotkey_ss58,
            amount=amount,
            move_all_stake=move_all_stake,
            period=period,
            raise_error=raise_error,
            wait_for_inclusion=wait_for_inclusion,
            wait_for_finalization=wait_for_finalization,
        )

    async def register(
        self: "AsyncSubtensor",
        wallet: "Wallet",
        netuid: int,
        max_allowed_attempts: int = 3,
        output_in_place: bool = False,
        cuda: bool = False,
        dev_id: Union[list[int], int] = 0,
        tpb: int = 256,
        num_processes: Optional[int] = None,
        update_interval: Optional[int] = None,
        log_verbose: bool = False,
        period: Optional[int] = None,
        raise_error: bool = False,
        wait_for_inclusion: bool = True,
        wait_for_finalization: bool = True,
    ) -> ExtrinsicResponse:
        """
        Registers a neuron on the Bittensor subnet with provided netuid using the provided wallet.

        Registration is a critical step for a neuron to become an active participant in the network, enabling it to
        stake, set weights, and receive incentives.

        Parameters:
            wallet: The wallet associated with the neuron to be registered.
            netuid: The unique identifier of the subnet.
            max_allowed_attempts: Maximum number of attempts to register the wallet.
            output_in_place: If true, prints the progress of the proof of work to the console in-place. Meaning the
                progress is printed on the same lines.
            cuda: If ``true``, the wallet should be registered using CUDA device(s).
            dev_id: The CUDA device id to use, or a list of device ids.
            tpb: The number of threads per block (CUDA).
            num_processes: The number of processes to use to register.
            update_interval: The number of nonces to solve between updates.
            log_verbose: If ``true``, the registration process will log more information.
            period: The number of blocks during which the transaction will remain valid after it's submitted. If the
                transaction is not included in a block within that number of blocks, it will expire and be rejected. You
                can think of it as an expiration date for the transaction.
            raise_error: Raises a relevant exception rather than returning `False` if unsuccessful.
            wait_for_inclusion: Whether to wait for the inclusion of the transaction.
            wait_for_finalization: Whether to wait for the finalization of the transaction.

        Returns:
            ExtrinsicResponse: The result object of the extrinsic execution.

        This function facilitates the entry of new neurons into the network, supporting the decentralized growth and
        scalability of the Bittensor ecosystem.
        """
        return await register_extrinsic(
            subtensor=self,
            wallet=wallet,
            netuid=netuid,
            max_allowed_attempts=max_allowed_attempts,
            tpb=tpb,
            update_interval=update_interval,
            num_processes=num_processes,
            cuda=cuda,
            dev_id=dev_id,
            output_in_place=output_in_place,
            log_verbose=log_verbose,
            period=period,
            raise_error=raise_error,
            wait_for_inclusion=wait_for_inclusion,
            wait_for_finalization=wait_for_finalization,
        )

    async def register_subnet(
        self: "AsyncSubtensor",
        wallet: "Wallet",
        period: Optional[int] = None,
        raise_error: bool = False,
        wait_for_inclusion: bool = True,
        wait_for_finalization: bool = True,
    ) -> ExtrinsicResponse:
        """
        Registers a new subnetwork on the Bittensor network.

        Parameters:
            wallet: The wallet to be used for subnet registration.
            period: The number of blocks during which the transaction will remain valid after it's submitted. If
                the transaction is not included in a block within that number of blocks, it will expire and be rejected.
                You can think of it as an expiration date for the transaction.
            raise_error: Raises a relevant exception rather than returning `False` if unsuccessful.
            wait_for_inclusion: Whether to wait for the extrinsic to be included in a block.
            wait_for_finalization: Whether to wait for finalization of the extrinsic.

        Returns:
            ExtrinsicResponse: The result object of the extrinsic execution.
        """
        return await register_subnet_extrinsic(
            subtensor=self,
            wallet=wallet,
            period=period,
            raise_error=raise_error,
            wait_for_inclusion=wait_for_inclusion,
            wait_for_finalization=wait_for_finalization,
        )

    async def remove_liquidity(
        self,
        wallet: "Wallet",
        netuid: int,
        position_id: int,
        hotkey_ss58: Optional[str] = None,
        period: Optional[int] = None,
        raise_error: bool = False,
        wait_for_inclusion: bool = True,
        wait_for_finalization: bool = True,
    ) -> ExtrinsicResponse:
        """Remove liquidity and credit balances back to wallet's hotkey stake.

        Parameters:
            wallet: The wallet used to sign the extrinsic (must be unlocked).
            netuid: The UID of the target subnet for which the call is being initiated.
            position_id: The id of the position record in the pool.
            hotkey_ss58: The hotkey with staked TAO in Alpha. If not passed then the wallet hotkey is used.
            period: The number of blocks during which the transaction will remain valid after it's submitted. If
                the transaction is not included in a block within that number of blocks, it will expire and be rejected.
                You can think of it as an expiration date for the transaction.
            raise_error: Raises a relevant exception rather than returning `False` if unsuccessful.
            wait_for_inclusion: Whether to wait for the extrinsic to be included in a block.
            wait_for_finalization: Whether to wait for finalization of the extrinsic.

        Returns:
            ExtrinsicResponse: The result object of the extrinsic execution.

        Note:
            - Adding is allowed even when user liquidity is enabled in specified subnet. Call `toggle_user_liquidity`
        extrinsic to enable/disable user liquidity.
            - To get the `position_id` use `get_liquidity_list` method.
        """
        return await remove_liquidity_extrinsic(
            subtensor=self,
            wallet=wallet,
            netuid=netuid,
            position_id=position_id,
            hotkey_ss58=hotkey_ss58,
            period=period,
            raise_error=raise_error,
            wait_for_inclusion=wait_for_inclusion,
            wait_for_finalization=wait_for_finalization,
        )

    async def reveal_weights(
        self,
        wallet: "Wallet",
        netuid: int,
        uids: UIDs,
        weights: Weights,
        salt: Salt,
        mechid: int = 0,
        max_retries: int = 5,
        version_key: int = version_as_int,
        period: Optional[int] = 16,
        raise_error: bool = False,
        wait_for_inclusion: bool = True,
        wait_for_finalization: bool = True,
    ) -> ExtrinsicResponse:
        """
        Reveals the weights for a specific subnet on the Bittensor blockchain using the provided wallet.
        This action serves as a revelation of the neuron's previously committed weight distribution.

        Parameters:
            wallet: Bittensor Wallet instance.
            netuid: The unique identifier of the subnet.
            uids: NumPy array of neuron UIDs for which weights are being revealed.
            weights: NumPy array of weight values corresponding to each UID.
            salt: NumPy array of salt values corresponding to the hash function.
            mechid: The subnet mechanism unique identifier.
            max_retries: The number of maximum attempts to reveal weights.
            version_key: Version key for compatibility with the network.
            period: The number of blocks during which the transaction will remain valid after it's submitted. If the
                transaction is not included in a block within that number of blocks, it will expire and be rejected. You
                can think of it as an expiration date for the transaction.
            raise_error: Raises a relevant exception rather than returning `False` if unsuccessful.
            wait_for_inclusion: Waits for the transaction to be included in a block.
            wait_for_finalization: Waits for the transaction to be finalized on the blockchain.

        Returns:
            ExtrinsicResponse: The result object of the extrinsic execution.

        This function allows neurons to reveal their previously committed weight distribution, ensuring transparency and
        accountability within the Bittensor network.

        See also: <https://docs.learnbittensor.org/glossary#commit-reveal>,
        """
        retries = 0
        response = ExtrinsicResponse(False)

        while retries < max_retries and response.success is False:
            try:
                response = await reveal_weights_extrinsic(
                    subtensor=self,
                    wallet=wallet,
                    netuid=netuid,
                    mechid=mechid,
                    uids=uids,
                    weights=weights,
                    salt=salt,
                    version_key=version_key,
                    period=period,
                    raise_error=raise_error,
                    wait_for_inclusion=wait_for_inclusion,
                    wait_for_finalization=wait_for_finalization,
                )
            except Exception as error:
                return ExtrinsicResponse.from_exception(
                    raise_error=raise_error, error=error
                )
            retries += 1

        if not response.success:
            logging.debug("No attempt made. Perhaps it is too soon to reveal weights!")
        return response

    async def root_register(
        self,
        wallet: "Wallet",
        period: Optional[int] = None,
        raise_error: bool = False,
        wait_for_inclusion: bool = True,
        wait_for_finalization: bool = True,
    ) -> ExtrinsicResponse:
        """
        Register neuron by recycling some TAO.

        Parameters:
            wallet: The wallet associated with the neuron to be registered.
            period: The number of blocks during which the transaction will remain valid after it's submitted. If the
                transaction is not included in a block within that number of blocks, it will expire and be rejected. You
                can think of it as an expiration date for the transaction.
            raise_error: Raises a relevant exception rather than returning `False` if unsuccessful.
            wait_for_inclusion: Waits for the transaction to be included in a block.
            wait_for_finalization: Waits for the transaction to be finalized on the blockchain.

        Returns:
            ExtrinsicResponse: The result object of the extrinsic execution.
        """

        return await root_register_extrinsic(
            subtensor=self,
            wallet=wallet,
            period=period,
            raise_error=raise_error,
            wait_for_inclusion=wait_for_inclusion,
            wait_for_finalization=wait_for_finalization,
        )

    async def root_set_pending_childkey_cooldown(
        self,
        wallet: "Wallet",
        cooldown: int,
        period: Optional[int] = None,
        raise_error: bool = False,
        wait_for_inclusion: bool = True,
        wait_for_finalization: bool = True,
    ) -> ExtrinsicResponse:
        """Sets the pending childkey cooldown.

        Parameters:
            wallet: bittensor wallet instance.
            cooldown: the number of blocks to setting pending childkey cooldown.
            period: The number of blocks during which the transaction will remain valid after it's
                submitted. If the transaction is not included in a block within that number of blocks, it will expire
                and be rejected. You can think of it as an expiration date for the transaction.
            raise_error: Raises a relevant exception rather than returning `False` if unsuccessful.
            wait_for_inclusion: Waits for the transaction to be included in a block.
            wait_for_finalization: Waits for the transaction to be finalized on the blockchain.

        Returns:
            ExtrinsicResponse: The result object of the extrinsic execution.

        Note: This operation can only be successfully performed if your wallet has root privileges.
        """
        return await root_set_pending_childkey_cooldown_extrinsic(
            subtensor=self,
            wallet=wallet,
            cooldown=cooldown,
            period=period,
            raise_error=raise_error,
            wait_for_inclusion=wait_for_inclusion,
            wait_for_finalization=wait_for_finalization,
        )

    async def set_auto_stake(
        self,
        wallet: "Wallet",
        netuid: int,
        hotkey_ss58: str,
        period: Optional[int] = None,
        raise_error: bool = False,
        wait_for_inclusion: bool = True,
        wait_for_finalization: bool = True,
    ) -> ExtrinsicResponse:
        """Sets the coldkey to automatically stake to the hotkey within specific subnet mechanism.

        Parameters:
            wallet: Bittensor Wallet instance.
            netuid: The subnet unique identifier.
            hotkey_ss58: The SS58 address of the validator's hotkey to which the miner automatically stakes all rewards
                received from the specified subnet immediately upon receipt.
            period: The number of blocks during which the transaction will remain valid after it's submitted. If the
                transaction is not included in a block within that number of blocks, it will expire and be rejected. You
                can think of it as an expiration date for the transaction.
            raise_error: Raises a relevant exception rather than returning `False` if unsuccessful.
            wait_for_inclusion: Whether to wait for the inclusion of the transaction.
            wait_for_finalization: Whether to wait for the finalization of the transaction.

        Returns:
            ExtrinsicResponse: The result object of the extrinsic execution.

        Note:
            Use the `get_auto_stakes` method to get the hotkey address of the validator where auto stake is set.
        """
        return await set_auto_stake_extrinsic(
            subtensor=self,
            wallet=wallet,
            netuid=netuid,
            hotkey_ss58=hotkey_ss58,
            period=period,
            raise_error=raise_error,
            wait_for_inclusion=wait_for_inclusion,
            wait_for_finalization=wait_for_finalization,
        )

    async def set_children(
        self,
        wallet: "Wallet",
        hotkey_ss58: str,
        netuid: int,
        children: list[tuple[float, str]],
        period: Optional[int] = None,
        raise_error: bool = False,
        wait_for_inclusion: bool = True,
        wait_for_finalization: bool = True,
    ) -> ExtrinsicResponse:
        """
        Allows a coldkey to set children-keys.

        Parameters:
            wallet: bittensor wallet instance.
            hotkey_ss58: The `SS58` address of the neuron's hotkey.
            netuid: The netuid value.
            children: A list of children with their proportions.
            period: The number of blocks during which the transaction will remain valid after it's
                submitted. If the transaction is not included in a block within that number of blocks, it will expire
                and be rejected. You can think of it as an expiration date for the transaction.
            raise_error: Raises a relevant exception rather than returning `False` if unsuccessful.
            wait_for_inclusion: Waits for the transaction to be included in a block.
            wait_for_finalization: Waits for the transaction to be finalized on the blockchain.

        Returns:
            ExtrinsicResponse: The result object of the extrinsic execution.

        Raises:
            DuplicateChild: There are duplicates in the list of children.
            InvalidChild: Child is the hotkey.
            NonAssociatedColdKey: The coldkey does not own the hotkey or the child is the same as the hotkey.
            NotEnoughStakeToSetChildkeys: Parent key doesn't have minimum own stake.
            ProportionOverflow: The sum of the proportions does exceed uint64.
            RegistrationNotPermittedOnRootSubnet: Attempting to register a child on the root network.
            SubnetNotExists: Attempting to register to a non-existent network.
            TooManyChildren: Too many children in request.
            TxRateLimitExceeded: Hotkey hit the rate limit.
            bittensor_wallet.errors.KeyFileError: Failed to decode keyfile data.
            bittensor_wallet.errors.PasswordError: Decryption failed or wrong password for decryption provided.
        """
        return await set_children_extrinsic(
            subtensor=self,
            wallet=wallet,
            hotkey_ss58=hotkey_ss58,
            netuid=netuid,
            children=children,
            period=period,
            raise_error=raise_error,
            wait_for_inclusion=wait_for_inclusion,
            wait_for_finalization=wait_for_finalization,
        )

    async def set_delegate_take(
        self,
        wallet: "Wallet",
        hotkey_ss58: str,
        take: float,
        period: Optional[int] = None,
        raise_error: bool = False,
        wait_for_inclusion: bool = True,
        wait_for_finalization: bool = True,
    ) -> ExtrinsicResponse:
        """
        Sets the delegate 'take' percentage for a neuron identified by its hotkey.
        The 'take' represents the percentage of rewards that the delegate claims from its nominators' stakes.

        Parameters:
            wallet: bittensor wallet instance.
            hotkey_ss58: The ``SS58`` address of the neuron's hotkey.
            take: Percentage reward for the delegate.
            period: The number of blocks during which the transaction will remain valid after it's
                submitted. If the transaction is not included in a block within that number of blocks, it will expire
                and be rejected. You can think of it as an expiration date for the transaction.
            raise_error: Raises a relevant exception rather than returning `False` if unsuccessful.
            wait_for_inclusion: Waits for the transaction to be included in a block.
            wait_for_finalization: Waits for the transaction to be finalized on the blockchain.

        Returns:
            ExtrinsicResponse: The result object of the extrinsic execution.

        Raises:
            DelegateTakeTooHigh: Delegate take is too high.
            DelegateTakeTooLow: Delegate take is too low.
            DelegateTxRateLimitExceeded: A transactor exceeded the rate limit for delegate transaction.
            HotKeyAccountNotExists: The hotkey does not exist.
            NonAssociatedColdKey: Request to stake, unstake, or subscribe is made by a coldkey that is not associated
                with the hotkey account.
            bittensor_wallet.errors.PasswordError: Decryption failed or wrong password for decryption provided.
            bittensor_wallet.errors.KeyFileError: Failed to decode keyfile data.

        The delegate take is a critical parameter in the network's incentive structure, influencing the distribution of
        rewards among neurons and their nominators.
        """
        # u16 representation of the take
        take_u16 = int(take * 0xFFFF)

        current_take = await self.get_delegate_take(hotkey_ss58)
        current_take_u16 = int(current_take * 0xFFFF)

        if current_take_u16 == take_u16:
            message = f"The take for {hotkey_ss58} is already set to {take}."
            logging.debug(f"[green]{message}[/green].")
            return ExtrinsicResponse(True, message)

        logging.debug(f"Updating {hotkey_ss58} take: current={current_take} new={take}")

        response = await set_take_extrinsic(
            subtensor=self,
            wallet=wallet,
            hotkey_ss58=hotkey_ss58,
            take=take_u16,
            action="increase_take" if current_take_u16 < take_u16 else "decrease_take",
            period=period,
            raise_error=raise_error,
            wait_for_finalization=wait_for_finalization,
            wait_for_inclusion=wait_for_inclusion,
        )

        if response.success:
            return response

        logging.error(f"[red]{response.message}[/red]")
        return response

    async def set_subnet_identity(
        self,
        wallet: "Wallet",
        netuid: int,
        subnet_identity: SubnetIdentity,
        period: Optional[int] = None,
        raise_error: bool = False,
        wait_for_inclusion: bool = True,
        wait_for_finalization: bool = True,
    ) -> ExtrinsicResponse:
        """
        Sets the identity of a subnet for a specific wallet and network.

        Parameters:
            wallet: The wallet instance that will authorize the transaction.
            netuid: The unique ID of the network on which the operation takes place.
            subnet_identity: The identity data of the subnet including attributes like name, GitHub repository, contact,
                URL, discord, description, and any additional metadata.
            period: The number of blocks during which the transaction will remain valid after it's
                submitted. If the transaction is not included in a block within that number of blocks, it will expire
                and be rejected. You can think of it as an expiration date for the transaction.
            raise_error: Raises a relevant exception rather than returning `False` if unsuccessful.
            wait_for_inclusion: Waits for the transaction to be included in a block.
            wait_for_finalization: Waits for the transaction to be finalized on the blockchain.

        Returns:
            ExtrinsicResponse: The result object of the extrinsic execution.
        """
        return await set_subnet_identity_extrinsic(
            subtensor=self,
            wallet=wallet,
            netuid=netuid,
            subnet_name=subnet_identity.subnet_name,
            github_repo=subnet_identity.github_repo,
            subnet_contact=subnet_identity.subnet_contact,
            subnet_url=subnet_identity.subnet_url,
            logo_url=subnet_identity.logo_url,
            discord=subnet_identity.discord,
            description=subnet_identity.description,
            additional=subnet_identity.additional,
            period=period,
            raise_error=raise_error,
            wait_for_inclusion=wait_for_inclusion,
            wait_for_finalization=wait_for_finalization,
        )

    async def set_weights(
        self,
        wallet: "Wallet",
        netuid: int,
        uids: UIDs,
        weights: Weights,
        mechid: int = 0,
        block_time: float = 12.0,
        commit_reveal_version: int = 4,
        max_retries: int = 5,
        version_key: int = version_as_int,
        period: Optional[int] = 8,
        raise_error: bool = False,
        wait_for_inclusion: bool = True,
        wait_for_finalization: bool = True,
    ) -> ExtrinsicResponse:
        """
        Sets the weight vector for a neuron acting as a validator, specifying the weights assigned to subnet miners
        based on their performance evaluation.

        This method allows subnet validators to submit their weight vectors, which rank the value of each subnet miner's
        work. These weight vectors are used by the Yuma Consensus algorithm to compute emissions for both validators and
        miners.

        Parameters:
            wallet: The wallet associated with the subnet validator setting the weights.
            netuid: The unique identifier of the subnet.
            uids: The list of subnet miner neuron UIDs that the weights are being set for.
            weights: The corresponding weights to be set for each UID, representing the validator's evaluation of each
                miner's performance.
            mechid: The subnet mechanism unique identifier.
            block_time: The number of seconds for block duration.
            commit_reveal_version: The version of the chain commit-reveal protocol to use.
            max_retries: The number of maximum attempts to set weights.
            version_key: Version key for compatibility with the network.
            period: The number of blocks during which the transaction will remain valid after it's
                submitted. If the transaction is not included in a block within that number of blocks, it will expire
                and be rejected. You can think of it as an expiration date for the transaction.
            raise_error: Raises a relevant exception rather than returning `False` if unsuccessful.
            wait_for_inclusion: Waits for the transaction to be included in a block.
            wait_for_finalization: Waits for the transaction to be finalized on the blockchain.

        Returns:
            ExtrinsicResponse: The result object of the extrinsic execution.

        This function is crucial in the Yuma Consensus mechanism, where each validator's weight vector contributes to
        the overall weight matrix used to calculate emissions and maintain network consensus.

        Notes:
            See <https://docs.learnbittensor.org/glossary#yuma-consensus>
        """

        async def _blocks_weight_limit() -> bool:
            bslu, wrl = await asyncio.gather(
                self.blocks_since_last_update(netuid, uid),
                self.weights_rate_limit(netuid),
            )
            return bslu > wrl

        retries = 0
        response = ExtrinsicResponse(False)

        if (
            uid := await self.get_uid_for_hotkey_on_subnet(
                wallet.hotkey.ss58_address, netuid
            )
        ) is None:
            return ExtrinsicResponse(
                False,
                f"Hotkey {wallet.hotkey.ss58_address} not registered in subnet {netuid}.",
            )

        if await self.commit_reveal_enabled(netuid=netuid):
            # go with `commit_timelocked_mechanism_weights_extrinsic` extrinsic

            while (
                retries < max_retries
                and response.success is False
                and await _blocks_weight_limit()
            ):
                logging.debug(
<<<<<<< HEAD
                    f"Committing weights {weights} for subnet [blue]{netuid}[/blue]. "
=======
                    f"Committing weights for subnet [blue]{netuid}[/blue]. "
>>>>>>> 2a4f9789
                    f"Attempt [blue]{retries + 1}[blue] of [green]{max_retries}[/green]."
                )
                try:
                    response = await commit_timelocked_weights_extrinsic(
                        subtensor=self,
                        wallet=wallet,
                        netuid=netuid,
                        mechid=mechid,
                        uids=uids,
                        weights=weights,
                        block_time=block_time,
                        commit_reveal_version=commit_reveal_version,
                        version_key=version_key,
                        period=period,
                        raise_error=raise_error,
                        wait_for_inclusion=wait_for_inclusion,
                        wait_for_finalization=wait_for_finalization,
                    )
                except Exception as error:
                    return ExtrinsicResponse.from_exception(
                        raise_error=raise_error, error=error
                    )
                retries += 1
        else:
            # go with `set_mechanism_weights_extrinsic`

            while (
                retries < max_retries
                and response.success is False
                and await _blocks_weight_limit()
            ):
                try:
                    logging.debug(
                        f"Setting weights for subnet #[blue]{netuid}[/blue]. "
                        f"Attempt [blue]{retries + 1}[/blue] of [green]{max_retries}[/green]."
                    )
                    response = await set_weights_extrinsic(
                        subtensor=self,
                        wallet=wallet,
                        netuid=netuid,
                        mechid=mechid,
                        uids=uids,
                        weights=weights,
                        version_key=version_key,
                        period=period,
                        raise_error=raise_error,
                        wait_for_inclusion=wait_for_inclusion,
                        wait_for_finalization=wait_for_finalization,
                    )
                except Exception as error:
                    return ExtrinsicResponse.from_exception(
                        raise_error=raise_error, error=error
                    )
                retries += 1

        if not response.success:
            logging.debug(
                "No one successful attempt made. Perhaps it is too soon to set weights!"
            )
        return response

    async def serve_axon(
        self,
        netuid: int,
        axon: "Axon",
        certificate: Optional[Certificate] = None,
        period: Optional[int] = None,
        raise_error: bool = False,
        wait_for_inclusion: bool = True,
        wait_for_finalization: bool = True,
    ) -> ExtrinsicResponse:
        """
        Registers an ``Axon`` serving endpoint on the Bittensor network for a specific neuron.

        This function is used to set up the Axon, a key component of a neuron that handles incoming queries and data
        processing tasks.

        Parameters:
            netuid: The unique identifier of the subnetwork.
            axon: The Axon instance to be registered for serving.
            certificate: Certificate to use for TLS. If ``None``, no TLS will be used.
            period: The number of blocks during which the transaction will remain valid after it's
                submitted. If the transaction is not included in a block within that number of blocks, it will expire
                and be rejected. You can think of it as an expiration date for the transaction.
            raise_error: Raises a relevant exception rather than returning `False` if unsuccessful.
            wait_for_inclusion: Waits for the transaction to be included in a block.
            wait_for_finalization: Waits for the transaction to be finalized on the blockchain.

        Returns:
            ExtrinsicResponse: The result object of the extrinsic execution.

        By registering an Axon, the neuron becomes an active part of the network's distributed computing infrastructure,
        contributing to the collective intelligence of Bittensor.
        """
        return await serve_axon_extrinsic(
            subtensor=self,
            netuid=netuid,
            axon=axon,
            certificate=certificate,
            period=period,
            raise_error=raise_error,
            wait_for_inclusion=wait_for_inclusion,
            wait_for_finalization=wait_for_finalization,
        )

    async def set_commitment(
        self,
        wallet: "Wallet",
        netuid: int,
        data: str,
        period: Optional[int] = None,
        raise_error: bool = False,
        wait_for_inclusion: bool = True,
        wait_for_finalization: bool = True,
    ) -> ExtrinsicResponse:
        """
        Commits arbitrary data to the Bittensor network by publishing metadata.

        This method allows neurons to publish arbitrary data to the blockchain, which can be used for various purposes
        such as sharing model updates, configuration data, or other network-relevant information.

        Parameters:
            wallet (bittensor_wallet.Wallet): The wallet associated with the neuron committing the data.
            netuid (int): The unique identifier of the subnetwork.
            data (str): The data to be committed to the network.
            period: The number of blocks during which the transaction will remain valid after it's submitted. If the
                transaction is not included in a block within that number of blocks, it will expire and be rejected. You
                can think of it as an expiration date for the transaction.
            raise_error: Raises a relevant exception rather than returning `False` if unsuccessful.
            wait_for_inclusion: Whether to wait for the inclusion of the transaction.
            wait_for_finalization: Whether to wait for the finalization of the transaction.

        Returns:
            ExtrinsicResponse: The result object of the extrinsic execution.

        Example:
            # Commit some data to subnet 1
            success = await subtensor.commit(wallet=my_wallet, netuid=1, data="Hello Bittensor!")

            # Commit with custom period
            success = await subtensor.commit(wallet=my_wallet, netuid=1, data="Model update v2.0", period=100)

        Note: See <https://docs.learnbittensor.org/glossary#commit-reveal>
        """
        return await publish_metadata_extrinsic(
            subtensor=self,
            wallet=wallet,
            netuid=netuid,
            data_type=f"Raw{len(data)}",
            data=data.encode(),
            period=period,
            raise_error=raise_error,
            wait_for_inclusion=wait_for_inclusion,
            wait_for_finalization=wait_for_finalization,
        )

    async def set_reveal_commitment(
        self,
        wallet,
        netuid: int,
        data: str,
        blocks_until_reveal: int = 360,
        block_time: Union[int, float] = 12,
        period: Optional[int] = None,
        raise_error: bool = False,
        wait_for_inclusion: bool = True,
        wait_for_finalization: bool = True,
    ) -> ExtrinsicResponse:
        """
        Commits arbitrary data to the Bittensor network by publishing metadata.

        Parameters:
            wallet: The wallet associated with the neuron committing the data.
            netuid: The unique identifier of the subnetwork.
            data: The data to be committed to the network.
            blocks_until_reveal: The number of blocks from now after which the data will be revealed. Then number of
                blocks in one epoch.
            block_time: The number of seconds between each block.
            period: The number of blocks during which the transaction will remain valid after it's submitted. If the
                transaction is not included in a block within that number of blocks, it will expire and be rejected. You
                can think of it as an expiration date for the transaction.
            raise_error: Raises a relevant exception rather than returning `False` if unsuccessful.
            wait_for_inclusion: Whether to wait for the inclusion of the transaction.
            wait_for_finalization: Whether to wait for the finalization of the transaction.

        Returns:
            ExtrinsicResponse: The result object of the extrinsic execution.

        Note:
            A commitment can be set once per subnet epoch and is reset at the next epoch in the chain automatically.
            Successful extrinsic's the "data" field contains {"encrypted": encrypted, "reveal_round": reveal_round}.
        """

        encrypted, reveal_round = get_encrypted_commitment(
            data, blocks_until_reveal, block_time
        )

        data_ = {"encrypted": encrypted, "reveal_round": reveal_round}
        response = await publish_metadata_extrinsic(
            subtensor=self,
            wallet=wallet,
            netuid=netuid,
            data_type="TimelockEncrypted",
            data=data_,
            period=period,
            raise_error=raise_error,
            wait_for_inclusion=wait_for_inclusion,
            wait_for_finalization=wait_for_finalization,
        )
        response.data = data_
        return response

    async def start_call(
        self,
        wallet: "Wallet",
        netuid: int,
        period: Optional[int] = None,
        raise_error: bool = False,
        wait_for_inclusion: bool = True,
        wait_for_finalization: bool = False,
    ) -> ExtrinsicResponse:
        """
        Submits a start_call extrinsic to the blockchain, to trigger the start call process for a subnet (used to start
        a new subnet's emission mechanism).

        Parameters:
            wallet: The wallet used to sign the extrinsic (must be unlocked).
            netuid: The UID of the target subnet for which the call is being initiated.
            period: The number of blocks during which the transaction will remain valid after it's submitted. If the
                transaction is not included in a block within that number of blocks, it will expire and be rejected. You
                can think of it as an expiration date for the transaction.
            raise_error: Raises a relevant exception rather than returning `False` if unsuccessful.
            wait_for_inclusion: Whether to wait for the inclusion of the transaction.
            wait_for_finalization: Whether to wait for the finalization of the transaction.

        Returns:
            ExtrinsicResponse: The result object of the extrinsic execution.
        """
        return await start_call_extrinsic(
            subtensor=self,
            wallet=wallet,
            netuid=netuid,
            period=period,
            raise_error=raise_error,
            wait_for_inclusion=wait_for_inclusion,
            wait_for_finalization=wait_for_finalization,
        )

    async def swap_stake(
        self,
        wallet: "Wallet",
        hotkey_ss58: str,
        origin_netuid: int,
        destination_netuid: int,
        amount: Balance,
        safe_swapping: bool = False,
        allow_partial_stake: bool = False,
        rate_tolerance: float = 0.005,
        period: Optional[int] = None,
        raise_error: bool = False,
        wait_for_inclusion: bool = True,
        wait_for_finalization: bool = True,
    ) -> ExtrinsicResponse:
        """
        Moves stake between subnets while keeping the same coldkey-hotkey pair ownership.
        Like subnet hopping - same owner, same hotkey, just changing which subnet the stake is in.

        Parameters:
            wallet: The wallet to swap stake from.
            hotkey_ss58: The SS58 address of the hotkey whose stake is being swapped.
            origin_netuid: The netuid from which stake is removed.
            destination_netuid: The netuid to which stake is added.
            amount: The amount to swap.
            safe_swapping: If true, enables price safety checks to protect against fluctuating prices. The swap
                will only execute if the price ratio between subnets doesn't exceed the rate tolerance.
            allow_partial_stake: If true and safe_staking is enabled, allows partial stake swaps when the full amount
                would exceed the price tolerance. If false, the entire swap fails if it would exceed the tolerance.
            rate_tolerance: The maximum allowed increase in the price ratio between subnets
                (origin_price/destination_price). For example, 0.005 = 0.5% maximum increase. Only used when
                safe_staking is True.
            period: The number of blocks during which the transaction will remain valid after it's submitted. If the
                transaction is not included in a block within that number of blocks, it will expire and be rejected. You
                can think of it as an expiration date for the transaction.
            raise_error: Raises a relevant exception rather than returning `False` if unsuccessful.
            wait_for_inclusion: Whether to wait for the inclusion of the transaction.
            wait_for_finalization: Whether to wait for the finalization of the transaction.

        Returns:
            ExtrinsicResponse: The result object of the extrinsic execution.

        The price ratio for swap_stake in safe mode is calculated as: origin_subnet_price / destination_subnet_price
        When safe_staking is enabled, the swap will only execute if:
            - With allow_partial_stake=False: The entire swap amount can be executed without the price ratio increasing
            more than rate_tolerance.
            - With allow_partial_stake=True: A partial amount will be swapped up to the point where the price ratio
            would increase by rate_tolerance.
        """
        check_balance_amount(amount)
        return await swap_stake_extrinsic(
            subtensor=self,
            wallet=wallet,
            hotkey_ss58=hotkey_ss58,
            origin_netuid=origin_netuid,
            destination_netuid=destination_netuid,
            amount=amount,
            safe_swapping=safe_swapping,
            allow_partial_stake=allow_partial_stake,
            rate_tolerance=rate_tolerance,
            period=period,
            raise_error=raise_error,
            wait_for_inclusion=wait_for_inclusion,
            wait_for_finalization=wait_for_finalization,
        )

    async def toggle_user_liquidity(
        self,
        wallet: "Wallet",
        netuid: int,
        enable: bool,
        period: Optional[int] = None,
        raise_error: bool = False,
        wait_for_inclusion: bool = True,
        wait_for_finalization: bool = True,
    ) -> ExtrinsicResponse:
        """Allow to toggle user liquidity for specified subnet.

        Parameters:
            wallet: The wallet used to sign the extrinsic (must be unlocked).
            netuid: The UID of the target subnet for which the call is being initiated.
            enable: Boolean indicating whether to enable user liquidity.
            period: The number of blocks during which the transaction will remain valid after it's submitted. If
                the transaction is not included in a block within that number of blocks, it will expire and be rejected.
                You can think of it as an expiration date for the transaction.
            raise_error: Raises a relevant exception rather than returning `False` if unsuccessful.
            wait_for_inclusion: Whether to wait for the extrinsic to be included in a block.
            wait_for_finalization: Whether to wait for finalization of the extrinsic.

        Returns:
            ExtrinsicResponse: The result object of the extrinsic execution.

        Note: The call can be executed successfully by the subnet owner only.
        """
        return await toggle_user_liquidity_extrinsic(
            subtensor=self,
            wallet=wallet,
            netuid=netuid,
            enable=enable,
            period=period,
            raise_error=raise_error,
            wait_for_inclusion=wait_for_inclusion,
            wait_for_finalization=wait_for_finalization,
        )

    async def transfer(
        self,
        wallet: "Wallet",
        destination: str,
        amount: Optional[Balance],
        transfer_all: bool = False,
        keep_alive: bool = True,
        period: Optional[int] = None,
        raise_error: bool = False,
        wait_for_inclusion: bool = True,
        wait_for_finalization: bool = False,
    ) -> ExtrinsicResponse:
        """
        Transfer token of amount to destination.

        Parameters:
            wallet: Source wallet for the transfer.
            destination: Destination address for the transfer.
            amount: Number of tokens to transfer. `None` is transferring all.
            transfer_all: Flag to transfer all tokens.
            keep_alive: Flag to keep the connection alive.
            period: The number of blocks during which the transaction will remain valid after it's submitted. If
                the transaction is not included in a block within that number of blocks, it will expire and be rejected.
                You can think of it as an expiration date for the transaction.
            raise_error: Raises a relevant exception rather than returning `False` if unsuccessful.
            wait_for_inclusion: Whether to wait for the extrinsic to be included in a block.
            wait_for_finalization: Whether to wait for finalization of the extrinsic.

        Returns:
            ExtrinsicResponse: The result object of the extrinsic execution.
        """
        check_balance_amount(amount)
        return await transfer_extrinsic(
            subtensor=self,
            wallet=wallet,
            destination=destination,
            amount=amount,
            transfer_all=transfer_all,
            keep_alive=keep_alive,
            period=period,
            raise_error=raise_error,
            wait_for_inclusion=wait_for_inclusion,
            wait_for_finalization=wait_for_finalization,
        )

    async def transfer_stake(
        self,
        wallet: "Wallet",
        destination_coldkey_ss58: str,
        hotkey_ss58: str,
        origin_netuid: int,
        destination_netuid: int,
        amount: Balance,
        period: Optional[int] = None,
        raise_error: bool = False,
        wait_for_inclusion: bool = True,
        wait_for_finalization: bool = True,
    ) -> ExtrinsicResponse:
        """
        Transfers stake from one subnet to another while changing the coldkey owner.

        Parameters:
            wallet: The wallet to transfer stake from.
            destination_coldkey_ss58: The destination coldkey SS58 address.
            hotkey_ss58: The hotkey SS58 address associated with the stake.
            origin_netuid: The source subnet UID.
            destination_netuid: The destination subnet UID.
            amount: Amount to transfer.
            period: The number of blocks during which the transaction will remain valid after it's submitted. If
                the transaction is not included in a block within that number of blocks, it will expire and be rejected.
                You can think of it as an expiration date for the transaction.
            raise_error: Raises a relevant exception rather than returning `False` if unsuccessful.
            wait_for_inclusion: Whether to wait for the extrinsic to be included in a block.
            wait_for_finalization: Whether to wait for finalization of the extrinsic.

        Returns:
            ExtrinsicResponse: The result object of the extrinsic execution.
        """
        check_balance_amount(amount)
        return await transfer_stake_extrinsic(
            subtensor=self,
            wallet=wallet,
            destination_coldkey_ss58=destination_coldkey_ss58,
            hotkey_ss58=hotkey_ss58,
            origin_netuid=origin_netuid,
            destination_netuid=destination_netuid,
            amount=amount,
            period=period,
            raise_error=raise_error,
            wait_for_inclusion=wait_for_inclusion,
            wait_for_finalization=wait_for_finalization,
        )

    async def unstake(
        self,
        wallet: "Wallet",
        netuid: int,
        hotkey_ss58: str,
        amount: Balance,
        allow_partial_stake: bool = False,
        safe_unstaking: bool = False,
        rate_tolerance: float = 0.005,
        period: Optional[int] = None,
        raise_error: bool = False,
        wait_for_inclusion: bool = True,
        wait_for_finalization: bool = True,
    ) -> ExtrinsicResponse:
        """
        Removes a specified amount of stake from a single hotkey account. This function is critical for adjusting
        individual neuron stakes within the Bittensor network.

        Parameters:
            wallet: The wallet associated with the neuron from which the stake is being removed.
            netuid: The unique identifier of the subnet.
            hotkey_ss58: The ``SS58`` address of the hotkey account to unstake from.
            amount: The amount of alpha to unstake. If not specified, unstakes all. Alpha amount.
            allow_partial_stake: If true and safe_staking is enabled, allows partial unstaking when
                the full amount would exceed the price tolerance. If false, the entire unstake fails if it would
                exceed the tolerance.
            rate_tolerance: The maximum allowed price change ratio when unstaking. For example,
                0.005 = 0.5% maximum price decrease. Only used when safe_staking is True.
            safe_unstaking: If true, enables price safety checks to protect against fluctuating prices. The unstake
                will only execute if the price change doesn't exceed the rate tolerance.
            period: The number of blocks during which the transaction will remain valid after it's submitted. If
                the transaction is not included in a block within that number of blocks, it will expire and be rejected.
                You can think of it as an expiration date for the transaction.
            raise_error: Raises a relevant exception rather than returning `False` if unsuccessful.
            wait_for_inclusion: Whether to wait for the extrinsic to be included in a block.
            wait_for_finalization: Whether to wait for finalization of the extrinsic.

        Returns:
            ExtrinsicResponse: The result object of the extrinsic execution.

        This function supports flexible stake management, allowing neurons to adjust their network participation and
        potential reward accruals.
        """
        check_balance_amount(amount)
        return await unstake_extrinsic(
            subtensor=self,
            wallet=wallet,
            hotkey_ss58=hotkey_ss58,
            netuid=netuid,
            amount=amount,
            allow_partial_stake=allow_partial_stake,
            rate_tolerance=rate_tolerance,
            safe_unstaking=safe_unstaking,
            period=period,
            raise_error=raise_error,
            wait_for_inclusion=wait_for_inclusion,
            wait_for_finalization=wait_for_finalization,
        )

    async def unstake_all(
        self,
        wallet: "Wallet",
        netuid: int,
        hotkey_ss58: str,
        rate_tolerance: Optional[float] = 0.005,
        period: Optional[int] = None,
        raise_error: bool = False,
        wait_for_inclusion: bool = True,
        wait_for_finalization: bool = True,
    ) -> ExtrinsicResponse:
        """Unstakes all TAO/Alpha associated with a hotkey from the specified subnets on the Bittensor network.

        Parameters:
            wallet: The wallet of the stake owner.
            netuid: The unique identifier of the subnet.
            hotkey_ss58: The SS58 address of the hotkey to unstake from.
            rate_tolerance: The maximum allowed price change ratio when unstaking. For example, 0.005 = 0.5% maximum
                price decrease. If not passed (None), then unstaking goes without price limit.
            period: The number of blocks during which the transaction will remain valid after it's submitted. If
                the transaction is not included in a block within that number of blocks, it will expire and be rejected.
                You can think of it as an expiration date for the transaction.
            raise_error: Raises a relevant exception rather than returning `False` if unsuccessful.
            wait_for_inclusion: Whether to wait for the extrinsic to be included in a block.
            wait_for_finalization: Whether to wait for finalization of the extrinsic.

        Returns:
            ExtrinsicResponse: The result object of the extrinsic execution.

        Example:
            # If you would like to unstake all stakes in all subnets safely, use default `rate_tolerance` or pass your
                value:
            import bittensor as bt

            subtensor = bt.AsyncSubtensor()
            wallet = bt.Wallet("my_wallet")
            netuid = 14
            hotkey = "5%SOME_HOTKEY_WHERE_IS_YOUR_STAKE_NOW%"

            wallet_stakes = await subtensor.get_stake_info_for_coldkey(coldkey_ss58=wallet.coldkey.ss58_address)

            for stake in wallet_stakes:
                result = await subtensor.unstake_all(
                    wallet=wallet,
                    hotkey_ss58=stake.hotkey_ss58,
                    netuid=stake.netuid,
                )
                print(result)

            # If you would like to unstake all stakes in all subnets unsafely, use `rate_tolerance=None`:
                        import bittensor as bt

            subtensor = bt.AsyncSubtensor()
            wallet = bt.Wallet("my_wallet")
            netuid = 14
            hotkey = "5%SOME_HOTKEY_WHERE_IS_YOUR_STAKE_NOW%"

            wallet_stakes = await subtensor.get_stake_info_for_coldkey(coldkey_ss58=wallet.coldkey.ss58_address)

            for stake in wallet_stakes:
                result = await subtensor.unstake_all(
                    wallet=wallet,
                    hotkey_ss58=stake.hotkey_ss58,
                    netuid=stake.netuid,
                    rate_tolerance=None,
                )
                print(result)
        """
        return await unstake_all_extrinsic(
            subtensor=self,
            wallet=wallet,
            netuid=netuid,
            hotkey_ss58=hotkey_ss58,
            rate_tolerance=rate_tolerance,
            period=period,
            raise_error=raise_error,
            wait_for_inclusion=wait_for_inclusion,
            wait_for_finalization=wait_for_finalization,
        )

    async def unstake_multiple(
        self,
        wallet: "Wallet",
        netuids: UIDs,
        hotkey_ss58s: list[str],
        amounts: Optional[list[Balance]] = None,
        unstake_all: bool = False,
        period: Optional[int] = None,
        raise_error: bool = False,
        wait_for_inclusion: bool = True,
        wait_for_finalization: bool = True,
    ) -> ExtrinsicResponse:
        """
        Performs batch unstaking from multiple hotkey accounts, allowing a neuron to reduce its staked amounts
        efficiently. This function is useful for managing the distribution of stakes across multiple neurons.

        Parameters:
            wallet: The wallet linked to the coldkey from which the stakes are being withdrawn.
            netuids: Subnets unique IDs.
            hotkey_ss58s: A list of hotkey `SS58` addresses to unstake from.
            amounts: The amounts of TAO to unstake from each hotkey. If not provided, unstakes all.
            unstake_all: If true, unstakes all tokens. If `True` amounts are ignored.
            period: The number of blocks during which the transaction will remain valid after it's submitted. If
                the transaction is not included in a block within that number of blocks, it will expire and be rejected.
                You can think of it as an expiration date for the transaction.
            raise_error: Raises a relevant exception rather than returning `False` if unsuccessful.
            wait_for_inclusion: Whether to wait for the extrinsic to be included in a block.
            wait_for_finalization: Whether to wait for finalization of the extrinsic.

        Returns:
            ExtrinsicResponse: The result object of the extrinsic execution.

        This function allows for strategic reallocation or withdrawal of stakes, aligning with the dynamic stake
        management aspect of the Bittensor network.
        """
        return await unstake_multiple_extrinsic(
            subtensor=self,
            wallet=wallet,
            netuids=netuids,
            hotkey_ss58s=hotkey_ss58s,
            amounts=amounts,
            unstake_all=unstake_all,
            period=period,
            raise_error=raise_error,
            wait_for_inclusion=wait_for_inclusion,
            wait_for_finalization=wait_for_finalization,
        )


async def get_async_subtensor(
    network: Optional[str] = None,
    config: Optional["Config"] = None,
    mock: bool = False,
    log_verbose: bool = False,
) -> "AsyncSubtensor":
    """Factory method to create an initialized AsyncSubtensor.
    Mainly useful for when you don't want to run `await subtensor.initialize()` after instantiation.
    """
    sub = AsyncSubtensor(
        network=network, config=config, mock=mock, log_verbose=log_verbose
    )
    await sub.initialize()
    return sub<|MERGE_RESOLUTION|>--- conflicted
+++ resolved
@@ -148,11 +148,7 @@
         fallback_endpoints: Optional[list[str]] = None,
         retry_forever: bool = False,
         archive_endpoints: Optional[list[str]] = None,
-<<<<<<< HEAD
-        websocket_shutdown_timer: float = 5.0,
-=======
         websocket_shutdown_timer: Optional[float] = 5.0,
->>>>>>> 2a4f9789
         mock: bool = False,
     ):
         """Initializes an AsyncSubtensor instance for blockchain interaction.
@@ -168,15 +164,11 @@
             archive_endpoints: Similar to fallback_endpoints, but specifically only archive nodes. Will be used in
                 cases where you are requesting a block that is too old for your current (presumably lite) node.
             websocket_shutdown_timer: Amount of time, in seconds, to wait after the last response from the chain to
-<<<<<<< HEAD
-                close the connection.
-=======
                 close the connection. Passing `None` will disable to automatic shutdown process
                 entirely.
 
         Returns:
             None
->>>>>>> 2a4f9789
 
         Raises:
             ConnectionError: If unable to connect to the specified network.
@@ -1238,8 +1230,6 @@
         return SubnetInfo.list_from_dicts(result)
 
     async def get_all_commitments(
-<<<<<<< HEAD
-=======
         self,
         netuid: int,
         block: Optional[int] = None,
@@ -1341,217 +1331,6 @@
 
         Returns:
             {ss58: Certificate} for the key/Certificate pairs on the subnet
-
-        This function is used for certificate discovery for setting up mutual tls communication between neurons.
-        """
-        query_certificates = await self.query_map(
-            module="SubtensorModule",
-            name="NeuronCertificates",
-            params=[netuid],
-            block=block,
-            block_hash=block_hash,
-            reuse_block=reuse_block,
-        )
-        output = {}
-        async for key, item in query_certificates:
-            output[decode_account_id(key)] = Certificate(item.value)
-        return output
-
-    async def get_all_revealed_commitments(
-        self,
-        netuid: int,
-        block: Optional[int] = None,
-        block_hash: Optional[str] = None,
-        reuse_block: bool = False,
-    ) -> dict[str, tuple[tuple[int, str], ...]]:
-        """Retrieves all revealed commitments for a given subnet.
-
-        Parameters:
-            netuid: The unique identifier of the subnetwork.
-            block: The block number to query. Do not specify if using block_hash or reuse_block.
-            block_hash: The block hash at which to check the parameter. Do not set if using block or reuse_block.
-            reuse_block: Whether to reuse the last-used block hash. Do not set if using block_hash or block.
-
-        Returns:
-            result: A dictionary of all revealed commitments in view {ss58_address: (reveal block, commitment message)}.
-
-        Example of result:
-        {
-            "5GrwvaEF5zXb26Fz9rcQpDWS57CtERHpNehXCPcNoHGKutQY": ( (12, "Alice message 1"), (152, "Alice message 2") ),
-            "5FHneW46xGXgs5mUiveU4sbTyGBzmstUspZC92UhjJM694ty": ( (12, "Bob message 1"), (147, "Bob message 2") ),
-        }
-        """
-        query = await self.query_map(
-            module="Commitments",
-            name="RevealedCommitments",
-            params=[netuid],
-            block=block,
-            block_hash=block_hash,
-            reuse_block=reuse_block,
-        )
-
-        result = {}
-        async for pair in query:
-            hotkey_ss58_address, commitment_message = (
-                decode_revealed_commitment_with_hotkey(pair)
-            )
-            result[hotkey_ss58_address] = commitment_message
-        return result
-
-    async def get_all_subnets_netuid(
-        self,
-        block: Optional[int] = None,
-        block_hash: Optional[str] = None,
-        reuse_block: bool = False,
-    ) -> list[int]:
-        """
-        Retrieves the list of all subnet unique identifiers (netuids) currently present in the Bittensor network.
-
-        Parameters:
-            block: The blockchain block number for the query.
-            block_hash: The hash of the block to retrieve the subnet unique identifiers from.
-            reuse_block: Whether to reuse the last-used block hash.
-
-        Returns:
-            A list of subnet netuids.
-
-        This function provides a comprehensive view of the subnets within the Bittensor network, offering insights into
-        its diversity and scale.
-        """
-        block_hash = await self.determine_block_hash(block, block_hash, reuse_block)
-        result = await self.substrate.query_map(
-            module="SubtensorModule",
-            storage_function="NetworksAdded",
-            block_hash=block_hash,
-            reuse_block_hash=reuse_block,
-        )
-        subnets = []
-        if result.records:
-            async for netuid, exists in result:
-                if exists:
-                    subnets.append(netuid)
-        return subnets
-
-    async def get_auto_stakes(
->>>>>>> 2a4f9789
-        self,
-        netuid: int,
-        block: Optional[int] = None,
-        block_hash: Optional[str] = None,
-        reuse_block: bool = False,
-    ) -> dict[str, str]:
-        """Retrieves raw commitment metadata from a given subnet.
-
-        This method retrieves all commitment data for all neurons in a specific subnet. This is useful for analyzing the
-        commit-reveal patterns across an entire subnet.
-
-        Parameters:
-            netuid: The unique identifier of the subnetwork.
-            block: The block number to query. Do not specify if using block_hash or reuse_block.
-            block_hash: The block hash at which to check the parameter. Do not set if using block or reuse_block.
-            reuse_block: Whether to reuse the last-used block hash. Do not set if using block_hash or block.
-
-        Returns:
-            A mapping of the ss58:commitment with the commitment as a string.
-
-        Example:
-            # Get all commitments for subnet 1
-            commitments = await subtensor.get_all_commitments(netuid=1)
-
-            # Iterate over all commitments
-            for hotkey, commitment in commitments.items():
-                print(f"Hotkey {hotkey}: {commitment}")
-        """
-        query = await self.query_map(
-            module="Commitments",
-            name="CommitmentOf",
-            params=[netuid],
-            block=block,
-            block_hash=block_hash,
-            reuse_block=reuse_block,
-        )
-        result = {}
-        async for id_, value in query:
-            try:
-                result[decode_account_id(id_[0])] = decode_metadata(value)
-            except Exception as error:
-                logging.error(
-                    f"Error decoding [red]{id_}[/red] and [red]{value}[/red]: {error}"
-                )
-        return result
-
-    async def get_all_metagraphs_info(
-        self,
-        block: Optional[int] = None,
-        block_hash: Optional[str] = None,
-        reuse_block: bool = False,
-        all_mechanisms: bool = False,
-    ) -> Optional[list[MetagraphInfo]]:
-        """
-        Retrieves a list of MetagraphInfo objects for all subnets
-
-        Parameters:
-<<<<<<< HEAD
-            block: The blockchain block number for the query.
-            block_hash: The hash of the blockchain block number at which to perform the query.
-            reuse_block: Whether to reuse the last-used block hash when retrieving info.
-            all_mechanisms: If True then returns all mechanisms, otherwise only those with index 0 for all subnets.
-=======
-            address: The coldkey address in SS58 format.
-            block: The block number to query. Do not specify if using block_hash or reuse_block.
-            block_hash: The block hash at which to check the parameter. Do not set if using block or reuse_block.
-            reuse_block: Whether to reuse the last-used block hash. Do not set if using block_hash or block.
->>>>>>> 2a4f9789
-
-        Returns:
-            List of MetagraphInfo objects for all existing subnets.
-
-        Notes:
-            See also: See <https://docs.learnbittensor.org/glossary#metagraph>
-        """
-        block_hash = await self.determine_block_hash(block, block_hash, reuse_block)
-        if not block_hash and reuse_block:
-            block_hash = self.substrate.last_block_hash
-        method = "get_all_mechagraphs" if all_mechanisms else "get_all_metagraphs"
-        query = await self.substrate.runtime_call(
-            api="SubnetInfoRuntimeApi",
-            method=method,
-            block_hash=block_hash,
-        )
-        if query is None or not hasattr(query, "value"):
-            return None
-
-        return MetagraphInfo.list_from_dicts(query.value)
-
-    async def get_all_neuron_certificates(
-        self,
-        netuid: int,
-        block: Optional[int] = None,
-        block_hash: Optional[str] = None,
-        reuse_block: bool = False,
-    ) -> dict[str, Certificate]:
-        """
-        Retrieves the TLS certificates for neurons within a specified subnet (netuid) of the Bittensor network.
-
-        Parameters:
-<<<<<<< HEAD
-            netuid: The unique identifier of the subnet.
-            block: The blockchain block number for the query.
-            block_hash: The hash of the block to retrieve the parameter from. Do not specify if using block or
-                reuse_block.
-            reuse_block: Whether to use the last-used block. Do not set if using block_hash or block.
-
-        Returns:
-            {ss58: Certificate} for the key/Certificate pairs on the subnet
-=======
-            *addresses: Variable number of coldkey addresses in SS58 format.
-            block: The block number to query. Do not specify if using block_hash or reuse_block.
-            block_hash: The block hash at which to check the parameter. Do not set if using block or reuse_block.
-            reuse_block: Whether to reuse the last-used block hash. Do not set if using block_hash or block.
-
-        Returns:
-            A dictionary mapping each address to its Balance object.
->>>>>>> 2a4f9789
 
         This function is used for certificate discovery for setting up mutual tls communication between neurons.
         """
@@ -2309,7 +2088,6 @@
         return hotkey_owner
 
     async def get_last_bonds_reset(
-<<<<<<< HEAD
         self,
         netuid: int,
         hotkey_ss58: str,
@@ -2343,41 +2121,6 @@
     async def get_last_commitment_bonds_reset_block(
         self,
         netuid: int,
-=======
-        self,
-        netuid: int,
-        hotkey_ss58: str,
-        block: Optional[int] = None,
-        block_hash: Optional[str] = None,
-        reuse_block: bool = False,
-    ) -> bytes:
-        """
-        Retrieves the last bonds reset triggered at commitment from given subnet for a specific hotkey.
-
-        Parameters:
-            netuid: The network uid to fetch from.
-            hotkey_ss58: The hotkey of the neuron for which to fetch the last bonds reset.
-            block: The block number to query.
-            block_hash: The hash of the block to retrieve the parameter from. Do not specify if using block or reuse_block.
-            reuse_block: Whether to use the last-used block. Do not set if using block_hash or block.
-
-        Returns:
-            bytes: The last bonds reset data for the specified hotkey and netuid.
-        """
-        block_hash = await self.determine_block_hash(block, block_hash, reuse_block)
-        block = await self.substrate.query(
-            module="Commitments",
-            storage_function="LastBondsReset",
-            params=[netuid, hotkey_ss58],
-            block_hash=block_hash,
-            reuse_block_hash=reuse_block,
-        )
-        return block
-
-    async def get_last_commitment_bonds_reset_block(
-        self,
-        netuid: int,
->>>>>>> 2a4f9789
         uid: int,
         block: Optional[int] = None,
         block_hash: Optional[str] = None,
@@ -2635,7 +2378,6 @@
         reuse_block: bool = False,
     ) -> int:
         """Retrieves the number of mechanisms for the given subnet.
-<<<<<<< HEAD
 
         Parameters:
             netuid: Subnet identifier.
@@ -2728,93 +2470,6 @@
             method="get_selective_mechagraph",
             params=[netuid, mechid, indexes if 0 in indexes else [0] + indexes],
             block_hash=block_hash,
-=======
-
-        Parameters:
-            netuid: Subnet identifier.
-            block: The blockchain block number for the query.
-            block_hash: The hash of the block to retrieve the stake from. Do not specify if using block or reuse_block.
-            reuse_block: Whether to use the last-used block. Do not set if using block_hash or block.
-
-        Returns:
-            The number of mechanisms for the given subnet.
-        """
-        block_hash = await self.determine_block_hash(block, block_hash, reuse_block)
-        query = await self.substrate.query(
-            module="SubtensorModule",
-            storage_function="MechanismCountCurrent",
-            params=[netuid],
-            block_hash=block_hash,
-        )
-        return getattr(query, "value", 1)
-
-    async def get_metagraph_info(
-        self,
-        netuid: int,
-        mechid: int = 0,
-        selected_indices: Optional[
-            Union[list[SelectiveMetagraphIndex], list[int]]
-        ] = None,
-        block: Optional[int] = None,
-        block_hash: Optional[str] = None,
-        reuse_block: bool = False,
-    ) -> Optional[MetagraphInfo]:
-        """
-        Retrieves full or partial metagraph information for the specified subnet (netuid).
-
-        A metagraph is a data structure that contains comprehensive information about the current state of a subnet,
-        including detailed information on all the nodes (neurons) such as subnet validator stakes and subnet weights
-        in the subnet. Metagraph aids in calculating emissions.
-
-        Parameters:
-            netuid: The unique identifier of the subnet to query.
-            selected_indices: Optional list of SelectiveMetagraphIndex or int values specifying which fields to retrieve.
-                If not provided, all available fields will be returned.
-            block: The blockchain block number for the query.
-            block_hash: The hash of the blockchain block number at which to perform the query.
-            reuse_block: Whether to reuse the last-used block hash when retrieving info.
-            mechid: Subnet mechanism unique identifier.
-
-        Returns:
-            MetagraphInfo object with the requested subnet mechanism data, None if the subnet mechanism does not exist.
-
-        Example:
-            # Retrieve all fields from the metagraph from subnet 2 mechanism 0
-            meta_info = subtensor.get_metagraph_info(netuid=2)
-
-            # Retrieve all fields from the metagraph from subnet 2 mechanism 1
-            meta_info = subtensor.get_metagraph_info(netuid=2, mechid=1)
-
-            # Retrieve selective data from the metagraph from subnet 2 mechanism 0
-            partial_meta_info = subtensor.get_metagraph_info(
-                netuid=2,
-                selected_indices=[SelectiveMetagraphIndex.Name, SelectiveMetagraphIndex.OwnerHotkeys]
-            )
-
-            # Retrieve selective data from the metagraph from subnet 2 mechanism 1
-            partial_meta_info = subtensor.get_metagraph_info(
-                netuid=2,
-                mechid=1,
-                selected_indices=[SelectiveMetagraphIndex.Name, SelectiveMetagraphIndex.OwnerHotkeys]
-            )
-
-        Notes:
-            See also:
-            - <https://docs.learnbittensor.org/glossary#metagraph>
-            - <https://docs.learnbittensor.org/glossary#emission>
-        """
-        block_hash = await self.determine_block_hash(block, block_hash, reuse_block)
-        if not block_hash and reuse_block:
-            block_hash = self.substrate.last_block_hash
-
-        indexes = (
-            [
-                f.value if isinstance(f, SelectiveMetagraphIndex) else f
-                for f in selected_indices
-            ]
-            if selected_indices is not None
-            else [f for f in range(len(SelectiveMetagraphIndex))]
->>>>>>> 2a4f9789
         )
         if getattr(query, "value", None) is None:
             logging.error(
@@ -2822,25 +2477,8 @@
             )
             return None
 
-<<<<<<< HEAD
         return MetagraphInfo.from_dict(query.value)
 
-=======
-        query = await self.substrate.runtime_call(
-            api="SubnetInfoRuntimeApi",
-            method="get_selective_mechagraph",
-            params=[netuid, mechid, indexes if 0 in indexes else [0] + indexes],
-            block_hash=block_hash,
-        )
-        if getattr(query, "value", None) is None:
-            logging.error(
-                f"Subnet mechanism {netuid}.{mechid if mechid else 0} does not exist."
-            )
-            return None
-
-        return MetagraphInfo.from_dict(query.value)
-
->>>>>>> 2a4f9789
     async def get_minimum_required_stake(self):
         """
         Returns the minimum required stake for nominators in the Subtensor network.
@@ -3240,6 +2878,7 @@
             destination_netuid=netuid,
             amount=amount,
             block_hash=block_hash,
+            reuse_block_hash=reuse_block,
         )
         return sim_swap_result.tao_fee
 
@@ -3672,7 +3311,6 @@
         block_hash: Optional[str] = None,
         reuse_block: bool = False,
     ) -> list[tuple[str, int, str, int]]:
-<<<<<<< HEAD
         """
         Retrieves CRv4 weight commit information for a specific subnet.
 
@@ -3723,58 +3361,6 @@
         Returns:
             datetime object for the timestamp of the block.
         """
-=======
-        """
-        Retrieves CRv4 weight commit information for a specific subnet.
-
-        Parameters:
-            netuid: Subnet identifier.
-            mechid: Subnet mechanism identifier.
-            block: The blockchain block number for the query.
-            block_hash: The hash of the block to retrieve the stake from. Do not specify if using block or reuse_block.
-            reuse_block: Whether to use the last-used block. Do not set if using block_hash or block.
-
-        Returns:
-            A list of commit details, where each item contains:
-                - ss58_address: The address of the committer.
-                - commit_block: The block number when the commitment was made.
-                - commit_message: The commit message.
-                - reveal_round: The round when the commitment was revealed.
-
-            The list may be empty if there are no commits found.
-        """
-        storage_index = get_mechid_storage_index(netuid, mechid)
-        block_hash = await self.determine_block_hash(
-            block=block, block_hash=block_hash, reuse_block=reuse_block
-        )
-        result = await self.substrate.query_map(
-            module="SubtensorModule",
-            storage_function="TimelockedWeightCommits",
-            params=[storage_index],
-            block_hash=block_hash,
-        )
-
-        commits = result.records[0][1] if result.records else []
-        return [WeightCommitInfo.from_vec_u8_v2(commit) for commit in commits]
-
-    async def get_timestamp(
-        self,
-        block: Optional[int] = None,
-        block_hash: Optional[str] = None,
-        reuse_block: bool = False,
-    ) -> datetime:
-        """
-        Retrieves the datetime timestamp for a given block.
-
-        Parameters:
-            block: The blockchain block number for the query.
-            block_hash: The blockchain block_hash representation of the block id.
-            reuse_block: Whether to reuse the last-used blockchain block hash.
-
-        Returns:
-            datetime object for the timestamp of the block.
-        """
->>>>>>> 2a4f9789
         res = await self.query_module(
             "Timestamp",
             "Now",
@@ -6044,11 +5630,7 @@
                 and await _blocks_weight_limit()
             ):
                 logging.debug(
-<<<<<<< HEAD
                     f"Committing weights {weights} for subnet [blue]{netuid}[/blue]. "
-=======
-                    f"Committing weights for subnet [blue]{netuid}[/blue]. "
->>>>>>> 2a4f9789
                     f"Attempt [blue]{retries + 1}[blue] of [green]{max_retries}[/green]."
                 )
                 try:
