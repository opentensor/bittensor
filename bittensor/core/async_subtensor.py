--- conflicted
+++ resolved
@@ -5895,13 +5895,9 @@
         Returns:
             GenericCall: Composed call object ready for extrinsic submission.
 
-<<<<<<< HEAD
-        # TODO: document whole extrinsic flow
-=======
         Notes:
             For detailed documentation and examples of composing calls, including the CallBuilder utility, see:
             <https://docs.learnbittensor.org/sdk/call>
->>>>>>> 2c21c453
         """
         block_hash = await self.determine_block_hash(block, block_hash, reuse_block)
 
