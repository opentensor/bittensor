--- conflicted
+++ resolved
@@ -3823,11 +3823,8 @@
         wait_for_inclusion: bool = False,
         wait_for_finalization: bool = False,
         max_retries: int = 5,
-<<<<<<< HEAD
         era: Optional[ExtrinsicEraTypes] = DEFAULT_SET_WEIGHTS_EXTRINSIC_ERA,
-=======
         block_time: float = 12.0,
->>>>>>> a625991c
     ):
         """
         Sets the inter-neuronal weights for the specified neuron. This process involves specifying the influence or
@@ -3899,11 +3896,8 @@
                     version_key=version_key,
                     wait_for_inclusion=wait_for_inclusion,
                     wait_for_finalization=wait_for_finalization,
-<<<<<<< HEAD
                     era=era if era is not DEFAULT_SET_WEIGHTS_EXTRINSIC_ERA else None,
-=======
                     block_time=block_time,
->>>>>>> a625991c
                 )
                 retries += 1
             return success, message
