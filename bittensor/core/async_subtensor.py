--- conflicted
+++ resolved
@@ -4545,25 +4545,6 @@
             individual neuron stakes within the Bittensor network.
 
         Args:
-<<<<<<< HEAD
-            wallet: The wallet associated with the neuron from which the stake is being removed.
-            hotkey_ss58: The ``SS58`` address of the hotkey account to unstake from.
-            netuid: The unique identifier of the subnet.
-            amount: The amount of alpha to unstake. If not specified, unstakes all.
-            wait_for_inclusion: Waits for the transaction to be included in a block.
-            wait_for_finalization: Waits for the transaction to be finalized on the blockchain.
-            safe_staking: If true, enables price safety checks to protect against fluctuating prices. The unstake will
-                only execute if the price change doesn't exceed the rate tolerance. Default is False.
-            allow_partial_stake: If true and safe_staking is enabled, allows partial unstaking when the full amount
-                would exceed the price threshold. If false, the entire unstake fails if it would exceed the threshold.
-                Default is False.
-            rate_tolerance: The maximum allowed price change ratio when unstaking. For example, 0.005 = 0.5% maximum
-                price decrease. Only used when safe_staking is True. Default is 0.005.
-            period: The number of blocks during which the transaction will remain valid after it's submitted. If the
-                transaction is not included in a block within that number of blocks, it will expire and be rejected. You
-                can think of it as an expiration date for the transaction.
-            unstake_all: If true, unstakes all tokens. Default is ``False``. If `True` amount is ignored.
-=======
             wallet (bittensor_wallet.wallet): The wallet associated with the neuron from which the stake is being
                 removed.
             hotkey_ss58 (Optional[str]): The ``SS58`` address of the hotkey account to unstake from.
@@ -4582,7 +4563,6 @@
                 submitted. If the transaction is not included in a block within that number of blocks, it will expire
                 and be rejected. You can think of it as an expiration date for the transaction.
             unstake_all: If `True`, unstakes all tokens and `amount` is ignored. Default is `False`
->>>>>>> 2bcb947b
 
         Returns:
             bool: ``True`` if the unstaking process is successful, False otherwise.
@@ -4689,17 +4669,6 @@
             efficiently. This function is useful for managing the distribution of stakes across multiple neurons.
 
         Args:
-<<<<<<< HEAD
-            wallet: The wallet linked to the coldkey from which the stakes are being withdrawn.
-            hotkey_ss58s: A list of hotkey ``SS58`` addresses to unstake from.
-            netuids: Subnets unique IDs.
-            amounts: The amounts of TAO to unstake from each hotkey. If not provided, unstakes all available stakes.
-            wait_for_inclusion: Waits for the transaction to be included in a block.
-            wait_for_finalization: Waits for the transaction to be finalized on the blockchain.
-            period: The number of blocks during which the transaction will remain valid after it's submitted. If the
-                transaction is not included in a block within that number of blocks, it will expire and be rejected. You
-                can think of it as an expiration date for the transaction.
-=======
             wallet (bittensor_wallet.Wallet): The wallet linked to the coldkey from which the stakes are being
                 withdrawn.
             hotkey_ss58s (List[str]): A list of hotkey ``SS58`` addresses to unstake from.
@@ -4711,7 +4680,6 @@
             period (Optional[int]): The number of blocks during which the transaction will remain valid after it's
                 submitted. If the transaction is not included in a block within that number of blocks, it will expire
                 and be rejected. You can think of it as an expiration date for the transaction.
->>>>>>> 2bcb947b
             unstake_all: If true, unstakes all tokens. Default is ``False``. If `True` amounts are ignored.
 
         Returns:
