--- conflicted
+++ resolved
@@ -460,7 +460,6 @@
             return await self.get_block_hash(block)
         return None
 
-<<<<<<< HEAD
     async def encode_params(
         self,
         call_definition: dict[str, list["ParamWithTypes"]],
@@ -659,8 +658,6 @@
         else:
             raise default_value
 
-=======
->>>>>>> 9984cff1
     async def get_hyperparameter(
         self,
         param_name: str,
