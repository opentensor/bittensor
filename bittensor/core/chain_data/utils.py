--- conflicted
+++ resolved
@@ -23,15 +23,12 @@
     ScheduledColdkeySwapInfo = 9
     AccountId = 10
     NeuronCertificate = 11
-<<<<<<< HEAD
-    MetagraphInfo = 12
-    ChainIdentity = 13
-    AxonInfo = 14
-=======
     SubnetState = 12
     DynamicInfo = 13
     SubnetIdentity = 14
->>>>>>> 54fdb256
+    MetagraphInfo = 15
+    ChainIdentity = 16
+    AxonInfo = 17
 
 
 def from_scale_encoding(
@@ -300,7 +297,30 @@
                 ["arbitration_block", "Compact<u64>"],
             ],
         },
-<<<<<<< HEAD
+        "DynamicInfo": {
+            "type": "struct",
+            "type_mapping": [
+                ["netuid", "Compact<u16>"],
+                ["owner_hotkey", "AccountId"],
+                ["owner_coldkey", "AccountId"],
+                ["subnet_name", "Vec<Compact<u8>>"],
+                ["token_symbol", "Vec<Compact<u8>>"],
+                ["tempo", "Compact<u16>"],
+                ["last_step", "Compact<u64>"],
+                ["blocks_since_last_step", "Compact<u64>"],
+                ["emission", "Compact<u64>"],
+                ["alpha_in", "Compact<u64>"],
+                ["alpha_out", "Compact<u64>"],
+                ["tao_in", "Compact<u64>"],
+                ["alpha_out_emission", "Compact<u64>"],
+                ["alpha_in_emission", "Compact<u64>"],
+                ["tao_in_emission", "Compact<u64>"],
+                ["pending_alpha_emission", "Compact<u64>"],
+                ["pending_root_emission", "Compact<u64>"],
+                ["network_registered_at", "Compact<u64>"],
+                ["subnet_identity", "Option<SubnetIdentity>"],
+            ],
+        },
         "MetagraphInfo": {
             "type": "struct",
             "type_mapping": [
@@ -316,20 +336,6 @@
                 ["last_step", "Compact<u64>"],
                 ["blocks_since_last_step", "Compact<u64>"],
                 ["subnet_emission", "Compact<u64>"],
-=======
-        "DynamicInfo": {
-            "type": "struct",
-            "type_mapping": [
-                ["netuid", "Compact<u16>"],
-                ["owner_hotkey", "AccountId"],
-                ["owner_coldkey", "AccountId"],
-                ["subnet_name", "Vec<Compact<u8>>"],
-                ["token_symbol", "Vec<Compact<u8>>"],
-                ["tempo", "Compact<u16>"],
-                ["last_step", "Compact<u64>"],
-                ["blocks_since_last_step", "Compact<u64>"],
-                ["emission", "Compact<u64>"],
->>>>>>> 54fdb256
                 ["alpha_in", "Compact<u64>"],
                 ["alpha_out", "Compact<u64>"],
                 ["tao_in", "Compact<u64>"],
@@ -338,7 +344,6 @@
                 ["tao_in_emission", "Compact<u64>"],
                 ["pending_alpha_emission", "Compact<u64>"],
                 ["pending_root_emission", "Compact<u64>"],
-<<<<<<< HEAD
                 ["rho", "Compact<u16>"],
                 ["kappa", "Compact<u16>"],
                 ["min_allowed_weights", "Compact<u16>"],
@@ -413,10 +418,6 @@
                 ["protocol", "u8"],
                 ["placeholder1", "u8"],
                 ["placeholder2", "u8"],
-=======
-                ["network_registered_at", "Compact<u64>"],
-                ["subnet_identity", "Option<SubnetIdentity>"],
->>>>>>> 54fdb256
             ],
         },
     }
