--- conflicted
+++ resolved
@@ -157,45 +157,6 @@
         ):
             return False, "Prompt refused."
 
-<<<<<<< HEAD
-    with bt_console.status(
-        f":satellite: Setting weights on [white]{subtensor.network}[/white] ..."
-    ):
-        try:
-            success, error_message = do_set_weights(
-                self=subtensor,
-                wallet=wallet,
-                netuid=netuid,
-                uids=weight_uids,
-                vals=weight_vals,
-                version_key=version_key,
-                wait_for_finalization=wait_for_finalization,
-                wait_for_inclusion=wait_for_inclusion,
-            )
-
-            if not wait_for_finalization and not wait_for_inclusion:
-                return True, "Not waiting for finalization or inclusion."
-
-            if success is True:
-                bt_console.print(":white_heavy_check_mark: [green]Finalized[/green]")
-                logging.success(
-                    msg=str(success),
-                    prefix="Set weights",
-                    suffix="<green>Finalized: </green>",
-                )
-                return True, "Successfully set weights and Finalized."
-            else:
-                error_message = format_error_message(
-                    error_message, substrate=subtensor.substrate
-                )
-                logging.error(error_message)
-                return False, error_message
-
-        except Exception as e:
-            bt_console.print(f":cross_mark: [red]Failed[/red]: error:{e}")
-            logging.debug(str(e))
-            return False, str(e)
-=======
     logging.info(
         f":satellite: <magenta>Setting weights on </magenta><blue>{subtensor.network}<blue> <magenta>...</magenta>"
     )
@@ -218,12 +179,11 @@
             logging.success(f"<green>Finalized!</green> Set weights: {str(success)}")
             return True, "Successfully set weights and Finalized."
         else:
-            error_message = format_error_message(error_message)
+            error_message = format_error_message(error_message, substrate=subtensor.substrate)
             logging.error(error_message)
             return False, error_message
 
     except Exception as e:
         logging.error(f":cross_mark: <red>Failed.</red>: Error: {e}")
         logging.debug(str(e))
-        return False, str(e)
->>>>>>> ffbc2d37
+        return False, str(e)