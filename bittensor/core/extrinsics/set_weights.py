--- conflicted
+++ resolved
@@ -187,29 +187,7 @@
             logging.error(error_message)
             return False, error_message
 
-<<<<<<< HEAD
-            if not wait_for_finalization and not wait_for_inclusion:
-                return True, "Not waiting for finalization or inclusion."
-
-            if success is True:
-                bt_console.print(":white_heavy_check_mark: [green]Finalized[/green]")
-                logging.success(
-                    msg=str(success),
-                    prefix="Set weights",
-                    suffix="<green>Finalized: </green>",
-                )
-                return True, "Successfully set weights and Finalized."
-            else:
-                logging.error(error_message)
-                return False, error_message
-
-        except Exception as e:
-            bt_console.print(f":cross_mark: [red]Failed[/red]: error:{e}")
-            logging.debug(str(e))
-            return False, str(e)
-=======
     except Exception as e:
         logging.error(f":cross_mark: <red>Failed.</red>: Error: {e}")
         logging.debug(str(e))
-        return False, str(e)
->>>>>>> 835dfdb8
+        return False, str(e)