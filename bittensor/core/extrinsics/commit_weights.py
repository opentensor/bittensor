# The MIT License (MIT)
# Copyright © 2024 Opentensor Foundation
#
# Permission is hereby granted, free of charge, to any person obtaining a copy of this software and associated
# documentation files (the “Software”), to deal in the Software without restriction, including without limitation
# the rights to use, copy, modify, merge, publish, distribute, sublicense, and/or sell copies of the Software,
# and to permit persons to whom the Software is furnished to do so, subject to the following conditions:
#
# The above copyright notice and this permission notice shall be included in all copies or substantial portions of
# the Software.
#
# THE SOFTWARE IS PROVIDED “AS IS”, WITHOUT WARRANTY OF ANY KIND, EXPRESS OR IMPLIED, INCLUDING BUT NOT LIMITED TO
# THE WARRANTIES OF MERCHANTABILITY, FITNESS FOR A PARTICULAR PURPOSE AND NONINFRINGEMENT. IN NO EVENT SHALL
# THE AUTHORS OR COPYRIGHT HOLDERS BE LIABLE FOR ANY CLAIM, DAMAGES OR OTHER LIABILITY, WHETHER IN AN ACTION
# OF CONTRACT, TORT OR OTHERWISE, ARISING FROM, OUT OF OR IN CONNECTION WITH THE SOFTWARE OR THE USE OR OTHER
# DEALINGS IN THE SOFTWARE.

"""Module commit weights and reveal weights extrinsic."""

import json
from typing import Optional, TYPE_CHECKING
import socket
from retry import retry
from rich.prompt import Confirm

from bittensor.core import settings
from bittensor.core.extrinsics.utils import submit_extrinsic
from bittensor.utils import format_error_message
from bittensor.utils.btlogging import logging
from bittensor.utils.networking import ensure_connected
from bittensor.utils.weight_utils import generate_weight_hash

# For annotation purposes
if TYPE_CHECKING:
    from bittensor_wallet import Wallet
    from bittensor.core.subtensor import Subtensor


# # Chain call for `commit_weights_extrinsic`
@ensure_connected
def do_commit_weights(
    self: "Subtensor",
    wallet: "Wallet",
    netuid: int,
    commit_hash: str,
    wait_for_inclusion: bool = False,
    wait_for_finalization: bool = False,
) -> tuple[bool, Optional[dict]]:
    """
    Internal method to send a transaction to the Bittensor blockchain, committing the hash of a neuron's weights.
    This method constructs and submits the transaction, handling retries and blockchain communication.

    Args:
        self (bittensor.core.subtensor.Subtensor): The subtensor instance used for blockchain interaction.
        wallet (bittensor_wallet.Wallet): The wallet associated with the neuron committing the weights.
        netuid (int): The unique identifier of the subnet.
        commit_hash (str): The hash of the neuron's weights to be committed.
        wait_for_inclusion (bool): Waits for the transaction to be included in a block.
        wait_for_finalization (bool): Waits for the transaction to be finalized on the blockchain.

    Returns:
        tuple[bool, Optional[str]]: A tuple containing a success flag and an optional error message.

    This method ensures that the weight commitment is securely recorded on the Bittensor blockchain, providing a verifiable record of the neuron's weight distribution at a specific point in time.
    """

    @retry(delay=1, tries=3, backoff=2, max_delay=4)
    def make_substrate_call_with_retry(extrinsic_):
        response = submit_extrinsic(
            substrate=self.substrate,
            extrinsic=extrinsic_,
            wait_for_inclusion=wait_for_inclusion,
            wait_for_finalization=wait_for_finalization,
        )

        if not wait_for_finalization and not wait_for_inclusion:
            return True, None

        response.process_events()
        if response.is_success:
            return True, None
        else:
            return False, response.error_message

    call = self.substrate.compose_call(
        call_module="SubtensorModule",
        call_function="commit_weights",
        call_params={
            "netuid": netuid,
            "commit_hash": commit_hash,
        },
    )
    extrinsic = self.substrate.create_signed_extrinsic(
        call=call,
        keypair=wallet.hotkey,
    )
    return make_substrate_call_with_retry(extrinsic)


def commit_weights_extrinsic(
    subtensor: "Subtensor",
    wallet: "Wallet",
    netuid: int,
    commit_hash: str,
    wait_for_inclusion: bool = False,
    wait_for_finalization: bool = False,
) -> tuple[bool, str]:
    """
    Commits a hash of the neuron's weights to the Bittensor blockchain using the provided wallet.
    This function is a wrapper around the `do_commit_weights` method, handling user prompts and error messages.

    Args:
        subtensor (bittensor.core.subtensor.Subtensor): The subtensor instance used for blockchain interaction.
        wallet (bittensor_wallet.Wallet): The wallet associated with the neuron committing the weights.
        netuid (int): The unique identifier of the subnet.
        commit_hash (str): The hash of the neuron's weights to be committed.
        wait_for_inclusion (bool): Waits for the transaction to be included in a block.
        wait_for_finalization (bool): Waits for the transaction to be finalized on the blockchain.

    Returns:
        tuple[bool, str]: ``True`` if the weight commitment is successful, False otherwise. And `msg`, a string
        value describing the success or potential error.

    This function provides a user-friendly interface for committing weights to the Bittensor blockchain, ensuring proper error handling and user interaction when required.
    """

    success, error_message = do_commit_weights(
        self=subtensor,
        wallet=wallet,
        netuid=netuid,
        commit_hash=commit_hash,
        wait_for_inclusion=wait_for_inclusion,
        wait_for_finalization=wait_for_finalization,
    )

    if success:
        success_message = "Successfully committed weights."
        logging.success(success_message)
        return True, success_message
    else:
<<<<<<< HEAD
        error_message = format_error_message(error_message, substrate=subtensor.substrate)
=======
        error_message = format_error_message(
            error_message, substrate=subtensor.substrate
        )
>>>>>>> d424cd16
        logging.error(f"Failed to commit weights: {error_message}")
        return False, error_message


def commit_weights_process(
    subtensor: "Subtensor",
    wallet: "Wallet",
    netuid: int,
    commit_hash: str,
    uids: list[int],
    weights: list[int],
    salt: list[int],
    version_key: int = settings.version_as_int,
    block: Optional[int] = None,
):
    """
    Lets the subprocess know what a commit was submitted to the chain.

    Args:
        subtensor (bittensor.core.subtensor.Subtensor): The subtensor instance used for blockchain interaction.
        wallet (bittensor_wallet.Wallet): The wallet associated with the neuron committing the weights.
        netuid (int): The unique identifier of the subnet.
        commit_hash (str): The hash of the neuron's weights to be committed.
        uids (list[int]): List of neuron UIDs for which weights are being committed.
        weights (list[int]): List of weight values corresponding to each UID.
        salt (list[int]): List of salt values for the hash function.
        version_key (int): Version key for network compatibility (default is settings.version_as_int).
        block (Optional[int]): Specific block number to use (default is None).

    The function calculates the necessary blocks until the next epoch and the reveal block, then the subprocess will
    wait until the appropriate time to reveal the weights.
    """

    def send_command(command_):
        client = socket.socket(socket.AF_INET, socket.SOCK_STREAM)
        client.connect(("127.0.0.1", 9949))
        client.send(command_.encode())
        client.close()

    curr_block = block if block is not None else subtensor.get_current_block()
    blocks_until_next_epoch = subtensor.blocks_until_next_epoch(netuid=netuid)
    subnet_hyperparams = subtensor.get_subnet_hyperparameters(netuid=netuid)
    if subnet_hyperparams is None:
        raise ValueError(f"Subnet hyperparameters for netuid {netuid} are None.")
    subnet_tempo_blocks = subnet_hyperparams.tempo
    epoch_start_block = curr_block + blocks_until_next_epoch
    cr_periods = subnet_hyperparams.commit_reveal_weights_interval
    reveal_block = epoch_start_block + ((cr_periods - 1) * subnet_tempo_blocks) + 1
    expire_block = reveal_block + subnet_tempo_blocks

    command = f'committed "{wallet.name}" "{wallet.path}" "{wallet.hotkey_str}" "{wallet.hotkey.ss58_address}" "{curr_block}" "{reveal_block}" "{expire_block}" "{commit_hash}" "{netuid}" "{uids}" "{weights}" "{salt}" "{version_key}"'
    send_command(command)


# Chain call for `reveal_weights_extrinsic`
@ensure_connected
def do_reveal_weights(
    self: "Subtensor",
    wallet: "Wallet",
    netuid: int,
    uids: list[int],
    values: list[int],
    salt: list[int],
    version_key: int,
    wait_for_inclusion: bool = False,
    wait_for_finalization: bool = False,
) -> tuple[bool, Optional[dict]]:
    """
    Internal method to send a transaction to the Bittensor blockchain, revealing the weights for a specific subnet.
    This method constructs and submits the transaction, handling retries and blockchain communication.

    Args:
        self (bittensor.core.subtensor.Subtensor): The subtensor instance used for blockchain interaction.
        wallet (bittensor_wallet.Wallet): The wallet associated with the neuron revealing the weights.
        netuid (int): The unique identifier of the subnet.
        uids (list[int]): List of neuron UIDs for which weights are being revealed.
        values (list[int]): List of weight values corresponding to each UID.
        salt (list[int]): List of salt values corresponding to the hash function.
        version_key (int): Version key for compatibility with the network.
        wait_for_inclusion (bool): Waits for the transaction to be included in a block.
        wait_for_finalization (bool): Waits for the transaction to be finalized on the blockchain.

    Returns:
        tuple[bool, Optional[str]]: A tuple containing a success flag and an optional error message.

    This method ensures that the weight revelation is securely recorded on the Bittensor blockchain, providing transparency and accountability for the neuron's weight distribution.
    """

    @retry(delay=1, tries=3, backoff=2, max_delay=4)
    def make_substrate_call_with_retry(extrinsic_):
        response = submit_extrinsic(
            substrate=self.substrate,
            extrinsic=extrinsic_,
            wait_for_inclusion=wait_for_inclusion,
            wait_for_finalization=wait_for_finalization,
        )

        if not wait_for_finalization and not wait_for_inclusion:
            return True, None

        response.process_events()
        if response.is_success:
            return True, None
        else:
            return False, response.error_message

    call = self.substrate.compose_call(
        call_module="SubtensorModule",
        call_function="reveal_weights",
        call_params={
            "netuid": netuid,
            "uids": uids,
            "values": values,
            "salt": salt,
            "version_key": version_key,
        },
    )
    extrinsic = self.substrate.create_signed_extrinsic(
        call=call,
        keypair=wallet.hotkey,
    )
    return make_substrate_call_with_retry(extrinsic)


def reveal_weights_extrinsic(
    subtensor: "Subtensor",
    wallet: "Wallet",
    netuid: int,
    uids: list[int],
    weights: list[int],
    salt: list[int],
    version_key: int,
    wait_for_inclusion: bool = False,
    wait_for_finalization: bool = False,
) -> tuple[bool, str]:
    """
    Reveals the weights for a specific subnet on the Bittensor blockchain using the provided wallet.
    This function is a wrapper around the `_do_reveal_weights` method, handling user prompts and error messages.

    Args:
        subtensor (bittensor.core.subtensor.Subtensor): The subtensor instance used for blockchain interaction.
        wallet (bittensor_wallet.Wallet): The wallet associated with the neuron revealing the weights.
        netuid (int): The unique identifier of the subnet.
        uids (list[int]): List of neuron UIDs for which weights are being revealed.
        weights (list[int]): List of weight values corresponding to each UID.
        salt (list[int]): List of salt values corresponding to the hash function.
        version_key (int): Version key for compatibility with the network.
        wait_for_inclusion (bool): Waits for the transaction to be included in a block.
        wait_for_finalization (bool): Waits for the transaction to be finalized on the blockchain.

    Returns:
        tuple[bool, str]: ``True`` if the weight revelation is successful, False otherwise. And `msg`, a string
        value describing the success or potential error.

    This function provides a user-friendly interface for revealing weights on the Bittensor blockchain, ensuring proper error handling and user interaction when required.
    """
    success, error_message = do_reveal_weights(
        self=subtensor,
        wallet=wallet,
        netuid=netuid,
        uids=uids,
        values=weights,
        salt=salt,
        version_key=version_key,
        wait_for_inclusion=wait_for_inclusion,
        wait_for_finalization=wait_for_finalization,
    )

    if success:
        success_message = "Successfully revealed weights."
        logging.success(success_message)
        return True, success_message
    else:
<<<<<<< HEAD
        error_message = format_error_message(error_message, substrate=subtensor.substrate)
=======
        error_message = format_error_message(
            error_message, substrate=subtensor.substrate
        )
>>>>>>> d424cd16
        logging.error(f"Failed to reveal weights: {error_message}")
        return False, error_message


def reveal_weights_process(
    wallet: "Wallet",
    netuid: int,
    uids: list[int],
    weights: list[int],
    salt: list[int],
    version_key: int = settings.version_as_int,
):
    """
    Coordinates the process of revealing weights with the background subprocess.

    This method generates a hash of the weights using the provided wallet and network
    parameters, and sends a command to a local subprocess that this commit was revealed.
    In case of any exception during hash generation, it sends a command with detailed information
    including wallet details and weight parameters.

    Args:
        wallet (bittensor_wallet.Wallet): The wallet associated with the neuron revealing the weights.
        netuid (int): The unique identifier of the subnet.
        uids (list[int]): List of neuron UIDs for which weights are being revealed.
        weights (list[int]): List of weight values corresponding to each UID.
        salt (list[int]): List of salt values corresponding to the hash function.
        version_key (int): Version key for compatibility with the network. Defaults to `settings.version_as_int`.
    """

    def send_command(command_):
        client = socket.socket(socket.AF_INET, socket.SOCK_STREAM)
        client.connect(("127.0.0.1", 9949))
        client.send(command_.encode())
        client.close()

    try:
        # Generate the hash of the weights - so we can remove from local reveal subprocess
        commit_hash = generate_weight_hash(
            address=wallet.hotkey.ss58_address,
            netuid=netuid,
            uids=list(uids),
            values=list(weights),
            salt=salt,
            version_key=version_key,
        )
        command = f'revealed_hash "{commit_hash}"'
        send_command(command)
    except Exception as e:
        logging.error(f"Not able to generate hash to reveal weights on subprocess: {e}")


# Chain call for `batch_reveal_weights_extrinsic`
@ensure_connected
def do_batch_reveal_weights(
    self: "Subtensor",
    wallet: "Wallet",
    netuid: int,
    uids: list[list[int]],
    values: list[list[int]],
    salt: list[list[int]],
    version_keys: list[int],
    wait_for_inclusion: bool = False,
    wait_for_finalization: bool = False,
) -> tuple[bool, Optional[dict]]:
    """
    Internal method to send a batch transaction to the Bittensor blockchain, revealing the weights for a specific subnet.
    This method constructs and submits the transaction, handling retries and blockchain communication.

    Args:
        self (bittensor.core.subtensor.Subtensor): The Subtensor instance used for blockchain interaction.
        wallet (bittensor_wallet.Wallet): The wallet associated with the neuron revealing the weights.
        netuid (int): The unique identifier of the subnet.
        uids (list[list[int]]): List of neuron UIDs for which weights are being revealed.
        values (list[list[int]]): List of weight values corresponding to each UID.
        salt (list[list[int]]): List of salt values corresponding to the hash function.
        version_keys (list[int]): Version key for compatibility with the network.
        wait_for_inclusion (bool, optional): Waits for the transaction to be included in a block. Defaults to False.
        wait_for_finalization (bool, optional): Waits for the transaction to be finalized on the blockchain. Defaults to False.

    Returns:
        tuple[bool, Optional[dict]]: A tuple containing a success flag and an optional error message.

    This method ensures that the weight revelation is securely recorded on the Bittensor blockchain, providing transparency and accountability for the neuron's weight distribution.
    """

    @retry(delay=1, tries=3, backoff=2, max_delay=4)
    def make_substrate_call_with_retry(extrinsic_):
        response = submit_extrinsic(
            substrate=self.substrate,
            extrinsic=extrinsic_,
            wait_for_inclusion=wait_for_inclusion,
            wait_for_finalization=wait_for_finalization,
        )

        if not wait_for_finalization and not wait_for_inclusion:
            return True, None

        response.process_events()
        if response.is_success:
            return True, None
        else:
            return False, response.error_message

    call = self.substrate.compose_call(
        call_module="SubtensorModule",
        call_function="batch_reveal_weights",
        call_params={
            "netuid": netuid,
            "uids_list": uids,
            "values_list": values,
            "salts_list": salt,
            "version_keys": version_keys,
        },
    )
    extrinsic = self.substrate.create_signed_extrinsic(
        call=call,
        keypair=wallet.hotkey,
    )
    return make_substrate_call_with_retry(extrinsic=extrinsic)


def batch_reveal_weights_extrinsic(
    subtensor: "Subtensor",
    wallet: "Wallet",
    netuid: int,
    uids: list[list[int]],
    weights: list[list[int]],
    salt: list[list[int]],
    version_keys: list[int],
    wait_for_inclusion: bool = False,
    wait_for_finalization: bool = False,
) -> tuple[bool, str]:
    """
    Reveals the weights for a specific subnet on the Bittensor blockchain using the provided wallet.
    This function is a wrapper around the `do_batch_reveal_weights` method, handling user prompts and error messages.

    Args:
        version_keys:
        subtensor (bittensor.core.subtensor.Subtensor): The Subtensor instance used for blockchain interaction.
        wallet (bittensor_wallet.Wallet): The wallet associated with the neuron revealing the weights.
        netuid (int): The unique identifier of the subnet.
        uids (list[list[int]]): List of neuron UID lists for which weights are being revealed in batch.
        weights (list[list[int]]): List of weight value lists corresponding to each UID list.
        salt (list[list[int]]): List of salt value lists corresponding to the hash function for each batch.
        version_keys (list[int]): List of version keys for compatibility with the network for each batch.
        wait_for_inclusion (bool, optional): Waits for the transaction to be included in a block. Defaults to False.
        wait_for_finalization (bool, optional): Waits for the transaction to be finalized on the blockchain. Defaults to False.

    Returns:
        tuple[bool, str]: ``True`` if the weight revelation is successful, ``False`` otherwise. And `msg`, a string
        describing the success or potential error.

    This function provides a user-friendly interface for revealing weights in batch on the Bittensor blockchain,
    ensuring proper error handling and user interaction when required.
    """

    success, error_message = do_batch_reveal_weights(
        self=subtensor,
        wallet=wallet,
        netuid=netuid,
        uids=uids,
        values=weights,
        salt=salt,
        version_keys=version_keys,
        wait_for_inclusion=wait_for_inclusion,
        wait_for_finalization=wait_for_finalization,
    )

    if success:
        success_message = "Successfully batch revealed weights."
        logging.success(success_message)
        return True, success_message
    else:
        error_message = format_error_message(error_message, substrate=subtensor.substrate)
        logging.error(f"Failed batch reveal weights extrinsic: {error_message}")
        return False, error_message


def batch_reveal_weights_process(
    wallet: "Wallet",
    netuid: int,
    uids: list[list[int]],
    weights: list[list[int]],
    salt: list[list[int]],
    version_keys: list[int],
):
    """
    Processes a batch reveal of weights for a specific subnet on the Bittensor blockchain using the provided wallet.
    This function generates the hash of weights for each batch and sends the corresponding command.

    Args:
        wallet (bittensor_wallet.Wallet): The wallet associated with the neuron revealing the weights.
        netuid (int): The unique identifier of the subnet.
        uids (list[list[int]]): List of neuron UID lists for which weights are being revealed in batch.
        weights (list[list[int]]): List of weight value lists corresponding to each UID list.
        salt (list[list[int]]): List of salt value lists corresponding to the hash function for each batch.
        version_keys (list[int]): List of version keys for compatibility with the network for each batch.

    This function facilitates the batch reveal process, ensuring that the hashed weights are properly recorded and sent.
    """

    def send_command(command_):
        client = socket.socket(socket.AF_INET, socket.SOCK_STREAM)
        client.connect(("127.0.0.1", 9949))
        client.send(command_.encode())
        client.close()

    try:
        commit_hashes = []
        for batch_uids, batch_weights, batch_salt, batch_version_key in zip(
            uids, weights, salt, version_keys
        ):
            # Generate the hash of the weights for each individual batch
            commit_hash = generate_weight_hash(
                address=wallet.hotkey.ss58_address,
                netuid=netuid,
                uids=batch_uids,
                values=batch_weights,
                salt=batch_salt,
                version_key=batch_version_key,
            )
            commit_hashes.append(commit_hash)

        command = f"revealed_hash_batch {json.dumps(commit_hashes)}"
        send_command(command)
    except Exception as e:
        logging.error(f"Failed batch reveal weights subprocess: {e}")<|MERGE_RESOLUTION|>--- conflicted
+++ resolved
@@ -138,13 +138,9 @@
         logging.success(success_message)
         return True, success_message
     else:
-<<<<<<< HEAD
-        error_message = format_error_message(error_message, substrate=subtensor.substrate)
-=======
         error_message = format_error_message(
             error_message, substrate=subtensor.substrate
         )
->>>>>>> d424cd16
         logging.error(f"Failed to commit weights: {error_message}")
         return False, error_message
 
@@ -318,13 +314,9 @@
         logging.success(success_message)
         return True, success_message
     else:
-<<<<<<< HEAD
-        error_message = format_error_message(error_message, substrate=subtensor.substrate)
-=======
         error_message = format_error_message(
             error_message, substrate=subtensor.substrate
         )
->>>>>>> d424cd16
         logging.error(f"Failed to reveal weights: {error_message}")
         return False, error_message
 
