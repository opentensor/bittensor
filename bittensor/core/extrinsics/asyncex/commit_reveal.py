--- conflicted
+++ resolved
@@ -27,11 +27,7 @@
 ) -> tuple[bool, Optional[str]]:
     """
     Executes the commit-reveal phase 3 for a given netuid and commit, and optionally waits for extrinsic inclusion or
-<<<<<<< HEAD
-        finalization.
-=======
     finalization.
->>>>>>> bedbb5d7
 
     Arguments:
         subtensor: An instance of the AsyncSubtensor class.
