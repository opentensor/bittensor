--- conflicted
+++ resolved
@@ -35,7 +35,6 @@
         subtensor: Subtensor instance with the connection to the chain.
         wallet: Bittensor wallet object.
         delegate_ss58: The SS58 address of the delegate proxy account.
-<<<<<<< HEAD
         proxy_type: The type of proxy permissions (e.g., ``"Any"``, ``"NonTransfer"``, ``"Governance"``, ``"Staking"``).
             Can be a string or ``ProxyType`` enum value. For available proxy types and their permissions, see the
             documentation link in the Notes section below.
@@ -43,14 +42,9 @@
             executing a proxied transaction (time-lock period). A delay of ``0`` means the proxy can be used immediately
             without announcements. A non-zero delay creates a time-lock, requiring the proxy to announce calls first, wait
             for the delay period, then execute them, giving the real account time to review and reject unwanted operations.
-=======
-        proxy_type: The type of proxy permissions (e.g., "Any", "NonTransfer", "Governance", "Staking"). Can be a
-            string or ProxyType enum value.
-        delay: The number of blocks before the proxy can be used.
-        mev_protection: If True, encrypts and submits the transaction through the MEV Shield pallet to protect
+        mev_protection: If ``True``, encrypts and submits the transaction through the MEV Shield pallet to protect
             against front-running and MEV attacks. The transaction remains encrypted in the mempool until validators
-            decrypt and execute it. If False, submits the transaction directly without encryption.
->>>>>>> c6a9b2ee
+            decrypt and execute it. If ``False``, submits the transaction directly without encryption.
         period: The number of blocks during which the transaction will remain valid after it's submitted. If the
             transaction is not included in a block within that number of blocks, it will expire and be rejected. You
             can think of it as an expiration date for the transaction.
@@ -150,18 +144,13 @@
         subtensor: Subtensor instance with the connection to the chain.
         wallet: Bittensor wallet object.
         delegate_ss58: The SS58 address of the delegate proxy account to remove.
-<<<<<<< HEAD
         proxy_type: The type of proxy permissions to remove. Can be a string or ``ProxyType`` enum value.
         delay: The announcement delay value (in blocks) for the proxy being removed. Must exactly match the delay value
             that was set when the proxy was originally added. This is a required identifier for the specific proxy
             relationship, not a delay before removal takes effect (removal is immediate).
-=======
-        proxy_type: The type of proxy permissions to remove. Can be a string or ProxyType enum value.
-        delay: The number of blocks before the proxy removal takes effect.
-        mev_protection: If True, encrypts and submits the transaction through the MEV Shield pallet to protect
+        mev_protection: If ``True``, encrypts and submits the transaction through the MEV Shield pallet to protect
             against front-running and MEV attacks. The transaction remains encrypted in the mempool until validators
-            decrypt and execute it. If False, submits the transaction directly without encryption.
->>>>>>> c6a9b2ee
+            decrypt and execute it. If ``False``, submits the transaction directly without encryption.
         period: The number of blocks during which the transaction will remain valid after it's submitted. If the
             transaction is not included in a block within that number of blocks, it will expire and be rejected. You
             can think of it as an expiration date for the transaction.
@@ -330,7 +319,6 @@
     Parameters:
         subtensor: Subtensor instance with the connection to the chain.
         wallet: Bittensor wallet object.
-<<<<<<< HEAD
         proxy_type: The type of proxy permissions for the pure proxy. Can be a string or ``ProxyType`` enum value. For
             available proxy types and their permissions, see the documentation link in the Notes section below.
         delay: Optionally, include a delay in blocks. The number of blocks that must elapse between announcing and
@@ -343,14 +331,9 @@
             This is not a sequential counter—you can use any unique values (e.g., 0, 100, 7, 42) in any order. The index
             must be preserved as it's required for :meth:`kill_pure_proxy_extrinsic`. If creating multiple pure proxies in
             a single batch transaction, each must have a unique index value.
-=======
-        proxy_type: The type of proxy permissions for the pure proxy. Can be a string or ProxyType enum value.
-        delay: The number of blocks before the pure proxy can be used.
-        index: The index to use for generating the pure proxy account address.
-        mev_protection: If True, encrypts and submits the transaction through the MEV Shield pallet to protect
+        mev_protection: If ``True``, encrypts and submits the transaction through the MEV Shield pallet to protect
             against front-running and MEV attacks. The transaction remains encrypted in the mempool until validators
-            decrypt and execute it. If False, submits the transaction directly without encryption.
->>>>>>> c6a9b2ee
+            decrypt and execute it. If ``False``, submits the transaction directly without encryption.
         period: The number of blocks during which the transaction will remain valid after it's submitted. If the
             transaction is not included in a block within that number of blocks, it will expire and be rejected. You
             can think of it as an expiration date for the transaction.
@@ -732,18 +715,12 @@
         wallet: Bittensor wallet object (should be the proxy account wallet that made the announcement).
         delegate_ss58: The SS58 address of the delegate proxy account that made the announcement.
         real_account_ss58: The SS58 address of the real account on whose behalf the call will be made.
-<<<<<<< HEAD
         force_proxy_type: The type of proxy to use for the call. If ``None``, any proxy type can be used. Otherwise, must
             match one of the allowed proxy types. Can be a string or ``ProxyType`` enum value.
         call: The inner call to be executed on behalf of the real account (must match the announced ``call_hash``).
-=======
-        force_proxy_type: The type of proxy to use for the call. If None, any proxy type can be used. Otherwise, must
-            match one of the allowed proxy types. Can be a string or ProxyType enum value.
-        call: The inner call to be executed on behalf of the real account (must match the announced call_hash).
-        mev_protection: If True, encrypts and submits the transaction through the MEV Shield pallet to protect
+        mev_protection: If ``True``, encrypts and submits the transaction through the MEV Shield pallet to protect
             against front-running and MEV attacks. The transaction remains encrypted in the mempool until validators
-            decrypt and execute it. If False, submits the transaction directly without encryption.
->>>>>>> c6a9b2ee
+            decrypt and execute it. If ``False``, submits the transaction directly without encryption.
         period: The number of blocks during which the transaction will remain valid after it's submitted. If the
             transaction is not included in a block within that number of blocks, it will expire and be rejected. You
             can think of it as an expiration date for the transaction.
@@ -840,14 +817,10 @@
         subtensor: Subtensor instance with the connection to the chain.
         wallet: Bittensor wallet object (should be the proxy account wallet).
         real_account_ss58: The SS58 address of the real account on whose behalf the call will be made.
-<<<<<<< HEAD
         call_hash: The hash of the call that will be executed in the future (hex string with ``0x`` prefix).
-=======
-        call_hash: The hash of the call that will be executed in the future.
-        mev_protection: If True, encrypts and submits the transaction through the MEV Shield pallet to protect
+        mev_protection: If ``True``, encrypts and submits the transaction through the MEV Shield pallet to protect
             against front-running and MEV attacks. The transaction remains encrypted in the mempool until validators
-            decrypt and execute it. If False, submits the transaction directly without encryption.
->>>>>>> c6a9b2ee
+            decrypt and execute it. If ``False``, submits the transaction directly without encryption.
         period: The number of blocks during which the transaction will remain valid after it's submitted. If the
             transaction is not included in a block within that number of blocks, it will expire and be rejected. You
             can think of it as an expiration date for the transaction.
@@ -940,14 +913,10 @@
         subtensor: Subtensor instance with the connection to the chain.
         wallet: Bittensor wallet object (should be the real account wallet).
         delegate_ss58: The SS58 address of the delegate proxy account whose announcement is being rejected.
-<<<<<<< HEAD
         call_hash: The hash of the call that was announced and is now being rejected (hex string with ``0x`` prefix).
-=======
-        call_hash: The hash of the call that was announced and is now being rejected.
-        mev_protection: If True, encrypts and submits the transaction through the MEV Shield pallet to protect
+        mev_protection: If ``True``, encrypts and submits the transaction through the MEV Shield pallet to protect
             against front-running and MEV attacks. The transaction remains encrypted in the mempool until validators
-            decrypt and execute it. If False, submits the transaction directly without encryption.
->>>>>>> c6a9b2ee
+            decrypt and execute it. If ``False``, submits the transaction directly without encryption.
         period: The number of blocks during which the transaction will remain valid after it's submitted. If the
             transaction is not included in a block within that number of blocks, it will expire and be rejected. You
             can think of it as an expiration date for the transaction.
@@ -1038,14 +1007,10 @@
         subtensor: Subtensor instance with the connection to the chain.
         wallet: Bittensor wallet object (should be the proxy account wallet that made the announcement).
         real_account_ss58: The SS58 address of the real account on whose behalf the call was announced.
-<<<<<<< HEAD
         call_hash: The hash of the call that was announced and is now being removed (hex string with ``0x`` prefix).
-=======
-        call_hash: The hash of the call that was announced and is now being removed.
-        mev_protection: If True, encrypts and submits the transaction through the MEV Shield pallet to protect
+        mev_protection: If ``True``, encrypts and submits the transaction through the MEV Shield pallet to protect
             against front-running and MEV attacks. The transaction remains encrypted in the mempool until validators
-            decrypt and execute it. If False, submits the transaction directly without encryption.
->>>>>>> c6a9b2ee
+            decrypt and execute it. If ``False``, submits the transaction directly without encryption.
         period: The number of blocks during which the transaction will remain valid after it's submitted. If the
             transaction is not included in a block within that number of blocks, it will expire and be rejected. You
             can think of it as an expiration date for the transaction.
