--- conflicted
+++ resolved
@@ -127,11 +127,7 @@
     """
     if not subtensor.subnet_exists(netuid):
         logging.error(
-<<<<<<< HEAD
             f":cross_mark: [red]Failed: [/red] Subnet [blue]{netuid}[/blue] does not exist."
-=======
-            f":cross_mark: <red>Failed error:</red> subnet <blue>{netuid}</blue> does not exist."
->>>>>>> 336fb6cd
         )
         return False
 
