# The MIT License (MIT)
# Copyright © 2021 Yuma Rao

# Permission is hereby granted, free of charge, to any person obtaining a copy of this software and associated 
# documentation files (the “Software”), to deal in the Software without restriction, including without limitation 
# the rights to use, copy, modify, merge, publish, distribute, sublicense, and/or sell copies of the Software, 
# and to permit persons to whom the Software is furnished to do so, subject to the following conditions:

# The above copyright notice and this permission notice shall be included in all copies or substantial portions of 
# the Software.

# THE SOFTWARE IS PROVIDED “AS IS”, WITHOUT WARRANTY OF ANY KIND, EXPRESS OR IMPLIED, INCLUDING BUT NOT LIMITED TO
# THE WARRANTIES OF MERCHANTABILITY, FITNESS FOR A PARTICULAR PURPOSE AND NONINFRINGEMENT. IN NO EVENT SHALL 
# THE AUTHORS OR COPYRIGHT HOLDERS BE LIABLE FOR ANY CLAIM, DAMAGES OR OTHER LIABILITY, WHETHER IN AN ACTION 
# OF CONTRACT, TORT OR OTHERWISE, ARISING FROM, OUT OF OR IN CONNECTION WITH THE SOFTWARE OR THE USE OR OTHER 
# DEALINGS IN THE SOFTWARE.

<<<<<<< HEAD
from .text import template_miner,template_server,advanced_server,core_validator, multitron_server
=======
# Bittensor neurons
__version__ = '0.0.0'
version_split = __version__.split(".")
__version_as_int__ = (100 * int(version_split[0])) + (10 * int(version_split[1])) + (1 * int(version_split[2]))

from .text import template_miner, template_server, advanced_server, core_validator, multitron_validator, multitron_server

>>>>>>> e38ab6fe

__all_neurons__ =  { 'text_template_miner': template_miner.neuron, 
                     'text_core_validator': core_validator.neuron,
                     'text_template_server':template_server.neuron,
                     'text_advanced_server':advanced_server.neuron,
<<<<<<< HEAD
                     'multitron_server': multitron_server}
=======
                     'multitron_validator': multitron_validator.neuron,
                     'multitron_server': multitron_server.neuron}

>>>>>>> e38ab6fe
__text_neurons__ =  { 'template_miner': template_miner.neuron, 
                     'core_validator': core_validator.neuron,
                     'template_server':template_server.neuron,
                     'advanced_server':advanced_server.neuron,
<<<<<<< HEAD
                     'multitron_server': multitron_server}
=======
                     'multitron_server': multitron_server,
                     'multitron_validator': multitron_validator.neuron,
                     }
>>>>>>> e38ab6fe
<|MERGE_RESOLUTION|>--- conflicted
+++ resolved
@@ -15,37 +15,23 @@
 # OF CONTRACT, TORT OR OTHERWISE, ARISING FROM, OUT OF OR IN CONNECTION WITH THE SOFTWARE OR THE USE OR OTHER 
 # DEALINGS IN THE SOFTWARE.
 
-<<<<<<< HEAD
-from .text import template_miner,template_server,advanced_server,core_validator, multitron_server
-=======
 # Bittensor neurons
 __version__ = '0.0.0'
 version_split = __version__.split(".")
 __version_as_int__ = (100 * int(version_split[0])) + (10 * int(version_split[1])) + (1 * int(version_split[2]))
 
-from .text import template_miner, template_server, advanced_server, core_validator, multitron_validator, multitron_server
+from .text import template_miner, template_server, advanced_server, core_validator, multitron_server
 
->>>>>>> e38ab6fe
 
 __all_neurons__ =  { 'text_template_miner': template_miner.neuron, 
                      'text_core_validator': core_validator.neuron,
                      'text_template_server':template_server.neuron,
                      'text_advanced_server':advanced_server.neuron,
-<<<<<<< HEAD
-                     'multitron_server': multitron_server}
-=======
-                     'multitron_validator': multitron_validator.neuron,
                      'multitron_server': multitron_server.neuron}
 
->>>>>>> e38ab6fe
 __text_neurons__ =  { 'template_miner': template_miner.neuron, 
                      'core_validator': core_validator.neuron,
                      'template_server':template_server.neuron,
                      'advanced_server':advanced_server.neuron,
-<<<<<<< HEAD
-                     'multitron_server': multitron_server}
-=======
                      'multitron_server': multitron_server,
-                     'multitron_validator': multitron_validator.neuron,
-                     }
->>>>>>> e38ab6fe
+                     }