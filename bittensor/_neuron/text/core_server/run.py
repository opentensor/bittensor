--- conflicted
+++ resolved
@@ -210,13 +210,7 @@
         try:
             registration_check()
             time_check()
-<<<<<<< HEAD
-            #stake_check()
-=======
-
-            stake_check()
-            
->>>>>>> 623e1f0e
+            stake_check()            
             return False
         except Exception as e:
             prometheus_counters.label("blacklisted").inc()
