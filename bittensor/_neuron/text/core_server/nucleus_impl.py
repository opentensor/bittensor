import argparse
import math
import bittensor
import torch
from torch import nn
import torch.nn.functional as F
from types import SimpleNamespace
from typing import Tuple, Optional

from transformers import AutoModel,AutoTokenizer,AutoConfig, AutoModelForCausalLM
from torch.nn.utils.rnn import pad_sequence
from bittensor.utils.tokenizer_utils import get_translation_map, translate_logits_to_probs_std, \
    translate_special_token_text, pad_offsets

from loguru import logger; logger = logger.opt(colors=True)

class server(torch.nn.Module):
    def __init__(self, 
                config: 'bittensor.config' = None,
                pretrained: bool = None,
                model_name: str = None,
                padding: bool =None, 
                interpolate: bool =None,
                inter_degree: str = None,
                model = None,
                tokenizer = None,
                mapping_function = None,
                token_remap = None,
                checking= None):
        r"""" Creates a server that serves up a pretrained miner on the bittensor network
        Args:
                config (:obj:`bittensor.Config`, `required`): 
                    bittensor.server.config()
                pretrained (:obj:bool , `optional`):
                    if the model should pretrained or not
                model_name (:obj:string , `optional`):
                    name of the pretrained model from huggingface to use
                padding (:obj:bool, `optional`):
                    If the server should pad out to match the hidden units that the bittensor network is using
                    If set to False, it will instead create a mapping layer to do the same thing.
                interpolate (:obj:bool, `optional`):
                    If the server should interpolate between sequence length differences.
                    If set to false, there should be a mapping function that takes care of the differnces
                inter_degree (:obj:str, `optional`):
                    The Interpolate algorithm (nearest | linear | bilinear | bicubic | trilinear | area)
                model (:obj:torch.module, `optional`):
                    Overrides the huggingface pretrained model with your own pretrained model
                tokenizer (:obj:huggingface.tokenizer, `optional`):
                    Overrides the huggingface tokenizer with your tokenizer
                mapping_function (:obj:Callable, `optional`):
                    Custom mapping function that maps between sequence length differences between tokenizers
                token_remap (:obj:Callable, `optional`):
                    Custom function that maps between tokenizers (defaults to self.remapping_token)
        """
        super(server, self).__init__()
        if config == None: config = server.config()
        self.config = config;print(config)
        self.std_tokenizer = bittensor.tokenizer()


        #setting up pretrained model
        self.model_name = model_name if model_name != None else config.neuron.model_name
        self.pretrained = pretrained if pretrained != None else config.neuron.pretrained
        if self.pretrained == True:
            self.pre_model = model if model != None else AutoModelForCausalLM.from_pretrained(self.model_name)
            self.tokenizer = tokenizer if tokenizer != None else AutoTokenizer.from_pretrained(self.model_name)
        elif self.pretrained == False:
            model_config = AutoConfig.from_pretrained(self.model_name)
            model_config.vocab_size= bittensor.__vocab_size__
            self.pre_model = model if model != None else AutoModel.from_config(model_config)
            self.tokenizer = bittensor.tokenizer()

        if self.config.neuron.local_train or self.config.neuron.remote_train:
            self.pre_model.train()
        elif self.config.neuron.autocast and self.device == 'cuda':
            self.pre_model.half()
        else:
            self.pre_model.eval()

        self.to_translation_map = get_translation_map(self.tokenizer, self.std_tokenizer)
        self.from_translation_map = get_translation_map(self.std_tokenizer, self.tokenizer)
        self.split_map_cache = {}

        #parameters of the models
        self.final_dim =  bittensor.__network_dim__
        self.pre_dimension = self.pre_model.config.hidden_size
        self.device = config.neuron.device
        self.padding = padding if padding != None else config.neuron.padding
        self.interpolate = interpolate if interpolate != None else config.neuron.interpolate
        self.inter_degree = inter_degree if inter_degree != None else config.neuron.inter_degree
        self.checking = checking if checking != None else config.neuron.checking
        self.mapping_function= mapping_function
        self.token_remap = token_remap if token_remap != None else self.remapping_token

        if self.config.neuron.padding == False:
            self.mapping = torch.nn.Linear( self.pre_dimension, self.final_dim)

        self.decoder = torch.nn.Linear( self.final_dim, bittensor.__vocab_size__ , bias=False)
        self.loss_fct = torch.nn.CrossEntropyLoss()
        
        self.outputs_cache = None
        self.gradients_cache = None
        self.best_loss = math.inf

        #checking if the parameters of the server makes sense
        if self.checking and pretrained == True:
            self.check()
        
        # -- keeps track of gradients applied
        self.backward_gradients_count = 0 
        self.set_fine_tuning_params()

    def set_fine_tuning_params(self) -> Tuple[bool, str]:
        r''' Set to tune only the parameter of the last layer
            Returns: 
                reached_last_layer (:type:`bool`):
                    If we have set partial of the model to requires grad.
                
                last_layer_name (:type:`string`):
                    The name of the last layer that user specified or we found.
                    None if the user did not specify and we couldnt find it. 
        '''
        def find_last_layer(model: torch.nn.Module) -> Optional[str]:    
            r''' Recursively find the last layer in a nn.ModuleList
                Args:
                    model (:obj:`torch.module`):
                        The model (or sub-model) to fine the last layer from. 
                Returns:
                    name (:type:`str`):
                        The name (or sub-name) of the last layer.
                        None if not found
            '''
            reverted_child_list = [(name, child) for name, child in model.named_children()]
            reverted_child_list.reverse()

            for name, child in reverted_child_list:    
                if isinstance(child, nn.ModuleList):
                    if self.config.neuron.finetune.num_layers > len(child):
                        logger.warning(f'Number of finetune layers was set higher then the layers avaliable {len(child)}')
                        return None
                    return (name + '.' +str(len(child) - self.config.neuron.finetune.num_layers))
                
            for name, child in reverted_child_list:    
                name_ = find_last_layer(child)
                if name_ != None:
                    return (name+'.'+ name_)

            return None     

        if self.config.neuron.finetune.layer_name == None:
            last_layer_name = find_last_layer(self.pre_model)
        else:
            last_layer_name = self.config.neuron.finetune.layer_name

        reached_last_layer = False

        # set the non-last layer parameters not to require grads
        if (self.config.neuron.finetune.all) or (last_layer_name == None):
            return False, last_layer_name

        logger.success(f'Set to finetune layer {last_layer_name} and onwards')
        
        for name, param in self.pre_model.named_parameters():
            if last_layer_name in name or reached_last_layer == True:
                param.requires_grad = True
                reached_last_layer = True
            else:
                param.requires_grad = False

        if reached_last_layer == False:
            if self.config.neuron.finetune.all:
                logger.warning('Set to finetune the whole model, this will significantly increase the memory usage.')
            else:
                logger.warning(f'Cannot identify the last layer of the model with name {last_layer_name}, setting to finetune on all of the parameters.')

        return reached_last_layer, last_layer_name
        
    def forward(self, inputs, tokenizer=None):
        """
            Forward pass through the whole server model. Returns the loss and decoded predictions.

            Args:
                inputs ( :obj:`torch.Tensor`, `required`):
                    torch inputs to be forward processed.
                tokenizer (:obj:'huggingface.tokenizer', optional):
                    The tokenizer which was used to tokenize the inputs
             Returns:
                loss (:obj:`torch.FloatTensor`):
                    MLM loss from the inputs
                decoded_targets (:obj:`torch.FloatTensor`):
                    Decoded predictions of the next token in the sentence.

        """
        decoded_targets = self.local_forward(inputs, tokenizer)[1]
        
        shift_logits = decoded_targets[..., :-1, :].contiguous()
        shift_labels = inputs[..., 1:].contiguous()     
        loss = self.loss_fct( shift_logits.view(-1, shift_logits.size(-1)), shift_labels.view(-1) ) 

        return loss, decoded_targets

    def local_forward(self, token_batch, tokenizer=None, encode_len=bittensor.__network_dim__, model_output = None):
        r""" Forward pass through the pretrained model and possible mappings between hidden units.
             The response tensor should be the hidden units computed using the local context and
             with shape: [batch_size, sequence_len, __vocab_size__].

            Args:
                token_batch ( :obj:`torch.LongTensor`, `required`):
                    torch inputs to be forward processed, [batch_size, sequence_len]
                tokenizer ( huggingface.tokenizer, `optional`):
                    The tokenizer which was used to tokenize the inputs
                encode_len ( :obj:`int`, `optional`):
                    logit encoding length, default bittensor.__network_dim__ length
                model_output (:obj:`transformers.modeling_outputs.BaseModelOutputWithCrossAttentions`, `optional`):
                    The output of huggingface auto model.

            Returns:
                model_outputs (:obj:`transformers.modeling_outputs.BaseModelOutputWithCrossAttentions`, `required`):
                    The output of huggingface auto model.
                
                logits (:obj:`torch.FloatTensor`):
                    The nucleus's logit outputs as a torch tensor of shape [batch_size, sequence_len, __vocab_size__]
        """
        tokens = self.remapping_token_causallm(token_batch, tokenizer)  # remap to server tokenizer

        if model_output == None:
            if self.config.neuron.local_train or (self.config.neuron.autocast and self.device[:4] == 'cuda'):
                model_output = self.pre_model(input_ids=tokens['input_ids'],
                                                attention_mask=tokens['attention_mask'],
                                                output_hidden_states=True)
            else:
                with torch.no_grad():
                    model_output = self.pre_model(input_ids=tokens['input_ids'],
                                                    attention_mask=tokens['attention_mask'],
                                                    output_hidden_states=True)

        return model_output, model_output.logits
    
    def encode_forward(self,inputs,tokenizer=None, model_output = None):
        r""" Forward pass through the pretrained model and possible mappings between hidden units. 
             The response tensor should be the hidden units computed using the local context and with shape: [batch_size, sequence_len, __network_dim__].

            Args:
                inputs ( :obj:`torch.Tensor`, `required`):
                    torch inputs to be forward processed.
                tokenizer ( huggingface.tokenizer, `optional`):
                    The tokenizer which was used to tokenize the inputs
                model_outputs (:obj:`transformers.modeling_outputs.BaseModelOutputWithCrossAttentions`, `optional`):
                    The output of huggingface auto model.

            Returns:
                model_outputs (:obj:`transformers.modeling_outputs.BaseModelOutputWithCrossAttentions`, `required`):
                    The output of huggingface auto model.
                    
                encoded_hidden (:type:`torch.Tensor`, `required`)
                    The hidden layer output as a torch tensor of shape [batch_size, sequence_len, __network_dim__ ]
        """
        sen_len = inputs.size()
        tokens = self.remapping_token_causallm(inputs, tokenizer)  # remap to server tokenizer

        if model_output == None:
            if self.config.neuron.remote_train or (self.config.neuron.autocast and self.device[:4] == 'cuda'):
                model_output = self.pre_model(input_ids=tokens['input_ids'],
                                                attention_mask=tokens['attention_mask'],
                                                output_hidden_states=True)
            else:
                with torch.no_grad():
                    model_output = self.pre_model(input_ids=tokens['input_ids'],
                                                    attention_mask=tokens['attention_mask'],
                                                    output_hidden_states=True)

        pre_hidden = model_output.hidden_states[-1]

        if self.interpolate and sen_len[1] != pre_hidden.size()[1]:
            down= F.interpolate(pre_hidden.unsqueeze(1),size=[sen_len[1],pre_hidden.size()[2]],mode=self.inter_degree).squeeze(1)
        elif self.mapping_function:
            down = self.mapping_function(pre_hidden)
        else:
            down = pre_hidden

        if self.padding:
            padding_l = (self.final_dim-self.pre_dimension)//2
            padding_r = (self.final_dim-self.pre_dimension) - padding_l
            encoded_hidden = F.pad(down, (padding_l, padding_r),  "constant", 0)
        else:
            encoded_hidden = self.mapping(down)

        return model_output, encoded_hidden

    def remapping_token(self,input, old_tokenizer=None):
        r""" Default remapping of tokenizers; decodes the message and then remaps the message using a new tokenizer
            Args:
                inputs_x ( :obj:`torch.Tensor`, `required`):
                    torch inputs to be forward processed.
                old_tokenizer ( huggingface.tokenizer, `required`):
                    The tokenizer which was used to tokenize the input  (defaults to bittensor tokenizer if none is given)
        """
        if old_tokenizer == None:
            old_tokenizer = bittensor.tokenizer()
        new_data = []
        for i in range(input.shape[0]):
            decoded = old_tokenizer.decode(input[i]) 
            hugging = self.tokenizer(decoded)
            new_data += [torch.LongTensor(hugging.input_ids)]
        new_data = pad_sequence(new_data,batch_first=True)
        return new_data

    def encode_forward_causallm(self, token_batch, tokenizer=None, encode_len=bittensor.__network_dim__, model_output = None):
        r""" Forward pass through the pretrained model and possible mappings between hidden units.
             The response tensor should be the hidden units computed using the local context and
             with shape: [batch_size, sequence_len, __vocab_size__].

            Args:
                token_batch ( :obj:`torch.LongTensor`, `required`):
                    torch inputs to be forward processed, [batch_size, sequence_len]
                tokenizer ( huggingface.tokenizer, `optional`):
                    The tokenizer which was used to tokenize the inputs
                encode_len ( :obj:`int`, `optional`):
                    logit encoding length, default bittensor.__network_dim__ length
                model_output (:obj:`transformers.modeling_outputs.BaseModelOutputWithCrossAttentions`, `optional`):
                    The output of huggingface auto model.

            Returns:
                model_outputs (:obj:`transformers.modeling_outputs.BaseModelOutputWithCrossAttentions`, `required`):
                    The output of huggingface auto model.
                
                logits_std (:obj:`torch.FloatTensor`):
                    The nucleus's logit outputs as a torch tensor of shape [batch_size, sequence_len, __vocab_size__]
        """
        tokens = self.remapping_token_causallm(token_batch, tokenizer)  # remap to server tokenizer
        if model_output == None:
            if self.config.neuron.remote_train or (self.config.neuron.autocast and self.device[:4] == 'cuda'):
                model_output = self.pre_model(input_ids=tokens['input_ids'],
                                                attention_mask=tokens['attention_mask'],
                                                output_hidden_states=True)
            else:
                with torch.no_grad():
                    model_output = self.pre_model(input_ids=tokens['input_ids'],
                                                    attention_mask=tokens['attention_mask'],
                                                    output_hidden_states=True)

        pre_logits = model_output.logits

        if self.config.neuron.remote_train or (self.config.neuron.autocast and self.device[:4] == 'cuda'):
            probs_std = translate_logits_to_probs_std(pre_logits,
                                                        tokens['offset_mapping'], tokens['offset_mapping_std'],
                                                        self.tokenizer, self.std_tokenizer,
                                                        self.split_map_cache,
                                                        self.to_translation_map, self.from_translation_map,
                                                        tokens['input_ids'], token_batch)
        
        else:
            with torch.no_grad():
                probs_std = translate_logits_to_probs_std(pre_logits,
                                                            tokens['offset_mapping'], tokens['offset_mapping_std'],
                                                            self.tokenizer, self.std_tokenizer,
                                                            self.split_map_cache,
                                                            self.to_translation_map, self.from_translation_map,
                                                            tokens['input_ids'], token_batch)
        probs_std = probs_std.to(self.device)
        logits_std = torch.log(probs_std + 1e-40)

        return model_output, logits_std

    def remapping_token_causallm(self, token_batch, std_tokenizer=None):
        r""" Tokenizer remapping; decodes the message and then remaps the message using a new tokenizer
            Args:
                token_batch ( :obj:`torch.LongTensor`, `required`):
                    token_batch to be retokenized, [batch_size, sequence_len]
                std_tokenizer ( transformers.Tokenizer, `optional`):
                    The standard tokenizer which was used to tokenize the input.
        """
        if std_tokenizer is None:
            std_tokenizer = self.std_tokenizer

        text_batch = std_tokenizer.batch_decode(token_batch)  # decode tokens to original text
        result = translate_special_token_text(text_batch, std_tokenizer, self.tokenizer)  # translate special tokens
        to_text_batch, from_offsets_batch, to_offsets_batch, pad_offsets_batch = result
        
        std_tokens = std_tokenizer(text_batch, return_offsets_mapping=True)  # encode again to get offsets mapping
        tokens = self.tokenizer(to_text_batch, return_offsets_mapping=True, add_special_tokens=False)

        # pad offsets so that special token offset widths match for continued correct alignment
        std_tokens['offset_mapping'] = pad_offsets(std_tokens['offset_mapping'], from_offsets_batch, pad_offsets_batch)
        tokens['offset_mapping'] = pad_offsets(tokens['offset_mapping'], to_offsets_batch, pad_offsets_batch)
        
        tokens['offset_mapping_std'] = std_tokens['offset_mapping']  # include std token info
        
        for key in ['input_ids', 'attention_mask']:  # form a torch batch tensor
            padded_tokens= pad_sequence([torch.LongTensor(tensor) for tensor in tokens[key]], batch_first=True)
            tokens[key] = torch.zeros(padded_tokens.shape, dtype = torch.long)
            tokens[key][:, :padded_tokens.shape[1]] = padded_tokens
            tokens[key] = torch.LongTensor(tokens[key])
        return tokens

    def get_loss_fct(self, logits: torch.FloatTensor, labels: torch.LongTensor) -> torch.FloatTensor:
        """
        Calculate loss_fct, CausalLM loss, next-token prediction loss.
            Args:
                logits (:obj:`torch.FloatTensor`, `required`):
                    [batch_size, sequence_len, bittensor.__network_dim__]
                labels (:obj:`torch.LongTensor`, `required`):
                    [batch_size, sequence_len]

            Returns:
                loss (:obj:`torch.FloatTensor`):
                    scalar
        """
        shift_logits = logits[..., :-1, :].contiguous()
        shift_labels = labels[..., 1:].contiguous()
        loss = self.loss_fct(shift_logits.view(-1, shift_logits.size(-1)), shift_labels.view(-1))

        return loss

    def check(self):
        r"""Checks the server settings
        """
        assert self.tokenizer.name_or_path == self.pre_model.name_or_path, 'incorrect model ({}) and tokenizer ({})'.format(self.pre_model.name_or_path,self.tokenizer.name_or_path)
        if self.interpolate == False:
            assert self.mapping_function != None, 'Incorrect Settings; needs atleast one mapping function for sequence length changes'

    def save(self, path):
        try:
            state_dict = {
                'model': self.pretrained,
                'pretrained_model': self.pre_model.state_dict(), 
                'decoder': self.decoder.state_dict(),
                'best_loss': self.best_loss,
            }
            if self.padding == False:
                state_dict['mapping'] = self.mapping.state_dict()
            torch.save( state_dict, "{}/model.torch".format( path) )
            bittensor.logging.success(prefix='Saved model', sufix='<blue>{}/model.torch</blue>'.format( path ) )
        except Exception as e:
            logger.exception('Failed to save model with error:{}', e)

    def load(self, path):
        try:
            state_dict=  torch.load("{}/model.torch".format( path ))
            if self.pretrained == state_dict['model']:
                self.pre_model.load_state_dict(state_dict['pretrained_model'], strict=False)
                self.decoder.load_state_dict(state_dict['decoder'])
                if self.padding == False:
                    self.mapping.load_state_dict(state_dict['mapping'])
                self.best_loss = state_dict['best_loss']
                bittensor.logging.success( prefix = 'Reloaded model', sufix = '<blue>{}/model.torch</blue>'.format( path ))


        except Exception as e:
            logger.warning('No saved model found with error: {}', e)

    @staticmethod
    def config ():
        parser = argparse.ArgumentParser()
        parser.add_argument('--config', type=str, help='If set, defaults are overridden by passed file.')
        parser.add_argument('--neuron.learning_rate', type=float, help='Training initial learning rate.', default=0.01)
        parser.add_argument('--neuron.momentum', type=float, help='optimizer momentum.', default=0.8)
        parser.add_argument('--neuron.clip_gradients', type=float, help='Implement gradient clipping to avoid exploding loss on smaller architectures.', default=1.0)
        parser.add_argument('--neuron.device', type=str, help='miner default training device cpu/cuda', default=("cuda" if torch.cuda.is_available() else "cpu"))
        parser.add_argument('--neuron.model_name', type=str, help='pretrained model from hugging face',default='gpt2')
        parser.add_argument('--neuron.pretrained', action='store_false', help='if the model should be pretrained',default=True)
        parser.add_argument('--neuron.padding', action='store_false', help='To pad out final dimensions',default=True)
        parser.add_argument('--neuron.interpolate', action='store_false', help='To interpolate between sentence length',default=True)
        parser.add_argument('--neuron.inter_degree', type=str, help='Interpolate algorithm (nearest | linear | bilinear | bicubic | trilinear | area)', default='nearest')
        parser.add_argument('--neuron.name', type=str, help='Trials for this miner go in miner.root / (wallet_cold - wallet_hot) / miner.name ', default='core_server')
        parser.add_argument('--neuron.checking', action='store_false', help='To check if server settings are correct',default=True)
        parser.add_argument('--neuron.restart', action='store_true', help='If True, train the neuron from the beginning', default=False)
        parser.add_argument('--neuron.blacklist.stake', type=float, help='Amount of stake (tao) in order not to get blacklisted', default=10)
        parser.add_argument('--neuron.blocks_per_epoch', type=int, help='Blocks per epoch', default=10)
        parser.add_argument('--neuron.blacklist.time', type=int, help='how often a peer can query you (seconds) ', default=1)
        parser.add_argument('--neuron.autocast',  action='store_true', help='(experimental) autocasts the model to float16. Must require cuda', default=False)
        parser.add_argument('--neuron.blocks_per_set_weights', type=float, help='how often to set weights', default=100)
        parser.add_argument('--neuron.metagraph_sync', type=float, help='how often to sync the metagraph', default=100000)
        parser.add_argument('--neuron.blacklist_allow_non_registered', action='store_true', help='''If true, allow non-registered peers''', default=False)
        parser.add_argument('--neuron.local_train', action='store_true', help='''If true, allow local training''', default=False)
        parser.add_argument('--neuron.remote_train', action='store_true', help='''If true, allow remote training''', default=False)
<<<<<<< HEAD
        parser.add_argument('--neuron.lasthidden', action='store_false', help='To turn off last hidden synapse', default=True)
        parser.add_argument('--neuron.causallm', action='store_false', help='To turn off causallm synapse', default=True)
        parser.add_argument('--neuron.seq2seq', action='store_false', help='To turn off seq2seq synapse', default=True)
        parser.add_argument('--neuron.lasthidden_stake', type = float, help='the amount of stake to run last hidden synapse',default=0)
        parser.add_argument('--neuron.causallm_stake',  type = float, help='the amount of stake to run causallm synapse',default=0)
        parser.add_argument('--neuron.seq2seq_stake',  type = float, help='the amount of stake to run  seq2seq synapse',default=0)
=======
        parser.add_argument('--neuron.finetune.all', action='store_true', help='Finetune your whole model instead of only on the last (few) layers', default=False)
        parser.add_argument('--neuron.finetune.num_layers', type=int, help='The number of layers to finetune on your model.', default=1)
        parser.add_argument('--neuron.finetune.layer_name', type=str, help='Specify since which layer to finetune. eg. encoder.layer.11', default=None)


>>>>>>> b92618ef

        bittensor.wallet.add_args( parser )
        bittensor.axon.add_args( parser )
        bittensor.subtensor.add_args( parser )
        bittensor.logging.add_args( parser )
        bittensor.wandb.add_args(parser)
        bittensor.prioritythreadpool.add_args( parser )
        bittensor.dataset.add_args( parser )
        bittensor.metagraph.add_args( parser )
        return bittensor.config( parser )
    <|MERGE_RESOLUTION|>--- conflicted
+++ resolved
@@ -474,20 +474,17 @@
         parser.add_argument('--neuron.blacklist_allow_non_registered', action='store_true', help='''If true, allow non-registered peers''', default=False)
         parser.add_argument('--neuron.local_train', action='store_true', help='''If true, allow local training''', default=False)
         parser.add_argument('--neuron.remote_train', action='store_true', help='''If true, allow remote training''', default=False)
-<<<<<<< HEAD
         parser.add_argument('--neuron.lasthidden', action='store_false', help='To turn off last hidden synapse', default=True)
         parser.add_argument('--neuron.causallm', action='store_false', help='To turn off causallm synapse', default=True)
         parser.add_argument('--neuron.seq2seq', action='store_false', help='To turn off seq2seq synapse', default=True)
         parser.add_argument('--neuron.lasthidden_stake', type = float, help='the amount of stake to run last hidden synapse',default=0)
         parser.add_argument('--neuron.causallm_stake',  type = float, help='the amount of stake to run causallm synapse',default=0)
         parser.add_argument('--neuron.seq2seq_stake',  type = float, help='the amount of stake to run  seq2seq synapse',default=0)
-=======
         parser.add_argument('--neuron.finetune.all', action='store_true', help='Finetune your whole model instead of only on the last (few) layers', default=False)
         parser.add_argument('--neuron.finetune.num_layers', type=int, help='The number of layers to finetune on your model.', default=1)
         parser.add_argument('--neuron.finetune.layer_name', type=str, help='Specify since which layer to finetune. eg. encoder.layer.11', default=None)
 
 
->>>>>>> b92618ef
 
         bittensor.wallet.add_args( parser )
         bittensor.axon.add_args( parser )
