--- conflicted
+++ resolved
@@ -4,8 +4,6 @@
 import torch.nn as nn
 import torch.nn.functional as F
 
-<<<<<<< HEAD
-=======
 def update_metagraph_peerweight(metagraph, nucleus, device):
     r"""
     Check for the change in hotkey before and after metagraph sync, 
@@ -54,7 +52,6 @@
     for index, joining_weight in enumerate( joining_weights ):
         output += responses[joining_uids[index]]* joining_weight
     return output, joining_uids
->>>>>>> 4029f730
 
 def jacobian(y, x, create_graph=False,hessian =False): 
 
