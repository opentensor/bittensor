--- conflicted
+++ resolved
@@ -38,12 +38,8 @@
 from typing import List, Tuple, Callable, Dict, Any, Union, Set
 
 from ..neuron_utilities import ThreadQueue, PositionalEncoding, calc_loss_fct
-<<<<<<< HEAD
 from ..log_utilities import ValidatorLogger
-from bittensor.utils.tokenizer_utils import phrase_cross_entropy
-=======
 from bittensor.utils.tokenizer_utils import phrase_cross_entropy, topk_tokens_to_vocab_size, prune_tokens
->>>>>>> cbee757e
 
 from torch.nn.functional import kl_div
 from torch.nn.utils import clip_grad_norm_
@@ -56,47 +52,6 @@
 console = Console()
 install(show_locals=True)
 
-<<<<<<< HEAD
-=======
-# Neuron stats recorded by validator neuron/nucleus
-#   [Column_name, key_name, format_string, rich_style]  # description
-neuron_stats_columns = [
-    ['UID', 'uid', '{:.0f}', 'cyan'],  # neuron UID
-    ['Upd!', 'updates!', '{}', 'bright_yellow'],  # number of exponential moving average updates with zeroing on
-    ['nUpd', 'updates_shapley_values_nxt', '{}', 'bright_yellow'],  # number of exponential moving average updates to nShap
-    ['mUpd', 'updates_shapley_values_min', '{}', 'bright_yellow'],  # number of exponential moving average updates to mShap
-    ['nTime', 'response_time_nxt', '{:.2f}', 'yellow'],  # response time to TextCausalLMNext forward requests [TextCausalLMNext]
-    ['sTime', 'response_time', '{:.2f}', 'yellow'],  # response time to TextCausalLM forward requests
-    ['Route', 'routing_score', '{:.3f}', 'grey30'],  # validator routing score (higher preferred)
-    ['Weight', 'weight', '{:.5f}', 'green'],  # weight set on substrate (each epoch)
-    ['nShap!', 'shapley_values_nxt!', '{:.0f}', 'magenta'],  # Shapley value (=vBase+vSyn) for phrase validation (zeroing) [TextCausalLMNext]
-    ['nShap', 'shapley_values_nxt', '{:.0f}', 'magenta'],  # Shapley value (=vBase+vSyn) for phrase validation [TextCausalLMNext]
-    ['mShap!', 'shapley_values_min!', '{:.0f}', 'bright_magenta'],  # min(Shap, vShap) of sequence and validation Shapley (zeroing)
-    ['mShap', 'shapley_values_min', '{:.0f}', 'bright_magenta'],  # min(Shap, vShap) of sequence and validation Shapley
-    ['sLoss', 'loss', '{:.2f}', 'bright_cyan'],  # next token prediction loss average over sequence
-    ['vLoss', 'loss_val', '{:.2f}', 'bright_cyan'],  # next token prediction loss for validation task
-    ['nvLoss', 'loss_val_nxt', '{:.2f}', 'bright_cyan'],  # next token prediction loss for validation task [TextCausalLMNext]
-    ['nLoss', 'loss_nxt', '{:.2f}', 'bright_cyan'],  # next token phrase prediction loss for phrase validation task [TextCausalLMNext]
-    ['RLoss', 'routing_loss', '{:.3f}', 'grey30'],  # MSE between routing_score and conditioned loss
-    ['nRLoss', 'routing_loss_nxt', '{:.3f}', 'grey30'],  # MSE between routing_score_nxt and conditioned loss [TextCausalLMNext]
-    ['sShap', 'shapley_values', '{:.0f}', 'magenta'],  # Shapley value (=Base+Syn) over sequence
-    ['vShap', 'shapley_values_val', '{:.0f}', 'magenta'],  # Shapley value (=vBase+vSyn) for validation
-    ['sBase', 'base_params', '{:.0f}', ''],  # parameter count estimate via adjusted scaling law
-    ['vBase', 'base_params_val', '{:.0f}', ''],  # square root parameter count estimate for validation task
-    ['nBase', 'base_params_nxt', '{:.0f}', ''],  # square root parameter count estimate for phrase validation task [TextCausalLMNext]
-    ['nParam~', 'est_params_nxt', '{:.2g}', 'magenta'],  # parameter count estimate for phrase validation task [TextCausalLMNext]
-    ['nDiv', 'logits_divergence_nxt', '{:.2g}', ''],  # logits divergence avg compared to network prob dist [TextCausalLMNext]
-    ['nExc', 'logits_excess_nxt', '{:.2f}', ''],  # logits divergence excess avg above network avg + std [TextCausalLMNext]
-    ['sSyn', 'synergy', '{:.0f}', 'white'],  # Shapley pairwise synergy over sequence loss (parameter count estimate)
-    ['vSyn', 'synergy_val', '{:.0f}', 'white'],  # Shapley pairwise synergy over validation loss (count estimate)
-    ['nSyn', 'synergy_nxt', '{:.0f}', 'white'],  # Shapley pairwise synergy over phrase validation loss (count estimate) [TextCausalLMNext]
-    ['sSynD', 'synergy_loss_diff', '{:.2f}', 'bright_blue'],  # Shapley pairwise synergy over sequence loss (loss difference)
-    ['vSynD', 'synergy_loss_diff_val', '{:.2f}', 'bright_blue'],  # Shapley pairwise synergy over validation loss (loss difference)
-    ['nSynD', 'synergy_loss_diff_nxt', '{:.2f}', 'bright_blue'],  # Shapley pairwise synergy over phrase validation loss (loss difference) [TextCausalLMNext]
-]
-
-
->>>>>>> cbee757e
 class neuron:
     r"""
     Creates a bittensor neuron that specializes validating other peers. The core validator
@@ -1556,154 +1511,6 @@
 
     return batch_predictions
 
-
-<<<<<<< HEAD
-=======
-def response_table(batch_predictions: List, stats: Dict, sort_col: str, console_width: int,
-                   task_repeat: int = 4, tasks_per_server: int = 3):
-    r""" Prints the query response table: top prediction probabilities and texts for batch tasks.
-    """
-    # === Batch permutation ===
-    batch_size = len(batch_predictions)
-    if batch_size == 0:
-        return
-    batch_perm = torch.randperm(batch_size)  # avoid restricting observation to predictable subsets
-
-    # === Column selection ===
-    columns = [c[:] for c in neuron_stats_columns if c[1] in ['uid', sort_col, 'loss_nxt', 'synergy_nxt', 'logits_excess_nxt']]
-    col_keys = [c[1] for c in columns]
-
-    # === Sort rows ===
-    sort = sorted([(uid, s[sort_col]) for uid, s in stats.items() if sort_col in s],
-                  reverse='loss' not in sort_col, key=lambda _row: _row[1])
-    if sort_col in col_keys:
-        sort_idx = col_keys.index(sort_col)  # sort column with key of sort_col
-        columns[sort_idx][0] += '\u2193'  # ↓ downwards arrow (sort)
-
-    for i, (uid, val) in enumerate(sort):
-        # === New table section ===
-        if i % task_repeat == 0:
-            table = Table(width=console_width, box=None)
-            if i == 0:
-                table.title = f"[white bold] Query responses [/white bold] | " \
-                              f"[white]context[/white][bold]continuation[/bold] | .prob: 'prediction'"
-
-            for col, _, _, stl in columns:  # [Column_name, key_name, format_string, rich_style]
-                table.add_column(col, style=stl, justify='right')
-
-        # === Last table section ===
-        if i == len(sort) - 1:
-            table.caption = f'[bold]{len(sort)}[/bold]/{len(stats)} (respond/topk) | ' \
-                            f'[bold]{tasks_per_server}[/bold] tasks per server | ' \
-                            f'repeat tasks over [bold]{task_repeat}[/bold] servers ' \
-                            f'[white]\[{math.ceil(1. * len(sort) / task_repeat) * tasks_per_server}/' \
-                            f'{batch_size} batch tasks][/white]'
-
-        # === Row addition ===
-        row = [txt.format(stats[uid][key]) for _, key, txt, _ in columns]
-        for j in range(tasks_per_server):
-            batch_item = ((i // task_repeat) * tasks_per_server + j) % batch_size  # repeat task over servers, do not exceed batch_size
-            task, predictions = batch_predictions[batch_perm[batch_item]]
-            row += [predictions[uid]]
-
-            if i % task_repeat == 0:
-                table.add_column(task, header_style='not bold', style='', justify='left')
-
-        table.add_row(*row)
-
-        # === Table print ===
-        if (i == len(sort) - 1) or (i % task_repeat == task_repeat - 1):
-            try:
-                print(table)
-            except MarkupError as e:
-                print(e)
-            else:
-                if i == len(sort) - 1:
-                    print()
-
-
-def synergy_table(stats, syn_loss_diff, sort_col, console_width):
-    r""" Prints the synergy loss diff matrix with pairwise loss reduction due to synergy (original loss on diagonal)
-    """
-    sort = sorted([(uid, s[sort_col]) for uid, s in stats.items() if sort_col in s],
-                  reverse='loss' not in sort_col, key=lambda _row: _row[1])
-    uid_col = neuron_stats_columns[0]  # [Column_name, key_name, format_string, rich_style]
-    columns = [uid_col] + [[f'{s[0]}', '', '{:.2f}', ''] for s in sort]
-    rows = [[uid_col[2].format(s[0])] +
-            [('[bright_cyan]{:.2f}[/bright_cyan]' if t == s else
-              '[magenta]{:.3f}[/magenta]' if syn_loss_diff[s[0]][t[0]] > 0 else
-              '[dim]{:.0f}[/dim]').format(syn_loss_diff[s[0]][t[0]]).replace('0.', '.') for t in sort] for s in sort]
-
-    # === Synergy table ===
-    table = Table(width=console_width, box=None)
-    table.title = f'[white] Synergy table [/white] | Pairwise synergy'
-    table.caption = f'loss decrease'
-
-    for col, _, _, stl in columns:  # [Column_name, key_name, format_string, rich_style]
-        table.add_column(col, style=stl, justify='right')
-    for row in rows:
-        table.add_row(*row)
-
-    if len(rows):
-        print(table)
-        print()
-
-
-def stats_table(stats, sort_col, console_width, title, caption, mark_uids=None):
-    r""" Gathers data and constructs neuron statistics table and prints it
-    """
-    # === Gather columns and rows ===
-    if mark_uids is None:
-        mark_uids = list()
-    stats_keys = [set(k for k in stat)
-                  for stat in stats.values() if sort_col in stat]  # all available stats keys with sort_col
-
-    if len(stats_keys) == 0:
-        return  # nothing to print
-
-    stats_keys = set.union(*stats_keys)
-    columns = [c[:] for c in neuron_stats_columns if c[1] in stats_keys]  # available columns intersecting with stats_keys
-    rows = [[('', 0) if key not in stat
-             else (('* ' if key == 'uid' and mark_uids and uid in mark_uids else '') + txt.format(stat[key]), stat[key])
-             for _, key, txt, _ in columns]
-            for uid, stat in stats.items() if sort_col in stat]  # only keep rows with at least one non-empty cell
-
-    if len(columns) == 0 or len(rows) == 0:
-        return  # nothing to print
-
-    # === Sort rows ===
-    col_keys = [c[1] for c in columns]
-    if sort_col in col_keys:
-        sort_idx = col_keys.index(sort_col)  # sort column with key of sort_col
-        columns[sort_idx][0] += '\u2193'  # ↓ downwards arrow (sort)
-        rows = sorted(rows, reverse='loss' not in sort_col, key=lambda _row: _row[sort_idx][1])  # sort according to sortcol
-
-    # === Instantiate stats table ===
-    table = Table(width=console_width, box=None, row_styles=[Style(bgcolor='grey15'), ""])
-    table.title = title
-    table.caption = caption
-
-    for col, _, _, stl in columns:  # [Column_name, key_name, format_string, rich_style]
-        table.add_column(col, style=stl, justify='right')
-    for row in rows:
-        table.add_row(*[txt for txt, val in row])
-
-    # === Print table ===
-    print(table)
-
-
-def synapse_table(name, stats, sort_col, console_width, start_time):
-    r""" Prints the evaluation of the neuron responses to the validator request
-    """
-    stats_table(stats, sort_col, console_width,
-                f'[white] \[{name}] responses [/white] | Validator forward',  # title
-                f'[bold]{len([s for s in stats.values() if len(s) and sort_col in s])}[/bold]/'
-                f'{len(stats)} (respond/topk) | '
-                f'[bold]Synapse[/bold] | [white]\[{time.time() - start_time:.3g}s][/white]'  # caption
-                )
-
-
->>>>>>> cbee757e
 def unsuccess(_name, _unsuccessful):
     r""" Prints the return codes and response times of unsuccessful responses
     """
