#!/bin/python3
# The MIT License (MIT)
# Copyright © 2021 Yuma Rao

# Permission is hereby granted, free of charge, to any person obtaining a copy of this software and associated
# documentation files (the “Software”), to deal in the Software without restriction, including without limitation
# the rights to use, copy, modify, merge, publish, distribute, sublicense, and/or sell copies of the Software,
# and to permit persons to whom the Software is furnished to do so, subject to the following conditions:

# The above copyright notice and this permission notice shall be included in all copies or substantial portions of
# the Software.

# THE SOFTWARE IS PROVIDED “AS IS”, WITHOUT WARRANTY OF ANY KIND, EXPRESS OR IMPLIED, INCLUDING BUT NOT LIMITED TO
# THE WARRANTIES OF MERCHANTABILITY, FITNESS FOR A PARTICULAR PURPOSE AND NONINFRINGEMENT. IN NO EVENT SHALL
# THE AUTHORS OR COPYRIGHT HOLDERS BE LIABLE FOR ANY CLAIM, DAMAGES OR OTHER LIABILITY, WHETHER IN AN ACTION
# OF CONTRACT, TORT OR OTHERWISE, ARISING FROM, OUT OF OR IN CONNECTION WITH THE SOFTWARE OR THE USE OR OTHER
# DEALINGS IN THE SOFTWARE.
""" The bittensor base validator

Example:
    $ python3 miners/text/core_validator.py --logging.debug

"""
import argparse
import time
import datetime
import bittensor
import torch
import os
import wandb
import math
import random
import pandas
import traceback
from rich import print
from rich.console import Console
from rich.traceback import install
from typing import List, Tuple, Callable, Dict, Any, Union, Set

from ..neuron_utilities import ThreadQueue, PositionalEncoding, calc_loss_fct
from ..log_utilities import ValidatorLogger
from bittensor.utils.tokenizer_utils import phrase_cross_entropy, topk_tokens_to_vocab_size, prune_tokens

from torch.nn.functional import kl_div
from torch.nn.utils import clip_grad_norm_
from torch.nn import TransformerEncoder, TransformerEncoderLayer
from loguru import logger
from threading import Lock
from prometheus_client import Counter, Gauge, Histogram, Summary, Info

logger = logger.opt( colors=True )
console = Console()
install(show_locals=True)

class neuron:
    r"""
    Creates a bittensor neuron that specializes validating other peers. The core validator
    finetunes on the bittensor network with a mixture of experts model and shapely scoring.
    The validator's main jobs are to identify important/useful peers in the network and correctly
    weight them. To achieve this, the validator will send requests to different peers on the network
    and evalute their responses.

    Args: 
            config (:obj:`bittensor.Config`, `optional`): 
                bittensor.server.config()
            subtensor (:obj:bittensor.subtensor , `optional`):
                bittensor subtensor connection
            dataset (:obj:bittensor.dataset , `optional`):
                bittensor dataset 
            wallet (:obj:bittensor.wallet, `optional`):
                bittensor wallet object
            metagraph (:obj:bittensor.metagraph, `optional`):
                bittensor metagraph object
            dendrite (:obj:bittensor.dendrite, `optional`):
                bittensor dendrite object
            dataset (:obj:bittensor.dendrite, `optional`):
                bittensor dendrite object
            axon (:obj:bittensor.axon, `optional`):
                bittensor axon object
    Examples:: 
            >>> subtensor = bittensor.subtensor(network='nakamoto')
            >>> validator = bittensor.neuron.text.core_validator.neuron(subtensor=subtensor)
            >>> validator.run()
    """
    def __init__( 
        self, 
        config: 'bittensor.Config' = None,
        wallet: 'bittensor.Wallet' = None,
        subtensor: 'bittensor.Subtensor' = None,
        metagraph: 'bittensor.Metagraph' = None,
        dendrite: 'bittensor.Dendrite' = None,
        dataset: 'bittensor.dataset' = None,
        axon: 'bittensor.axon' = None
    ):

        # === Set up Config ===
        if config == None: config = neuron.config()
        self.config = config
        neuron.check_config( self.config )
        self.config.to_defaults()
        if self.config.neuron._mock == True:
            self.config.subtensor._mock = True
            self.config.wallet._mock = True
            self.config.dataset._mock = True
            self.config.dendrite._mock = True
            self.config.metagraph._mock = True
            self.config.subtensor._mock = True
            self.config.axon._mock = True
        print ( self.config )

        # ===  Logging + prometheus ===
        self.config.to_prometheus()
        bittensor.logging( 
            config = self.config, 
            logging_dir = self.config.neuron.full_path 
        )
        bittensor.prometheus( 
            config = self.config, 
            port = config.prometheus.port if config.axon.port == bittensor.defaults.axon.port else config.axon.port - 1000
        )

        # === Create Bittensor objects ===
        bittensor.logging( config = self.config, logging_dir = self.config.neuron.full_path )
        self.vlogger = ValidatorLogger( config = self.config )
        self.wallet = bittensor.wallet ( config = self.config ) if wallet == None else wallet
        self.subtensor = bittensor.subtensor ( config = self.config ) if subtensor == None else subtensor
        self.metagraph = bittensor.metagraph ( config = self.config, subtensor = self.subtensor ) if metagraph == None else metagraph
        self.dendrite = bittensor.dendrite ( config = self.config, wallet = self.wallet, max_active_receptors = 0 ) if dendrite == None else dendrite # Dendrite should not store receptor in validator.
        self.axon = bittensor.axon ( config = self.config, wallet = self.wallet ) if axon == None else axon
        self.device = torch.device ( device = self.config.neuron.device )    
        self.nucleus = nucleus ( config = self.config, device = self.device, subtensor = self.subtensor, vlogger = self.vlogger ).to( self.device )
        self.dataset = (bittensor.dataset(config=self.config, batch_size=self.subtensor.validator_batch_size,
<<<<<<< HEAD
                                          block_size=self.subtensor.validator_sequence_length + self.config.neuron.validation_len + self.subtensor.prune_len)
=======
                                          block_size=self.subtensor.validator_sequence_length + self.config.neuron.validation_len + self.config.neuron.prune_len)
>>>>>>> ba1ee5c9
                        if dataset is None else dataset)
        self.optimizer = torch.optim.SGD(
            self.nucleus.parameters(), lr=self.config.neuron.learning_rate, momentum=self.config.neuron.momentum
        )
        # === Create thread queue ===
        self.loss = None
        self.loss_agg_mutex = Lock()

        # === Neuron statistics variables ===
        self.neuron_stats = {}  # neuron statistics dict of dicts: [uid] -> {'stat1': val1, 'stat2': val2, ...}
        self.neuron_hotkeys = []  # keep neuron hotkeys to compare and check for changes after metagraph.sync()
        self.neuron_changes = {}  # neuron hotkey changes dict of dicts of dicts: [uid] -> [block] -> {'new_hotkey': , 'old_hotkey': , 'old_stats':}
        self.alpha = 0.1  # EMA coefficient in [0, 1], higher alpha discounts older observations faster


        if self.config.neuron.validation_synapse == 'TextCausalLMNext':
            self.weight_key = 'shapley_values_nxt'  # stat key + ! to calculate neuron weights with
            # stat keys to duplicate (['key']->['key!']) and push zero to its EMA if neuron non-responsive
            self.synapse_keys = ['shapley_values_nxt']
        else:
            self.weight_key = 'shapley_values_min'  # stat key + ! to calculate neuron weights with
            # stat keys to duplicate (['key']->['key!']) and push zero to its EMA if neuron non-responsive
            self.synapse_keys = ['shapley_values_min']

        # load last saved validator values from the file system
        if not config.neuron.restart:
            self.load()

    @classmethod
    def check_config( cls, config: 'bittensor.Config' ):
        r""" Checks/validates the config namespace object.
        """
        nucleus.check_config( config )
        bittensor.logging.check_config( config )
        bittensor.wallet.check_config( config )
        bittensor.subtensor.check_config( config )
        bittensor.metagraph.check_config( config )
        bittensor.dataset.check_config( config )
        bittensor.dendrite.check_config( config )
        bittensor.wandb.check_config( config )
        bittensor.axon.check_config( config )
        bittensor.prometheus.check_config( config )
        full_path = os.path.expanduser('{}/{}/{}/{}'.format( config.logging.logging_dir, config.wallet.name, config.wallet.hotkey, config.neuron.name ))
        config.neuron.full_path = os.path.expanduser(full_path)
        config.using_wandb = config.wandb.api_key != 'default'
        if not os.path.exists(config.neuron.full_path):
            os.makedirs(config.neuron.full_path)

    @classmethod
    def add_args( cls, parser ):
        parser.add_argument('--neuron.name', type=str, help='Trials for this miner go in miner.root / (wallet_cold - wallet_hot) / miner.name ', default='core_validator')
        parser.add_argument('--neuron.learning_rate', type=float, help='Training initial learning rate.', default=0.1 )
        parser.add_argument('--neuron.momentum', type=float, help='optimizer momentum.', default=0.8 )
        parser.add_argument('--neuron.blocks_per_epoch', type=int, help='Blocks per epoch, -1 value means we use the chain value.', default = -1 )
        parser.add_argument('--neuron.epochs_until_reset', type=int, help='Number of epochs before weights are reset.', default = -1 )
        parser.add_argument('--neuron.validation_len', type=int, help='Number of tokens to holdout for phrase validation beyond sequence context.', default=8)
        parser.add_argument('--neuron.prune_len', type=int, help='Number of tokens to prune from each validation input sequence.  (default value: -1, pulling from subtensor directly)', default=-1)
        parser.add_argument('--neuron.device', type=str, help='miner default training device cpu/cuda', default=("cuda" if torch.cuda.is_available() else "cpu"))
        parser.add_argument('--neuron.clip_gradients', type=float, help='Implement gradient clipping to avoid exploding loss on smaller architectures.', default=1.0 )
        parser.add_argument('--neuron.track_hotkey_changes', action='store_true', help='If True, track hotkey changes.', default=False)
        parser.add_argument('--neuron.restart', action='store_true', help='If True, reset neuron_stats and validate anew.', default=False)
        parser.add_argument('--neuron.restart_on_failure',  action='store_true', help='''Restart neuron on unknown error.''', default=True )
        parser.add_argument('--neuron._mock', action='store_true', help='To turn on neuron mocking for testing purposes.', default=False )
        parser.add_argument('--neuron.wait_for_finalization', action='store_true', help='''when setting weights the miner waits for trnasaction finalization.''', default=False)
        parser.add_argument('--neuron.forward_num', type=int, help='''How much forward request before a backward call.''', default=3)
        parser.add_argument('--neuron.validation_synapse', type=str, help='''Synapse used for validation.''', default='TextCausalLMNext', choices = ['TextCausalLMNext', 'TextCausalLM'])
        parser.add_argument('--neuron.exclude_quantile', type=float, help='Exclude the lowest quantile from weight setting. (default value: -1, pulling from subtensor directly)', default=-1)

    @classmethod
    def config ( cls ):
        parser = argparse.ArgumentParser()    
        cls.add_args( parser )
        nucleus.add_args( parser )        
        bittensor.wallet.add_args( parser )
        bittensor.dendrite.add_args( parser )
        bittensor.subtensor.add_args( parser )
        bittensor.metagraph.add_args( parser )
        bittensor.logging.add_args( parser )
        bittensor.dataset.add_args( parser )
        bittensor.wandb.add_args(parser)
        bittensor.axon.add_args( parser )
        bittensor.prometheus.add_args( parser )
        return bittensor.config( parser )

    def __repr__(self) -> str:
        return self.__str__()

    def __str__(self) -> str:
        return (f'[bold]UID {self.uid}[/bold] \[{self.dendrite.receptor_pool.external_ip}] '
                f'({self.wallet.name}:[bold]{self.wallet.coldkeypub.ss58_address[:7]}[/bold]/'
                f'{self.config.wallet.hotkey}:[bold]{self.wallet.hotkey.ss58_address[:7]}[/bold])')

    def __del__(self):
        self.dataset.close()
        self.dendrite.__del__()

    def __exit__ ( self, exc_type, exc_value, exc_traceback ):
        r""" Close down neuron.
        """
        print(exc_type, exc_value, exc_traceback)
        self.__del__()

    def __enter__(self):
        r""" Sanity checks and begin validator.
        """
        # === Wallet ===
        # Connects wallet to network. 
        self.wallet.create()
        # NOTE: This registration step should likely be solved offline first.
        self.wallet.reregister( subtensor = self.subtensor )

        # === UID ===
        # Get our uid from the chain. 
        # At this point we should have a uid because we are already registered.
        self.uid = self.wallet.get_uid( subtensor = self.subtensor )    

        # === Monitoring ===
        # Optionally set up wandb logging.
        if self.config.using_wandb:
            bittensor.wandb(
                config = self.config,
                cold_pubkey = self.wallet.coldkeypub.ss58_address,
                hot_pubkey = self.wallet.hotkey.ss58_address,
                root_dir = self.config.neuron.full_path
            )

        # === Set prometheus run info ===
        # Serve the axon so we can determine where the prometheus server port is (the axon is only served for this reason.)
        self.axon.serve( subtensor = self.subtensor )
        self.vlogger.prometheus.log_run_info(
            parameters = self.nucleus.parameters(),
            uid = self.uid,
            network = self.config.subtensor.network,
            wallet = self.wallet
        )

    def save(self, path=None):
        r""" Save validated hotkeys and neuron_stats to filesystem. """
        try:
            if path is None:
                path = self.config.neuron.full_path

            state_dict = {
                'neuron_stats': self.neuron_stats,
                'neuron_hotkeys': self.neuron_hotkeys
            }

            if self.config.neuron.track_hotkey_changes:
                state_dict['neuron_changes'] = self.neuron_changes

            torch.save(state_dict, f'{path}/model.torch')
            bittensor.logging.success(prefix='Saved model', sufix=f'<blue>{path}/model.torch</blue>')

        except Exception as e:
            logger.warning(f'Failed to save model with error: {e}')

    def load(self, path=None):
        r""" Load validated hotkeys and neuron_stats from filesystem. """
        try:
            if path is None:
                path = self.config.neuron.full_path
            state_dict = torch.load(f'{path}/model.torch')

            self.neuron_stats = state_dict['neuron_stats']
            self.neuron_hotkeys = state_dict['neuron_hotkeys']

            if 'neuron_changes' in state_dict and self.config.neuron.track_hotkey_changes:
                self.neuron_changes = state_dict['neuron_changes']

            bittensor.logging.success(prefix='Reloaded model', sufix=f'<blue>{path}/model.torch</blue>')

        except Exception as e:
            logger.warning(f'Failed to load model with error: {e}')

    def run ( self ):
        r""" Run the validator and terminate on Keyboard interrupt.
        """
        # === Setup ===
        # Checks wallet and starts monitoring.
        with self:

            # === Start forward requests ===
            self.metagraph_sync()
            
            # === Run ===
            # Iterates through epochs.
            self.epoch = 0
            self.global_step = 0
            while True:
                try:

                    # === Epoch ===
                    # Each epoch runs for blocks_per_epoch and resets
                    # the model every epochs_until_reset.
                    self.run_epoch()

                # === Stops on interrupt otherwise restarts ===
                except KeyboardInterrupt:
                    break
                except Exception as e:
                    self.vlogger.prometheus.counters.labels('failures').inc()
                    console.print_exception(show_locals=False)
                    print( traceback.format_exc() )
                    print( 'Unknown exception: {}', e )
                    if not self.config.neuron.restart_on_failure:
                        break

    def run_epoch( self ):
        r""" Runs a validator epoch. We apply batches until the epoch length is exhausted.
            Occasionally the validator nucleus is completely reset to ensure we dont converge to far.
            At the end of the epoch we set weights on the chain and optionally log to wandb.
        """
        # === Get params for epoch ===
        # Pulling the latest chain parameters.
        current_block = self.subtensor.block
        batch_size = self.subtensor.validator_batch_size 
        sequence_length = self.subtensor.validator_sequence_length
        validation_len = self.config.neuron.validation_len  # Number of tokens to holdout for phrase validation beyond sequence context
        # Number of tokens to prune for phrase validation beyond sequence context
        prune_len = self.config.neuron.prune_len = self.subtensor.prune_len
        min_allowed_weights = self.subtensor.min_allowed_weights
        max_weight_limit = self.subtensor.max_weight_limit
        blocks_per_epoch = self.subtensor.validator_epoch_length if self.config.neuron.blocks_per_epoch == -1 else self.config.neuron.blocks_per_epoch
        epochs_until_reset = self.subtensor.validator_epochs_per_reset if self.config.neuron.epochs_until_reset == -1 else self.config.neuron.epochs_until_reset
        self.config.nucleus.scaling_law_power = self.subtensor.scaling_law_power
        self.config.nucleus.synergy_scaling_law_power = self.subtensor.synergy_scaling_law_power
        self.config.nucleus.logits_divergence = self.subtensor.logits_divergence

        # === Update dataset size ===
        if (batch_size != self.dataset.batch_size) or (sequence_length + validation_len + prune_len != self.dataset.block_size):
            self.dataset.set_data_size(batch_size, sequence_length + validation_len + prune_len)

        # === Run Epoch ===
        # Each block length lasts blocks_per_epoch blocks.
        # This gives us a consistent network wide timer.
        # Here we run until blocks_per_epochs have progressed.

        epoch_steps = 0
        epoch_responsive_uids = set()
        epoch_queried_uids = set()
        epoch_start_time = time.time()

        # === All logging for epoch start (including wandb, prometheus) === 
        # prometheus (every epoch start)
        self.vlogger.prometheus.log_epoch_start(
            current_block = current_block, 
            batch_size = batch_size, 
            sequence_length = sequence_length, 
            validation_len = validation_len, 
            min_allowed_weights = min_allowed_weights, 
            blocks_per_epoch = blocks_per_epoch, 
            epochs_until_reset = epochs_until_reset
        )
        
        # wandb (every epoch start)
        if self.config.using_wandb:
            wandb.log({'era/batch_size': batch_size, 'era/sequence_length': sequence_length,
                       'era/validation_len': validation_len,
                       'era/min_allowed_weights': min_allowed_weights, 'era/max_weight_limit': max_weight_limit,
                       'era/blocks_per_epoch': blocks_per_epoch, 'era/epochs_until_reset': epochs_until_reset},
                      step=current_block)

        # normal epoch duration is blocks_per_epoch if all UIDs have been queried
        # try to query each UID at least once - assumes nucleus samples without replacement
        # but keep minimum epoch duration at blocks_per_epoch * block_period
        # in case of subtensor outage causing invalid block readings to prevent fast repeated weight setting
        start_block = self.subtensor.block
        while (self.subtensor.block < start_block + blocks_per_epoch or
               time.time() - epoch_start_time < blocks_per_epoch * bittensor.__blocktime__):

            logger.info(f'Run epoch {self.epoch} (step {epoch_steps}) while '
                        f'({self.subtensor.block} < {start_block + blocks_per_epoch} '
                        f'= {start_block} + {blocks_per_epoch}) or '
                        f'({time.time() - epoch_start_time:.2f} < {blocks_per_epoch * bittensor.__blocktime__})')

            start_time = time.time()

            # === Forward ===
            # Forwards inputs through the network and returns the loss
            # and endpoint scores using shapely approximation of salience.
            loss, stats = self.nucleus( next(self.dataset) , self.metagraph, self.dendrite )

            # === Backward ===
            # Backwards gradients through model to train gating and remote endpoints.
            if hasattr(loss, 'grad_fn') and loss.grad_fn is not None:
                logger.info(f'Backward <dim>(loss: {loss:.3f})</dim>')
                bw_start_time = time.time()
                (loss / self.config.neuron.forward_num).backward()
                logger.info(f'Backward <dim>[{time.time() - bw_start_time:.3g}s]</dim>')

            # === Stats update ===
            # Updates moving averages and history.
            responsive_uids, queried_uids = self.neuron_stats_update(stats)

            epoch_responsive_uids |= set(responsive_uids)
            epoch_queried_uids |= set(queried_uids)

            # === State update ===
            # Prints step logs to screen.
            epoch_steps += 1
            self.global_step += 1

            # === Block state ===
            current_block = self.subtensor.block

            # === Step time ===
            step_time = time.time() - start_time

            # === Optimization step ===
            # Do the backward request after the a queue of forward requests got finished.  
            if epoch_steps % self.config.neuron.forward_num == 1:
                opt_start_time = time.time()
                logger.info('Model update \t| Optimizer step')
                
                # Applies local gradients to parameters.
                clip_grad_norm_(self.nucleus.parameters(), self.config.neuron.clip_gradients)
                self.optimizer.step()
                self.optimizer.zero_grad()
                logger.info(f'Model update \t| Optimizer step <dim>[{time.time() - opt_start_time:.3g}s]</dim>')

            # === ALL logging for validation step (including console message, console tables, prometheus, wandb) ===
            if epoch_steps % 25 == 1:
                # console message - validator identifier status (every 25 validation steps)
                self.vlogger.print_console_validator_identifier(self.uid, self.wallet, self.dendrite.receptor_pool.external_ip)
                # console message - validator update status (every 25 validation steps)
                self.vlogger.print_console_metagraph_status(self.uid, self.metagraph, current_block, start_block, self.subtensor.network)
                # save neuron_stats to filesystem
                self.save()

            # console message - query summary (every validation step)
            self.vlogger.print_console_query_summary(
                current_block = current_block, 
                start_block = start_block,
                blocks_per_epoch = blocks_per_epoch, 
                epoch_steps = epoch_steps, 
                epoch = self.epoch, 
                responsive_uids = responsive_uids, 
                queried_uids = queried_uids, 
                step_time = step_time, 
                epoch_responsive_uids = epoch_responsive_uids, 
                epoch_queried_uids = epoch_queried_uids
            )

            if self.config.logging.debug or self.config.logging.trace:
                # console table - stats table (every validation step)
                # Prints exponential moving average statistics of valid neurons from latest validator forward 
                self.vlogger.print_stats_table({uid: self.neuron_stats[uid]
                             for uid, stat in stats.items() if len(set(stat.keys()) & set(self.synapse_keys))},
                            self.weight_key,
                            f'[white] Stats update [/white] | ' + str(self),  # title
                            f'#{current_block}: '
                            f'[bold]{current_block - start_block}[/bold]/{blocks_per_epoch} (blocks/epoch) | '
                            f'Epoch {self.epoch} | '
                            f'[white] Step {epoch_steps} ({self.global_step} global) \[{step_time:.3g}s] [/white]')  # caption

                # console table - weight table (every validation step)
                sample_uids, sample_weights = self.calculate_weights()
                self.vlogger.print_weights_table(
                    min_allowed_weights = self.subtensor.min_allowed_weights,
                    max_weight_limit = self.subtensor.max_weight_limit,
                    neuron_stats = self.neuron_stats,
                    title = str(self),
                    metagraph_n = self.metagraph.n, 
                    sample_uids = sample_uids, 
                    sample_weights = sample_weights,
                    include_uids=list(stats.keys()), 
                    num_rows=len(stats) + 25
                )  
 
            # prometheus - step & loss (every validation step)
            self.vlogger.prometheus.log_step(
                current_block = current_block, 
                last_update = self.metagraph.last_update[self.uid], 
                step_time = step_time,
                loss = loss.item()
            )

            # wandb - step & loss (every validation step)
            if self.config.using_wandb:
                for uid, vals in self.neuron_stats.items():
                    for key in vals:  # detailed neuron evaluation fields, e.g. loss, shapley_values, synergy
                        wandb.log({f'stats/{key}_{uid}': vals[key]}, step=current_block, commit=False)

                wandb.log({'epoch/epoch': self.epoch, 'epoch/epoch_steps': epoch_steps,
                           'epoch/global_steps': self.global_step, 'epoch/loss': loss.item(),
                           'epoch/time': step_time}, step=current_block, commit=True)

        self.metagraph_sync()  # Reset metagraph.

        # === Calculate neuron weights ===
        sample_uids, sample_weights = self.calculate_weights()
        self.subtensor.set_weights(
            uids=sample_uids.detach().to('cpu'),
            weights=sample_weights.detach().to('cpu'),
            wallet=self.wallet,
            wait_for_finalization=self.config.neuron.wait_for_finalization,
        )

        # === ALL end of epoch logging (including console message, console table, prometheus, wandb)===
        if self.config.logging.debug or self.config.logging.trace:
                # console table - weight table (every end of epoch)
                self.vlogger.print_weights_table(
                    min_allowed_weights = self.subtensor.min_allowed_weights,
                    max_weight_limit = self.subtensor.max_weight_limit,
                    neuron_stats = self.neuron_stats,
                    title = str(self),
                    metagraph_n = self.metagraph.n, 
                    sample_uids = sample_uids, 
                    sample_weights = sample_weights,
                )  

        # console message - subtensor weight (every end of epoch)
        self.vlogger.print_console_subtensor_weight(
            sample_weights = sample_weights, 
            epoch_responsive_uids = epoch_responsive_uids, 
            epoch_queried_uids = epoch_queried_uids, 
            max_weight_limit = max_weight_limit, 
            epoch_start_time = epoch_start_time
        )

        # wandb - weights and metagraph stats (every end of epoch)
        if self.config.using_wandb:
            df = pandas.concat( [
                bittensor.utils.indexed_values_to_dataframe( prefix = 'weights', index = sample_uids, values = torch.zeros( self.metagraph.n ).scatter( dim = 0, src = sample_weights, index = sample_uids ) ),
                self.dendrite.to_dataframe( metagraph = self.metagraph )
            ], axis = 1); df['uid'] = df.index
            wandb_data_dend = self.dendrite.to_wandb()
            wandb_weight = {f'stats/weight_{uid}': weight for uid, weight in zip (sample_uids, sample_weights)}
            wandb_data = { 'stake': self.metagraph.S[ self.uid ].item(), 'dividends': self.metagraph.D[ self.uid ].item() } 
            wandb.log( { 'stats': wandb.Table( dataframe = df ) }, step = current_block, commit=False)
            wandb.log( { **wandb_data, **wandb_data_dend, **wandb_weight }, step = current_block, commit=True)

        # prometheus - metagraph (every end of epoch)
        self.vlogger.prometheus.log_epoch_end(uid = self.uid, metagraph = self.metagraph)
        
        # === Iterate epochs ===
        self.epoch += 1

    def metagraph_sync(self):
        r""" Syncing metagraph together with other metagraph-size related objects
        """
        old_hotkeys = self.neuron_hotkeys + [] if self.neuron_hotkeys else self.metagraph.hotkeys
        self.metagraph.sync()
        self.neuron_hotkeys = self.metagraph.hotkeys

        changed_hotkeys = []
        # === Reset neuron stats if uid got replaced
        for uid, old_hotkey in enumerate(old_hotkeys):
            if old_hotkey != self.neuron_hotkeys[uid]:
                if self.config.neuron.track_hotkey_changes:
                    block = self.subtensor.block
                    self.neuron_changes.setdefault(uid, {})  # [uid] -> dict() of blocks
                    self.neuron_changes[uid][block] = {'new_hotkey': self.neuron_hotkeys[uid], 'old_hotkey': old_hotkey}
                    if uid in self.neuron_stats:
                        self.neuron_changes[uid][block]['old_stats'] = self.neuron_stats[uid]

                if uid in self.neuron_stats:
                    del self.neuron_stats[uid]
                    changed_hotkeys += [uid]

        if len(changed_hotkeys):
            logger.info(f"Hotkeys changed: {changed_hotkeys}")
            self.save()  # save neuron_stats, neuron_hotkeys, and neuron_changes to filesystem

    def neuron_stats_update(self, neuron_stats: Dict[int, Dict[str, Any]]):
        r""" Updates self.neuron_stats with new individual dictionaries per uid.
        """
        responsive_uids = []
        for _uid, _stats in neuron_stats.items():
            stats = self.neuron_stats.setdefault(_uid, {})

            # === EMA normal update ===
            # If synapse responsive push available values into EMA for normal update.
            # Normal EMA values provide a view on neuron performance if fully responsive.
            for key in _stats:  # detailed neuron evaluation fields, e.g. loss, shapley_values, synergy
                if math.isnan(_stats[key]):
                    continue
                if key in stats:
                    stats[key] = (1 - self.alpha) * stats[key] + self.alpha * _stats[key]  # update EMA
                else:
                    stats.setdefault(key, _stats[key])

            # === Extra stats computation ===
            # Compute values on EMA stats, such as the scaling law on EMA loss.
            # Required for values that need to be computed on longer-term stats.
            extra_stats = {}
            if 'loss_nxt' in _stats and 'loss_nxt' in stats:  # elif neuron not responsive then omit
                # estimate the effective number of model parameters from EMA loss
                _num_params = scaling_law_loss_to_params(torch.tensor(stats['loss_nxt']))

                # powered down number of params, e.g. dynamic range 3 → 6 nats for scaling_law_power=0.5
                _pow_num_params = torch.pow(_num_params, self.config.nucleus.scaling_law_power)

                extra_stats.update({'est_params_nxt': _num_params.item(), 'base_params_nxt': _pow_num_params.item()})

                if 'synergy_nxt' in stats:
                    extra_stats['shapley_values_nxt'] = extra_stats['base_params_nxt'] + stats['synergy_nxt']

                if 'logits_excess_nxt' in stats:
                    # penalize by logits divergence excess
                    extra_stats['shapley_values_nxt'] /= 1 + self.config.nucleus.logits_divergence * stats['logits_excess_nxt']

            # === EMA zeroing update ===
            # Push zero into EMA for synapse_keys to exponentially decay weighting keys if neuron non-responsive
            if 'updates!' in stats:
                stats['updates!'] += 1  # increment number of EMA zeroing updates
            else:
                stats.setdefault('updates!', 1)  # number of EMA zeroing updates init to zero

            for key in self.synapse_keys:
                zkey = key + '!'  # zeroing key
                stats.setdefault(zkey, 0.)  # initialize zkey val to zero to gradually increase with observations
                if key in _stats and not math.isnan(_stats[key]):
                    responsive_uids += [_uid]
                    stats[zkey] = (1 - self.alpha) * stats[zkey] + self.alpha * _stats[key]
                elif key in extra_stats and not math.isnan(extra_stats[key]):
                    responsive_uids += [_uid]
                    stats[zkey] = (1 - self.alpha) * stats[zkey] + self.alpha * extra_stats[key]
                else:
                    stats[zkey] = (1 - self.alpha) * stats[zkey]  # + self.alpha * 0

            # === EMA normal update ===
            # If synapse responsive push available values into EMA for normal update.
            # Normal EMA values provide a view on neuron performance if fully responsive.
            for key in self.synapse_keys:
                if key in _stats or key in extra_stats:
                    updates = 'updates_' + key
                    if updates in stats:
                        stats[updates] += 1  # increment number of normal EMA updates made
                    else:
                        stats.setdefault(updates, 1)  # add updates fields for new uid entries

            for key in extra_stats:  # detailed neuron evaluation fields, e.g. loss, shapley_values, synergy
                if math.isnan(extra_stats[key]):
                    continue
                if key in stats:
                    stats[key] = (1 - self.alpha) * stats[key] + self.alpha * extra_stats[key]  # update EMA
                else:
                    stats.setdefault(key, extra_stats[key])

        return responsive_uids, list(neuron_stats.keys())  # responsive_uids, queried_uids

    def calculate_weights(self):
        r""" Calculates neuron set-weights from weight_key mapped values. Defines weight_key as the neuron stats key
        used to obtain the mapped stat value (typically a Shapley value) that the final set-weights are calculated from.
        """

        weight_key = self.weight_key + '!'  # use zeroing key to penalize non-responsive neurons

        min_allowed_weights = self.subtensor.min_allowed_weights
        max_weight_limit = self.subtensor.max_weight_limit

        # === Populate neuron weights ===
        neuron_weights = torch.zeros_like(self.metagraph.S)  # allow unevaluated UIDs for min_allowed_weights
        for uid in self.neuron_stats:
            if weight_key in self.neuron_stats[uid]:
                neuron_weights[uid] = torch.tensor([self.neuron_stats[uid][weight_key]])

        # === Filter to non-zero weights ===
        sample_uids = torch.argwhere(neuron_weights > 0).squeeze(dim=1)  # find uids with non-zero weight
        sample_weights = neuron_weights[sample_uids]  # filter to non-zero weights

        # === If no uids responds, return ===
        if len(sample_uids) == 0:
            return sample_uids, sample_weights

        # === Exclude lowest quantile from weight setting ===
        max_exclude = (len(sample_weights) - min_allowed_weights) / len(sample_weights)  # max excludable weight quantile
        quantile = self.subtensor.validator_exclude_quantile if self.config.neuron.exclude_quantile == -1 else self.config.neuron.exclude_quantile 
        if 0 < max_exclude:
            exclude_quantile = min([quantile , max_exclude])  # reduce quantile to meet min_allowed_weights
            lowest_quantile = sample_weights.quantile(exclude_quantile)  # find lowest quantile threshold
            sample_uids = sample_uids[lowest_quantile <= sample_weights]  # exclude uids with weights below quantile
            sample_weights = sample_weights[lowest_quantile <= sample_weights]  # exclude weights below quantile

            logger.info(f'Exclude {exclude_quantile} quantile ({lowest_quantile}) | '
                        f'{len(sample_weights)} Shapley values | min:{sample_weights.min()} max:{sample_weights.max()}')

        # === Normalize and apply max_weight_limit ===
        sample_weights = bittensor.utils.weight_utils.normalize_max_weight(x=sample_weights,
                                                                             limit=max_weight_limit)
        logger.info(f'{len(sample_weights)} normalize_max_weight | '
                    f'max:{sample_weights.max()}')

        return sample_uids, sample_weights

class nucleus( torch.nn.Module ):
    """ Nucleus class which holds the validator model.
    """
    def __init__( self, config, device, subtensor, vlogger ):
        super(nucleus, self).__init__()
        self.config = config
        self.vlogger = vlogger
        self.config.nucleus.scaling_law_power = subtensor.scaling_law_power if self.config.nucleus.scaling_law_power == -1 else self.config.nucleus.scaling_law_power
        self.config.nucleus.synergy_scaling_law_power = subtensor.synergy_scaling_law_power if self.config.nucleus.synergy_scaling_law_power == -1 else self.config.nucleus.synergy_scaling_law_power
        self.config.nucleus.logits_divergence = subtensor.logits_divergence if self.config.nucleus.logits_divergence == -1 else self.config.nucleus.logits_divergence

        self.device = device
        self.max_n = subtensor.max_n
        self.permute_uids = []  # iterable of next UIDs to query, reset to permuted UIDs when empty

        tokenizer = bittensor.tokenizer()
        self.pad_token = tokenizer(tokenizer.pad_token)['input_ids'][0]

        # Token embeddings project int64 tokens onto representations.
        self.token_embedding = torch.nn.Embedding( bittensor.__vocab_size__,  bittensor.__network_dim__ )
        
        # Routing encoder, projects token embeddings onto context for routing inputs.
        self.routing_encoder_layers = TransformerEncoderLayer( bittensor.__network_dim__, config.nucleus.nhead, config.nucleus.nhid, config.nucleus.dropout, batch_first=True)
        self.routing_encoder = TransformerEncoder( self.routing_encoder_layers, 1 )

        # Encoder projects response representations onto hidden units.
        self.encoder_layers = TransformerEncoderLayer( bittensor.__network_dim__, config.nucleus.nhead, config.nucleus.nhid, config.nucleus.dropout, batch_first=True)
        self.encoder = TransformerEncoder( self.encoder_layers, config.nucleus.nlayers )

        # Decoder which projects hidden unit representations on to the token dimension.
        self.decoder = torch.nn.Linear( bittensor.__network_dim__, bittensor.__vocab_size__ , bias=False)

        # Positional Encoding
        self.local_pos_encoder = PositionalEncoding( bittensor.__network_dim__, self.config.nucleus.dropout )

        # Crosss entropy loss for NTP.    
        self.loss_fct = torch.nn.CrossEntropyLoss()
    
        # SGMOE Gates: Instantiating the gates per expert.
        self.gates = torch.nn.Linear( bittensor.__network_dim__, self.max_n, bias=True ).to( self.device )

        self.sigmoid = torch.nn.Sigmoid()

        self.reset_weights()

    @classmethod
    def add_args( cls, parser ):
        parser.add_argument('--nucleus.topk', type=int, help='the number of peers queried during each remote forward call', default = 20 )
        parser.add_argument('--nucleus.nhid', type=int, help='the dimension of the feedforward network model in nn.TransformerEncoder', default=200 )
        parser.add_argument('--nucleus.nhead', type=int, help='the number of heads in the multiheadattention models', default = 2 )
        parser.add_argument('--nucleus.nlayers', type=int, help='the number of nn.TransformerEncoderLayer in nn.TransformerEncoder', default=2 )
        parser.add_argument('--nucleus.dropout', type=float, help='the dropout value', default=0.2)
        parser.add_argument('--nucleus.importance', type=float, help='hyperparameter for the importance loss', default=3)
        parser.add_argument('--nucleus.noise_multiplier', type=float, help='Standard deviation multipler on weights', default=2 )
        parser.add_argument('--nucleus.no_dendrite_backward', action='store_true', help='Pass backward request to the server side or not', default=False )
        parser.add_argument('--nucleus.scaling_law_power', type=float, help='Power for modified scaling law, powered down to improve dynamic range, e.g. 3 → 6 nats for 0.5. (default value: -1, pulling from subtensor directly)', default=-1)
        parser.add_argument('--nucleus.synergy_scaling_law_power', type=float, help='Power for synergy modified scaling law, powered down to improve dynamic range, e.g. 3 → 6 nats for 0.5. (default value: -1, pulling from subtensor directly)', default=-1)
        parser.add_argument('--nucleus.logits_divergence', type=float, help=' the divergence value for logit anomaly detection (default value: -1, pulling from subtensor directly)', default=-1)

    @classmethod
    def config ( cls ):
        parser = argparse.ArgumentParser()    
        cls.add_args( parser )
        return bittensor.config( parser )

    @classmethod
    def check_config( cls, config: 'bittensor.Config' ):
        pass

    def reset_weights ( self ):
        r""" Resets the validator weights.
        """
        # === Resets all the weights using xavier initialization. ===
        torch.nn.init.xavier_uniform_ ( self.token_embedding.weight )
        torch.nn.init.xavier_uniform_ ( self.decoder.weight )
        torch.nn.init.xavier_uniform_( self.gates.weight )
        def init_xavier( component ):
            try:
                torch.nn.init.xavier_uniform_( component.weight )
            except: pass
        self.routing_encoder.apply( init_xavier )
        self.encoder.apply( init_xavier )
        torch.nn.init.xavier_uniform_( self.gates.weight )
    
    def forward(
            self,
            inputs: torch.FloatTensor,
            metagraph: 'bittensor.Metagraph',
            dendrite: 'bittensor.Dendrite',
    ):
        r"""
        Forward validator pass. Selects endpoints to query and validate, calculates routing_score and Shapley values
        for validated synapses.
            Args:
                inputs (:obj:`torch.FloatTensor` of shape :obj:`(batch_size, *-1*)`, `required`): 
                    Tensor inputs to distribute to neurons using query context.
                metagraph (bittensor.Metagraph):
                    Metagraph object used to query network information.
                dendrite (bittensor.Dendrite):
                    Dendrite RPC client used to make network queries.
            Returns:
                loss (:obj:`torch.FloatTensor`):
                    Loss for training validator nucleus and dendrite backward to endpoints.
                neuron_stats (:obj:`Dict`, `required`):
                    Statistics per endpoint for this batch.
        """
        start_time = time.time()

        val_len = self.config.neuron.validation_len  # Number of tokens to holdout for phrase validation beyond sequence context
        prune_len = self.config.neuron.prune_len  # Number of tokens to prune from each validation input sequence
        inputs = prune_tokens(inputs.to(self.device), prune_len=prune_len, margin=val_len+3)  # prune input sequence without last validation tokens [batch_size, sequence_len]
        inputs_seq = inputs[..., :-val_len]  # sequence without validation tokens [batch_size, sequence_len]

        # === Create the local context used to select endpoints ===
        # The context tensor returns a hidden unit representation for the text inputs
        # this context can be used as input to the gates in the next step.
        # embedding: retrieve learned representation vectors for input vocabulary tokens.
        # inputs.shape = [batch_size, sequence_len]
        # embedding.shape = [batch_size, sequence_len, bittensor.__network_dim__]
        embedding = self.token_embedding(inputs_seq) * math.sqrt(bittensor.__network_dim__)

        # === Create an attention mask ===
        # The attention mask will mask out parts of the context
        # This prevents cheating and forward-looking when predicting each token in the sequence.
        # src_mask: (torch.FloatTensor) attention mask adds -inf to positions not allowed to attend
        # src_mask.shape = [sequence_len, sequence_len]
        src_mask = torch.triu(torch.ones(embedding.size(1), embedding.size(1)) * float('-inf'), diagonal=1)
        src_mask = src_mask.to(self.device)

        # === Apply the positional encoding to help select endpoints ===
        # The positional encoder provides information based on the relative postion of each token
        # embedding.shape = [batch_size, sequence_len, bittensor.__network_dim__]
        # pos_embedding: (torch.FloatTensor) positional encoded embedding.
        # pos_embedding.shape = [batch_size, sequence_len, bittensor.__network_dim__]
        pos_embedding = self.local_pos_encoder(embedding)

        # routing_context: (torch.FloatTensor): context tensor which is used to select endpoints.
        # routing_context.shape = [ batch size, __network_dim__ ]
        routing_context = self.routing_encoder(pos_embedding, mask=src_mask)

        # === Get gate values for UIDs. ===
        # We iterate over each of the network UIDs and compute a querying score for each
        # using the gating function. This returns a score per endpoint per example.
        # routing_score: (torch.FloatTensor): score per example, per endpoint.
        # routing_score.shape = [metagraph.n]
        # The gates act over the last embedding of the routing_context.
        routing_score = torch.mean(self.sigmoid(self.gates(routing_context[:, -1, :])), dim=0)

        # Ensure number of queried neurons does not exceed metagraph.n
        num_endpoints = min([self.config.nucleus.topk, metagraph.n])

        # === Ensure each UID is queried once ===
        # Persist object variable self.permute_uids across forward calls.
        # Reset to new permutation of all UIDs once empty.
        if len(self.permute_uids) == 0:  # no more UIDs to query
            self.permute_uids = torch.randperm(metagraph.n)  # reset to new permutation of all UIDs

        # === Randomly select num_endpoints UIDs ===
        random_uids = self.permute_uids[:num_endpoints]  # newest selection of UIDs to query
        self.permute_uids = self.permute_uids[num_endpoints:]  # slice out remaining selection

        # === Get endpoint information for the selected UIDs ===
        # We index into the metagraph's endpoints and return a list of the filtered set of endpoints we wish to query.
        # random_endpoints: List[bittensor.endpoints]: endpoint information for filtered uids.
        # len(neurons) == self.config.nucleus.topk
        random_endpoints = [metagraph.endpoints[uid] for uid in random_uids]
        num_endpoints = len(random_endpoints)  # in case len(self.permute_uids) < num_endpoints during random_uids select

        logger.info(f'Forward \t| Routing forward <dim>[{time.time() - start_time:.3g}s]</dim>')
        logger.info(f'Dendrite \t| Request {num_endpoints} x {list(inputs_seq.shape)} (prune_len={prune_len})')
        request_start_time = time.time()

        # === Define which synapse we want to use ===
        # The synapse defines the task we are sending to the neurons
        # synapses: List[bittensor.synapse]: synapse information
        # TODO: WORK IN PROGRESS, prototype
        if self.config.neuron.validation_synapse == 'TextCausalLMNext':
            synapses = [(bittensor.synapse.TextCausalLMNext(), textcausallmnext)]
        else: 
            synapses = [(bittensor.synapse.TextCausalLM(), textcausallm)]

        # === Query the endpoints ===
        # Makes the dendrite call into the network returning the representations
        # for each of the endpoints. The return ops can be used to filter weights and outputs.
        # query_responses: (List[torch.float64]): responses from each endpoint.
        # query_responses.shape = self.config.nucleus.topk * num_synapses * [batch_size, sequence_len, synapse_dim]
        # return_ops: (torch.int64): Return ops.
        # return_ops.shape = self.config.nucleus.topk * [num_synapses]
        query_responses, return_ops, times = dendrite.text(
            endpoints=random_endpoints,
            inputs=inputs_seq,
            synapses=[syn for syn, _ in synapses],
            timeout=bittensor.__blocktime__
        )

        if self.config.nucleus.no_dendrite_backward:
            query_responses = [[syn.detach().to(self.device) for syn in res] for res in query_responses]
            return_ops = [ops.detach().to(self.device) for ops in return_ops]
            times = [t.detach().to(self.device) for t in times]

        # Send responses to device. This is required to ensure we move the responses
        # Onto the correct device.
        for responses in query_responses:
            for response in responses:
                response.to(self.device)

        logger.info(f'Dendrite \t| Request {num_endpoints} x {list(inputs_seq.shape)} '
                    f'<dim>[{time.time() - request_start_time:.3g}s]</dim>')

        # === Prepare validation parameter set ===
<<<<<<< HEAD
        console_width = self.config.get('width', None)  # console width for rich table displays of synapse measures
        validation_params = (random_uids, query_responses, return_ops, times, routing_score,
                             inputs, val_len, self.loss_fct,
                             self.config.nucleus.scaling_law_power, self.config.nucleus.synergy_scaling_law_power,
                             self.config.nucleus.logits_divergence,
                             console_width, self.config.logging.debug or self.config.logging.trace)
=======
        validation_params = {
            'uids': random_uids, 
            'query_responses': query_responses, 
            'return_ops': return_ops, 
            'times': times, 
            'routing_score': routing_score,
            'inputs': inputs, 
            'validation_len': val_len, 
            'loss_fct': self.loss_fct,
            'scaling_law_power': self.config.nucleus.scaling_law_power, 
            'synergy_scaling_law_power': self.config.nucleus.synergy_scaling_law_power,
            'vlogger': self.vlogger,
            'logging': self.config.logging.debug or self.config.logging.trace
        }
>>>>>>> ba1ee5c9

        loss = torch.tensor(0.).to(self.device)  # to accumulate neuron_loss and routing_loss over synapses
        neuron_stats = {}  # to gather neuron synapse validation measures and statistics

        # === Validate synapse responses ===
        # Iterate over all queried synapses and validate responses
        for i, (synapse, validate_func) in enumerate(synapses):
            _loss, stats = validate_func(**validation_params, synapse=synapse, index_s=i)  # validate individual synapse
            loss += _loss  # add neuron_loss and routing_loss

            for _uid, _stats in stats.items():
                neuron_stats.setdefault(_uid, {})
                neuron_stats[_uid].update(_stats)  # gather neuron synapse validation measures and statistics

        return loss, neuron_stats

def scaling_law_loss_to_params(loss):
    r""" (OpenAI scaling laws) Kaplan, Jared, et al. "Scaling laws for neural language models." arXiv:2001.08361 (2020)
    """
    num_params = torch.exp(torch.log(torch.tensor(8.8e13).to(loss.device)) -
                           torch.log(torch.clamp(loss, 1.69)) / 0.076)  # loss lower bound 1.69 is entropy of natural text
    return num_params


def textcausallm(uids: torch.Tensor, query_responses: List[List[torch.FloatTensor]], return_ops: List[torch.LongTensor],
                 times: List[torch.FloatTensor], routing_score: torch.FloatTensor,
                 inputs: torch.FloatTensor, validation_len: int, loss_fct: Callable,
<<<<<<< HEAD
                 scaling_law_power: float, synergy_scaling_law_power: float, logits_divergence_penalty: float,
                 console_width: int, logging, synapse: 'bittensor.TextCausalLM' = None, index_s: int = 0
=======
                 scaling_law_power: float, synergy_scaling_law_power: float, vlogger: ValidatorLogger,
                 logging, synapse: 'bittensor.TextCausalLM' = None, index_s: int = 0
>>>>>>> ba1ee5c9
                 ) -> Tuple[torch.FloatTensor, Dict]:
    r"""
    Calculate Shapley values and neuron response validation measure statistics, given TextCausalLM synapse responses.
        Args:
            uids (:obj:`torch.Tensor`, `required`): [num_neurons]
                Neuron UIDs.
            query_responses (:obj:`List[List[torch.FloatTensor]]`, `required`):
                List of outputs from synapses, each a list of size num_endpoints of tensors with relevant size. Non-responses are zeroes of relevant
                synapse shape. Shape num_synapses * ( num_endpoints * ( -1, -1, -1 ) )
            return_ops (:obj:`List[torch.LongTensor]` of shape :obj:`[num_endpoints]`, `required`):
                Return code per call per synapse.
            times (:obj:`List [torch.FloatTensor]` of shape :obj:`[num_endpoints]`, `required`):
                Times per call per synapse.
            routing_score (:obj:`torch.FloatTensor`, `required`):
                [metagraph.n] Predictive routing score per endpoint in the metagraph, mean over the batch.
            inputs (:obj:`torch.FloatTensor`, `required`):
                [batch_size, sequence_len + validation_len] Token batch of original inputs with validation tokens.
            validation_len (:obj:`int`, `required`):
                Number of held-out phrase token batch for extended validation, not sent to neurons.
            loss_fct (:obj:`Callable`, `required`):
                CrossEntropy loss function to use.
            scaling_law_power (:obj:`float`, `required`):
                Power for modified scaling law, powered down to improve dynamic range, e.g. 3 → 6 nats for 0.5.
            synergy_scaling_law_power (:obj:`float`, `required`):
                Power for synergy modified scaling law, powered down to improve dynamic range, e.g. 3 → 6 nats for 0.5.
<<<<<<< HEAD
            logits_divergence_penalty (:obj:`float`, `required`):
                Penalty scaling for logits divergence.
            console_width (:obj:`int`, `required`):
                Config console width for table print.
=======
            vlogger (:obj:`ValidatorLogger`, `required`):
                Logger for validator.
>>>>>>> ba1ee5c9
            logging (:obj:`bool`, `required`):
                Log tables to console.
            synapse (:obj:`bittensor.TextCausalLM`, `optional`):
                TextCausalLM synapse object.
            index_s (:obj:`int`, `optional`):
                Index of synapse to extract responses.

        Returns:
            loss (:obj:`torch.FloatTensor`):
                Loss for training validator nucleus and dendrite backward to endpoints.
            stats (:obj:`Dict`, `required`):
                Statistics per endpoint for this batch.
    """
    inputs_seq = inputs[..., :-validation_len]  # input sequence without last token [batch_size, sequence_len]
    inputs_val = inputs[..., -validation_len]  # input validation with next token [batch_size]

    def _base_params(_stats, query_response):
        _stats.update({'logits': query_response[:, :-1, :],
                       'logits_val': query_response[:, -1:, :]})

        for target, _ext in [(inputs_seq[:, 1:], ''), (inputs_val, '_val')]:
            _loss = calc_loss_fct(loss_fct, _stats['logits' + _ext], target)  # CausalLM loss
            if _loss.isnan() or _loss.isinf():
                _loss = 20  # assign large loss

            # estimate the effective number of model parameters, modified with the scaling_law_power
            _num_params = scaling_law_loss_to_params(_loss)

            # powered down number of params, e.g. dynamic range 3 → 6 nats for scaling_law_power=0.5
            _pow_num_params = torch.pow(_num_params, scaling_law_power)

            _stats.update({'loss' + _ext: _loss,
                           'est_params' + _ext: _num_params, 'base_params' + _ext: _pow_num_params,
                           'synergy' + _ext: 0, 'synergy_loss_diff' + _ext: 0})

    def _synergy(first, second, target, _ext):
        # Combined logits: log of average probabilities per token between responses
        combined_logits = torch.log((torch.softmax(first['logits' + _ext], dim=-1) +
                                     torch.softmax(second['logits' + _ext], dim=-1)) / 2 + 1e-40)
        measured_loss = calc_loss_fct(loss_fct, combined_logits, target)  # actual measured loss

        return measured_loss

    shapley_start_time = time.time()

    loss, stats, unsuccessful = shapley_base(uids, query_responses, return_ops, times, routing_score,
                                             _base_params, index_s, ext='')

    logger.info(f'{str(synapse)} \t| Shapley base values (power={scaling_law_power:.1f}) '
                f'<dim>[{time.time() - shapley_start_time:.3g}s]</dim>')

    synergy_start_time = time.time()

    syn_loss_diff = shapley_synergy(stats, _synergy, ext='', target=inputs_seq[:, 1:],
                                    scaling_law_power=synergy_scaling_law_power)
    syn_loss_diff_val = shapley_synergy(stats, _synergy, ext='_val', target=inputs_val,
                                        scaling_law_power=synergy_scaling_law_power)

    # === Shapley value combination ===
    # Combine base values with synergy approximation to get final Shapley values.
    for s in stats.values():
        for ext in ['', '_val']:
            if 'base_params' + ext in s and 'synergy' + ext in s:
                s['shapley_values' + ext] = (s['base_params' + ext] + s['synergy' + ext])

            if 'logits' + ext in s:
                del s['logits' + ext]  # remove logits - not needed for stats anymore

        if 'shapley_values' in s and 'shapley_values_val' in s:
            s['shapley_values_min'] = torch.min(s['shapley_values'], s['shapley_values_val'])

        for key in s:
            if hasattr(s[key], 'item'):
                s[key] = s[key].item()

    logger.info(f'{str(synapse)} \t| Shapley synergy values (power={synergy_scaling_law_power:.1f}) '
                f'<dim>[{time.time() - synergy_start_time:.3g}s]</dim>')

    if logging:
        # === Synergy table ===
        # Prints the synergy loss diff matrix with pairwise loss reduction due to synergy (original loss on diagonal)
        vlogger.print_synergy_table(stats, syn_loss_diff, 'shapley_values_min')

        # === Neuron responses (table) ===
        # Prints the evaluation of the neuron responses to the validator request
        vlogger.print_synapse_table(str(synapse), stats, 'shapley_values_min', shapley_start_time)

    # === Unsuccessful responses ===
    # Prints the return codes and response times of unsuccessful responses
    unsuccess(str(synapse), unsuccessful)

    return loss, stats


def textcausallmnext(uids: torch.Tensor, query_responses: List[List[torch.FloatTensor]], return_ops: List[torch.LongTensor],
                     times: List[torch.FloatTensor], routing_score: torch.FloatTensor,
                     inputs: torch.FloatTensor, validation_len: int, loss_fct: Callable,
<<<<<<< HEAD
                     scaling_law_power: float, synergy_scaling_law_power: float, logits_divergence_penalty: float,
                     console_width: int, logging, synapse: 'bittensor.TextCausalLMNext' = None, index_s: int = 0,
=======
                     scaling_law_power: float, synergy_scaling_law_power: float, vlogger:ValidatorLogger,
                     logging, synapse: 'bittensor.TextCausalLMNext' = None, index_s: int = 0
>>>>>>> ba1ee5c9
                     ) -> Tuple[torch.FloatTensor, Dict]:
    r"""
    Calculate Shapley values and neuron response validation measure statistics, given TextCausalLMNext synapse responses.
        Args:
            uids (:obj:`torch.Tensor`, `required`): [num_neurons]
                Neuron UIDs.
            query_responses (:obj:`List[List[torch.FloatTensor]]`, `required`):
                List of outputs from synapses, each a list of size num_endpoints of tensors with relevant size. Non-responses are zeroes of relevant
                synapse shape. Shape num_synapses * ( num_endpoints * ( -1, -1, -1 ) )
            return_ops (:obj:`List[torch.LongTensor]` of shape :obj:`[num_endpoints]`, `required`):
                Return code per call per synapse.
            times (:obj:`List [torch.FloatTensor]` of shape :obj:`[num_endpoints]`, `required`):
                Times per call per synapse.
            routing_score (:obj:`torch.FloatTensor`, `required`):
                [metagraph.n] Predictive routing score per endpoint in the metagraph, mean over the batch.
            inputs (:obj:`torch.FloatTensor`, `required`):
                [batch_size, sequence_len + validation_len] Token batch of original inputs with validation tokens.
            validation_len (:obj:`int`, `required`):
                Number of held-out phrase token batch for extended validation, not sent to neurons.
            loss_fct (:obj:`Callable`, `required`):
                CrossEntropy loss function to use.
            scaling_law_power (:obj:`float`, `required`):
                Power for modified scaling law, powered down to improve dynamic range, e.g. 3 → 6 nats for 0.5.
            synergy_scaling_law_power (:obj:`float`, `required`):
                Power for synergy modified scaling law, powered down to improve dynamic range, e.g. 3 → 6 nats for 0.5.
<<<<<<< HEAD
            logits_divergence_penalty (:obj:`float`, `required`):
                Penalty scaling for logits divergence.
            console_width (:obj:`int`, `required`):
                Config console width for table print.
=======
            vlogger (:obj:`ValidatorLogger`, `required`):
                Logger for validator.
>>>>>>> ba1ee5c9
            logging (:obj:`bool`, `required`):
                Log tables to console.
            synapse (:obj:`bittensor.TextCausalLMNext`, `optional`):
                TextCausalLMNext Synapse object.
            index_s (:obj:`int`, `optional`):
                Index of synapse to extract responses.

        Returns:
            loss (:obj:`torch.FloatTensor`):
                Loss for training validator nucleus and dendrite backward to endpoints.
            stats (:obj:`Dict`, `required`):
                Statistics per endpoint for this batch.
    """
    inputs_nxt = inputs[..., -validation_len:]  # input validation with next token target phrase [batch_size, val_len]

    def _base_params(_stats, query_response):
        # topk_tensor = unravel_topk_token_phrases(query_response, topk=synapse.topk)  # [batch_size, topk + 1, max_len]
        _losses_val, _losses = phrase_cross_entropy(inputs_nxt, query_response, reduce=False)
        _losses_val[_losses_val.isnan()] = 20  # assign large loss
        _losses[_losses.isnan()] = 20  # assign large loss
        _loss_val = _losses_val.mean()
        _loss = _losses.mean()

        _stats.update({'loss_val_nxt': _loss_val, 'losses_nxt': _losses, 'loss_nxt': _loss,
                       'synergy_nxt': 0, 'synergy_loss_diff_nxt': 0})

    def _synergy(first, second, target, ext):
        # average first + second probabilities per batch item, convert to loss
        measured_loss = -torch.log((torch.exp(-first['losses_nxt']) +
                                    torch.exp(-second['losses_nxt'])) / 2 + 1e-40).mean()

        return measured_loss

    shapley_start_time = time.time()
    loss, stats, unsuccessful = shapley_base(uids, query_responses, return_ops, times, routing_score,
                                             _base_params, index_s, ext='_nxt')
    logger.info(f'{str(synapse)} \t| Shapley base values (power={scaling_law_power:.1f}) '
                f'<dim>[{time.time() - shapley_start_time:.3g}s]</dim>')

    divergence_start_time = time.time()
    with torch.no_grad():
        logits_divergence(stats, uids, query_responses, return_ops, times, index_s, ext='_nxt')
    logger.info(f'{str(synapse)} \t| Logits divergences (penalty={logits_divergence_penalty}) '
                f'<dim>[{time.time() - divergence_start_time:.3g}s]</dim>')

    synergy_start_time = time.time()
    syn_loss_diff = shapley_synergy(stats, _synergy, '_nxt', scaling_law_power=synergy_scaling_law_power)
    logger.info(f'{str(synapse)} \t| Shapley synergy values (power={synergy_scaling_law_power:.1f}) '
                f'<dim>[{time.time() - synergy_start_time:.3g}s]</dim>')

    # === Shapley value combination ===
    # Combine base values with synergy approximation to get final Shapley values.
    for s in stats.values():
        if 'losses_nxt' in s:
            del s['losses_nxt']  # remove batch losses - not needed for stats anymore

        for key in s:
            if hasattr(s[key], 'item'):
                s[key] = s[key].item()

    if logging:
        # === Response table ===
        # Prints the query response table: top prediction probabilities and texts for batch tasks
        batch_predictions = format_predictions(uids, query_responses, return_ops, inputs, validation_len, index_s)
        vlogger.print_response_table(batch_predictions, stats, sort_col='loss_nxt')

        # === Synergy table ===
        # Prints the synergy loss diff matrix with pairwise loss reduction due to synergy (original loss on diagonal)
        vlogger.print_synergy_table(stats, syn_loss_diff, 'loss_nxt')

        # === Neuron responses (table) ===
        # Prints the evaluation of the neuron responses to the validator request
        vlogger.print_synapse_table(str(synapse), stats, 'loss_nxt', shapley_start_time)

    # === Unsuccessful responses ===
    # Prints the return codes and response times of unsuccessful responses
    unsuccess(str(synapse), unsuccessful)

    return loss, stats


def shapley_base(uids: torch.Tensor, query_responses: List[List[torch.FloatTensor]], return_ops: List[torch.LongTensor],
                 times: List[torch.FloatTensor], routing_score: torch.FloatTensor,
                 base_params: Callable, index_s: int = 0, ext: str = None) -> Tuple[Union[float, torch.FloatTensor],
                                                                                    Dict,
                                                                                    List]:
    r"""
    Calculate Shapley base values and neuron response validation measure statistics, given responses from a synapse.
        Args:
            uids (:obj:`torch.Tensor`, `required`): [num_neurons]
                Neuron UIDs.
            query_responses (:obj:`List[List[torch.FloatTensor]]`, `required`):
                List of outputs from synapses, each a list of size num_endpoints of tensors with relevant size. Non-responses are zeroes of relevant
                synapse shape. Shape num_synapses * ( num_endpoints * ( -1, -1, -1 ) )
            return_ops (:obj:`List[torch.LongTensor]` of shape :obj:`[num_endpoints]`, `required`):
                Return code per call per synapse.
            times (:obj:`List [torch.FloatTensor]` of shape :obj:`[num_endpoints]`, `required`):
                Times per call per synapse.
            routing_score (:obj:`torch.FloatTensor`, `required`):
                [metagraph.n] Predictive routing score per endpoint in the metagraph, mean over the batch.
            base_params (:obj:`Callable`, `required`):
                CrossEntropy loss function to use.
            index_s (:obj:`int`, `optional`):
                Index of synapse to extract responses.
            ext (:obj:`str`, `optional`):
                Extension to parameter string for stats key.

        Returns:
            loss (:obj:`torch.FloatTensor`):
                Loss for training validator nucleus and dendrite backward to endpoints.
            stats (:obj:`Dict`, `required`):
                Statistics per endpoint for this batch.
            unsuccessful (:obj:`List`, `required`):
                Unsuccessful endpoints [(uid, return_op, time)].
    """
    stats = {}
    unsuccessful = []
    neuron_loss = 0.  # neuron losses to accumulate to then backward() via dendrite
    routing_loss = 0.  # validator routing loss for local model update

    # === Base parameter estimation ===
    # Shapley values - base level - coalition size 1
    # Collect successful neuron responses, calculate base Shapley values.
    # Measured in effective number of model parameters, according to OpenAI scaling laws.
    for index, _uid in enumerate(uids.tolist()):
        if return_ops[index][index_s] == bittensor.proto.ReturnCode.Success:
            _stats = {'uid': _uid,
                      'response_time' + ext: times[index][index_s],
                      'routing_score': routing_score[_uid]}

            try:
                base_params(_stats, query_responses[index][index_s])

                neuron_loss += _stats['loss' + ext]  # add sequence loss to be backward() to neuron

                # === Add routing loss ===
                # MSE loss between predicted routing score and ideal target routing score.
                # The Bayes risk approx. 1.69, i.e. the minimal loss achievable for next-token
                # prediction on the full distribution 𝑃, a.k.a the "entropy of natural text"
                # Hoffmann, Jordan, et al. "Training Compute-Optimal Large Language Models." arXiv:2203.15556 (2022).
                routing_score_target = torch.exp(-torch.clamp(_stats['loss' + ext].detach() - 1.69, 0))
                _routing_loss = (routing_score[_uid] - routing_score_target) ** 2  # MSE loss
                routing_loss += _routing_loss
                _stats.update({'routing_score_target' + ext: routing_score_target, 'routing_loss' + ext: _routing_loss})

                stats[_uid] = _stats
            except Exception as e:
                logger.warning(f'Synapse {index_s} error (shapley_base)\t| '
                               f'UID {_uid} <dim>[{times[index][index_s]:.2f}s]</dim>: {e}')
                stats[_uid] = _stats
                unsuccessful += [(_uid, return_ops[index][index_s], times[index][index_s])]
        else:
            stats[_uid] = {'uid': _uid,
                           'response_time' + ext: times[index][index_s],
                           'routing_score': routing_score[_uid]}
            unsuccessful += [(_uid, return_ops[index][index_s], times[index][index_s])]

    return neuron_loss + routing_loss, stats, unsuccessful


def logits_divergence(stats: Dict, uids: torch.Tensor, query_responses: List[List[torch.FloatTensor]],
                      return_ops: List[torch.LongTensor], times: List[torch.FloatTensor],
                      index_s: int = 0, ext: str = None):
    r"""
    Calculate each logits divergence per neuron per task from the average logits over all neurons per task,
    given responses from a synapse.
        Args:
            stats (:obj:`Dict`, `required`):
                Statistics per endpoint for this batch.
            uids (:obj:`torch.Tensor`, `required`): [num_neurons]
                Neuron UIDs.
            query_responses (:obj:`List[List[torch.FloatTensor]]`, `required`):
                List of outputs from synapses, each a list of size num_endpoints of tensors with relevant size.
                Non-responses are zeroes of relevant synapse shape.
                Shape num_synapses * ( num_endpoints * ( -1, -1, -1 ) )
            return_ops (:obj:`List[torch.LongTensor]` of shape :obj:`[num_endpoints]`, `required`):
                Return code per call per synapse.
            times (:obj:`List [torch.FloatTensor]` of shape :obj:`[num_endpoints]`, `required`):
                Times per call per synapse.
            index_s (:obj:`int`, `optional`):
                Index of synapse to extract responses.
            ext (:obj:`str`, `optional`):
                Extension to parameter string for stats key.
    """
    probs_k = 0
    probs_avg = None

    # === Probs averaging ===
    # Calculate the average token distribution for each batch task.
    for index, _uid in enumerate(uids.tolist()):
        if return_ops[index][index_s] == bittensor.proto.ReturnCode.Success:
            try:
                probs = topk_tokens_to_vocab_size(query_responses[index][index_s],
                                                  bittensor.__vocab_size__)  # [batch_size, vocab_size]
                if probs_avg is None:
                    probs_avg = probs
                else:
                    probs_avg += probs
                probs_k += 1

            except Exception as e:
                logger.warning(f'Synapse {index_s} error (logits_divergence)\t| '
                               f'UID {_uid} <dim>[{times[index][index_s]:.2f}s]</dim>: {e}')

    if probs_avg is not None:
        probs_avg /= probs_k
        probs_avg_sqrt = probs_avg.sqrt()
        batch_divergences = []

        # === Distribution divergence ===
        # Calculate the Hellinger distance (f-divergence) from the average probability distribution for each batch task.
        for index, _uid in enumerate(uids.tolist()):
            if return_ops[index][index_s] == bittensor.proto.ReturnCode.Success:
                try:
                    probs = topk_tokens_to_vocab_size(query_responses[index][index_s],
                                                      bittensor.__vocab_size__)  # [batch_size, vocab_size]
                    divergences = 0.5 * torch.pow(probs.sqrt() - probs_avg_sqrt, 2).sum(dim=1)  # [batch_size] in [0, 1]
                    divergences = divergences.sqrt()
                    stats[_uid]['logits_divergences' + ext] = divergences  # [batch_size]
                    stats[_uid]['logits_divergence' + ext] = divergences.mean()  # scalar
                    batch_divergences += [divergences]

                except Exception as e:
                    logger.warning(f'Synapse {index_s} error (logits_divergence)\t| '
                                   f'UID {_uid} <dim>[{times[index][index_s]:.2f}s]</dim>: {e}')

        batch_divergences = torch.stack(batch_divergences)  # [uids_len, batch_size]
        avg = batch_divergences.mean(dim=0)  # [batch_size]
        std = batch_divergences.std(dim=0)  # [batch_size]

        # logger.info(f"Logits divergences: "
        #             f"avg={', '.join([f'{i}:{v:.3g}' for i, v in enumerate(avg)])}")
        # logger.info(f"std={', '.join([f'{i}:{v:.3g}' for i, v in enumerate(std)])}")

        # === Calculate divergence excess ===
        # For each batch task, calculate excess deviation above a single stddev, in terms of stddev,
        # and apply power to increase score above two stddev, and decrease between one and two stddev.
        # This will effectively allow zero excess below one stddev, and minimal excess below two stddev,
        # but amplify any excess above two stddev (only 2.1% of population for normal dist).
        for _uid, _stats in stats.items():
            if 'logits_divergences' + ext in _stats:
                try:
                    excess = torch.clamp(_stats['logits_divergences' + ext] - (avg + std), 0)  # divergence > avg + std
                    excess /= std + 1e-9  # stddev multiples above 1 stddev
                    excess = torch.pow(excess, 3)  # reduce < 2std, increase > 2std
                    excess = torch.clamp(excess, 0, 10)  # maximum excess ratio of 10

                    _stats['logits_excess' + ext] = excess.mean()  # in [0, 10]
                    del _stats['logits_divergences' + ext]  # keep only scalar stats beyond this

                    # logger.info(f"UID{uid} divergences [{_stats['logits_divergences' + ext].mean():.4g}]: "
                    #             f"{', '.join([f'{i}:{dist:.3g}' for i, dist in enumerate(_stats['logits_divergences' + ext])])}")
                    # logger.info(f"UID{uid} excess [{excess.mean():.3g}]: "
                    #             f"{', '.join([f'{i}:{exc:.3g}' for i, exc in enumerate(excess)])}")

                except Exception as e:
                    logger.warning(f'Synapse {index_s} error (logits_divergence)\t| UID {_uid}: {e}')


def shapley_synergy(stats: Dict, synergy: Callable, ext: str, target: torch.Tensor = None, scaling_law_power: float = 0.5):
    r"""
    Calculates Shapley synergy for coalition size 2, measured performance above expected performance.
    Measured in effective number of model parameters, just like base Shapley values.
        Args:
            stats (:obj:`Dict`, `required`):
                Statistics per endpoint for this batch.
            synergy (:obj:`Callable`, `required`)
                Function to calculate measured loss.
            ext (:obj:`str`, `optional`):
                Extension to parameter string for stats key.
            target (:obj:`torch.Tensor`, `optional`):
                Target to measure loss against.
            scaling_law_power (:obj:`float`, `optional`):
                Power for modified scaling law, powered down to improve dynamic range, e.g. 3 → 6 nats for 0.5.

        Returns:
            syn_loss_diff (:obj:`Dict`, `required`):
                Dictionary table of pairwise synergies as loss reductions, with direct loss on diagonal.
    """
    # === Shapley synergy approximation ===
    # Shapley values - second level - coalition size 2
    # Synergy = measured performance above expected performance
    # Measured in effective number of model parameters, just like base Shapley values.
    syn_loss_diff = {}  # expected_loss - measured_loss (where > 0)
    responsives = [uid for uid, stat in stats.items() if 'loss' + ext in stat]
    for _first, first in stats.items():
        if 'loss' + ext not in first:
            continue
        first_diff = syn_loss_diff.setdefault(_first, {})
        first_diff[_first] = first['loss' + ext]  # diagonal keeps direct loss

        for _second, second in stats.items():
            if 'loss' + ext not in second or _second <= _first:
                continue
            second_diff = syn_loss_diff.setdefault(_second, {})

            with torch.no_grad():
                expected_loss = torch.min(first['loss' + ext], second['loss' + ext])  # expecting min loss

                measured_loss = synergy(first, second, target, ext)

                loss_diff_share = torch.clamp(expected_loss - measured_loss, 0) / 2  # record direct loss diff
                loss_diff_share /= len(responsives)  # average over responsives
                first['synergy_loss_diff' + ext] += loss_diff_share
                second['synergy_loss_diff' + ext] += loss_diff_share

                # pairwise loss reduction of expected to measured loss due to synergy between first and second
                first_diff[_second] = loss_diff_share
                second_diff[_first] = loss_diff_share

                measured_params = scaling_law_loss_to_params(measured_loss)
                expected_params = scaling_law_loss_to_params(expected_loss)

                # powered down number of params, e.g. dynamic range 3 → 6 nats for scaling_law_power=0.5
                pow_measured_params = torch.pow(measured_params, scaling_law_power)
                pow_expected_params = torch.pow(expected_params, scaling_law_power)

                synergy_share = torch.clamp(pow_measured_params - pow_expected_params, 0) / 2
                synergy_share /= len(responsives)  # average over responsives
                first['synergy' + ext] += synergy_share  # share synergy amongst coalition members
                second['synergy' + ext] += synergy_share

    return syn_loss_diff


def format_predictions(uids: torch.Tensor, query_responses: List[List[torch.FloatTensor]],
                       return_ops: List[torch.LongTensor], inputs: torch.FloatTensor,
                       validation_len: int, index_s: int = 0, number_of_predictions: int = 3) -> List:
    r""" Format batch task topk predictions for rich table print of query responses.
    """
    batch_predictions = []
    std_tokenizer = bittensor.tokenizer()

    # === Batch iteration ===
    for batch_item in range(inputs.shape[0]):
        # === Task formatting ===
        context = inputs[batch_item][:-validation_len]
        answer = inputs[batch_item][-validation_len:]

        context = repr(std_tokenizer.decode(context))[1:-1][-30:]  # strip '' and truncate
        answer = repr(std_tokenizer.decode(answer))[1:-1][:15]  # strip '' and truncate

        task = f"[reverse]{context}[/reverse][bold]{answer}[/bold]"

        # === Prediction formatting ===
        predictions = {}
        for index, uid in enumerate(uids.tolist()):
            if return_ops[index][index_s] == bittensor.proto.ReturnCode.Success:
                topk_tensor = query_responses[index][index_s]  # [batch_size, (topk + 1), max_len] (prob_k) + floor_prob
                topk_tokens = topk_tensor[batch_item, :-1, 1:].int()  # [batch_size, topk, max_len - 1] Phrase tokens with ignore_index token for padding.
                topk_probs = topk_tensor[batch_item, :-1, 0]  # [batch_size, topk] Probabilities for each phrase in topk

                # === Topk iteration ===
                topk_predictions = ''
                for i in range(number_of_predictions):
                    phrase = topk_tokens[i]
                    phrase = phrase[phrase >= 0]  # strip negative ignore_index = -100
                    phrase_str = repr(std_tokenizer.decode(phrase))[:15]  # decode, escape and truncate
                    prob = f'{topk_probs[i]:.3f}'.lstrip('0').replace('1.000', '1.00')
                    topk_predictions += f"[green]{prob}[/green]: {phrase_str} "

                predictions[uid] = topk_predictions[:-1]  # strip trailing space

        batch_predictions += [(task, predictions)]

    return batch_predictions


def unsuccess(_name, _unsuccessful):
    r""" Prints the return codes and response times of unsuccessful responses
    """
    # === Unsuccessful responses ===
    unsuccess_txt = f'{_name} \t| Unsuccessful <cyan>UID</cyan>[<red>return_op</red> <yellow>time</yellow>]: '
    for _uid, _return_op, _time in _unsuccessful:
        unsuccess_txt += f'{_uid}[<red>{_return_op}</red> <yellow>{_time:.2f}</yellow>] '
    logger.info(unsuccess_txt)<|MERGE_RESOLUTION|>--- conflicted
+++ resolved
@@ -130,11 +130,7 @@
         self.device = torch.device ( device = self.config.neuron.device )    
         self.nucleus = nucleus ( config = self.config, device = self.device, subtensor = self.subtensor, vlogger = self.vlogger ).to( self.device )
         self.dataset = (bittensor.dataset(config=self.config, batch_size=self.subtensor.validator_batch_size,
-<<<<<<< HEAD
                                           block_size=self.subtensor.validator_sequence_length + self.config.neuron.validation_len + self.subtensor.prune_len)
-=======
-                                          block_size=self.subtensor.validator_sequence_length + self.config.neuron.validation_len + self.config.neuron.prune_len)
->>>>>>> ba1ee5c9
                         if dataset is None else dataset)
         self.optimizer = torch.optim.SGD(
             self.nucleus.parameters(), lr=self.config.neuron.learning_rate, momentum=self.config.neuron.momentum
@@ -931,14 +927,7 @@
                     f'<dim>[{time.time() - request_start_time:.3g}s]</dim>')
 
         # === Prepare validation parameter set ===
-<<<<<<< HEAD
         console_width = self.config.get('width', None)  # console width for rich table displays of synapse measures
-        validation_params = (random_uids, query_responses, return_ops, times, routing_score,
-                             inputs, val_len, self.loss_fct,
-                             self.config.nucleus.scaling_law_power, self.config.nucleus.synergy_scaling_law_power,
-                             self.config.nucleus.logits_divergence,
-                             console_width, self.config.logging.debug or self.config.logging.trace)
-=======
         validation_params = {
             'uids': random_uids, 
             'query_responses': query_responses, 
@@ -948,12 +937,12 @@
             'inputs': inputs, 
             'validation_len': val_len, 
             'loss_fct': self.loss_fct,
+            'logits_divergence_penalty':self.config.nucleus.logits_divergence,
             'scaling_law_power': self.config.nucleus.scaling_law_power, 
             'synergy_scaling_law_power': self.config.nucleus.synergy_scaling_law_power,
             'vlogger': self.vlogger,
             'logging': self.config.logging.debug or self.config.logging.trace
         }
->>>>>>> ba1ee5c9
 
         loss = torch.tensor(0.).to(self.device)  # to accumulate neuron_loss and routing_loss over synapses
         neuron_stats = {}  # to gather neuron synapse validation measures and statistics
@@ -980,14 +969,9 @@
 
 def textcausallm(uids: torch.Tensor, query_responses: List[List[torch.FloatTensor]], return_ops: List[torch.LongTensor],
                  times: List[torch.FloatTensor], routing_score: torch.FloatTensor,
-                 inputs: torch.FloatTensor, validation_len: int, loss_fct: Callable,
-<<<<<<< HEAD
-                 scaling_law_power: float, synergy_scaling_law_power: float, logits_divergence_penalty: float,
-                 console_width: int, logging, synapse: 'bittensor.TextCausalLM' = None, index_s: int = 0
-=======
+                 inputs: torch.FloatTensor, validation_len: int, loss_fct: Callable,                 
                  scaling_law_power: float, synergy_scaling_law_power: float, vlogger: ValidatorLogger,
-                 logging, synapse: 'bittensor.TextCausalLM' = None, index_s: int = 0
->>>>>>> ba1ee5c9
+                 logits_divergence_penalty: float,logging, synapse: 'bittensor.TextCausalLM' = None, index_s: int = 0
                  ) -> Tuple[torch.FloatTensor, Dict]:
     r"""
     Calculate Shapley values and neuron response validation measure statistics, given TextCausalLM synapse responses.
@@ -1013,15 +997,10 @@
                 Power for modified scaling law, powered down to improve dynamic range, e.g. 3 → 6 nats for 0.5.
             synergy_scaling_law_power (:obj:`float`, `required`):
                 Power for synergy modified scaling law, powered down to improve dynamic range, e.g. 3 → 6 nats for 0.5.
-<<<<<<< HEAD
             logits_divergence_penalty (:obj:`float`, `required`):
                 Penalty scaling for logits divergence.
-            console_width (:obj:`int`, `required`):
-                Config console width for table print.
-=======
             vlogger (:obj:`ValidatorLogger`, `required`):
                 Logger for validator.
->>>>>>> ba1ee5c9
             logging (:obj:`bool`, `required`):
                 Log tables to console.
             synapse (:obj:`bittensor.TextCausalLM`, `optional`):
@@ -1118,14 +1097,9 @@
 
 def textcausallmnext(uids: torch.Tensor, query_responses: List[List[torch.FloatTensor]], return_ops: List[torch.LongTensor],
                      times: List[torch.FloatTensor], routing_score: torch.FloatTensor,
-                     inputs: torch.FloatTensor, validation_len: int, loss_fct: Callable,
-<<<<<<< HEAD
-                     scaling_law_power: float, synergy_scaling_law_power: float, logits_divergence_penalty: float,
-                     console_width: int, logging, synapse: 'bittensor.TextCausalLMNext' = None, index_s: int = 0,
-=======
+                     inputs: torch.FloatTensor, validation_len: int, loss_fct: Callable,                     
                      scaling_law_power: float, synergy_scaling_law_power: float, vlogger:ValidatorLogger,
-                     logging, synapse: 'bittensor.TextCausalLMNext' = None, index_s: int = 0
->>>>>>> ba1ee5c9
+                     logits_divergence_penalty: float,logging, synapse: 'bittensor.TextCausalLMNext' = None, index_s: int = 0
                      ) -> Tuple[torch.FloatTensor, Dict]:
     r"""
     Calculate Shapley values and neuron response validation measure statistics, given TextCausalLMNext synapse responses.
@@ -1151,15 +1125,10 @@
                 Power for modified scaling law, powered down to improve dynamic range, e.g. 3 → 6 nats for 0.5.
             synergy_scaling_law_power (:obj:`float`, `required`):
                 Power for synergy modified scaling law, powered down to improve dynamic range, e.g. 3 → 6 nats for 0.5.
-<<<<<<< HEAD
             logits_divergence_penalty (:obj:`float`, `required`):
                 Penalty scaling for logits divergence.
-            console_width (:obj:`int`, `required`):
-                Config console width for table print.
-=======
             vlogger (:obj:`ValidatorLogger`, `required`):
                 Logger for validator.
->>>>>>> ba1ee5c9
             logging (:obj:`bool`, `required`):
                 Log tables to console.
             synapse (:obj:`bittensor.TextCausalLMNext`, `optional`):
