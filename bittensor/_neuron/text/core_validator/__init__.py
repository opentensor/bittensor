--- conflicted
+++ resolved
@@ -110,14 +110,11 @@
         self.device = torch.device ( device = self.config.neuron.device )    
         self.nucleus = nucleus ( config = self.config, device = self.device, subtensor = self.subtensor ).to( self.device )
         self.dataset = bittensor.dataset ( config = self.config, batch_size = self.subtensor.validator_batch_size, block_size = self.subtensor.validator_sequence_length ) if dataset == None else dataset
-<<<<<<< HEAD
         
         # === Create thread queue ===
         self.forward_thread_queue = ThreadQueue(buffer_size = self.config.neuron.forward_buffer_size, target = self.forward)
         self.loss = None
         self.loss_agg_mutex = Lock()
-=======
->>>>>>> e9c41c4b
         self.moving_avg_scores = None
 
     @classmethod
@@ -302,22 +299,8 @@
             # === Forward ===
             # Forwards inputs through the network and returns the loss
             # and endpoint scores using shapely approximation of salience.
-<<<<<<< HEAD
             forward_results = self.forward_thread_queue.get()
             loss, scores, uids = self.nucleus.compute_shapely_scores(forward_results)
-=======
-            loss, scores, uids = self.nucleus( next( self.dataset ), self.metagraph, self.dendrite )
-
-            # === Backward ===
-            # Backwards gradients through model to train gating and remote endpoints.
-            loss.backward()
-
-            # === Apply gradients ===
-            # Applies local gradients to parameters.
-            clip_grad_norm_(self.nucleus.parameters(), self.config.neuron.clip_gradients)
-            self.optimizer.step()
-            self.optimizer.zero_grad()    
->>>>>>> e9c41c4b
 
             # === Scoring ===
             # Updates moving averages and history.
@@ -574,15 +557,7 @@
         # The resulting routing_weights tensor is a score per expert.
         # routing_weights: (torch.FloatTensor): normalized weights across batch dimension with noise.
         # routing_weights.shape = [ n_filtered ]
-<<<<<<< HEAD
-        batchwise_routing_weights = torch.mean(routing_weights, axis = 0)
-        print(batchwise_routing_weights.size())
-        print(batchwise_routing_weights.size())
-        print(batchwise_routing_weights.size())
-        print(batchwise_routing_weights.size())
-=======
         batchwise_routing_weights = torch.mean(routing_weights, axis = 0)[:metagraph.n]
->>>>>>> e9c41c4b
         noisy_routing_weights = torch.normal( 0, torch.std(batchwise_routing_weights).item(), size=( batchwise_routing_weights.size())).to( self.config.neuron.device )
         noisy_routing_weights =  batchwise_routing_weights + noisy_routing_weights * self.config.nucleus.noise_multiplier
         
@@ -655,7 +630,6 @@
         # Computes shapely scores for each endpoint by masking the response and
         # computing the change in loss induced.
         # shapely_scores: (torch.float32): shapely scores per query_response
-<<<<<<< HEAD
         # shapely_scores.shape = [ metagraph.n ]
         masked_contexts = partial_contexts(
             state_dict.return_ops, 
@@ -667,12 +641,6 @@
         # shapely_scores.shape = [ nucleus.topk ]
         # This sets non queried peers as if non-responsive
         shapely_scores = torch.zeros( state_dict.routing_uids.size())
-=======
-        # shapely_scores.shape = [ nucleus.topk ]
-        masked_contexts = partial_contexts(return_ops, routing_uids, batchwise_routing_weights[routing_uids],  query_responses)
-        # This sets non queried peers as if non-responsive
-        shapely_scores = torch.zeros( routing_uids.size())
->>>>>>> e9c41c4b
         # Turn off gradient computation for shapely scores.
         with torch.no_grad():
             self.eval()
@@ -680,7 +648,6 @@
             joint_masked_contexts = torch.cat(list(masked_contexts.values()))
             masked_losses = self.get_target_loss ( joint_masked_contexts, state_dict.inputs )
             
-<<<<<<< HEAD
             for i, uid,  in enumerate(state_dict.routing_uids):
                 masked_loss= masked_losses[i]
                 print ('Shapely\t|\tuid: {}\tweight: {}\tscore: {}\tcode: {}\tsum: {}'.format( uid, state_dict.batchwise_routing_weights[state_dict.routing_uids][i], -(unmasked_loss - masked_loss), state_dict.return_ops[i], state_dict.query_responses[i].sum()))
@@ -690,16 +657,4 @@
         shapely_scores[state_dict.return_ops != 1 ]  = -1
         
         # === Done ===
-        return state_dict.loss, shapely_scores, state_dict.routing_uids
-=======
-            for i, uid,  in enumerate(routing_uids):
-                masked_loss= masked_losses[i]
-                print ('Shapely\t|\tuid: {}\tweight: {}\tscore: {}\tcode: {}\tsum: {}'.format( uid, batchwise_routing_weights[routing_uids][i], -(unmasked_loss - masked_loss), return_ops[i], query_responses[i].sum()))
-                shapely_scores[i] = -(unmasked_loss - masked_loss)
-
-        # Ensures that the nonresponsive peers are not rewarded
-        shapely_scores[return_ops != 1 ]  = -1
-        
-        # === Done ===
-        return loss, shapely_scores, routing_uids
->>>>>>> e9c41c4b
+        return state_dict.loss, shapely_scores, state_dict.routing_uids