#!/bin/python3
# The MIT License (MIT)
# Copyright © 2021 Yuma Rao

# Permission is hereby granted, free of charge, to any person obtaining a copy of this software and associated
# documentation files (the “Software”), to deal in the Software without restriction, including without limitation
# the rights to use, copy, modify, merge, publish, distribute, sublicense, and/or sell copies of the Software,
# and to permit persons to whom the Software is furnished to do so, subject to the following conditions:

# The above copyright notice and this permission notice shall be included in all copies or substantial portions of
# the Software.

# THE SOFTWARE IS PROVIDED “AS IS”, WITHOUT WARRANTY OF ANY KIND, EXPRESS OR IMPLIED, INCLUDING BUT NOT LIMITED TO
# THE WARRANTIES OF MERCHANTABILITY, FITNESS FOR A PARTICULAR PURPOSE AND NONINFRINGEMENT. IN NO EVENT SHALL
# THE AUTHORS OR COPYRIGHT HOLDERS BE LIABLE FOR ANY CLAIM, DAMAGES OR OTHER LIABILITY, WHETHER IN AN ACTION
# OF CONTRACT, TORT OR OTHERWISE, ARISING FROM, OUT OF OR IN CONNECTION WITH THE SOFTWARE OR THE USE OR OTHER
# DEALINGS IN THE SOFTWARE.
""" The bittensor base validator

Example:
    $ python3 miners/text/core_validator.py --logging.debug

"""
import sys
import argparse
import time
import bittensor
import torch
import os
import wandb
import math
import pandas
import traceback
from rich import print
from rich.console import Console
from rich.traceback import install
from ..neuron_utilities import joining_context, partial_contexts
import torch.nn as nn

from torch.nn.utils import clip_grad_norm_
import torch.nn.functional as F
from torch.nn import TransformerEncoder, TransformerEncoderLayer
from loguru import logger

logger = logger.opt( colors=True )
console = Console()
install(show_locals=True)

class neuron:
    r"""
    Creates a bittensor neuron that specializes validating other peers. The core validator
    finetunes on the bittensor network with a mixture of experts model and shapely scoring.
    The validator's main jobs are to identify important/useful peers in the network and correctly
    weight them. To achieve this, the validator will send requests to different peers on the network
    and evalute their responses.

    Args: 
            config (:obj:`bittensor.Config`, `optional`): 
                bittensor.server.config()
            subtensor (:obj:bittensor.subtensor , `optional`):
                bittensor subtensor connection
            dataset (:obj:bittensor.dataset , `optional`):
                bittensor dataset 
            wallet (:obj:bittensor.wallet, `optional`):
                bittensor wallet object
            metagraph (:obj:bittensor.metagraph, `optional`):
                bittensor metagraph object
            dendrite (:obj:bittensor.dendrite, `optional`):
                bittensor dendrite object
            dataset (:obj:bittensor.dendrite, `optional`):
                bittensor dendrite object
    Examples:: 
            >>> subtensor = bittensor.subtensor(network='nakamoto')
            >>> validator = bittensor.neuron.text.core_validator.neuron(subtensor=subtensor)
            >>> validator.run()
    """
    def __init__( 
        self, 
        config: 'bittensor.Config' = None,
        wallet: 'bittensor.Wallet' = None,
        subtensor: 'bittensor.Subtensor' = None,
        metagraph: 'bittensor.Metagraph' = None,
        dendrite: 'bittensor.Dendrite' = None,
        dataset: 'bittensor.dataset' = None
    ):

        # === Set up Config ===
        if config == None: config = neuron.config()
        self.config = config
        neuron.check_config( self.config )
        self.config.to_defaults()
        if self.config.neuron._mock == True:
            self.config.subtensor._mock = True
            self.config.wallet._mock = True
            self.config.dataset._mock = True
            self.config.dendrite._mock = True
            self.config.metagraph._mock = True
            self.config.subtensor._mock = True
        print ( self.config )

        # === Create Bittensor objects ===
        bittensor.logging( config = self.config, logging_dir = self.config.neuron.full_path )
        self.wallet = bittensor.wallet ( config = self.config ) if wallet == None else wallet
        self.subtensor = bittensor.subtensor ( config = self.config ) if subtensor == None else subtensor
        self.metagraph = bittensor.metagraph ( config = config, subtensor = self.subtensor ) if metagraph == None else metagraph
        self.dendrite = bittensor.dendrite ( config = self.config, wallet = self.wallet ) if dendrite == None else dendrite
        self.device = torch.device ( device = self.config.neuron.device )    
        self.nucleus = nucleus ( config = self.config, device = self.device, subtensor = self.subtensor ).to( self.device )
        self.dataset = bittensor.dataset ( config = self.config, batch_size = self.subtensor.validator_batch_size, block_size = self.subtensor.validator_sequence_length ) if dataset == None else dataset
        self.moving_avg_scores = None

    @classmethod
    def check_config( cls, config: 'bittensor.Config' ):
        r""" Checks/validates the config namespace object.
        """
        nucleus.check_config( config )
        bittensor.logging.check_config( config )
        bittensor.wallet.check_config( config )
        bittensor.subtensor.check_config( config )
        bittensor.metagraph.check_config( config )
        bittensor.dataset.check_config( config )
        bittensor.dendrite.check_config( config )
        bittensor.wandb.check_config( config )
        full_path = os.path.expanduser('{}/{}/{}/{}'.format( config.logging.logging_dir, config.wallet.name, config.wallet.hotkey, config.neuron.name ))
        config.neuron.full_path = os.path.expanduser(full_path)
        config.using_wandb = config.wandb.api_key != 'default'
        if not os.path.exists(config.neuron.full_path):
            os.makedirs(config.neuron.full_path)

    @classmethod
    def add_args( cls, parser ):
        parser.add_argument('--neuron.name', type=str, help='Trials for this miner go in miner.root / (wallet_cold - wallet_hot) / miner.name ', default='core_validator')
        parser.add_argument('--neuron.learning_rate', type=float, help='Training initial learning rate.', default=0.1 )
        parser.add_argument('--neuron.momentum', type=float, help='optimizer momentum.', default=0.8 )
        parser.add_argument('--neuron.blocks_per_epoch', type=int, help='Blocks per epoch, -1 value means we use the chain value.', default = -1 )
        parser.add_argument('--neuron.epochs_until_reset', type=int, help='Number of epochs before weights are reset.', default = -1 )
        parser.add_argument('--neuron.device', type=str, help='miner default training device cpu/cuda', default=("cuda" if torch.cuda.is_available() else "cpu"))
        parser.add_argument('--neuron.clip_gradients', type=float, help='Implement gradient clipping to avoid exploding loss on smaller architectures.', default=1.0 )
        parser.add_argument('--neuron.restart_on_failure',  action='store_true', help='''Restart neuron on unknown error.''', default=True )
        parser.add_argument('--neuron._mock', action='store_true', help='To turn on neuron mocking for testing purposes.', default=False )
        parser.add_argument('--neuron.wait_for_finalization', action='store_true', help='''when setting weights the miner waits for trnasaction finalization.''', default=False)

    @classmethod
    def config ( cls ):
        parser = argparse.ArgumentParser()    
        cls.add_args( parser )
        nucleus.add_args( parser )        
        bittensor.wallet.add_args( parser )
        bittensor.dendrite.add_args( parser )
        bittensor.subtensor.add_args( parser )
        bittensor.metagraph.add_args( parser )
        bittensor.logging.add_args( parser )
        bittensor.dataset.add_args( parser )
        bittensor.wandb.add_args(parser)
        return bittensor.config( parser )

    def __exit__ ( self, exc_type, exc_value, exc_traceback ):
        r""" Close down neuron.
        """
        print(exc_type, exc_value, exc_traceback)
        self.dataset.close()
        self.dendrite.__del__()

    def __enter__(self):
        r""" Sanity checks and begin validator.
        """
        # === Wallet ===
        # Connects wallett to network. 
        # NOTE: This registration step should likely be solved offline first.
        self.wallet.register( subtensor = self.subtensor )

        # === UID ===
        # Get our uid from the chain. 
        # At this point we should have a uid because we are already registered.
        self.uid = self.wallet.get_uid( subtensor = self.subtensor )    

        # === Monitoring ===
        # Optionally set up wandb logging.
        if self.config.using_wandb:
            bittensor.wandb(
                config = self.config,
                cold_pubkey = self.wallet.coldkeypub.ss58_address,
                hot_pubkey = self.wallet.hotkey.ss58_address,
                root_dir = self.config.neuron.full_path
            )
        
    def run ( self ):
        r""" Run the validator and terminate on Keyboard interrupt.
        """
         
        # === Setup ===
        # Checks wallet and starts monitoring with wandb.
        with self:

            # === Run ===
            # Iterates through epochs.
            self.epoch = 0
            self.global_step = 0
            while True:
                try:

                    # === Epoch ===
                    # Each epoch runs for blocks_per_epoch and resets
                    # the model every epochs_until_reset.
                    self.run_epoch()

                # === Stops on interrupt otherwise restarts ===
                except KeyboardInterrupt:
                    break
                except Exception as e:
                    console.print_exception(show_locals=False)
                    print( traceback.format_exc() )
                    print( 'Unknown exception: {}', e )
                    if not self.config.neuron.restart_on_failure:
                        break


    def run_epoch( self ):
        r""" Runs a validator epoch. We apply batches until the epoch length is exhausted.
            Occasionally the validator nucleus is completely reset to ensure we dont converge to far.
            At the end of the epoch we set weights on the chain and optionally log to wandb.
        """
        # === Get params for epoch ===
        # Pulling the latest chain parameters.
        current_block = self.subtensor.block
        batch_size = self.subtensor.validator_batch_size 
        sequence_length = self.subtensor.validator_sequence_length
        n_topk_peer_weights = self.subtensor.min_allowed_weights
        max_allowed_ratio = self.subtensor.max_allowed_min_max_ratio
        blocks_per_epoch = self.subtensor.validator_epoch_length if self.config.neuron.blocks_per_epoch == -1 else self.config.neuron.blocks_per_epoch
        epochs_until_reset = self.subtensor.validator_epochs_per_reset if self.config.neuron.epochs_until_reset == -1 else self.config.neuron.epochs_until_reset
        # === Logs ===
        print ( '\nEra:', '\n\t batch_size:', batch_size, '\n\t sequence_length:', sequence_length, '\n\t n_topk_peer_weights:', n_topk_peer_weights,
                '\n\t max_allowed_ratio:', max_allowed_ratio, '\n\t blocks_per_epoch:', blocks_per_epoch, '\n\t epochs_until_reset:', epochs_until_reset, 
                '\n\t until_reset:', self.epoch % epochs_until_reset, '\n\t current_block:', current_block, '\n')
        if self.config.using_wandb:
            wandb.log( {    'era/batch_size': batch_size, 'era/sequence_length': sequence_length, 'era/n_topk_peer_weights': n_topk_peer_weights, 
                            'era/max_allowed_ratio': max_allowed_ratio, 'era/blocks_per_epoch': blocks_per_epoch, 'era/epochs_until_reset': epochs_until_reset, 
                }, step = current_block )

        # === Run Epoch ===
        # Each block length lasts blocks_per_epoch blocks.
        # This gives us a consistent network wide timer.
        # Here we run until blocks_per_epochs have progressed.
        self.metagraph.sync().save() # Reset metagraph.
        epoch_steps = 0

        # === Reset Epochs with new params. ===
        # Pulls new default validator training parameters and resets 
        # the model and dataset for the following epoch.
        if self.epoch % epochs_until_reset == 0:
            print ('\n\n=== Reset ===\n\n')
            # === Resetting model + dataset ===
            if (batch_size != self.dataset.batch_size) or (sequence_length != self.dataset.block_size):
                self.dataset.set_data_size(batch_size, sequence_length)

            self.nucleus = nucleus ( config = self.config, device = self.device, subtensor = self.subtensor ).to( self.device )
            self.optimizer = torch.optim.SGD ( 
                self.nucleus.parameters(), lr = self.config.neuron.learning_rate, momentum = self.config.neuron.momentum 
            )

            # === Reset Scores ===
            self.moving_avg_scores = torch.ones_like( self.metagraph.S ) * -1

        # Checks if moving avg has been initiated
        if self.moving_avg_scores == None:
            self.moving_avg_scores = torch.ones_like( self.metagraph.S ) * -1

        start_block = self.subtensor.block
        while self.subtensor.block < start_block + blocks_per_epoch:
            start_time = time.time()

            # === Forward ===
            # Forwards inputs through the network and returns the loss
            # and endpoint scores using shapely approximation of salience.
            loss, scores, uids = self.nucleus( next( self.dataset ), self.metagraph, self.dendrite )

            # === Backward ===
            # Backwards gradients through model to train gating and remote endpoints.
            loss.backward()

            # === Apply gradients ===
            # Applies local gradients to parameters.
            clip_grad_norm_(self.nucleus.parameters(), self.config.neuron.clip_gradients)
            self.optimizer.step()
            self.optimizer.zero_grad()    

            # === Scoring ===
            # Updates moving averages and history.
            self.moving_avg_scores[uids] = self.moving_avg_scores[uids]*(0.99) + scores*(0.01)
        
            # === State update ===
            # Prints step logs to screen.
            epoch_steps += 1
            self.global_step += 1
            current_block = self.subtensor.block
            step_time = time.time() - start_time

            # === Logs ===
            print( '\nStep:', '\n\t epoch:', self.epoch, '\n\t epoch_steps:', epoch_steps, '\n\t global_steps:', self.global_step, '\n\t step_time:', step_time, '\n\t loss:', loss.item(),
                   '\n\t current_block', current_block, '\n\t blocks remaining:', current_block - start_block, '/', blocks_per_epoch, '\n')
            if self.config.using_wandb:
                wandb.log( { 'epoch/epoch': self.epoch, 'epoch/epoch_steps': epoch_steps, 'epoch/global_steps': self.global_step, 'epoch/loss': loss.item(), 'epoch/time': step_time }, step = current_block )
                step_topk_scores, step_topk_uids = bittensor.unbiased_topk( self.moving_avg_scores, k = n_topk_peer_weights )
                step_topk_normalized = bittensor.utils.weight_utils.normalize_max_multiple( x = step_topk_scores, multiple = max_allowed_ratio )
                for i, w in list(zip(step_topk_uids.tolist(), step_topk_normalized.tolist()) ):
                    wandb.log( {'weights/w_{}'.format( i ): w }, step = current_block )

        # Iterate epochs.
        self.epoch += 1

        # === Set weights ===
        # Find the n_topk_peer_weights peers to set weights to.
        # We use the mean of the epoch weights.
        topk_scores, topk_uids = bittensor.unbiased_topk(self.moving_avg_scores, k = n_topk_peer_weights )
        topk_scores = bittensor.utils.weight_utils.normalize_max_multiple( x = topk_scores, multiple = max_allowed_ratio )
        print( '\nScores:', '\n\t weights:', topk_scores.sort()[0].tolist(), '\n\t sum:', topk_scores.sum().item(), 
                '\n\t min:', topk_scores.min().item(), '\n\t max:', topk_scores.max().item(), '\n\t max/min:', (topk_scores.max()/topk_scores.min()).item() )
        self.subtensor.set_weights(
            uids = topk_uids.detach().to('cpu'),
            weights = topk_scores.detach().to('cpu'),
            wallet = self.wallet,
            wait_for_finalization = self.config.neuron.wait_for_finalization,
        )

        # === Wandb Logs ===
        # Optionally send validator logs to wandb.
        if self.config.using_wandb:
            # Logging history to wandb.
            df = pandas.concat( [
                bittensor.utils.indexed_values_to_dataframe( prefix = 'weights', index = topk_uids, values = torch.zeros( self.metagraph.n ).scatter( dim = 0, src = topk_scores, index = topk_uids ) ),
                self.dendrite.to_dataframe( metagraph = self.metagraph )
            ], axis = 1); df['uid'] = df.index
            wandb_data_dend = self.dendrite.to_wandb()
            wandb_data = { 'stake': self.metagraph.S[ self.uid ].item(), 'dividends': self.metagraph.D[ self.uid ].item() } 
            wandb.log( { 'stats': wandb.Table( dataframe = df ) }, step = current_block )
            wandb.log( { **wandb_data, **wandb_data_dend }, step = current_block )

class PositionalEncoding(nn.Module):
    r""" Positional Encoder which adds information based on the relative position of each token
    
    """
    def __init__(self, d_model: int, dropout: float, max_len: int = 5000):
        super().__init__()
        self.dropout = nn.Dropout(p=dropout)

        position = torch.arange(max_len).unsqueeze(1)
        div_term = torch.exp(torch.arange(0, d_model, 2) * (-math.log(10000.0) / d_model))

        # === Create position matrix ===
        # Creates a positional matrix with alternating frequencies 
        # pe: (torch.FloatTensor) positional encoding matrix
        # pe.shape: [1, max_len, network_dim]
        pe = torch.zeros(1, max_len, d_model)
        pe[0, :, 0::2] = torch.sin(position * div_term)
        pe[0, : , 1::2] = torch.cos(position * div_term)
        self.register_buffer('pe', pe)

    def forward(self, x: torch.tensor) -> torch.tensor:
        """
        Args:
            x: Tensor, shape [batch_size, seq_len, embedding_dim]
        """
        # === Positional Encoding ===
        # Inject some information of the relative position of the token in the sequence.
        #  Finally, Dropout is applied to tokens
        # x: (torch.FloatTensor) input sequence tokens with position information injected
        # x.shape: [batch_size, seq_len, network_dim]
        x = x + self.pe[0, :x.size(1)]
        return self.dropout(x)

class nucleus( torch.nn.Module ):
    """ Nucleus class which holds the validator model.
    """
    def __init__( self, config, device, subtensor ):
        super(nucleus, self).__init__()
        self.config = config
        self.device = device
        self.max_n = subtensor.max_n 

        # Token embeddings project int64 tokens onto representations.
        self.token_embedding = torch.nn.Embedding( bittensor.__vocab_size__,  bittensor.__network_dim__ )
        
        # Routing encoder, projects token embeddings onto context for routing inputs.
        self.routing_encoder_layers = TransformerEncoderLayer( bittensor.__network_dim__, config.nucleus.nhead, config.nucleus.nhid, config.nucleus.dropout, batch_first=True)
        self.routing_encoder = TransformerEncoder( self.routing_encoder_layers, 1 )

        # Encoder projects response representations onto hidden units.
        self.encoder_layers = TransformerEncoderLayer( bittensor.__network_dim__, config.nucleus.nhead, config.nucleus.nhid, config.nucleus.dropout, batch_first=True)
        self.encoder = TransformerEncoder( self.encoder_layers, config.nucleus.nlayers )

        # Decoder which projects hidden unit representations on to the token dimension.
        self.decoder = torch.nn.Linear( bittensor.__network_dim__, bittensor.__vocab_size__ , bias=False)

        # Positional Encoding
        self.local_pos_encoder = PositionalEncoding( bittensor.__network_dim__, self.config.nucleus.dropout )

        # Crosss entropy loss for NTP.    
        self.loss_fct = torch.nn.CrossEntropyLoss()
    
        # SGMOE Gates: Instantiating the gates per expert.
        self.gates = torch.nn.Linear( bittensor.__network_dim__, self.max_n, bias=True ).to( self.device )
        self.reset_weights()

    @classmethod
    def add_args( cls, parser ):
        parser.add_argument('--nucleus.topk', type=int, help='the number of peers queried during each remote forward call', default = 20 )
        parser.add_argument('--nucleus.nhid', type=int, help='the dimension of the feedforward network model in nn.TransformerEncoder', default=200 )
        parser.add_argument('--nucleus.nhead', type=int, help='the number of heads in the multiheadattention models', default = 2 )
        parser.add_argument('--nucleus.nlayers', type=int, help='the number of nn.TransformerEncoderLayer in nn.TransformerEncoder', default=2 )
        parser.add_argument('--nucleus.dropout', type=float, help='the dropout value', default=0.2)
        parser.add_argument('--nucleus.importance', type=float, help='hyperparameter for the importance loss', default=3)
        parser.add_argument('--nucleus.noise_multiplier', type=float, help='Standard deviation multipler on weights', default=2 )

    @classmethod
    def config ( cls ):
        parser = argparse.ArgumentParser()    
        cls.add_args( parser )
        return bittensor.config( parser )

    @classmethod
    def check_config( cls, config: 'bittensor.Config' ):
        pass

    def reset_weights ( self ):
        r""" Resets the validator weights.
        """
        # === Resets all the weights using xavier initialization. ===
        torch.nn.init.xavier_uniform_ ( self.token_embedding.weight )
        torch.nn.init.xavier_uniform_ ( self.decoder.weight )
        torch.nn.init.xavier_uniform_( self.gates.weight )
        def init_xavier( component ):
            try:
                torch.nn.init.xavier_uniform_( component.weight )
            except: pass
        self.routing_encoder.apply( init_xavier )
        self.encoder.apply( init_xavier )
        torch.nn.init.xavier_uniform_( self.gates.weight )

    def forward ( 
        self, 
        inputs: torch.FloatTensor,
        metagraph: 'bittensor.Metagraph',
        dendrite: 'bittensor.Dendrite',
    ):
        r""" Forward validator pass. Selects peer to query, joins results and computes scoring.
            Args:
                inputs (:obj:`torch.FloatTensor` of shape :obj:`(batch_size, *-1*)`, `required`): 
                    Tensor inputs to distribute to neurons using query context.
                metagraph (bittensor.Metagraph):
                    Metagraph object used to query network information.
                dendrite (bittensor.Dendrite):
                    Dendrite RPC client used to make network queries.
            Returns:
                global_loss (torch.FloatTensor, [1] ):
                    Loss for training validator nucleus.
                scores (torch.FloatTensor, [ metagraph.n ]):
                    Scores per endpoint for this batch.
        """        
        # === Create the local context used to select endpoints ===
        # The context tensor returns a hidden unit representation for the text inputs
        # this context can be used as input to the gates in the next step.
        # embedding: retrieve learned representation vectors for input vocabulary tokens.
        # inputs.shape = [batch_size, sequence_len]
        # embedding.shape = [batch_size, sequence_len, bittensor.__network_dim__]
        embedding =  self.token_embedding( inputs )* math.sqrt( bittensor.__network_dim__ )
        
        # === Create an attention mask ===
        # The attention mask will mask out parts of the context
        # This prevents cheating and forward-looking when predicting each token in the sequence.
        # src_mask: (torch.FloatTensor) attention mask adds -inf to positions not allowed to attend
        # src_mask.shape = [sequence_len, sequence_len]
        src_mask = torch.triu(torch.ones(embedding.size(1), embedding.size(1)) * float('-inf'), diagonal=1)
        src_mask = src_mask.to(self.config.neuron.device)

        # === Apply the positional encoding to help select endpoints ===
        # The positional encoder provides information based on the relative postion of each token 
        # embedding.shape = [batch_size, sequence_len, bittensor.__network_dim__]
        # pos_embedding: (torch.FloatTensor) positional encoded embedding.
        # pos_embedding.shape = [batch_size, sequence_len, bittensor.__network_dim__]
        pos_embedding = self.local_pos_encoder(embedding)

        # routing_context: (torch.FloatTensor): context tensor which is used to select endpoints.
        # routing_context.shape = [ batch size, __network_dim__ ]
        routing_context = self.routing_encoder( pos_embedding, mask = src_mask )

        # === Get weights for uids. ===
        # We iterate over each of the network uids and compute a querying score for each
        # using the gating function. This returns a score per endpoint per example.
        # routing_weights: (torch.FloatTensor): score per example, per endpoint.
        # routing_weights.shape = [ batch size, __network_n__ ]
        # The gates act over the last embedding of the routing_context.
        routing_weights = self.gates( routing_context[:,-1,:] )

        # === Normalize routing_weights across batch dimension and add noise. ===
        # We are summing across the batch dimension to create a per-batch score per endpoint.
        # The resulting routing_weights tensor is a score per expert.
        # routing_weights: (torch.FloatTensor): normalized weights across batch dimension with noise.
        # routing_weights.shape = [ n_filtered ]
        batchwise_routing_weights = torch.mean(routing_weights, axis = 0)
        noisy_routing_weights = torch.normal( 0, torch.std(batchwise_routing_weights).item(), size=( batchwise_routing_weights.size())).to( self.config.neuron.device )
        noisy_routing_weights =  batchwise_routing_weights + noisy_routing_weights * self.config.nucleus.noise_multiplier
        

        # === Get indices and values for uids with highest scores ===
        # We are taking the topk routing weights and returning their uids.
        # First we ensure topk is smaller than the network size then use the torch.topk.
        # topk_routing_weights: (torch.float64): scores of uids with highest scores.
        # topk_routing_weights.shape = [ self.config.nucleus.topk ]
        # topk_routing_uids: (torch.LongTensor): uids with highest scores.
        # topk_routing_uids.shape = [ self.config.nucleus.topk ]
        top_k_routing_weights, routing_uids = torch.topk( noisy_routing_weights, self.config.nucleus.topk, dim=0)

        # === Get endpoint information for the highest scoring uids ===
        # We index into the metagraph's endpoints and return a list of the filtered set of endpoints we wish to query.
        # routing_endpoints: List[bittensor.endpoints]: endpoint information for filtered uids.
        # len(neurons) == self.config.nucleus.topk
        routing_endpoints = [ metagraph.endpoints[ uid ] for uid in routing_uids ]

        # === Query the endpoints ===
        # Makes the dendrite call into the network returning the representations 
        # for each of the endpoints. The return ops can be used to filter weights and outputs.
        # query_responses: (List[torch.float64]): responses from each endpoint.
        # query_responses.shape = self.config.nucleus.topk * [ batch_size, sequence_len, __network_dim__ ]
        # return_ops: (torch.int64): Return ops.
        # return_ops.shape = [ self.config.nucleus.topk ]
        query_responses, return_ops, times = dendrite.forward_text ( 
            endpoints = routing_endpoints, 
            inputs = inputs
        )
        # Send responses to device. This is required to ensure we move the responses
        # Onto the correct device.
        for response in query_responses:
            response.to( self.device )

        # === Compute loss given joined responses ===
        # This function computes target loss for next token prediction given 
        # the joined responses as a hidden unit input.
        # target_loss: (torch.float64): loss after decoding responses to targets.
        # target_loss.shape = [ 1 ]
        def get_target_loss ( hidden, targets ):
            # hidden: (torch.float64): [ batch_size, sequence_len, __network_dim__ ]
            #   Hidden units which are encoded and decoded onto targets for loss computation.
            # targets: (torch.float64): [n]
            #   Token targets,
            losses = []
            batch_size = targets.size(0)
            n_losses = int(hidden.size(0) / targets.size(0))
            src_mask = torch.triu(torch.ones(hidden.size(1), hidden.size(1)) * float('-inf'), diagonal=1)
            src_mask = src_mask.to(self.config.neuron.device)
            encoded_hidden = self.encoder( hidden, mask = src_mask )
            decoded_targets = self.decoder( encoded_hidden )
            shift_logits = decoded_targets[..., :-1, :].contiguous()
            shift_labels = targets[..., 1:].contiguous()

            for i in range(n_losses):
                logits = shift_logits[i*batch_size: (i+1)*batch_size, : , :]
                loss = self.loss_fct( logits.view(-1, logits.size(-1)), shift_labels.view(-1) )
                losses.append(loss)

            return losses 

        # === Compute global loss ===
        # Computes the global training loss for the nucleus by decoding all the responses
        # onto the targets.
        # target_loss: (torch.float64): loss after decoding all responses and a variance loss.
        # target_loss.shape = [ 1 ]
        responses_hidden, _ = joining_context( return_ops, batchwise_routing_weights[routing_uids], query_responses) 
        target_loss = get_target_loss ( responses_hidden, inputs )[0]
        print ('Loss\t|\t{}'.format( target_loss.item() ))

        # === Compute Importance loss ===
        # Computes the importance loss based on the stardard error of batchwise_routing_weights
        # This ensures that gates do not converge onto a few experts
        # importance_loss: (torch.float64) the importance loss based on the stardard error
        # target_loss: (torch.float64): the total loss (global training loss + importance loss)
        # target_loss.shape = [ 1 ]
        importance_loss = self.config.nucleus.importance  * (torch.std(batchwise_routing_weights)/torch.mean(batchwise_routing_weights))**2
        loss = target_loss + importance_loss

        # === Compute shapely scores ===
        # Computes shapely scores for each endpoint by masking the response and
        # computing the change in loss induced.
        # shapely_scores: (torch.float32): shapely scores per query_response
        # shapely_scores.shape = [ nucleus.topk ]
        masked_contexts = partial_contexts(return_ops, routing_uids, batchwise_routing_weights[routing_uids],  query_responses)
        # This sets non queried peers as if non-responsive
        shapely_scores = torch.zeros( routing_uids.size())
        # Turn off gradient computation for shapely scores.
        with torch.no_grad():
            self.eval()
<<<<<<< HEAD
            unmasked_loss = get_target_loss(responses_hidden, inputs)
            # Iterate over all responses creating a masked context.
            for i,uid in enumerate(routing_uids):
                # Create mask by zeroing out the response at index.              
                masked_loss = get_target_loss ( masked_contexts[uid.item()], inputs )
                #masked_single_loss = get_target_loss ( masked_context_single[uid.item()], inputs )
                shapely_score = unmasked_loss - masked_loss
                print ('Shapely\t|\tuid: {}\tweight: {}\tscore: {}\tcode: {}\tsum: {}'.format( uid, batchwise_routing_weights[routing_uids][i], -shapely_score.item(), return_ops[i], query_responses[i].sum()))
                shapely_scores[i] = -shapely_score
=======
            unmasked_loss = get_target_loss(responses_hidden, inputs)[0]
            joint_masked_contexts = torch.cat(list(masked_contexts.values()))
            masked_losses = get_target_loss ( joint_masked_contexts, inputs )
            
            for uid, masked_loss in zip( masked_contexts.keys(), masked_losses):
                shapely_scores[uid] = -(unmasked_loss - masked_loss)
>>>>>>> 49311431

        # Ensures that the nonresponsive peers are not rewarded
        shapely_scores[return_ops != 1 ]  = -1
        
        # === Done ===
        return loss, shapely_scores, routing_uids<|MERGE_RESOLUTION|>--- conflicted
+++ resolved
@@ -589,24 +589,14 @@
         # Turn off gradient computation for shapely scores.
         with torch.no_grad():
             self.eval()
-<<<<<<< HEAD
-            unmasked_loss = get_target_loss(responses_hidden, inputs)
-            # Iterate over all responses creating a masked context.
-            for i,uid in enumerate(routing_uids):
-                # Create mask by zeroing out the response at index.              
-                masked_loss = get_target_loss ( masked_contexts[uid.item()], inputs )
-                #masked_single_loss = get_target_loss ( masked_context_single[uid.item()], inputs )
-                shapely_score = unmasked_loss - masked_loss
-                print ('Shapely\t|\tuid: {}\tweight: {}\tscore: {}\tcode: {}\tsum: {}'.format( uid, batchwise_routing_weights[routing_uids][i], -shapely_score.item(), return_ops[i], query_responses[i].sum()))
-                shapely_scores[i] = -shapely_score
-=======
             unmasked_loss = get_target_loss(responses_hidden, inputs)[0]
             joint_masked_contexts = torch.cat(list(masked_contexts.values()))
             masked_losses = get_target_loss ( joint_masked_contexts, inputs )
             
-            for uid, masked_loss in zip( masked_contexts.keys(), masked_losses):
-                shapely_scores[uid] = -(unmasked_loss - masked_loss)
->>>>>>> 49311431
+            for i, uid,  in enumerate(routing_uids):
+                masked_loss= masked_losses[i]
+                print ('Shapely\t|\tuid: {}\tweight: {}\tscore: {}\tcode: {}\tsum: {}'.format( uid, batchwise_routing_weights[routing_uids][i], -(unmasked_loss - masked_loss), return_ops[i], query_responses[i].sum()))
+                shapely_scores[i] = -(unmasked_loss - masked_loss)
 
         # Ensures that the nonresponsive peers are not rewarded
         shapely_scores[return_ops != 1 ]  = -1
