#!/bin/python3
# The MIT License (MIT)
# Copyright © 2021 Yuma Rao

# Permission is hereby granted, free of charge, to any person obtaining a copy of this software and associated
# documentation files (the “Software”), to deal in the Software without restriction, including without limitation
# the rights to use, copy, modify, merge, publish, distribute, sublicense, and/or sell copies of the Software,
# and to permit persons to whom the Software is furnished to do so, subject to the following conditions:

# The above copyright notice and this permission notice shall be included in all copies or substantial portions of
# the Software.

# THE SOFTWARE IS PROVIDED “AS IS”, WITHOUT WARRANTY OF ANY KIND, EXPRESS OR IMPLIED, INCLUDING BUT NOT LIMITED TO
# THE WARRANTIES OF MERCHANTABILITY, FITNESS FOR A PARTICULAR PURPOSE AND NONINFRINGEMENT. IN NO EVENT SHALL
# THE AUTHORS OR COPYRIGHT HOLDERS BE LIABLE FOR ANY CLAIM, DAMAGES OR OTHER LIABILITY, WHETHER IN AN ACTION
# OF CONTRACT, TORT OR OTHERWISE, ARISING FROM, OUT OF OR IN CONNECTION WITH THE SOFTWARE OR THE USE OR OTHER
# DEALINGS IN THE SOFTWARE.
""" The bittensor base validator

Example:
    $ python3 miners/text/core_validator.py --logging.debug

"""
import argparse
import time
import datetime
import bittensor
import torch
import os
import wandb
import math
import random
import sys
import pandas
import traceback
from rich import print
from rich.console import Console
from rich.traceback import install
from typing import List, Tuple, Callable, Dict, Any, Union, Set

from ..neuron_utilities import ThreadQueue, PositionalEncoding, calc_loss_fct
from ..log_utilities import ValidatorLogger
from bittensor.utils.tokenizer_utils import phrase_cross_entropy, topk_tokens_to_vocab_size, prune_tokens

from torch.nn.functional import kl_div
from torch.nn.utils import clip_grad_norm_
from torch.nn import TransformerEncoder, TransformerEncoderLayer
from loguru import logger
from threading import Lock
from prometheus_client import Counter, Gauge, Histogram, Summary, Info

logger = logger.opt( colors=True )
console = Console()
install(show_locals=True)

class neuron:
    r"""
    Creates a bittensor neuron that specializes validating other peers. The core validator
    finetunes on the bittensor network with a mixture of experts model and shapely scoring.
    The validator's main jobs are to identify important/useful peers in the network and correctly
    weight them. To achieve this, the validator will send requests to different peers on the network
    and evalute their responses.

    Args: 
            config (:obj:`bittensor.Config`, `optional`): 
                bittensor.server.config()
            subtensor (:obj:bittensor.subtensor , `optional`):
                bittensor subtensor connection
            dataset (:obj:bittensor.dataset , `optional`):
                bittensor dataset 
            wallet (:obj:bittensor.wallet, `optional`):
                bittensor wallet object
            metagraph (:obj:bittensor.metagraph, `optional`):
                bittensor metagraph object
            dendrite (:obj:bittensor.dendrite, `optional`):
                bittensor dendrite object
            dataset (:obj:bittensor.dendrite, `optional`):
                bittensor dendrite object
            axon (:obj:bittensor.axon, `optional`):
                bittensor axon object
    Examples:: 
            >>> subtensor = bittensor.subtensor(network='nakamoto')
            >>> validator = bittensor.neuron.text.core_validator.neuron(subtensor=subtensor)
            >>> validator.run()
    """
    def __init__( 
        self, 
        config: 'bittensor.Config' = None,
        wallet: 'bittensor.Wallet' = None,
        subtensor: 'bittensor.Subtensor' = None,
        metagraph: 'bittensor.Metagraph' = None,
        dendrite: 'bittensor.Dendrite' = None,
        dataset: 'bittensor.dataset' = None,
        axon: 'bittensor.axon' = None,
        netuid: int = None
    ):

        # === Set up Config ===
        if config == None: config = neuron.config()
        
        # === Set up subtensor and netuid === 
        config.netuid = netuid if netuid != None else config.netuid

        subtensor = bittensor.subtensor ( config = config ) if subtensor == None else subtensor
        if config.netuid == None:
            config.netuid = subtensor.get_subnets()[0]

        # Verify subnet exists
        if not subtensor.subnet_exists( netuid = config.netuid ):
            bittensor.__console__.print(f"[red]Subnet {config.netuid} does not exist[/red]")
            sys.exit(1)

        # === Config check === 
        self.config = config
        neuron.check_config( self.config )
        self.config.to_defaults()

        # === Mock options ===
        if self.config.neuron._mock == True:
            self.config.subtensor._mock = True
            self.config.wallet._mock = True
            self.config.dataset._mock = True
            self.config.dendrite._mock = True
            self.config.metagraph._mock = True
            self.config.subtensor._mock = True
            self.config.axon._mock = True
        print ( self.config )

        # ===  Logging + prometheus ===
        self.config.to_prometheus()
        bittensor.logging( 
            config = self.config, 
            logging_dir = self.config.neuron.full_path 
        )
        bittensor.prometheus( 
            config = self.config, 
            port = config.prometheus.port if config.axon.port == bittensor.defaults.axon.port else config.axon.port - 1000
        )

        # === Create Bittensor objects ===
        bittensor.logging( config = self.config, logging_dir = self.config.neuron.full_path )
        self.vlogger = ValidatorLogger( config = self.config )
        self.wallet = bittensor.wallet ( config = self.config ) if wallet == None else wallet
        self.subtensor = subtensor
        self.metagraph = bittensor.metagraph ( config = self.config ) if metagraph == None else metagraph
        self.dendrite = bittensor.dendrite ( config = self.config, wallet = self.wallet, max_active_receptors = 0 ) if dendrite == None else dendrite # Dendrite should not store receptor in validator.
        self.axon = bittensor.axon ( netuid=self.config.netuid, config = self.config, wallet = self.wallet ) if axon == None else axon
        self.device = torch.device ( device = self.config.neuron.device )    
        self.nucleus = nucleus ( config = self.config, device = self.device, subtensor = self.subtensor, vlogger = self.vlogger ).to( self.device )
        self.dataset = (bittensor.dataset(config=self.config, batch_size=self.subtensor.validator_batch_size(self.config.netuid),
                                          block_size=self.subtensor.validator_sequence_length(self.config.netuid) + self.config.neuron.validation_len +  self.subtensor.validator_prune_len(netuid=self.config.netuid))
                        if dataset is None else dataset)
        self.optimizer = torch.optim.SGD(
            self.nucleus.parameters(), lr=self.config.neuron.learning_rate, momentum=self.config.neuron.momentum
        )
        # === Create thread queue ===
        self.loss = None
        self.loss_agg_mutex = Lock()

        # === Neuron statistics variables ===
        self.neuron_stats = {}  # neuron statistics dict of dicts: [uid] -> {'stat1': val1, 'stat2': val2, ...}
        self.neuron_hotkeys = []  # keep neuron hotkeys to compare and check for changes after metagraph.sync()
        self.neuron_changes = {}  # neuron hotkey changes dict of dicts of dicts: [uid] -> [block] -> {'new_hotkey': , 'old_hotkey': , 'old_stats':}
        self.alpha = 0.1  # EMA coefficient in [0, 1], higher alpha discounts older observations faster


        if self.config.neuron.validation_synapse == 'TextCausalLMNext':
            self.weight_key = 'shapley_values_nxt'  # stat key + ! to calculate neuron weights with
            # stat keys to duplicate (['key']->['key!']) and push zero to its EMA if neuron non-responsive
            self.synapse_keys = ['shapley_values_nxt']
        else:
            self.weight_key = 'shapley_values_min'  # stat key + ! to calculate neuron weights with
            # stat keys to duplicate (['key']->['key!']) and push zero to its EMA if neuron non-responsive
            self.synapse_keys = ['shapley_values_min']

        # load last saved validator values from the file system
        if not config.neuron.restart:
            self.load()

    @classmethod
    def check_config( cls, config: 'bittensor.Config' ):
        r""" Checks/validates the config namespace object.
        """
        nucleus.check_config( config )
        bittensor.logging.check_config( config )
        bittensor.wallet.check_config( config )
        bittensor.subtensor.check_config( config )
        bittensor.metagraph.check_config( config )
        bittensor.dataset.check_config( config )
        bittensor.dendrite.check_config( config )
        bittensor.wandb.check_config( config )
        bittensor.axon.check_config( config )
        bittensor.prometheus.check_config( config )
        full_path = os.path.expanduser('{}/{}/{}/{}'.format( config.logging.logging_dir, config.wallet.name, config.wallet.hotkey, config.neuron.name ))
        config.neuron.full_path = os.path.expanduser(full_path)
        config.using_wandb = config.wandb.api_key != 'default'
        if not os.path.exists(config.neuron.full_path):
            os.makedirs(config.neuron.full_path)

    @classmethod
    def add_args( cls, parser ):
        parser.add_argument('--neuron.name', type=str, help='Trials for this miner go in miner.root / (wallet_cold - wallet_hot) / miner.name ', default='core_validator')
        parser.add_argument('--neuron.learning_rate', type=float, help='Training initial learning rate.', default=0.1 )
        parser.add_argument('--neuron.momentum', type=float, help='optimizer momentum.', default=0.8 )
        parser.add_argument('--neuron.blocks_per_epoch', type=int, help='Blocks per epoch, -1 value means we use the chain value.', default = -1 )
        parser.add_argument('--neuron.epochs_until_reset', type=int, help='Number of epochs before weights are reset.', default = -1 )
        parser.add_argument('--neuron.validation_len', type=int, help='Number of tokens to holdout for phrase validation beyond sequence context.', default=8)
        parser.add_argument('--neuron.prune_len', type=int, help='Number of tokens to prune from each validation input sequence.  (default value: -1, pulling from subtensor directly)', default=-1)
        parser.add_argument('--neuron.device', type=str, help='miner default training device cpu/cuda', default=("cuda" if torch.cuda.is_available() else "cpu"))
        parser.add_argument('--neuron.clip_gradients', type=float, help='Implement gradient clipping to avoid exploding loss on smaller architectures.', default=1.0 )
        parser.add_argument('--neuron.track_hotkey_changes', action='store_true', help='If True, track hotkey changes.', default=False)
        parser.add_argument('--neuron.restart', action='store_true', help='If True, reset neuron_stats and validate anew.', default=False)
        parser.add_argument('--neuron.restart_on_failure',  action='store_true', help='''Restart neuron on unknown error.''', default=True )
        parser.add_argument('--neuron._mock', action='store_true', help='To turn on neuron mocking for testing purposes.', default=False )
        parser.add_argument('--neuron.wait_for_finalization', action='store_true', help='''when setting weights the miner waits for trnasaction finalization.''', default=False)
        parser.add_argument('--neuron.forward_num', type=int, help='''How much forward request before a backward call.''', default=3)
        parser.add_argument('--neuron.validation_synapse', type=str, help='''Synapse used for validation.''', default='TextCausalLMNext', choices = ['TextCausalLMNext', 'TextCausalLM'])
        parser.add_argument('--neuron.exclude_quantile', type=float, help='Exclude the lowest quantile from weight setting. (default value: -1, pulling from subtensor directly)', default=-1)

    @classmethod
    def config ( cls ):
        parser = argparse.ArgumentParser()    
        cls.add_args( parser )
        nucleus.add_args( parser )    
        
        # Netuid Arg
        parser.add_argument('--netuid', type=int , help='Subnet netuid', default=0)

        bittensor.wallet.add_args( parser )
        bittensor.dendrite.add_args( parser )
        bittensor.subtensor.add_args( parser )
        bittensor.metagraph.add_args( parser )
        bittensor.logging.add_args( parser )
        bittensor.dataset.add_args( parser )
        bittensor.wandb.add_args(parser)
        bittensor.axon.add_args( parser )
        bittensor.prometheus.add_args( parser )
        return bittensor.config( parser )

    def __repr__(self) -> str:
        return self.__str__()

    def __str__(self) -> str:
        return (f'[bold]UID {self.uid}[/bold] \[{self.dendrite.receptor_pool.external_ip}] '
                f'({self.wallet.name}:[bold]{self.wallet.coldkeypub.ss58_address[:7]}[/bold]/'
                f'{self.config.wallet.hotkey}:[bold]{self.wallet.hotkey.ss58_address[:7]}[/bold])')

    def __del__(self):
        if getattr(self, 'dataset', None) is not None:
            self.dataset.close()
        
        if getattr(self, 'dendrite', None) is not None:
            self.dendrite.__del__()

    def __exit__ ( self, exc_type, exc_value, exc_traceback ):
        r""" Close down neuron.
        """
        print(exc_type, exc_value, exc_traceback)
        self.__del__()

    def __enter__(self):
        r""" Sanity checks and begin validator.
        """
        # === Wallet ===
        # Connects wallet to network. 
        self.wallet.create()
        # NOTE: This registration step should likely be solved offline first.
        self.wallet.reregister( subtensor = self.subtensor, netuid=self.config.netuid )

        # === UID ===
        # Get our uid from the chain. 
        # At this point we should have a uid because we are already registered.
        self.uid = self.wallet.get_uid( subtensor = self.subtensor, netuid=self.config.netuid )    

        # === Monitoring ===
        # Optionally set up wandb logging.
        if self.config.using_wandb:
            bittensor.wandb(
                config = self.config,
                cold_pubkey = self.wallet.coldkeypub.ss58_address,
                hot_pubkey = self.wallet.hotkey.ss58_address,
                root_dir = self.config.neuron.full_path
            )

        # === Set prometheus run info ===
        # Serve the axon so we can determine where the prometheus server port is (the axon is only served for this reason.)
        # TODO (Cameron) this should be it's own storage map on-chain.
        self.axon.serve( subtensor = self.subtensor )
        self.vlogger.prometheus.log_run_info(
            parameters = self.nucleus.parameters(),
            uid = self.uid,
            network = self.config.subtensor.network,
            wallet = self.wallet
        )

    def save(self, path=None):
        r""" Save validated hotkeys and neuron_stats to filesystem. """
        try:
            if path is None:
                path = self.config.neuron.full_path

            state_dict = {
                'neuron_stats': self.neuron_stats,
                'neuron_hotkeys': self.neuron_hotkeys
            }

            if self.config.neuron.track_hotkey_changes:
                state_dict['neuron_changes'] = self.neuron_changes

            torch.save(state_dict, f'{path}/model.torch')
            bittensor.logging.success(prefix='Saved model', sufix=f'<blue>{path}/model.torch</blue>')

        except Exception as e:
            logger.warning(f'Failed to save model with error: {e}')

    def load(self, path=None):
        r""" Load validated hotkeys and neuron_stats from filesystem. """
        try:
            if path is None:
                path = self.config.neuron.full_path
            state_dict = torch.load(f'{path}/model.torch')

            self.neuron_stats = state_dict['neuron_stats']
            self.neuron_hotkeys = state_dict['neuron_hotkeys']

            if 'neuron_changes' in state_dict and self.config.neuron.track_hotkey_changes:
                self.neuron_changes = state_dict['neuron_changes']

            bittensor.logging.success(prefix='Reloaded model', sufix=f'<blue>{path}/model.torch</blue>')

        except Exception as e:
            logger.warning(f'Failed to load model with error: {e}')

    def run ( self ):
        r""" Run the validator and terminate on Keyboard interrupt.
        """
        # === Setup ===
        # Checks wallet and starts monitoring.
        with self:

            # === Start forward requests ===
            self.metagraph_sync()
            
            # === Run ===
            # Iterates through epochs.
            self.epoch = 0
            self.global_step = 0
            while True:
                try:

                    # === Epoch ===
                    # Each epoch runs for blocks_per_epoch and resets
                    # the model every epochs_until_reset.
                    self.run_epoch()

                # === Stops on interrupt otherwise restarts ===
                except KeyboardInterrupt:
                    break
                except Exception as e:
                    self.vlogger.prometheus.counters.labels('failures').inc()
                    console.print_exception(show_locals=False)
                    print( traceback.format_exc() )
                    print( 'Unknown exception: {}', e )
                    if not self.config.neuron.restart_on_failure:
                        break

    def run_epoch( self ):
        r""" Runs a validator epoch. We apply batches until the epoch length is exhausted.
            Occasionally the validator nucleus is completely reset to ensure we dont converge to far.
            At the end of the epoch we set weights on the chain and optionally log to wandb.
        """
        # === Get params for epoch ===
        # Pulling the latest chain parameters.
        current_block = self.subtensor.block
        batch_size = self.subtensor.validator_batch_size(netuid=self.config.netuid)
        sequence_length = self.subtensor.validator_sequence_length(netuid=self.config.netuid)
        validation_len = self.config.neuron.validation_len  # Number of tokens to holdout for phrase validation beyond sequence context
        # Number of tokens to prune for phrase validation beyond sequence context
        prune_len = self.config.neuron.prune_len = self.subtensor.validator_prune_len(netuid=self.config.netuid)
        self.config.nucleus.logits_divergence = self.subtensor.validator_logits_divergence(netuid=self.config.netuid)
        min_allowed_weights = self.subtensor.min_allowed_weights(netuid=self.config.netuid)
        max_weight_limit = self.subtensor.max_weight_limit(netuid=self.config.netuid)
        blocks_per_epoch = self.subtensor.validator_epoch_length(netuid=self.config.netuid) if self.config.neuron.blocks_per_epoch == -1 else self.config.neuron.blocks_per_epoch
        epochs_until_reset = self.subtensor.validator_epochs_per_reset(netuid=self.config.netuid) if self.config.neuron.epochs_until_reset == -1 else self.config.neuron.epochs_until_reset
        self.config.nucleus.scaling_law_power = self.subtensor.scaling_law_power(netuid=self.config.netuid)
        self.config.nucleus.synergy_scaling_law_power = self.subtensor.synergy_scaling_law_power(netuid=self.config.netuid)

        # === Update dataset size ===
        if (batch_size != self.dataset.batch_size) or (sequence_length + validation_len + prune_len != self.dataset.block_size):
            self.dataset.set_data_size(batch_size, sequence_length + validation_len + prune_len)

        # === Run Epoch ===
        # Each block length lasts blocks_per_epoch blocks.
        # This gives us a consistent network wide timer.
        # Here we run until blocks_per_epochs have progressed.

        epoch_steps = 0
        epoch_responsive_uids = set()
        epoch_queried_uids = set()
        epoch_start_time = time.time()

        # === All logging for epoch start (including wandb, prometheus) === 
        # prometheus (every epoch start)
        self.vlogger.prometheus.log_epoch_start(
            current_block = current_block, 
            batch_size = batch_size, 
            sequence_length = sequence_length, 
            validation_len = validation_len, 
            min_allowed_weights = min_allowed_weights, 
            blocks_per_epoch = blocks_per_epoch, 
            epochs_until_reset = epochs_until_reset
        )
        
        # wandb (every epoch start)
        if self.config.using_wandb:
            wandb.log({'era/batch_size': batch_size, 'era/sequence_length': sequence_length,
                       'era/validation_len': validation_len,
                       'era/min_allowed_weights': min_allowed_weights, 'era/max_weight_limit': max_weight_limit,
                       'era/blocks_per_epoch': blocks_per_epoch, 'era/epochs_until_reset': epochs_until_reset},
                      step=current_block)

        # normal epoch duration is blocks_per_epoch if all UIDs have been queried
        # try to query each UID at least once - assumes nucleus samples without replacement
        # but keep minimum epoch duration at blocks_per_epoch * block_period
        # in case of subtensor outage causing invalid block readings to prevent fast repeated weight setting
        start_block = self.subtensor.block
        while (self.subtensor.block < start_block + blocks_per_epoch or
               time.time() - epoch_start_time < blocks_per_epoch * bittensor.__blocktime__):

            logger.info(f'Run epoch {self.epoch} (step {epoch_steps}) while '
                        f'({self.subtensor.block} < {start_block + blocks_per_epoch} '
                        f'= {start_block} + {blocks_per_epoch}) or '
                        f'({time.time() - epoch_start_time:.2f} < {blocks_per_epoch * bittensor.__blocktime__})')

            start_time = time.time()

            # === Forward ===
            # Forwards inputs through the network and returns the loss
            # and endpoint scores using shapely approximation of salience.
            loss, stats = self.nucleus( next(self.dataset) , self.metagraph, self.dendrite )

            # === Backward ===
            # Backwards gradients through model to train gating and remote endpoints.
            if hasattr(loss, 'grad_fn') and loss.grad_fn is not None:
                logger.info(f'Backward <dim>(loss: {loss:.3f})</dim>')
                bw_start_time = time.time()
                (loss / self.config.neuron.forward_num).backward()
                logger.info(f'Backward <dim>[{time.time() - bw_start_time:.3g}s]</dim>')

            # === Stats update ===
            # Updates moving averages and history.
            responsive_uids, queried_uids = self.neuron_stats_update(stats)

            epoch_responsive_uids |= set(responsive_uids)
            epoch_queried_uids |= set(queried_uids)

            # === State update ===
            # Prints step logs to screen.
            epoch_steps += 1
            self.global_step += 1

            # === Block state ===
            current_block = self.subtensor.block

            # === Step time ===
            step_time = time.time() - start_time

            # === Optimization step ===
            # Do the backward request after the a queue of forward requests got finished.  
            if epoch_steps % self.config.neuron.forward_num == 1:
                opt_start_time = time.time()
                logger.info('Model update \t| Optimizer step')
                
                # Applies local gradients to parameters.
                clip_grad_norm_(self.nucleus.parameters(), self.config.neuron.clip_gradients)
                self.optimizer.step()
                self.optimizer.zero_grad()
                logger.info(f'Model update \t| Optimizer step <dim>[{time.time() - opt_start_time:.3g}s]</dim>')

            # === ALL logging for validation step (including console message, console tables, prometheus, wandb) ===
            if epoch_steps % 25 == 1:
                # console message - validator identifier status (every 25 validation steps)
                self.vlogger.print_console_validator_identifier(self.uid, self.wallet, self.dendrite.receptor_pool.external_ip)
                # console message - validator update status (every 25 validation steps)
                self.vlogger.print_console_metagraph_status(self.uid, self.metagraph, current_block, start_block, self.subtensor.network)
                # save neuron_stats to filesystem
                self.save()

            # console message - query summary (every validation step)
            self.vlogger.print_console_query_summary(
                current_block = current_block, 
                start_block = start_block,
                blocks_per_epoch = blocks_per_epoch, 
                epoch_steps = epoch_steps, 
                epoch = self.epoch, 
                responsive_uids = responsive_uids, 
                queried_uids = queried_uids, 
                step_time = step_time, 
                epoch_responsive_uids = epoch_responsive_uids, 
                epoch_queried_uids = epoch_queried_uids
            )

            if self.config.logging.debug or self.config.logging.trace:
                # console table - stats table (every validation step)
                # Prints exponential moving average statistics of valid neurons from latest validator forward 
                self.vlogger.print_stats_table({uid: self.neuron_stats[uid]
                             for uid, stat in stats.items() if len(set(stat.keys()) & set(self.synapse_keys))},
                            self.weight_key,
                            f'[white] Stats update [/white] | ' + str(self),  # title
                            f'#{current_block}: '
                            f'[bold]{current_block - start_block}[/bold]/{blocks_per_epoch} (blocks/epoch) | '
                            f'Epoch {self.epoch} | '
                            f'[white] Step {epoch_steps} ({self.global_step} global) \[{step_time:.3g}s] [/white]')  # caption

                # console table - weight table (every validation step)
                sample_uids, sample_weights = self.calculate_weights()
                self.vlogger.print_weights_table(
<<<<<<< HEAD
                    min_allowed_weights = self.subtensor.min_allowed_weights(netuid=self.config.neuron.netuid),
                    max_weight_limit = self.subtensor.max_weight_limit(netuid=self.config.neuron.netuid),
=======
                    min_allowed_weights = self.subtensor.min_allowed_weights(netuid=self.config.netuid),
                    max_weight_limit = self.subtensor.max_weight_limit(netuid=self.config.netuid),
>>>>>>> b8b77b3f
                    neuron_stats = self.neuron_stats,
                    title = str(self),
                    metagraph_n = self.metagraph.n, 
                    sample_uids = sample_uids, 
                    sample_weights = sample_weights,
                    include_uids=list(stats.keys()), 
                    num_rows=len(stats) + 25
                )  
 
            # prometheus - step & loss (every validation step)
            self.vlogger.prometheus.log_step(
                current_block = current_block, 
                last_update = self.metagraph.last_update[self.uid], 
                step_time = step_time,
                loss = loss.item()
            )

            # wandb - step & loss (every validation step)
            if self.config.using_wandb:
                for uid, vals in self.neuron_stats.items():
                    for key in vals:  # detailed neuron evaluation fields, e.g. loss, shapley_values, synergy
                        wandb.log({f'stats/{key}_{uid}': vals[key]}, step=current_block, commit=False)

                wandb.log({'epoch/epoch': self.epoch, 'epoch/epoch_steps': epoch_steps,
                           'epoch/global_steps': self.global_step, 'epoch/loss': loss.item(),
                           'epoch/time': step_time}, step=current_block, commit=True)

        self.metagraph_sync()  # Reset metagraph.

        # === Calculate neuron weights ===
        sample_uids, sample_weights = self.calculate_weights()
        self.subtensor.set_weights(
            uids=sample_uids.detach().to('cpu'),
            weights=sample_weights.detach().to('cpu'),
            netuid = self.config.netuid,
            wallet=self.wallet,
            version_key=bittensor.__version_as_int__, # TODO: correct?
            wait_for_finalization=self.config.neuron.wait_for_finalization,
        )

        # === ALL end of epoch logging (including console message, console table, prometheus, wandb)===
        if self.config.logging.debug or self.config.logging.trace:
                # console table - weight table (every end of epoch)
                self.vlogger.print_weights_table(
<<<<<<< HEAD
                    min_allowed_weights = self.subtensor.min_allowed_weights(netuid=self.config.neuron.netuid),
                    max_weight_limit = self.subtensor.max_weight_limit(netuid=self.config.neuron.netuid),
=======
                    min_allowed_weights = self.subtensor.min_allowed_weights(netuid=self.config.netuid),
                    max_weight_limit = self.subtensor.max_weight_limit(netuid=self.config.netuid),
>>>>>>> b8b77b3f
                    neuron_stats = self.neuron_stats,
                    title = str(self),
                    metagraph_n = self.metagraph.n, 
                    sample_uids = sample_uids, 
                    sample_weights = sample_weights,
                )  

        # console message - subtensor weight (every end of epoch)
        self.vlogger.print_console_subtensor_weight(
            sample_weights = sample_weights, 
            epoch_responsive_uids = epoch_responsive_uids, 
            epoch_queried_uids = epoch_queried_uids, 
            max_weight_limit = max_weight_limit, 
            epoch_start_time = epoch_start_time
        )

        # wandb - weights and metagraph stats (every end of epoch)
        if self.config.using_wandb:
            df = pandas.concat( [
                bittensor.utils.indexed_values_to_dataframe( prefix = 'weights', index = sample_uids, values = torch.zeros( self.metagraph.n ).scatter( dim = 0, src = sample_weights, index = sample_uids ) ),
                self.dendrite.to_dataframe( metagraph = self.metagraph )
            ], axis = 1); df['uid'] = df.index
            wandb_data_dend = self.dendrite.to_wandb()
            wandb_weight = {f'stats/weight_{uid}': weight for uid, weight in zip (sample_uids, sample_weights)}
            wandb_data = { 'stake': self.metagraph.S[ self.uid ].item(), 'dividends': self.metagraph.D[ self.uid ].item() } 
            wandb.log( { 'stats': wandb.Table( dataframe = df ) }, step = current_block, commit=False)
            wandb.log( { **wandb_data, **wandb_data_dend, **wandb_weight }, step = current_block, commit=True)

        # prometheus - metagraph (every end of epoch)
        self.vlogger.prometheus.log_epoch_end(uid = self.uid, metagraph = self.metagraph)
        
        # === Iterate epochs ===
        self.epoch += 1

    def metagraph_sync(self):
        r""" Syncing metagraph together with other metagraph-size related objects
        """
        old_hotkeys = self.neuron_hotkeys + [] if self.neuron_hotkeys else self.metagraph.hotkeys
        self.metagraph.sync(netuid=self.config.netuid)
        self.neuron_hotkeys = self.metagraph.hotkeys

        changed_hotkeys = []
        # === Reset neuron stats if uid got replaced
        for uid, old_hotkey in enumerate(old_hotkeys):
            if old_hotkey != self.neuron_hotkeys[uid]:
                if self.config.neuron.track_hotkey_changes:
                    block = self.subtensor.block
                    self.neuron_changes.setdefault(uid, {})  # [uid] -> dict() of blocks
                    self.neuron_changes[uid][block] = {'new_hotkey': self.neuron_hotkeys[uid], 'old_hotkey': old_hotkey}
                    if uid in self.neuron_stats:
                        self.neuron_changes[uid][block]['old_stats'] = self.neuron_stats[uid]

                if uid in self.neuron_stats:
                    del self.neuron_stats[uid]
                    changed_hotkeys += [uid]

        if len(changed_hotkeys):
            logger.info(f"Hotkeys changed: {changed_hotkeys}")
            self.save()  # save neuron_stats, neuron_hotkeys, and neuron_changes to filesystem

    def neuron_stats_update(self, neuron_stats: Dict[int, Dict[str, Any]]):
        r""" Updates self.neuron_stats with new individual dictionaries per uid.
        """
        responsive_uids = []
        for _uid, _stats in neuron_stats.items():
            stats = self.neuron_stats.setdefault(_uid, {})

            # === EMA normal update ===
            # If synapse responsive push available values into EMA for normal update.
            # Normal EMA values provide a view on neuron performance if fully responsive.
            for key in _stats:  # detailed neuron evaluation fields, e.g. loss, shapley_values, synergy
                if math.isnan(_stats[key]):
                    continue
                if key in stats:
                    stats[key] = (1 - self.alpha) * stats[key] + self.alpha * _stats[key]  # update EMA
                else:
                    stats.setdefault(key, _stats[key])

            # === Extra stats computation ===
            # Compute values on EMA stats, such as the scaling law on EMA loss.
            # Required for values that need to be computed on longer-term stats.
            extra_stats = {}
            if 'loss_nxt' in _stats and 'loss_nxt' in stats:  # elif neuron not responsive then omit
                # estimate the effective number of model parameters from EMA loss
                _num_params = scaling_law_loss_to_params(torch.tensor(stats['loss_nxt']))

                # powered down number of params, e.g. dynamic range 3 → 6 nats for scaling_law_power=0.5
                _pow_num_params = torch.pow(_num_params, self.config.nucleus.scaling_law_power)

                extra_stats.update({'est_params_nxt': _num_params.item(), 'base_params_nxt': _pow_num_params.item()})

                if 'synergy_nxt' in stats:
                    extra_stats['shapley_values_nxt'] = extra_stats['base_params_nxt'] + stats['synergy_nxt']

                if 'logits_excess_nxt' in stats:
                    # penalize by logits divergence excess
                    extra_stats['shapley_values_nxt'] /= 1 + self.config.nucleus.logits_divergence * stats['logits_excess_nxt']

            # === EMA zeroing update ===
            # Push zero into EMA for synapse_keys to exponentially decay weighting keys if neuron non-responsive
            if 'updates!' in stats:
                stats['updates!'] += 1  # increment number of EMA zeroing updates
            else:
                stats.setdefault('updates!', 1)  # number of EMA zeroing updates init to zero

            for key in self.synapse_keys:
                zkey = key + '!'  # zeroing key
                stats.setdefault(zkey, 0.)  # initialize zkey val to zero to gradually increase with observations
                if key in _stats and not math.isnan(_stats[key]):
                    responsive_uids += [_uid]
                    stats[zkey] = (1 - self.alpha) * stats[zkey] + self.alpha * _stats[key]
                elif key in extra_stats and not math.isnan(extra_stats[key]):
                    responsive_uids += [_uid]
                    stats[zkey] = (1 - self.alpha) * stats[zkey] + self.alpha * extra_stats[key]
                else:
                    stats[zkey] = (1 - self.alpha) * stats[zkey]  # + self.alpha * 0

            # === EMA normal update ===
            # If synapse responsive push available values into EMA for normal update.
            # Normal EMA values provide a view on neuron performance if fully responsive.
            for key in self.synapse_keys:
                if key in _stats or key in extra_stats:
                    updates = 'updates_' + key
                    if updates in stats:
                        stats[updates] += 1  # increment number of normal EMA updates made
                    else:
                        stats.setdefault(updates, 1)  # add updates fields for new uid entries

            for key in extra_stats:  # detailed neuron evaluation fields, e.g. loss, shapley_values, synergy
                if math.isnan(extra_stats[key]):
                    continue
                if key in stats:
                    stats[key] = (1 - self.alpha) * stats[key] + self.alpha * extra_stats[key]  # update EMA
                else:
                    stats.setdefault(key, extra_stats[key])

        return responsive_uids, list(neuron_stats.keys())  # responsive_uids, queried_uids

    def calculate_weights(self):
        r""" Calculates neuron set-weights from weight_key mapped values. Defines weight_key as the neuron stats key
        used to obtain the mapped stat value (typically a Shapley value) that the final set-weights are calculated from.
        """

        weight_key = self.weight_key + '!'  # use zeroing key to penalize non-responsive neurons

        min_allowed_weights = self.subtensor.min_allowed_weights(netuid=self.config.netuid)
        max_weight_limit = self.subtensor.max_weight_limit(netuid=self.config.netuid)

        # === Populate neuron weights ===
        neuron_weights = torch.zeros_like(self.metagraph.S)  # allow unevaluated UIDs for min_allowed_weights
        for uid in self.neuron_stats:
            if weight_key in self.neuron_stats[uid]:
                neuron_weights[uid] = torch.tensor([self.neuron_stats[uid][weight_key]])

        # === Filter to non-zero weights ===
        sample_uids = torch.argwhere(neuron_weights > 0).squeeze(dim=1)  # find uids with non-zero weight
        sample_weights = neuron_weights[sample_uids]  # filter to non-zero weights

        # === If no uids responds, return ===
        if len(sample_uids) == 0:
            return sample_uids, sample_weights

        # === Exclude lowest quantile from weight setting ===
        max_exclude = (len(sample_weights) - min_allowed_weights) / len(sample_weights)  # max excludable weight quantile
        quantile = self.subtensor.validator_exclude_quantile(netuid=self.config.netuid) if self.config.neuron.exclude_quantile == -1 else self.config.neuron.exclude_quantile 
        if 0 < max_exclude:
            exclude_quantile = min([quantile , max_exclude])  # reduce quantile to meet min_allowed_weights
            lowest_quantile = sample_weights.quantile(exclude_quantile)  # find lowest quantile threshold
            sample_uids = sample_uids[lowest_quantile <= sample_weights]  # exclude uids with weights below quantile
            sample_weights = sample_weights[lowest_quantile <= sample_weights]  # exclude weights below quantile

            logger.info(f'Exclude {exclude_quantile} quantile ({lowest_quantile}) | '
                        f'{len(sample_weights)} Shapley values | min:{sample_weights.min()} max:{sample_weights.max()}')

        # === Normalize and apply max_weight_limit ===
        sample_weights = bittensor.utils.weight_utils.normalize_max_weight(x=sample_weights,
                                                                             limit=max_weight_limit)
        logger.info(f'{len(sample_weights)} normalize_max_weight | '
                    f'max:{sample_weights.max()}')

        return sample_uids, sample_weights

class nucleus( torch.nn.Module ):
    """ Nucleus class which holds the validator model.
    """
    def __init__( self, config, device, subtensor, vlogger ):
        super(nucleus, self).__init__()
        self.config = config
        self.vlogger = vlogger
        self.config.nucleus.logits_divergence = subtensor.validator_logits_divergence(netuid=self.config.netuid) if self.config.nucleus.logits_divergence == -1 else self.config.nucleus.logits_divergence
        self.config.nucleus.scaling_law_power = subtensor.scaling_law_power(netuid=self.config.netuid) if self.config.nucleus.scaling_law_power == -1 else self.config.nucleus.scaling_law_power
        self.config.nucleus.synergy_scaling_law_power = subtensor.synergy_scaling_law_power(netuid=self.config.netuid) if self.config.nucleus.synergy_scaling_law_power == -1 else self.config.nucleus.synergy_scaling_law_power

        self.device = device
        self.max_n = subtensor.max_n(netuid=self.config.netuid)
        self.permute_uids = []  # iterable of next UIDs to query, reset to permuted UIDs when empty

        tokenizer = bittensor.tokenizer()
        self.pad_token = tokenizer(tokenizer.pad_token)['input_ids'][0]

        # Token embeddings project int64 tokens onto representations.
        self.token_embedding = torch.nn.Embedding( bittensor.__vocab_size__,  bittensor.__network_dim__ )
        
        # Routing encoder, projects token embeddings onto context for routing inputs.
        self.routing_encoder_layers = TransformerEncoderLayer( bittensor.__network_dim__, config.nucleus.nhead, config.nucleus.nhid, config.nucleus.dropout, batch_first=True)
        self.routing_encoder = TransformerEncoder( self.routing_encoder_layers, 1 )

        # Encoder projects response representations onto hidden units.
        self.encoder_layers = TransformerEncoderLayer( bittensor.__network_dim__, config.nucleus.nhead, config.nucleus.nhid, config.nucleus.dropout, batch_first=True)
        self.encoder = TransformerEncoder( self.encoder_layers, config.nucleus.nlayers )

        # Decoder which projects hidden unit representations on to the token dimension.
        self.decoder = torch.nn.Linear( bittensor.__network_dim__, bittensor.__vocab_size__ , bias=False)

        # Positional Encoding
        self.local_pos_encoder = PositionalEncoding( bittensor.__network_dim__, self.config.nucleus.dropout )

        # Crosss entropy loss for NTP.    
        self.loss_fct = torch.nn.CrossEntropyLoss()
    
        # SGMOE Gates: Instantiating the gates per expert.
        self.gates = torch.nn.Linear( bittensor.__network_dim__, self.max_n, bias=True ).to( self.device )

        self.sigmoid = torch.nn.Sigmoid()

        self.reset_weights()

    @classmethod
    def add_args( cls, parser ):
        parser.add_argument('--nucleus.topk', type=int, help='the number of peers queried during each remote forward call', default = 20 )
        parser.add_argument('--nucleus.nhid', type=int, help='the dimension of the feedforward network model in nn.TransformerEncoder', default=200 )
        parser.add_argument('--nucleus.nhead', type=int, help='the number of heads in the multiheadattention models', default = 2 )
        parser.add_argument('--nucleus.nlayers', type=int, help='the number of nn.TransformerEncoderLayer in nn.TransformerEncoder', default=2 )
        parser.add_argument('--nucleus.dropout', type=float, help='the dropout value', default=0.2)
        parser.add_argument('--nucleus.importance', type=float, help='hyperparameter for the importance loss', default=3)
        parser.add_argument('--nucleus.noise_multiplier', type=float, help='Standard deviation multipler on weights', default=2 )
        parser.add_argument('--nucleus.no_dendrite_backward', action='store_true', help='Pass backward request to the server side or not', default=False )
        parser.add_argument('--nucleus.scaling_law_power', type=float, help='Power for modified scaling law, powered down to improve dynamic range, e.g. 3 → 6 nats for 0.5. (default value: -1, pulling from subtensor directly)', default=-1)
        parser.add_argument('--nucleus.synergy_scaling_law_power', type=float, help='Power for synergy modified scaling law, powered down to improve dynamic range, e.g. 3 → 6 nats for 0.5. (default value: -1, pulling from subtensor directly)', default=-1)
        parser.add_argument('--nucleus.logits_divergence', type=float, help=' the divergence value for logit anomaly detection (default value: -1, pulling from subtensor directly)', default=-1)

    @classmethod
    def config ( cls ):
        parser = argparse.ArgumentParser()    
        cls.add_args( parser )
        return bittensor.config( parser )

    @classmethod
    def check_config( cls, config: 'bittensor.Config' ):
        pass

    def reset_weights ( self ):
        r""" Resets the validator weights.
        """
        # === Resets all the weights using xavier initialization. ===
        torch.nn.init.xavier_uniform_ ( self.token_embedding.weight )
        torch.nn.init.xavier_uniform_ ( self.decoder.weight )
        torch.nn.init.xavier_uniform_( self.gates.weight )
        def init_xavier( component ):
            try:
                torch.nn.init.xavier_uniform_( component.weight )
            except: pass
        self.routing_encoder.apply( init_xavier )
        self.encoder.apply( init_xavier )
        torch.nn.init.xavier_uniform_( self.gates.weight )
    
    def forward(
            self,
            inputs: torch.FloatTensor,
            metagraph: 'bittensor.Metagraph',
            dendrite: 'bittensor.Dendrite',
    ):
        r"""
        Forward validator pass. Selects endpoints to query and validate, calculates routing_score and Shapley values
        for validated synapses.
            Args:
                inputs (:obj:`torch.FloatTensor` of shape :obj:`(batch_size, *-1*)`, `required`): 
                    Tensor inputs to distribute to neurons using query context.
                metagraph (bittensor.Metagraph):
                    Metagraph object used to query network information.
                dendrite (bittensor.Dendrite):
                    Dendrite RPC client used to make network queries.
            Returns:
                loss (:obj:`torch.FloatTensor`):
                    Loss for training validator nucleus and dendrite backward to endpoints.
                neuron_stats (:obj:`Dict`, `required`):
                    Statistics per endpoint for this batch.
        """
        start_time = time.time()

        val_len = self.config.neuron.validation_len  # Number of tokens to holdout for phrase validation beyond sequence context
        prune_len = self.config.neuron.prune_len  # Number of tokens to prune from each validation input sequence
        inputs = prune_tokens(inputs.to(self.device), prune_len=prune_len, margin=val_len+3)  # prune input sequence without last validation tokens [batch_size, sequence_len]
        inputs_seq = inputs[..., :-val_len]  # sequence without validation tokens [batch_size, sequence_len]

        # === Create the local context used to select endpoints ===
        # The context tensor returns a hidden unit representation for the text inputs
        # this context can be used as input to the gates in the next step.
        # embedding: retrieve learned representation vectors for input vocabulary tokens.
        # inputs.shape = [batch_size, sequence_len]
        # embedding.shape = [batch_size, sequence_len, bittensor.__network_dim__]
        embedding = self.token_embedding(inputs_seq) * math.sqrt(bittensor.__network_dim__)

        # === Create an attention mask ===
        # The attention mask will mask out parts of the context
        # This prevents cheating and forward-looking when predicting each token in the sequence.
        # src_mask: (torch.FloatTensor) attention mask adds -inf to positions not allowed to attend
        # src_mask.shape = [sequence_len, sequence_len]
        src_mask = torch.triu(torch.ones(embedding.size(1), embedding.size(1)) * float('-inf'), diagonal=1)
        src_mask = src_mask.to(self.device)

        # === Apply the positional encoding to help select endpoints ===
        # The positional encoder provides information based on the relative postion of each token
        # embedding.shape = [batch_size, sequence_len, bittensor.__network_dim__]
        # pos_embedding: (torch.FloatTensor) positional encoded embedding.
        # pos_embedding.shape = [batch_size, sequence_len, bittensor.__network_dim__]
        pos_embedding = self.local_pos_encoder(embedding)

        # routing_context: (torch.FloatTensor): context tensor which is used to select endpoints.
        # routing_context.shape = [ batch size, __network_dim__ ]
        routing_context = self.routing_encoder(pos_embedding, mask=src_mask)

        # === Get gate values for UIDs. ===
        # We iterate over each of the network UIDs and compute a querying score for each
        # using the gating function. This returns a score per endpoint per example.
        # routing_score: (torch.FloatTensor): score per example, per endpoint.
        # routing_score.shape = [metagraph.n]
        # The gates act over the last embedding of the routing_context.
        routing_score = torch.mean(self.sigmoid(self.gates(routing_context[:, -1, :])), dim=0)

        # Ensure number of queried neurons does not exceed metagraph.n
        num_endpoints = min([self.config.nucleus.topk, metagraph.n])

        # === Ensure each UID is queried once ===
        # Persist object variable self.permute_uids across forward calls.
        # Reset to new permutation of all UIDs once empty.
        if len(self.permute_uids) == 0:  # no more UIDs to query
            self.permute_uids = torch.randperm(metagraph.n)  # reset to new permutation of all UIDs

        # === Randomly select num_endpoints UIDs ===
        random_uids = self.permute_uids[:num_endpoints]  # newest selection of UIDs to query
        self.permute_uids = self.permute_uids[num_endpoints:]  # slice out remaining selection

        # === Get endpoint information for the selected UIDs ===
        # We index into the metagraph's endpoints and return a list of the filtered set of endpoints we wish to query.
        # random_endpoints: List[bittensor.endpoints]: endpoint information for filtered uids.
        # len(neurons) == self.config.nucleus.topk
        random_endpoints = [metagraph.endpoints[uid] for uid in random_uids]
        num_endpoints = len(random_endpoints)  # in case len(self.permute_uids) < num_endpoints during random_uids select

        logger.info(f'Forward \t| Routing forward <dim>[{time.time() - start_time:.3g}s]</dim>')
        logger.info(f'Dendrite \t| Request {num_endpoints} x {list(inputs_seq.shape)} (prune_len={prune_len})')
        request_start_time = time.time()

        # === Define which synapse we want to use ===
        # The synapse defines the task we are sending to the neurons
        # synapses: List[bittensor.synapse]: synapse information
        # TODO: WORK IN PROGRESS, prototype
        if self.config.neuron.validation_synapse == 'TextCausalLMNext':
            synapses = [(bittensor.synapse.TextCausalLMNext(), textcausallmnext)]
        else: 
            synapses = [(bittensor.synapse.TextCausalLM(), textcausallm)]

        # === Query the endpoints ===
        # Makes the dendrite call into the network returning the representations
        # for each of the endpoints. The return ops can be used to filter weights and outputs.
        # query_responses: (List[torch.float64]): responses from each endpoint.
        # query_responses.shape = self.config.nucleus.topk * num_synapses * [batch_size, sequence_len, synapse_dim]
        # return_ops: (torch.int64): Return ops.
        # return_ops.shape = self.config.nucleus.topk * [num_synapses]
        query_responses, return_ops, times = dendrite.text(
            endpoints=random_endpoints,
            inputs=inputs_seq,
            synapses=[syn for syn, _ in synapses],
            timeout=bittensor.__blocktime__
        )

        if self.config.nucleus.no_dendrite_backward:
            query_responses = [[syn.detach().to(self.device) for syn in res] for res in query_responses]
            return_ops = [ops.detach().to(self.device) for ops in return_ops]
            times = [t.detach().to(self.device) for t in times]

        # Send responses to device. This is required to ensure we move the responses
        # Onto the correct device.
        for responses in query_responses:
            for response in responses:
                response.to(self.device)

        logger.info(f'Dendrite \t| Request {num_endpoints} x {list(inputs_seq.shape)} '
                    f'<dim>[{time.time() - request_start_time:.3g}s]</dim>')

        # === Prepare validation parameter set ===
        console_width = self.config.get('width', None)  # console width for rich table displays of synapse measures
        validation_params = {
            'uids': random_uids, 
            'query_responses': query_responses, 
            'return_ops': return_ops, 
            'times': times, 
            'routing_score': routing_score,
            'inputs': inputs, 
            'validation_len': val_len, 
            'loss_fct': self.loss_fct,
            'logits_divergence_penalty':self.config.nucleus.logits_divergence,
            'scaling_law_power': self.config.nucleus.scaling_law_power, 
            'synergy_scaling_law_power': self.config.nucleus.synergy_scaling_law_power,
            'vlogger': self.vlogger,
            'logging': self.config.logging.debug or self.config.logging.trace
        }

        loss = torch.tensor(0.).to(self.device)  # to accumulate neuron_loss and routing_loss over synapses
        neuron_stats = {}  # to gather neuron synapse validation measures and statistics

        # === Validate synapse responses ===
        # Iterate over all queried synapses and validate responses
        for i, (synapse, validate_func) in enumerate(synapses):
            _loss, stats = validate_func(**validation_params, synapse=synapse, index_s=i)  # validate individual synapse
            loss += _loss  # add neuron_loss and routing_loss

            for _uid, _stats in stats.items():
                neuron_stats.setdefault(_uid, {})
                neuron_stats[_uid].update(_stats)  # gather neuron synapse validation measures and statistics

        return loss, neuron_stats

def scaling_law_loss_to_params(loss):
    r""" (OpenAI scaling laws) Kaplan, Jared, et al. "Scaling laws for neural language models." arXiv:2001.08361 (2020)
    """
    num_params = torch.exp(torch.log(torch.tensor(8.8e13).to(loss.device)) -
                           torch.log(torch.clamp(loss, 1.69)) / 0.076)  # loss lower bound 1.69 is entropy of natural text
    return num_params


def textcausallm(uids: torch.Tensor, query_responses: List[List[torch.FloatTensor]], return_ops: List[torch.LongTensor],
                 times: List[torch.FloatTensor], routing_score: torch.FloatTensor,
                 inputs: torch.FloatTensor, validation_len: int, loss_fct: Callable,                 
                 scaling_law_power: float, synergy_scaling_law_power: float, vlogger: ValidatorLogger,
                 logits_divergence_penalty: float,logging, synapse: 'bittensor.TextCausalLM' = None, index_s: int = 0
                 ) -> Tuple[torch.FloatTensor, Dict]:
    r"""
    Calculate Shapley values and neuron response validation measure statistics, given TextCausalLM synapse responses.
        Args:
            uids (:obj:`torch.Tensor`, `required`): [num_neurons]
                Neuron UIDs.
            query_responses (:obj:`List[List[torch.FloatTensor]]`, `required`):
                List of outputs from synapses, each a list of size num_endpoints of tensors with relevant size. Non-responses are zeroes of relevant
                synapse shape. Shape num_synapses * ( num_endpoints * ( -1, -1, -1 ) )
            return_ops (:obj:`List[torch.LongTensor]` of shape :obj:`[num_endpoints]`, `required`):
                Return code per call per synapse.
            times (:obj:`List [torch.FloatTensor]` of shape :obj:`[num_endpoints]`, `required`):
                Times per call per synapse.
            routing_score (:obj:`torch.FloatTensor`, `required`):
                [metagraph.n] Predictive routing score per endpoint in the metagraph, mean over the batch.
            inputs (:obj:`torch.FloatTensor`, `required`):
                [batch_size, sequence_len + validation_len] Token batch of original inputs with validation tokens.
            validation_len (:obj:`int`, `required`):
                Number of held-out phrase token batch for extended validation, not sent to neurons.
            loss_fct (:obj:`Callable`, `required`):
                CrossEntropy loss function to use.
            scaling_law_power (:obj:`float`, `required`):
                Power for modified scaling law, powered down to improve dynamic range, e.g. 3 → 6 nats for 0.5.
            synergy_scaling_law_power (:obj:`float`, `required`):
                Power for synergy modified scaling law, powered down to improve dynamic range, e.g. 3 → 6 nats for 0.5.
            logits_divergence_penalty (:obj:`float`, `required`):
                Penalty scaling for logits divergence.
            vlogger (:obj:`ValidatorLogger`, `required`):
                Logger for validator.
            logging (:obj:`bool`, `required`):
                Log tables to console.
            synapse (:obj:`bittensor.TextCausalLM`, `optional`):
                TextCausalLM synapse object.
            index_s (:obj:`int`, `optional`):
                Index of synapse to extract responses.

        Returns:
            loss (:obj:`torch.FloatTensor`):
                Loss for training validator nucleus and dendrite backward to endpoints.
            stats (:obj:`Dict`, `required`):
                Statistics per endpoint for this batch.
    """
    inputs_seq = inputs[..., :-validation_len]  # input sequence without last token [batch_size, sequence_len]
    inputs_val = inputs[..., -validation_len]  # input validation with next token [batch_size]

    def _base_params(_stats, query_response):
        _stats.update({'logits': query_response[:, :-1, :],
                       'logits_val': query_response[:, -1:, :]})

        for target, _ext in [(inputs_seq[:, 1:], ''), (inputs_val, '_val')]:
            _loss = calc_loss_fct(loss_fct, _stats['logits' + _ext], target)  # CausalLM loss
            if _loss.isnan() or _loss.isinf():
                _loss = 20  # assign large loss

            # estimate the effective number of model parameters, modified with the scaling_law_power
            _num_params = scaling_law_loss_to_params(_loss)

            # powered down number of params, e.g. dynamic range 3 → 6 nats for scaling_law_power=0.5
            _pow_num_params = torch.pow(_num_params, scaling_law_power)

            _stats.update({'loss' + _ext: _loss,
                           'est_params' + _ext: _num_params, 'base_params' + _ext: _pow_num_params,
                           'synergy' + _ext: 0, 'synergy_loss_diff' + _ext: 0})

    def _synergy(first, second, target, _ext):
        # Combined logits: log of average probabilities per token between responses
        combined_logits = torch.log((torch.softmax(first['logits' + _ext], dim=-1) +
                                     torch.softmax(second['logits' + _ext], dim=-1)) / 2 + 1e-40)
        measured_loss = calc_loss_fct(loss_fct, combined_logits, target)  # actual measured loss

        return measured_loss

    shapley_start_time = time.time()

    loss, stats, unsuccessful = shapley_base(uids, query_responses, return_ops, times, routing_score,
                                             _base_params, index_s, ext='')

    logger.info(f'{str(synapse)} \t| Shapley base values (power={scaling_law_power:.1f}) '
                f'<dim>[{time.time() - shapley_start_time:.3g}s]</dim>')

    synergy_start_time = time.time()

    syn_loss_diff = shapley_synergy(stats, _synergy, ext='', target=inputs_seq[:, 1:],
                                    scaling_law_power=synergy_scaling_law_power)
    syn_loss_diff_val = shapley_synergy(stats, _synergy, ext='_val', target=inputs_val,
                                        scaling_law_power=synergy_scaling_law_power)

    # === Shapley value combination ===
    # Combine base values with synergy approximation to get final Shapley values.
    for s in stats.values():
        for ext in ['', '_val']:
            if 'base_params' + ext in s and 'synergy' + ext in s:
                s['shapley_values' + ext] = (s['base_params' + ext] + s['synergy' + ext])

            if 'logits' + ext in s:
                del s['logits' + ext]  # remove logits - not needed for stats anymore

        if 'shapley_values' in s and 'shapley_values_val' in s:
            s['shapley_values_min'] = torch.min(s['shapley_values'], s['shapley_values_val'])

        for key in s:
            if hasattr(s[key], 'item'):
                s[key] = s[key].item()

    logger.info(f'{str(synapse)} \t| Shapley synergy values (power={synergy_scaling_law_power:.1f}) '
                f'<dim>[{time.time() - synergy_start_time:.3g}s]</dim>')

    if logging:
        # === Synergy table ===
        # Prints the synergy loss diff matrix with pairwise loss reduction due to synergy (original loss on diagonal)
        vlogger.print_synergy_table(stats, syn_loss_diff, 'shapley_values_min')

        # === Neuron responses (table) ===
        # Prints the evaluation of the neuron responses to the validator request
        vlogger.print_synapse_table(str(synapse), stats, 'shapley_values_min', shapley_start_time)

    # === Unsuccessful responses ===
    # Prints the return codes and response times of unsuccessful responses
    unsuccess(str(synapse), unsuccessful)

    return loss, stats


def textcausallmnext(uids: torch.Tensor, query_responses: List[List[torch.FloatTensor]], return_ops: List[torch.LongTensor],
                     times: List[torch.FloatTensor], routing_score: torch.FloatTensor,
                     inputs: torch.FloatTensor, validation_len: int, loss_fct: Callable,                     
                     scaling_law_power: float, synergy_scaling_law_power: float, vlogger:ValidatorLogger,
                     logits_divergence_penalty: float,logging, synapse: 'bittensor.TextCausalLMNext' = None, index_s: int = 0
                     ) -> Tuple[torch.FloatTensor, Dict]:
    r"""
    Calculate Shapley values and neuron response validation measure statistics, given TextCausalLMNext synapse responses.
        Args:
            uids (:obj:`torch.Tensor`, `required`): [num_neurons]
                Neuron UIDs.
            query_responses (:obj:`List[List[torch.FloatTensor]]`, `required`):
                List of outputs from synapses, each a list of size num_endpoints of tensors with relevant size. Non-responses are zeroes of relevant
                synapse shape. Shape num_synapses * ( num_endpoints * ( -1, -1, -1 ) )
            return_ops (:obj:`List[torch.LongTensor]` of shape :obj:`[num_endpoints]`, `required`):
                Return code per call per synapse.
            times (:obj:`List [torch.FloatTensor]` of shape :obj:`[num_endpoints]`, `required`):
                Times per call per synapse.
            routing_score (:obj:`torch.FloatTensor`, `required`):
                [metagraph.n] Predictive routing score per endpoint in the metagraph, mean over the batch.
            inputs (:obj:`torch.FloatTensor`, `required`):
                [batch_size, sequence_len + validation_len] Token batch of original inputs with validation tokens.
            validation_len (:obj:`int`, `required`):
                Number of held-out phrase token batch for extended validation, not sent to neurons.
            loss_fct (:obj:`Callable`, `required`):
                CrossEntropy loss function to use.
            scaling_law_power (:obj:`float`, `required`):
                Power for modified scaling law, powered down to improve dynamic range, e.g. 3 → 6 nats for 0.5.
            synergy_scaling_law_power (:obj:`float`, `required`):
                Power for synergy modified scaling law, powered down to improve dynamic range, e.g. 3 → 6 nats for 0.5.
            logits_divergence_penalty (:obj:`float`, `required`):
                Penalty scaling for logits divergence.
            vlogger (:obj:`ValidatorLogger`, `required`):
                Logger for validator.
            logging (:obj:`bool`, `required`):
                Log tables to console.
            synapse (:obj:`bittensor.TextCausalLMNext`, `optional`):
                TextCausalLMNext Synapse object.
            index_s (:obj:`int`, `optional`):
                Index of synapse to extract responses.

        Returns:
            loss (:obj:`torch.FloatTensor`):
                Loss for training validator nucleus and dendrite backward to endpoints.
            stats (:obj:`Dict`, `required`):
                Statistics per endpoint for this batch.
    """
    inputs_nxt = inputs[..., -validation_len:]  # input validation with next token target phrase [batch_size, val_len]

    def _base_params(_stats, query_response):
        # topk_tensor = unravel_topk_token_phrases(query_response, topk=synapse.topk)  # [batch_size, topk + 1, max_len]
        _losses_val, _losses = phrase_cross_entropy(inputs_nxt, query_response, reduce=False)
        _losses_val[_losses_val.isnan()] = 20  # assign large loss
        _losses[_losses.isnan()] = 20  # assign large loss
        _loss_val = _losses_val.mean()
        _loss = _losses.mean()

        _stats.update({'loss_val_nxt': _loss_val, 'losses_nxt': _losses, 'loss_nxt': _loss,
                       'synergy_nxt': 0, 'synergy_loss_diff_nxt': 0})

    def _synergy(first, second, target, ext):
        # average first + second probabilities per batch item, convert to loss
        measured_loss = -torch.log((torch.exp(-first['losses_nxt']) +
                                    torch.exp(-second['losses_nxt'])) / 2 + 1e-40).mean()

        return measured_loss

    shapley_start_time = time.time()
    loss, stats, unsuccessful = shapley_base(uids, query_responses, return_ops, times, routing_score,
                                             _base_params, index_s, ext='_nxt')
    logger.info(f'{str(synapse)} \t| Shapley base values (power={scaling_law_power:.1f}) '
                f'<dim>[{time.time() - shapley_start_time:.3g}s]</dim>')

    divergence_start_time = time.time()
    with torch.no_grad():
        logits_divergence(stats, uids, query_responses, return_ops, times, index_s, ext='_nxt')
    logger.info(f'{str(synapse)} \t| Logits divergences (penalty={logits_divergence_penalty}) '
                f'<dim>[{time.time() - divergence_start_time:.3g}s]</dim>')

    synergy_start_time = time.time()
    syn_loss_diff = shapley_synergy(stats, _synergy, '_nxt', scaling_law_power=synergy_scaling_law_power)
    logger.info(f'{str(synapse)} \t| Shapley synergy values (power={synergy_scaling_law_power:.1f}) '
                f'<dim>[{time.time() - synergy_start_time:.3g}s]</dim>')

    # === Shapley value combination ===
    # Combine base values with synergy approximation to get final Shapley values.
    for s in stats.values():
        if 'losses_nxt' in s:
            del s['losses_nxt']  # remove batch losses - not needed for stats anymore

        for key in s:
            if hasattr(s[key], 'item'):
                s[key] = s[key].item()

    if logging:
        # === Response table ===
        # Prints the query response table: top prediction probabilities and texts for batch tasks
        batch_predictions = format_predictions(uids, query_responses, return_ops, inputs, validation_len, index_s)
        vlogger.print_response_table(batch_predictions, stats, sort_col='loss_nxt')

        # === Synergy table ===
        # Prints the synergy loss diff matrix with pairwise loss reduction due to synergy (original loss on diagonal)
        vlogger.print_synergy_table(stats, syn_loss_diff, 'loss_nxt')

        # === Neuron responses (table) ===
        # Prints the evaluation of the neuron responses to the validator request
        vlogger.print_synapse_table(str(synapse), stats, 'loss_nxt', shapley_start_time)

    # === Unsuccessful responses ===
    # Prints the return codes and response times of unsuccessful responses
    unsuccess(str(synapse), unsuccessful)

    return loss, stats


def shapley_base(uids: torch.Tensor, query_responses: List[List[torch.FloatTensor]], return_ops: List[torch.LongTensor],
                 times: List[torch.FloatTensor], routing_score: torch.FloatTensor,
                 base_params: Callable, index_s: int = 0, ext: str = None) -> Tuple[Union[float, torch.FloatTensor],
                                                                                    Dict,
                                                                                    List]:
    r"""
    Calculate Shapley base values and neuron response validation measure statistics, given responses from a synapse.
        Args:
            uids (:obj:`torch.Tensor`, `required`): [num_neurons]
                Neuron UIDs.
            query_responses (:obj:`List[List[torch.FloatTensor]]`, `required`):
                List of outputs from synapses, each a list of size num_endpoints of tensors with relevant size. Non-responses are zeroes of relevant
                synapse shape. Shape num_synapses * ( num_endpoints * ( -1, -1, -1 ) )
            return_ops (:obj:`List[torch.LongTensor]` of shape :obj:`[num_endpoints]`, `required`):
                Return code per call per synapse.
            times (:obj:`List [torch.FloatTensor]` of shape :obj:`[num_endpoints]`, `required`):
                Times per call per synapse.
            routing_score (:obj:`torch.FloatTensor`, `required`):
                [metagraph.n] Predictive routing score per endpoint in the metagraph, mean over the batch.
            base_params (:obj:`Callable`, `required`):
                CrossEntropy loss function to use.
            index_s (:obj:`int`, `optional`):
                Index of synapse to extract responses.
            ext (:obj:`str`, `optional`):
                Extension to parameter string for stats key.

        Returns:
            loss (:obj:`torch.FloatTensor`):
                Loss for training validator nucleus and dendrite backward to endpoints.
            stats (:obj:`Dict`, `required`):
                Statistics per endpoint for this batch.
            unsuccessful (:obj:`List`, `required`):
                Unsuccessful endpoints [(uid, return_op, time)].
    """
    stats = {}
    unsuccessful = []
    neuron_loss = 0.  # neuron losses to accumulate to then backward() via dendrite
    routing_loss = 0.  # validator routing loss for local model update

    # === Base parameter estimation ===
    # Shapley values - base level - coalition size 1
    # Collect successful neuron responses, calculate base Shapley values.
    # Measured in effective number of model parameters, according to OpenAI scaling laws.
    for index, _uid in enumerate(uids.tolist()):
        if return_ops[index][index_s] == bittensor.proto.ReturnCode.Success:
            _stats = {'uid': _uid,
                      'response_time' + ext: times[index][index_s],
                      'routing_score': routing_score[_uid]}

            try:
                base_params(_stats, query_responses[index][index_s])

                neuron_loss += _stats['loss' + ext]  # add sequence loss to be backward() to neuron

                # === Add routing loss ===
                # MSE loss between predicted routing score and ideal target routing score.
                # The Bayes risk approx. 1.69, i.e. the minimal loss achievable for next-token
                # prediction on the full distribution 𝑃, a.k.a the "entropy of natural text"
                # Hoffmann, Jordan, et al. "Training Compute-Optimal Large Language Models." arXiv:2203.15556 (2022).
                routing_score_target = torch.exp(-torch.clamp(_stats['loss' + ext].detach() - 1.69, 0))
                _routing_loss = (routing_score[_uid] - routing_score_target) ** 2  # MSE loss
                routing_loss += _routing_loss
                _stats.update({'routing_score_target' + ext: routing_score_target, 'routing_loss' + ext: _routing_loss})

                stats[_uid] = _stats
            except Exception as e:
                logger.warning(f'Synapse {index_s} error (shapley_base)\t| '
                               f'UID {_uid} <dim>[{times[index][index_s]:.2f}s]</dim>: {e}')
                stats[_uid] = _stats
                unsuccessful += [(_uid, return_ops[index][index_s], times[index][index_s])]
        else:
            stats[_uid] = {'uid': _uid,
                           'response_time' + ext: times[index][index_s],
                           'routing_score': routing_score[_uid]}
            unsuccessful += [(_uid, return_ops[index][index_s], times[index][index_s])]

    return neuron_loss + routing_loss, stats, unsuccessful


def logits_divergence(stats: Dict, uids: torch.Tensor, query_responses: List[List[torch.FloatTensor]],
                      return_ops: List[torch.LongTensor], times: List[torch.FloatTensor],
                      index_s: int = 0, ext: str = None):
    r"""
    Calculate each logits divergence per neuron per task from the average logits over all neurons per task,
    given responses from a synapse.
        Args:
            stats (:obj:`Dict`, `required`):
                Statistics per endpoint for this batch.
            uids (:obj:`torch.Tensor`, `required`): [num_neurons]
                Neuron UIDs.
            query_responses (:obj:`List[List[torch.FloatTensor]]`, `required`):
                List of outputs from synapses, each a list of size num_endpoints of tensors with relevant size.
                Non-responses are zeroes of relevant synapse shape.
                Shape num_synapses * ( num_endpoints * ( -1, -1, -1 ) )
            return_ops (:obj:`List[torch.LongTensor]` of shape :obj:`[num_endpoints]`, `required`):
                Return code per call per synapse.
            times (:obj:`List [torch.FloatTensor]` of shape :obj:`[num_endpoints]`, `required`):
                Times per call per synapse.
            index_s (:obj:`int`, `optional`):
                Index of synapse to extract responses.
            ext (:obj:`str`, `optional`):
                Extension to parameter string for stats key.
    """
    probs_k = 0
    probs_avg = None

    # === Probs averaging ===
    # Calculate the average token distribution for each batch task.
    for index, _uid in enumerate(uids.tolist()):
        if return_ops[index][index_s] == bittensor.proto.ReturnCode.Success:
            try:
                probs = topk_tokens_to_vocab_size(query_responses[index][index_s],
                                                  bittensor.__vocab_size__)  # [batch_size, vocab_size]
                if probs_avg is None:
                    probs_avg = probs
                else:
                    probs_avg += probs
                probs_k += 1

            except Exception as e:
                logger.warning(f'Synapse {index_s} error (logits_divergence)\t| '
                               f'UID {_uid} <dim>[{times[index][index_s]:.2f}s]</dim>: {e}')

    if probs_avg is not None:
        probs_avg /= probs_k
        probs_avg_sqrt = probs_avg.sqrt()
        batch_divergences = []

        # === Distribution divergence ===
        # Calculate the Hellinger distance (f-divergence) from the average probability distribution for each batch task.
        for index, _uid in enumerate(uids.tolist()):
            if return_ops[index][index_s] == bittensor.proto.ReturnCode.Success:
                try:
                    probs = topk_tokens_to_vocab_size(query_responses[index][index_s],
                                                      bittensor.__vocab_size__)  # [batch_size, vocab_size]
                    divergences = 0.5 * torch.pow(probs.sqrt() - probs_avg_sqrt, 2).sum(dim=1)  # [batch_size] in [0, 1]
                    divergences = divergences.sqrt()
                    stats[_uid]['logits_divergences' + ext] = divergences  # [batch_size]
                    stats[_uid]['logits_divergence' + ext] = divergences.mean()  # scalar
                    batch_divergences += [divergences]

                except Exception as e:
                    logger.warning(f'Synapse {index_s} error (logits_divergence)\t| '
                                   f'UID {_uid} <dim>[{times[index][index_s]:.2f}s]</dim>: {e}')

        batch_divergences = torch.stack(batch_divergences)  # [uids_len, batch_size]
        avg = batch_divergences.mean(dim=0)  # [batch_size]
        std = batch_divergences.std(dim=0)  # [batch_size]

        # logger.info(f"Logits divergences: "
        #             f"avg={', '.join([f'{i}:{v:.3g}' for i, v in enumerate(avg)])}")
        # logger.info(f"std={', '.join([f'{i}:{v:.3g}' for i, v in enumerate(std)])}")

        # === Calculate divergence excess ===
        # For each batch task, calculate excess deviation above a single stddev, in terms of stddev,
        # and apply power to increase score above two stddev, and decrease between one and two stddev.
        # This will effectively allow zero excess below one stddev, and minimal excess below two stddev,
        # but amplify any excess above two stddev (only 2.1% of population for normal dist).
        for _uid, _stats in stats.items():
            if 'logits_divergences' + ext in _stats:
                try:
                    excess = torch.clamp(_stats['logits_divergences' + ext] - (avg + std), 0)  # divergence > avg + std
                    excess /= std + 1e-9  # stddev multiples above 1 stddev
                    excess = torch.pow(excess, 3)  # reduce < 2std, increase > 2std
                    excess = torch.clamp(excess, 0, 10)  # maximum excess ratio of 10

                    _stats['logits_excess' + ext] = excess.mean()  # in [0, 10]
                    del _stats['logits_divergences' + ext]  # keep only scalar stats beyond this

                    # logger.info(f"UID{uid} divergences [{_stats['logits_divergences' + ext].mean():.4g}]: "
                    #             f"{', '.join([f'{i}:{dist:.3g}' for i, dist in enumerate(_stats['logits_divergences' + ext])])}")
                    # logger.info(f"UID{uid} excess [{excess.mean():.3g}]: "
                    #             f"{', '.join([f'{i}:{exc:.3g}' for i, exc in enumerate(excess)])}")

                except Exception as e:
                    logger.warning(f'Synapse {index_s} error (logits_divergence)\t| UID {_uid}: {e}')


def shapley_synergy(stats: Dict, synergy: Callable, ext: str, target: torch.Tensor = None, scaling_law_power: float = 0.5):
    r"""
    Calculates Shapley synergy for coalition size 2, measured performance above expected performance.
    Measured in effective number of model parameters, just like base Shapley values.
        Args:
            stats (:obj:`Dict`, `required`):
                Statistics per endpoint for this batch.
            synergy (:obj:`Callable`, `required`)
                Function to calculate measured loss.
            ext (:obj:`str`, `optional`):
                Extension to parameter string for stats key.
            target (:obj:`torch.Tensor`, `optional`):
                Target to measure loss against.
            scaling_law_power (:obj:`float`, `optional`):
                Power for modified scaling law, powered down to improve dynamic range, e.g. 3 → 6 nats for 0.5.

        Returns:
            syn_loss_diff (:obj:`Dict`, `required`):
                Dictionary table of pairwise synergies as loss reductions, with direct loss on diagonal.
    """
    # === Shapley synergy approximation ===
    # Shapley values - second level - coalition size 2
    # Synergy = measured performance above expected performance
    # Measured in effective number of model parameters, just like base Shapley values.
    syn_loss_diff = {}  # expected_loss - measured_loss (where > 0)
    responsives = [uid for uid, stat in stats.items() if 'loss' + ext in stat]
    for _first, first in stats.items():
        if 'loss' + ext not in first:
            continue
        first_diff = syn_loss_diff.setdefault(_first, {})
        first_diff[_first] = first['loss' + ext]  # diagonal keeps direct loss

        for _second, second in stats.items():
            if 'loss' + ext not in second or _second <= _first:
                continue
            second_diff = syn_loss_diff.setdefault(_second, {})

            with torch.no_grad():
                expected_loss = torch.min(first['loss' + ext], second['loss' + ext])  # expecting min loss

                measured_loss = synergy(first, second, target, ext)

                loss_diff_share = torch.clamp(expected_loss - measured_loss, 0) / 2  # record direct loss diff
                loss_diff_share /= len(responsives)  # average over responsives
                first['synergy_loss_diff' + ext] += loss_diff_share
                second['synergy_loss_diff' + ext] += loss_diff_share

                # pairwise loss reduction of expected to measured loss due to synergy between first and second
                first_diff[_second] = loss_diff_share
                second_diff[_first] = loss_diff_share

                measured_params = scaling_law_loss_to_params(measured_loss)
                expected_params = scaling_law_loss_to_params(expected_loss)

                # powered down number of params, e.g. dynamic range 3 → 6 nats for scaling_law_power=0.5
                pow_measured_params = torch.pow(measured_params, scaling_law_power)
                pow_expected_params = torch.pow(expected_params, scaling_law_power)

                synergy_share = torch.clamp(pow_measured_params - pow_expected_params, 0) / 2
                synergy_share /= len(responsives)  # average over responsives
                first['synergy' + ext] += synergy_share  # share synergy amongst coalition members
                second['synergy' + ext] += synergy_share

    return syn_loss_diff


def format_predictions(uids: torch.Tensor, query_responses: List[List[torch.FloatTensor]],
                       return_ops: List[torch.LongTensor], inputs: torch.FloatTensor,
                       validation_len: int, index_s: int = 0, number_of_predictions: int = 3) -> List:
    r""" Format batch task topk predictions for rich table print of query responses.
    """
    batch_predictions = []
    std_tokenizer = bittensor.tokenizer()

    # === Batch iteration ===
    for batch_item in range(inputs.shape[0]):
        # === Task formatting ===
        context = inputs[batch_item][:-validation_len]
        answer = inputs[batch_item][-validation_len:]

        context = repr(std_tokenizer.decode(context))[1:-1][-30:]  # strip '' and truncate
        answer = repr(std_tokenizer.decode(answer))[1:-1][:15]  # strip '' and truncate

        task = f"[reverse]{context}[/reverse][bold]{answer}[/bold]"

        # === Prediction formatting ===
        predictions = {}
        for index, uid in enumerate(uids.tolist()):
            if return_ops[index][index_s] == bittensor.proto.ReturnCode.Success:
                topk_tensor = query_responses[index][index_s]  # [batch_size, (topk + 1), max_len] (prob_k) + floor_prob
                topk_tokens = topk_tensor[batch_item, :-1, 1:].int()  # [batch_size, topk, max_len - 1] Phrase tokens with ignore_index token for padding.
                topk_probs = topk_tensor[batch_item, :-1, 0]  # [batch_size, topk] Probabilities for each phrase in topk

                # === Topk iteration ===
                topk_predictions = ''
                for i in range(number_of_predictions):
                    phrase = topk_tokens[i]
                    phrase = phrase[phrase >= 0]  # strip negative ignore_index = -100
                    phrase_str = repr(std_tokenizer.decode(phrase))[:15]  # decode, escape and truncate
                    prob = f'{topk_probs[i]:.3f}'.lstrip('0').replace('1.000', '1.00')
                    topk_predictions += f"[green]{prob}[/green]: {phrase_str} "

                predictions[uid] = topk_predictions[:-1]  # strip trailing space

        batch_predictions += [(task, predictions)]

    return batch_predictions


def unsuccess(_name, _unsuccessful):
    r""" Prints the return codes and response times of unsuccessful responses
    """
    # === Unsuccessful responses ===
    unsuccess_txt = f'{_name} \t| Unsuccessful <cyan>UID</cyan>[<red>return_op</red> <yellow>time</yellow>]: '
    for _uid, _return_op, _time in _unsuccessful:
        unsuccess_txt += f'{_uid}[<red>{_return_op}</red> <yellow>{_time:.2f}</yellow>] '
    logger.info(unsuccess_txt)<|MERGE_RESOLUTION|>--- conflicted
+++ resolved
@@ -515,13 +515,8 @@
                 # console table - weight table (every validation step)
                 sample_uids, sample_weights = self.calculate_weights()
                 self.vlogger.print_weights_table(
-<<<<<<< HEAD
-                    min_allowed_weights = self.subtensor.min_allowed_weights(netuid=self.config.neuron.netuid),
-                    max_weight_limit = self.subtensor.max_weight_limit(netuid=self.config.neuron.netuid),
-=======
                     min_allowed_weights = self.subtensor.min_allowed_weights(netuid=self.config.netuid),
                     max_weight_limit = self.subtensor.max_weight_limit(netuid=self.config.netuid),
->>>>>>> b8b77b3f
                     neuron_stats = self.neuron_stats,
                     title = str(self),
                     metagraph_n = self.metagraph.n, 
@@ -566,13 +561,8 @@
         if self.config.logging.debug or self.config.logging.trace:
                 # console table - weight table (every end of epoch)
                 self.vlogger.print_weights_table(
-<<<<<<< HEAD
-                    min_allowed_weights = self.subtensor.min_allowed_weights(netuid=self.config.neuron.netuid),
-                    max_weight_limit = self.subtensor.max_weight_limit(netuid=self.config.neuron.netuid),
-=======
                     min_allowed_weights = self.subtensor.min_allowed_weights(netuid=self.config.netuid),
                     max_weight_limit = self.subtensor.max_weight_limit(netuid=self.config.netuid),
->>>>>>> b8b77b3f
                     neuron_stats = self.neuron_stats,
                     title = str(self),
                     metagraph_n = self.metagraph.n, 
