""" Create and init Axon, whcih services Forward and Backward requests from other neurons.
"""
# The MIT License (MIT)
# Copyright © 2021 Yuma Rao
# Copyright © 2022 Opentensor Foundation

# Permission is hereby granted, free of charge, to any person obtaining a copy of this software and associated
# documentation files (the “Software”), to deal in the Software without restriction, including without limitation
# the rights to use, copy, modify, merge, publish, distribute, sublicense, and/or sell copies of the Software,
# and to permit persons to whom the Software is furnished to do so, subject to the following conditions:

# The above copyright notice and this permission notice shall be included in all copies or substantial portions of
# the Software.

# THE SOFTWARE IS PROVIDED “AS IS”, WITHOUT WARRANTY OF ANY KIND, EXPRESS OR IMPLIED, INCLUDING BUT NOT LIMITED TO
# THE WARRANTIES OF MERCHANTABILITY, FITNESS FOR A PARTICULAR PURPOSE AND NONINFRINGEMENT. IN NO EVENT SHALL
# THE AUTHORS OR COPYRIGHT HOLDERS BE LIABLE FOR ANY CLAIM, DAMAGES OR OTHER LIABILITY, WHETHER IN AN ACTION
# OF CONTRACT, TORT OR OTHERWISE, ARISING FROM, OUT OF OR IN CONNECTION WITH THE SOFTWARE OR THE USE OR OTHER
# DEALINGS IN THE SOFTWARE.
import os
import json
import grpc
import copy
import torch
import argparse
import bittensor

from concurrent import futures
from dataclasses import dataclass
from substrateinterface import Keypair
import bittensor.utils.networking as net
from typing import Dict, Optional, Tuple


class axon:
    """Axon object for serving synapse receptors."""

    def info(self) -> "axon_info":
        """Returns the axon info object associate with this axon."""
        return axon_info(
            version=bittensor.__version_as_int__,
            ip=self.external_ip,
            ip_type=4,
            port=self.external_port,
            hotkey=self.wallet.hotkey.ss58_address,
            coldkey=self.wallet.coldkeypub.ss58_address,
            protocol=4,
            placeholder1=0,
            placeholder2=0,
        )

    def __init__(
        self,
        wallet: "bittensor.Wallet",
        metagraph: Optional["bittensor.Metagraph"] = None,
        config: Optional["bittensor.config"] = None,
        port: Optional[int] = None,
        ip: Optional[str] = None,
        external_ip: Optional[str] = None,
        external_port: Optional[int] = None,
        max_workers: Optional[int] = None,
        server: "grpc._server._Server" = None,
        maximum_concurrent_rpcs: Optional[int] = None,
    ) -> "bittensor.Axon":
        r"""Creates a new bittensor.Axon object from passed arguments.
        Args:
            config (:obj:`Optional[bittensor.Config]`, `optional`):
                bittensor.axon.config()
            wallet (:obj:`Optional[bittensor.Wallet]`, `optional`):
                bittensor wallet with hotkey and coldkeypub.
            port (:type:`Optional[int]`, `optional`):
                Binding port.
            ip (:type:`Optional[str]`, `optional`):
                Binding ip.
            external_ip (:type:`Optional[str]`, `optional`):
                The external ip of the server to broadcast to the network.
            external_port (:type:`Optional[int]`, `optional`):
                The external port of the server to broadcast to the network.
            max_workers (:type:`Optional[int]`, `optional`):
                Used to create the threadpool if not passed, specifies the number of active threads servicing requests.
            maximum_concurrent_rpcs (:type:`Optional[int]`, `optional`):
                Maximum allowed concurrently processed RPCs.
        """
        self.metagraph = metagraph
        self.wallet = wallet

        # Build and check config.
        if config is None:
            config = axon.config()
        config = copy.deepcopy(config)
        config.axon.port = port if port is not None else config.axon.port
        config.axon.ip = ip if ip is not None else config.axon.ip
        config.axon.external_ip = (
            external_ip if external_ip is not None else config.axon.external_ip
        )
        config.axon.external_port = (
            external_port if external_port is not None else config.axon.external_port
        )
        config.axon.max_workers = (
            max_workers if max_workers is not None else config.axon.max_workers
        )
        config.axon.maximum_concurrent_rpcs = (
            maximum_concurrent_rpcs
            if maximum_concurrent_rpcs is not None
            else config.axon.maximum_concurrent_rpcs
        )
        axon.check_config(config)
        self.config = config

        # Build axon objects.
        self.ip = self.config.axon.ip
        self.port = self.config.axon.port
        self.external_ip = (
            self.config.axon.external_ip
            if self.config.axon.external_ip != None
            else bittensor.utils.networking.get_external_ip()
        )
        self.external_port = (
            self.config.axon.external_port
            if self.config.axon.external_port != None
            else self.config.axon.port
        )
        self.full_address = str(self.config.axon.ip) + ":" + str(self.config.axon.port)
        self.started = False

        # Build priority thread pool
        self.priority_threadpool = bittensor.prioritythreadpool(config=self.config.axon)

        # Build interceptor.
        self.receiver_hotkey = self.wallet.hotkey.ss58_address
        self.auth_interceptor = AuthInterceptor(receiver_hotkey=self.receiver_hotkey)

        # Build grpc server
        if server is None:
            self.thread_pool = futures.ThreadPoolExecutor(
                max_workers=self.config.axon.max_workers
            )
            self.server = grpc.server(
                self.thread_pool,
                interceptors=(self.auth_interceptor,),
                maximum_concurrent_rpcs=self.config.axon.maximum_concurrent_rpcs,
                options=[
                    ("grpc.keepalive_time_ms", 100000),
                    ("grpc.keepalive_timeout_ms", 500000),
                ],
            )
            self.server.add_insecure_port(self.full_address)
        else:
            self.server = server
            self.thread_pool = server._state.thread_pool
            self.server.add_insecure_port(self.full_address)

    @classmethod
    def config(cls) -> "bittensor.Config":
        """Get config from the argument parser
        Return: bittensor.config object
        """
        parser = argparse.ArgumentParser()
        axon.add_args(parser)
        return bittensor.config(parser)

    @classmethod
    def help(cls):
        """Print help to stdout"""
        parser = argparse.ArgumentParser()
        cls.add_args(parser)
        print(cls.__new__.__doc__)
        parser.print_help()

    @classmethod
    def add_args(cls, parser: argparse.ArgumentParser, prefix: str = None):
        """Accept specific arguments from parser"""
        prefix_str = "" if prefix is None else prefix + "."
        if prefix is not None:
            if bittensor.defaults.get(prefix, d=None) == None:
                setattr(bittensor.defaults, prefix, bittensor.Config())
            getattr(bittensor.defaults, prefix).axon = bittensor.defaults.axon

        bittensor.prioritythreadpool.add_args(parser, prefix=prefix_str + "axon")
        try:
            parser.add_argument(
                "--" + prefix_str + "axon.port",
                type=int,
                help="""The local port this axon endpoint is bound to. i.e. 8091""",
                default=bittensor.defaults.axon.port,
            )
            parser.add_argument(
                "--" + prefix_str + "axon.ip",
                type=str,
                help="""The local ip this axon binds to. ie. [::]""",
                default=bittensor.defaults.axon.ip,
            )
            parser.add_argument(
                "--" + prefix_str + "axon.external_port",
                type=int,
                required=False,
                help="""The public port this axon broadcasts to the network. i.e. 8091""",
                default=bittensor.defaults.axon.external_port,
            )
            parser.add_argument(
                "--" + prefix_str + "axon.external_ip",
                type=str,
                required=False,
                help="""The external ip this axon broadcasts to the network to. ie. [::]""",
                default=bittensor.defaults.axon.external_ip,
            )
            parser.add_argument(
                "--" + prefix_str + "axon.max_workers",
                type=int,
                help="""The maximum number connection handler threads working simultaneously on this endpoint.
                        The grpc server distributes new worker threads to service requests up to this number.""",
                default=bittensor.defaults.axon.max_workers,
            )
            parser.add_argument(
                "--" + prefix_str + "axon.maximum_concurrent_rpcs",
                type=int,
                help="""Maximum number of allowed active connections""",
                default=bittensor.defaults.axon.maximum_concurrent_rpcs,
            )
        except argparse.ArgumentError:
            # re-parsing arguments.
            pass

    @classmethod
    def add_defaults(cls, defaults):
        """Adds parser defaults to object from enviroment variables."""
        defaults.axon = bittensor.Config()
        defaults.axon.port = (
            os.getenv("BT_AXON_PORT") if os.getenv("BT_AXON_PORT") is not None else 8091
        )
        defaults.axon.ip = (
            os.getenv("BT_AXON_IP") if os.getenv("BT_AXON_IP") is not None else "[::]"
        )
        defaults.axon.external_port = (
            os.getenv("BT_AXON_EXTERNAL_PORT")
            if os.getenv("BT_AXON_EXTERNAL_PORT") is not None
            else None
        )
        defaults.axon.external_ip = (
            os.getenv("BT_AXON_EXTERNAL_IP")
            if os.getenv("BT_AXON_EXTERNAL_IP") is not None
            else None
        )
        defaults.axon.max_workers = (
            os.getenv("BT_AXON_MAX_WORERS")
            if os.getenv("BT_AXON_MAX_WORERS") is not None
            else 10
        )
        defaults.axon.maximum_concurrent_rpcs = (
            os.getenv("BT_AXON_MAXIMUM_CONCURRENT_RPCS")
            if os.getenv("BT_AXON_MAXIMUM_CONCURRENT_RPCS") is not None
            else 400
        )

    @classmethod
    def check_config(cls, config: "bittensor.Config"):
        """Check config for axon port and wallet"""
        assert (
            config.axon.port > 1024 and config.axon.port < 65535
        ), "port must be in range [1024, 65535]"
        assert config.axon.external_port is None or (
            config.axon.external_port > 1024 and config.axon.external_port < 65535
        ), "external port must be in range [1024, 65535]"

    def __str__(self) -> str:
        return "Axon({}, {}, {}, {})".format(
            self.ip,
            self.port,
            self.wallet.hotkey.ss58_address,
            "started" if self.started else "stopped",
        )

    def __repr__(self) -> str:
        return self.__str__()

    def __del__(self):
        r"""Called when this axon is deleted, ensures background threads shut down properly."""
        self.stop()

    def start(self) -> "bittensor.axon":
        r"""Starts the standalone axon GRPC server thread."""
        if self.server is not None:
            self.server.stop(grace=1)
        self.server.start()
        self.started = True
        return self

    def stop(self) -> "bittensor.axon":
        r"""Stop the axon grpc server."""
        if hasattr(self, "server") and self.server is not None:
            self.server.stop(grace=1)
        self.started = False


class AuthInterceptor(grpc.ServerInterceptor):
    """Creates a new server interceptor that authenticates incoming messages from passed arguments."""

    def __init__(self, receiver_hotkey: str):
        r"""Creates a new server interceptor that authenticates incoming messages from passed arguments.
        Args:
            receiver_hotkey(str):
                the SS58 address of the hotkey which should be targeted by RPCs
        """
        super().__init__()
        self.nonces = {}
        self.receiver_hotkey = receiver_hotkey

    def parse_signature_v2(self, signature: str) -> Optional[Tuple[int, str, str, str]]:
        r"""Attempts to parse a signature using the v2 format"""
        parts = signature.split(".")
        if len(parts) != 4:
            return None
        try:
            nonce = int(parts[0])
        except ValueError:
            return None
        sender_hotkey = parts[1]
        signature = parts[2]
        receptor_uuid = parts[3]
        return (nonce, sender_hotkey, signature, receptor_uuid)

    def parse_signature(self, metadata: Dict[str, str]) -> Tuple[int, str, str, str]:
        r"""Attempts to parse a signature from the metadata"""
        signature = metadata.get("bittensor-signature")
        version = metadata.get("bittensor-version")
        if signature is None:
            raise Exception("Request signature missing")
        if int(version) < 510:
            raise Exception("Incorrect Version")
        parts = self.parse_signature_v2(signature)
        if parts is not None:
            return parts
        raise Exception("Unknown signature format")

    def check_signature(
        self, nonce: int, sender_hotkey: str, signature: str, receptor_uuid: str
    ):
        r"""verification of signature in metadata. Uses the pubkey and nonce"""
        keypair = Keypair(ss58_address=sender_hotkey)
        # Build the expected message which was used to build the signature.
        message = f"{nonce}.{sender_hotkey}.{self.receiver_hotkey}.{receptor_uuid}"

        # Build the key which uniquely identifies the endpoint that has signed
        # the message.
        endpoint_key = f"{sender_hotkey}:{receptor_uuid}"

        if endpoint_key in self.nonces.keys():
            previous_nonce = self.nonces[endpoint_key]
            # Nonces must be strictly monotonic over time.
            if nonce <= previous_nonce:
                raise Exception("Nonce is too small")

        if not keypair.verify(message, signature):
            raise Exception("Signature mismatch")
        self.nonces[endpoint_key] = nonce

    def intercept_service(self, continuation, handler_call_details):
        r"""Authentication between bittensor nodes. Intercepts messages and checks them"""
        metadata = dict(handler_call_details.invocation_metadata)

        try:
            (nonce, sender_hotkey, signature, receptor_uuid) = self.parse_signature(
                metadata
            )

            # signature checking
            self.check_signature(nonce, sender_hotkey, signature, receptor_uuid)

            return continuation(handler_call_details)

        except Exception as e:
            message = str(e)
            abort = lambda _, ctx: ctx.abort(grpc.StatusCode.UNAUTHENTICATED, message)
            return grpc.unary_unary_rpc_method_handler(abort)


METADATA_BUFFER_SIZE = 250


@dataclass
class axon_info:
    version: int
    ip: str
    port: int
    ip_type: int
    hotkey: str
    coldkey: str
<<<<<<< HEAD
    protocol: int = 4
    placeholder1: int = 0
    placeholder2: int = 0
=======
    protocol: int = (4,)
    placeholder1: int = (0,)
    placeholder2: int = (0,)
>>>>>>> be31c492

    @property
    def is_serving(self) -> bool:
        """True if the endpoint is serving."""
        if self.ip == "0.0.0.0":
            return False
        else:
            return True

    def ip_str(self) -> str:
        """Return the whole ip as string"""
        return net.ip__str__(self.ip_type, self.ip, self.port)

    def __eq__(self, other: "axon_info"):
        if other == None:
            return False
        if (
            self.version == other.version
            and self.ip == other.ip
            and self.port == other.port
            and self.ip_type == other.ip_type
            and self.coldkey == other.coldkey
            and self.hotkey == other.hotkey
        ):
            return True
        else:
            return False

    def __str__(self):
        return "axon_info( {}, {}, {}, {} )".format(
            str(self.ip_str()), str(self.hotkey), str(self.coldkey), self.version
        )

    def __repr__(self):
        return self.__str__()

    @classmethod
    def from_neuron_info(cls, neuron_info: dict) -> "axon_info":
        """Converts a dictionary to an axon_info object."""
        return cls(
            version=neuron_info["axon_info"]["version"],
            ip=bittensor.utils.networking.int_to_ip(
                int(neuron_info["axon_info"]["ip"])
            ),
            port=neuron_info["axon_info"]["port"],
            ip_type=neuron_info["axon_info"]["ip_type"],
            hotkey=neuron_info["hotkey"],
            coldkey=neuron_info["coldkey"],
        )

    def to_parameter_dict(self) -> "torch.nn.ParameterDict":
        r"""Returns a torch tensor of the subnet info."""
        return torch.nn.ParameterDict(self.__dict__)

    @classmethod
    def from_parameter_dict(
        cls, parameter_dict: "torch.nn.ParameterDict"
    ) -> "axon_info":
        r"""Returns an axon_info object from a torch parameter_dict."""
        return cls(**dict(parameter_dict))<|MERGE_RESOLUTION|>--- conflicted
+++ resolved
@@ -385,15 +385,9 @@
     ip_type: int
     hotkey: str
     coldkey: str
-<<<<<<< HEAD
-    protocol: int = 4
-    placeholder1: int = 0
-    placeholder2: int = 0
-=======
     protocol: int = (4,)
     placeholder1: int = (0,)
     placeholder2: int = (0,)
->>>>>>> be31c492
 
     @property
     def is_serving(self) -> bool:
