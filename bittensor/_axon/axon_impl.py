--- conflicted
+++ resolved
@@ -261,14 +261,9 @@
             if len(request.tensors) == 0:
                 code = bittensor.proto.ReturnCode.EmptyRequest
                 message = "Forward request contains {} tensors, expected 1 tensor in the forward call".format(len(request.tensors))
-<<<<<<< HEAD
-                bittensor.logging.rpc_log( axon=True, forward=True, is_response=False, code=code, pubkey=request.hotkey, inputs=None, outputs=None, message=message, )
-                return None, code, message
-=======
                 call_time = clock.time() - start_time
                 bittensor.logging.rpc_log( axon=True, forward=True, is_response=False, code=code, call_time = call_time, pubkey=request.hotkey, inputs=None, outputs=None, message=message )
                 return None, code, call_time, message
->>>>>>> 4905b439
 
             # ---- Check deserialization ----
             tensor_inputs = request.tensors[0]
@@ -287,14 +282,9 @@
             if list(torch_inputs.shape)[0] < 1:
                 code = bittensor.proto.ReturnCode.RequestShapeException,
                 message = "Forward request batch dim exception with batch_size = {} ".format(list(torch_inputs.shape)[0])
-<<<<<<< HEAD
-                bittensor.logging.rpc_log( axon=True, forward=True, is_response=False, code=code, pubkey=request.hotkey, inputs=list(torch_inputs.shape), outputs=None, message=message)
-                return None, code, message
-=======
                 call_time = clock.time() - start_time
                 bittensor.logging.rpc_log( axon=True, forward=True, is_response=False, code=code, call_time = call_time, pubkey=request.hotkey, inputs=list(torch_inputs.shape), outputs=None, message=message )
                 return None, code, call_time, message
->>>>>>> 4905b439
 
             if list(torch_inputs.shape)[1] < 1:
                 code = bittensor.proto.ReturnCode.RequestShapeException
@@ -340,12 +330,8 @@
             # ---- Make nucleus forward call. ----
             code = bittensor.proto.ReturnCode.Success
             message = None
-<<<<<<< HEAD
-            bittensor.logging.rpc_log( axon=True, forward=True, is_response=False, code=code, pubkey=request.hotkey, inputs=list(torch_inputs.shape), outputs=None, message=message)
-=======
             call_time = clock.time() - start_time
             bittensor.logging.rpc_log( axon=True, forward=True, is_response=False, code=code, call_time = call_time, pubkey=request.hotkey, inputs=list(torch_inputs.shape), outputs=None, message=message )
->>>>>>> 4905b439
             outputs, code, message = self._call_forward( 
                 public_key = request.hotkey, 
                 inputs_x = torch_inputs, 
@@ -412,14 +398,9 @@
         else:
             code = bittensor.proto.ReturnCode.InvalidRequest
             message = "During backward: There are {} tensors in the request, expected 2.".format(len(request.tensors))
-<<<<<<< HEAD
-            bittensor.logging.rpc_log( axon=True, forward=False, is_response=False, code=code, pubkey = request.hotkey, inputs=None, outputs=None, message = message)
-            return None, code, message
-=======
             call_time = clock.time() - start_time
             bittensor.logging.rpc_log( axon=True, forward=False, is_response=False, code=code, call_time = call_time, pubkey = request.hotkey, inputs=None, outputs=None, message = message )
             return None, code, call_time, message
->>>>>>> 4905b439
 
         # ---- Deserialize request ---
         try:
@@ -473,12 +454,8 @@
             return None, code, call_time, message
  
         # ---- Make nucleus backward call. ----
-<<<<<<< HEAD
-        bittensor.logging.rpc_log( axon=True, forward=False, is_response=False, code=bittensor.proto.ReturnCode.Success, pubkey=request.hotkey, inputs=list(grads_dy.shape), outputs=None, message=None)
-=======
         call_time = clock.time() - start_time
         bittensor.logging.rpc_log( axon=True, forward=False, is_response=False, code=bittensor.proto.ReturnCode.Success, call_time = call_time, pubkey=request.hotkey, inputs=list(grads_dy.shape), outputs=None, message=None )
->>>>>>> 4905b439
         outputs, code, message = self._call_backward( 
             public_key = request.hotkey, 
             inputs_x = inputs_x, 
@@ -494,16 +471,10 @@
         if outputs == None:
             code = bittensor.proto.ReturnCode.EmptyResponse
             message = None
-<<<<<<< HEAD
-            bittensor.logging.rpc_log( axon=True, forward=False, is_response=True, code=code, pubkey=request.hotkey, inputs=list(grads_dy.shape), outputs=None, message=message )
-            return None, code, message
-            
-=======
             call_time = clock.time() - start_time
             bittensor.logging.rpc_log( axon=True, forward=False, is_response=True, code=code, call_time = call_time, pubkey=request.hotkey, inputs=list(grads_dy.shape), outputs=None, message=message )
             return None, code, call_time, message
 
->>>>>>> 4905b439
         # ---- Deserialize response ----
         try:
             serializer = bittensor.serializer( bittensor.proto.Serializer.MSGPACK )
