--- conflicted
+++ resolved
@@ -71,7 +71,6 @@
             "<special8>", # Used by XLM
             "<special9>", # Used by XLM
         ]
-<<<<<<< HEAD
         tokenizer.additional_special_tokens = additional_special_tokens
         return tokenizer
     
@@ -106,8 +105,4 @@
         ]
         tokenizer.additional_special_tokens = additional_special_tokens
         return tokenizer
-    
-=======
-        _tokenizer.additional_special_tokens = additional_special_tokens
-        return _tokenizer
->>>>>>> f117cfca
+    