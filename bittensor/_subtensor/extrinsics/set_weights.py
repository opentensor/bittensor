# The MIT License (MIT)
# Copyright © 2021 Yuma Rao
# Copyright © 2023 Opentensor Foundation

# Permission is hereby granted, free of charge, to any person obtaining a copy of this software and associated
# documentation files (the “Software”), to deal in the Software without restriction, including without limitation
# the rights to use, copy, modify, merge, publish, distribute, sublicense, and/or sell copies of the Software,
# and to permit persons to whom the Software is furnished to do so, subject to the following conditions:

# The above copyright notice and this permission notice shall be included in all copies or substantial portions of
# the Software.

# THE SOFTWARE IS PROVIDED “AS IS”, WITHOUT WARRANTY OF ANY KIND, EXPRESS OR IMPLIED, INCLUDING BUT NOT LIMITED TO
# THE WARRANTIES OF MERCHANTABILITY, FITNESS FOR A PARTICULAR PURPOSE AND NONINFRINGEMENT. IN NO EVENT SHALL
# THE AUTHORS OR COPYRIGHT HOLDERS BE LIABLE FOR ANY CLAIM, DAMAGES OR OTHER LIABILITY, WHETHER IN AN ACTION
# OF CONTRACT, TORT OR OTHERWISE, ARISING FROM, OUT OF OR IN CONNECTION WITH THE SOFTWARE OR THE USE OR OTHER
# DEALINGS IN THE SOFTWARE.

import bittensor

import torch
from rich.prompt import Confirm
from typing import Union
import bittensor.utils.weight_utils as weight_utils
from ..errors import *

from loguru import logger

logger = logger.opt(colors=True)


def set_weights_extrinsic(
    subtensor: "bittensor.Subtensor",
    wallet: "bittensor.wallet",
    netuid: int,
    uids: Union[torch.LongTensor, list],
    weights: Union[torch.FloatTensor, list],
    version_key: int = 0,
    wait_for_inclusion: bool = False,
    wait_for_finalization: bool = False,
    prompt: bool = False,
) -> bool:
    r"""Sets the given weights and values on chain for wallet hotkey account.
    Args:
        wallet (bittensor.wallet):
            bittensor wallet object.
        netuid (int):
            netuid of the subent to set weights for.
        uids (Union[torch.LongTensor, list]):
            uint64 uids of destination neurons.
        weights ( Union[torch.FloatTensor, list]):
            weights to set which must floats and correspond to the passed uids.
        version_key (int):
            version key of the validator.
        wait_for_inclusion (bool):
            if set, waits for the extrinsic to enter a block before returning true,
            or returns false if the extrinsic fails to enter the block within the timeout.
        wait_for_finalization (bool):
            if set, waits for the extrinsic to be finalized on the chain before returning true,
            or returns false if the extrinsic fails to be finalized within the timeout.
        prompt (bool):
            If true, the call waits for confirmation from the user before proceeding.
    Returns:
        success (bool):
            flag is true if extrinsic was finalized or uncluded in the block.
            If we did not wait for finalization / inclusion, the response is true.
    """
    # First convert types.
    if isinstance(uids, list):
        uids = torch.tensor(uids, dtype=torch.int64)
    if isinstance(weights, list):
        weights = torch.tensor(weights, dtype=torch.float32)

    # Reformat and normalize.
    weight_uids, weight_vals = weight_utils.convert_weights_and_uids_for_emit(
        uids, weights
    )

    # Ask before moving on.
    if prompt:
        if not Confirm.ask(
            "Do you want to set weights:\n[bold white]  weights: {}\n  uids: {}[/bold white ]?".format(
                [float(v / 65535) for v in weight_vals], weight_uids
            )
        ):
            return False

    with bittensor.__console__.status(
        ":satellite: Setting weights on [white]{}[/white] ...".format(subtensor.network)
    ):
        try:
            success, error_message = subtensor._do_set_weights(
<<<<<<< HEAD
                wallet = wallet,
                netuid = netuid,
                uids = weight_uids,
                vals = weight_vals,
                version_key = version_key,
                wait_for_finalization=wait_for_finalization,
                wait_for_inclusion=wait_for_inclusion,
=======
                wallet=wallet,
                netuid=netuid,
                uids=weight_uids,
                vals=weight_vals,
                version_key=version_key,
>>>>>>> 9ce48a82
            )

            if not wait_for_finalization and not wait_for_inclusion:
                bittensor.__console__.print(
                    ":white_heavy_check_mark: [green]Sent[/green]"
                )
                return True

            if success == True:
                bittensor.__console__.print(
                    ":white_heavy_check_mark: [green]Finalized[/green]"
                )
                bittensor.logging.success(
                    prefix="Set weights",
                    sufix="<green>Finalized: </green>" + str(success),
                )
                return True
            else:
                bittensor.__console__.print(
                    ":cross_mark: [red]Failed[/red]: error:{}".format(error_message)
                )
                bittensor.logging.warning(
                    prefix="Set weights",
                    sufix="<red>Failed: </red>" + str(error_message),
                )
                return False

        except Exception as e:
            # TODO( devs ): lets remove all of the bittensor.__console__ calls and replace with loguru.
            bittensor.__console__.print(
                ":cross_mark: [red]Failed[/red]: error:{}".format(e)
            )
            bittensor.logging.warning(
                prefix="Set weights", sufix="<red>Failed: </red>" + str(e)
            )
            return False

    # TODO( devs ): this code is dead.
    if response.is_success:
        bittensor.__console__.print(
            "Set weights:\n[bold white]  weights: {}\n  uids: {}[/bold white ]".format(
                [float(v / 4294967295) for v in weight_vals], weight_uids
            )
        )
        message = (
            "<green>Success: </green>"
            + f"Set {len(uids)} weights, top 5 weights"
            + str(
                list(
                    zip(uids.tolist()[:5], [round(w, 4) for w in weights.tolist()[:5]])
                )
            )
        )
        logger.debug("Set weights:".ljust(20) + message)
        return True

    return False<|MERGE_RESOLUTION|>--- conflicted
+++ resolved
@@ -90,7 +90,6 @@
     ):
         try:
             success, error_message = subtensor._do_set_weights(
-<<<<<<< HEAD
                 wallet = wallet,
                 netuid = netuid,
                 uids = weight_uids,
@@ -98,13 +97,6 @@
                 version_key = version_key,
                 wait_for_finalization=wait_for_finalization,
                 wait_for_inclusion=wait_for_inclusion,
-=======
-                wallet=wallet,
-                netuid=netuid,
-                uids=weight_uids,
-                vals=weight_vals,
-                version_key=version_key,
->>>>>>> 9ce48a82
             )
 
             if not wait_for_finalization and not wait_for_inclusion:
