# The MIT License (MIT)
# Copyright © 2021 Yuma Rao

# Permission is hereby granted, free of charge, to any person obtaining a copy of this software and associated 
# documentation files (the “Software”), to deal in the Software without restriction, including without limitation 
# the rights to use, copy, modify, merge, publish, distribute, sublicense, and/or sell copies of the Software, 
# and to permit persons to whom the Software is furnished to do so, subject to the following conditions:

# The above copyright notice and this permission notice shall be included in all copies or substantial portions of 
# the Software.

# THE SOFTWARE IS PROVIDED “AS IS”, WITHOUT WARRANTY OF ANY KIND, EXPRESS OR IMPLIED, INCLUDING BUT NOT LIMITED TO
# THE WARRANTIES OF MERCHANTABILITY, FITNESS FOR A PARTICULAR PURPOSE AND NONINFRINGEMENT. IN NO EVENT SHALL 
# THE AUTHORS OR COPYRIGHT HOLDERS BE LIABLE FOR ANY CLAIM, DAMAGES OR OTHER LIABILITY, WHETHER IN AN ACTION 
# OF CONTRACT, TORT OR OTHERWISE, ARISING FROM, OUT OF OR IN CONNECTION WITH THE SOFTWARE OR THE USE OR OTHER 
# DEALINGS IN THE SOFTWARE.
import argparse
import copy
import os

import bittensor
from loguru import logger
from substrateinterface import SubstrateInterface
from torch.cuda import is_available as is_cuda_available

from bittensor.utils import strtobool_with_default

from . import subtensor_impl, subtensor_mock

logger = logger.opt(colors=True)

GLOBAL_SUBTENSOR_MOCK_PROCESS_NAME = 'node-subtensor'

class subtensor:
    """Factory Class for both bittensor.Subtensor and Mock_Subtensor Classes

    The Subtensor class handles interactions with the substrate subtensor chain.
    By default, the Subtensor class connects to the Nakamoto which serves as the main bittensor network.
    
    """
    
    def __new__(
            cls, 
            config: 'bittensor.config' = None,
            network: str = None,
            chain_endpoint: str = None,
            _mock: bool = None,
        ) -> 'bittensor.Subtensor':
        r""" Initializes a subtensor chain interface.
            Args:
                config (:obj:`bittensor.Config`, `optional`): 
                    bittensor.subtensor.config()
                network (default='local', type=str)
                    The subtensor network flag. The likely choices are:
                            -- local (local running network)
                            -- nakamoto (main network)
                            -- nobunaga (staging network)
                            -- mock (mock network for testing.)
                    If this option is set it overloads subtensor.chain_endpoint with 
                    an entry point node from that network.
                chain_endpoint (default=None, type=str)
                    The subtensor endpoint flag. If set, overrides the network argument.
                _mock (bool, `optional`):
                    Returned object is mocks the underlying chain connection.
        """
        if config == None: config = subtensor.config()
        config = copy.deepcopy( config )

        # Returns a mocked connection with a background chain connection.
        config.subtensor._mock = _mock if _mock != None else config.subtensor._mock
        if config.subtensor._mock == True or network == 'mock' or config.subtensor.get('network', bittensor.defaults.subtensor.network) == 'mock':
            config.subtensor._mock = True
            return subtensor_mock.mock_subtensor.mock()
        
        # Determine config.subtensor.chain_endpoint and config.subtensor.network config.
        # If chain_endpoint is set, we override the network flag, otherwise, the chain_endpoint is assigned by the network.
        # Argument importance: chain_endpoint > network > config.subtensor.chain_endpoint > config.subtensor.network
       
        # Select using chain_endpoint arg.
        if chain_endpoint != None:
            config.subtensor.chain_endpoint = chain_endpoint
            config.subtensor.network = network
            
        # Select using network arg.
        elif network != None:
            config.subtensor.chain_endpoint = subtensor.determine_chain_endpoint( network )
            config.subtensor.network = network
            
        # Select using config.subtensor.chain_endpoint
        elif config.subtensor.chain_endpoint != None:
            config.subtensor.chain_endpoint = config.subtensor.chain_endpoint
            config.subtensor.network = config.subtensor.get('network', bittensor.defaults.subtensor.network)
         
        # Select using config.subtensor.network
        elif config.subtensor.get('network', bittensor.defaults.subtensor.network) != None:
            config.subtensor.chain_endpoint = subtensor.determine_chain_endpoint( config.subtensor.get('network', bittensor.defaults.subtensor.network) )
            config.subtensor.network = config.subtensor.get('network', bittensor.defaults.subtensor.network)
            
        # Fallback to defaults.
        else:
            config.subtensor.chain_endpoint = subtensor.determine_chain_endpoint( bittensor.defaults.subtensor.network )
            config.subtensor.network = bittensor.defaults.subtensor.network
        
        # make sure it's wss:// or ws://
        # If it's bellagene (parachain testnet) then it has to be wss
        endpoint_url: str = config.subtensor.chain_endpoint
        
        # make sure formatting is good
        endpoint_url = bittensor.utils.networking.get_formatted_ws_endpoint_url(endpoint_url)
        
        substrate = SubstrateInterface(
            ss58_format = bittensor.__ss58_format__,
            type_registry_preset='kusama',
<<<<<<< HEAD
            use_remote_preset=True,
=======
>>>>>>> 8f8ad468
            url = endpoint_url,
        )

        subtensor.check_config( config )
        return subtensor_impl.Subtensor( 
            substrate = substrate,
            network = config.subtensor.get('network', bittensor.defaults.subtensor.network),
            chain_endpoint = config.subtensor.chain_endpoint,
        )

    @staticmethod   
    def config() -> 'bittensor.Config':
        parser = argparse.ArgumentParser()
        subtensor.add_args( parser )
        return bittensor.config( parser )

    @classmethod   
    def help(cls):
        """ Print help to stdout
        """
        parser = argparse.ArgumentParser()
        cls.add_args( parser )
        print (cls.__new__.__doc__)
        parser.print_help()

    @classmethod
    def add_args(cls, parser: argparse.ArgumentParser, prefix: str = None ):
        prefix_str = '' if prefix == None else prefix + '.'
        try:
            parser.add_argument('--' + prefix_str + 'subtensor.network', default = bittensor.defaults.subtensor.network, type=str,
                                help='''The subtensor network flag. The likely choices are:
                                        -- finney (staging network)
                                        -- nakamoto (master network)
                                        -- local (local running network)
                                        -- mock (creates a mock connection (for testing))
                                    If this option is set it overloads subtensor.chain_endpoint with 
                                    an entry point node from that network.
                                    ''')
            parser.add_argument('--' + prefix_str + 'subtensor.chain_endpoint', default = bittensor.defaults.subtensor.chain_endpoint, type=str, 
                                help='''The subtensor endpoint flag. If set, overrides the --network flag.
                                    ''')       
            parser.add_argument('--' + prefix_str + 'subtensor._mock', action='store_true', help='To turn on subtensor mocking for testing purposes.', default=bittensor.defaults.subtensor._mock)
            # registration args. Used for register and re-register and anything that calls register.
            parser.add_argument('--' + prefix_str + 'subtensor.register.num_processes', '-n', dest=prefix_str + 'subtensor.register.num_processes', help="Number of processors to use for registration", type=int, default=bittensor.defaults.subtensor.register.num_processes)
            parser.add_argument('--' + prefix_str + 'subtensor.register.update_interval', '--' + prefix_str + 'subtensor.register.cuda.update_interval', '--' + prefix_str + 'cuda.update_interval', '-u', help="The number of nonces to process before checking for next block during registration", type=int, default=bittensor.defaults.subtensor.register.update_interval)
            parser.add_argument('--' + prefix_str + 'subtensor.register.no_output_in_place', '--' + prefix_str + 'no_output_in_place', dest="subtensor.register.output_in_place", help="Whether to not ouput the registration statistics in-place. Set flag to disable output in-place.", action='store_false', required=False, default=bittensor.defaults.subtensor.register.output_in_place)
            parser.add_argument('--' + prefix_str + 'subtensor.register.verbose', help="Whether to ouput the registration statistics verbosely.", action='store_true', required=False, default=bittensor.defaults.subtensor.register.verbose)
            
            ## Registration args for CUDA registration.
            parser.add_argument( '--' + prefix_str + 'subtensor.register.cuda.use_cuda', '--' + prefix_str + 'cuda', '--' + prefix_str + 'cuda.use_cuda', default=argparse.SUPPRESS, help='''Set flag to use CUDA to register.''', action="store_true", required=False )
            parser.add_argument( '--' + prefix_str + 'subtensor.register.cuda.no_cuda', '--' + prefix_str + 'no_cuda', '--' + prefix_str + 'cuda.no_cuda', dest=prefix_str + 'subtensor.register.cuda.use_cuda', default=argparse.SUPPRESS, help='''Set flag to not use CUDA for registration''', action="store_false", required=False )

            parser.add_argument( '--' + prefix_str + 'subtensor.register.cuda.dev_id', '--' + prefix_str + 'cuda.dev_id',  type=int, nargs='+', default=argparse.SUPPRESS, help='''Set the CUDA device id(s). Goes by the order of speed. (i.e. 0 is the fastest).''', required=False )
            parser.add_argument( '--' + prefix_str + 'subtensor.register.cuda.TPB', '--' + prefix_str + 'cuda.TPB', type=int, default=bittensor.defaults.subtensor.register.cuda.TPB, help='''Set the number of Threads Per Block for CUDA.''', required=False )

        except argparse.ArgumentError:
            # re-parsing arguments.
            pass

    @classmethod
    def add_defaults(cls, defaults ):
        """ Adds parser defaults to object from enviroment variables.
        """
        defaults.subtensor = bittensor.Config()
        defaults.subtensor.network = os.getenv('BT_SUBTENSOR_NETWORK') if os.getenv('BT_SUBTENSOR_NETWORK') != None else 'finney'
        defaults.subtensor.chain_endpoint = os.getenv('BT_SUBTENSOR_CHAIN_ENDPOINT') if os.getenv('BT_SUBTENSOR_CHAIN_ENDPOINT') != None else None
        defaults.subtensor._mock = os.getenv('BT_SUBTENSOR_MOCK') if os.getenv('BT_SUBTENSOR_MOCK') != None else False

        defaults.subtensor.register = bittensor.Config()
        defaults.subtensor.register.num_processes = os.getenv('BT_SUBTENSOR_REGISTER_NUM_PROCESSES') if os.getenv('BT_SUBTENSOR_REGISTER_NUM_PROCESSES') != None else None # uses processor count by default within the function
        defaults.subtensor.register.update_interval = os.getenv('BT_SUBTENSOR_REGISTER_UPDATE_INTERVAL') if os.getenv('BT_SUBTENSOR_REGISTER_UPDATE_INTERVAL') != None else 50_000
        defaults.subtensor.register.output_in_place = True
        defaults.subtensor.register.verbose = False

        defaults.subtensor.register.cuda = bittensor.Config()
        defaults.subtensor.register.cuda.dev_id = [0]
        defaults.subtensor.register.cuda.use_cuda = False
        defaults.subtensor.register.cuda.TPB = 256

        

    @staticmethod   
    def check_config( config: 'bittensor.Config' ):
        assert config.subtensor
        #assert config.subtensor.network != None
        if config.subtensor.get('register') and config.subtensor.register.get('cuda'):
            assert all((isinstance(x, int) or isinstance(x, str) and x.isnumeric() ) for x in config.subtensor.register.cuda.get('dev_id', []))

            if config.subtensor.register.cuda.get('use_cuda', bittensor.defaults.subtensor.register.cuda.use_cuda):
                try:
                    import cubit
                except ImportError:
                    raise ImportError('CUDA registration is enabled but cubit is not installed. Please install cubit.')

                if not is_cuda_available():
                    raise RuntimeError('CUDA registration is enabled but no CUDA devices are detected.')


    @staticmethod
    def determine_chain_endpoint(network: str):
        if network == "nakamoto":
            # Main network.
            return bittensor.__nakamoto_entrypoint__
        elif network == "finney": 
            # Kiru Finney stagin network.
            return bittensor.__finney_entrypoint__
        elif network == "nobunaga": 
            # Staging network.
            return bittensor.__nobunaga_entrypoint__
        elif network == "bellagene":
            # Parachain test net
            return bittensor.__bellagene_entrypoint__
        elif network == "local":
            # Local chain.
            return bittensor.__local_entrypoint__
        elif network == 'mock':
            return bittensor.__mock_entrypoint__
        else:
            return bittensor.__local_entrypoint__<|MERGE_RESOLUTION|>--- conflicted
+++ resolved
@@ -111,10 +111,6 @@
         substrate = SubstrateInterface(
             ss58_format = bittensor.__ss58_format__,
             type_registry_preset='kusama',
-<<<<<<< HEAD
-            use_remote_preset=True,
-=======
->>>>>>> 8f8ad468
             url = endpoint_url,
         )
 
