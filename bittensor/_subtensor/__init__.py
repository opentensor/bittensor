# The MIT License (MIT)
# Copyright © 2021 Yuma Rao

# Permission is hereby granted, free of charge, to any person obtaining a copy of this software and associated 
# documentation files (the “Software”), to deal in the Software without restriction, including without limitation 
# the rights to use, copy, modify, merge, publish, distribute, sublicense, and/or sell copies of the Software, 
# and to permit persons to whom the Software is furnished to do so, subject to the following conditions:

# The above copyright notice and this permission notice shall be included in all copies or substantial portions of 
# the Software.

# THE SOFTWARE IS PROVIDED “AS IS”, WITHOUT WARRANTY OF ANY KIND, EXPRESS OR IMPLIED, INCLUDING BUT NOT LIMITED TO
# THE WARRANTIES OF MERCHANTABILITY, FITNESS FOR A PARTICULAR PURPOSE AND NONINFRINGEMENT. IN NO EVENT SHALL 
# THE AUTHORS OR COPYRIGHT HOLDERS BE LIABLE FOR ANY CLAIM, DAMAGES OR OTHER LIABILITY, WHETHER IN AN ACTION 
# OF CONTRACT, TORT OR OTHERWISE, ARISING FROM, OUT OF OR IN CONNECTION WITH THE SOFTWARE OR THE USE OR OTHER 
# DEALINGS IN THE SOFTWARE.
import argparse
import copy
import os

import bittensor
from loguru import logger
from substrateinterface import SubstrateInterface
from torch.cuda import is_available as is_cuda_available

from . import subtensor_impl, subtensor_mock

logger = logger.opt(colors=True)

__type_registery__ = {
    "runtime_id": 2,
    "types": {
        "Balance": "u64",
        "NeuronMetadataOf": {
            "type": "struct",
            "type_mapping": [
                ["version", "u32"],
                ["ip", "u128"], 
                ["port", "u16"], 
                ["ip_type", "u8"], 
                ["uid", "u32"], 
                ["modality", "u8"], 
                ["hotkey", "AccountId"], 
                ["coldkey", "AccountId"], 
                ["active", "u32"],
                ["last_update", "u64"],
                ["priority", "u64"],
                ["stake", "u64"],
                ["rank", "u64"],
                ["trust", "u64"],
                ["consensus", "u64"],
                ["incentive", "u64"],
                ["dividends", "u64"],
                ["emission", "u64"],
                ["bonds", "Vec<(u32, u64)>"],
                ["weights", "Vec<(u32, u32)>"]
            ]
        }
    }
}

GLOBAL_SUBTENSOR_MOCK_PROCESS_NAME = 'node-subtensor'

class subtensor:
    """Factory Class for both bittensor.Subtensor and Mock_Subtensor Classes

    The Subtensor class handles interactions with the substrate subtensor chain.
    By default, the Subtensor class connects to the Nakamoto which serves as the main bittensor network.
    
    """
    
    def __new__(
            cls, 
            config: 'bittensor.config' = None,
            network: str = None,
            chain_endpoint: str = None,
            _mock: bool = None,
        ) -> 'bittensor.Subtensor':
        r""" Initializes a subtensor chain interface.
            Args:
                config (:obj:`bittensor.Config`, `optional`): 
                    bittensor.subtensor.config()
                network (default='local', type=str)
                    The subtensor network flag. The likely choices are:
                            -- local (local running network)
                            -- nakamoto (main network)
                            -- nobunaga (staging network)
                            -- mock (mock network for testing.)
                    If this option is set it overloads subtensor.chain_endpoint with 
                    an entry point node from that network.
                chain_endpoint (default=None, type=str)
                    The subtensor endpoint flag. If set, overrides the network argument.
                _mock (bool, `optional`):
                    Returned object is mocks the underlying chain connection.
        """
        if config == None: config = subtensor.config()
        config = copy.deepcopy( config )

        # Returns a mocked connection with a background chain connection.
        config.subtensor._mock = _mock if _mock != None else config.subtensor._mock
        if config.subtensor._mock == True or network == 'mock' or config.subtensor.get('network', bittensor.defaults.subtensor.network) == 'mock':
            config.subtensor._mock = True
            return subtensor_mock.mock_subtensor.mock()
        
        # Determine config.subtensor.chain_endpoint and config.subtensor.network config.
        # If chain_endpoint is set, we override the network flag, otherwise, the chain_endpoint is assigned by the network.
        # Argument importance: chain_endpoint > network > config.subtensor.chain_endpoint > config.subtensor.network
       
        # Select using chain_endpoint arg.
        if chain_endpoint != None:
            config.subtensor.chain_endpoint = chain_endpoint
            config.subtensor.network = network
            
        # Select using network arg.
        elif network != None:
            config.subtensor.chain_endpoint = subtensor.determine_chain_endpoint( network )
            config.subtensor.network = network
            
        # Select using config.subtensor.chain_endpoint
        elif config.subtensor.chain_endpoint != None:
            config.subtensor.chain_endpoint = config.subtensor.chain_endpoint
            config.subtensor.network = config.subtensor.get('network', bittensor.defaults.subtensor.network)
         
        # Select using config.subtensor.network
        elif config.subtensor.get('network', bittensor.defaults.subtensor.network) != None:
            config.subtensor.chain_endpoint = subtensor.determine_chain_endpoint( config.subtensor.get('network', bittensor.defaults.subtensor.network) )
            config.subtensor.network = config.subtensor.get('network', bittensor.defaults.subtensor.network)
            
        # Fallback to defaults.
        else:
            config.subtensor.chain_endpoint = subtensor.determine_chain_endpoint( bittensor.defaults.subtensor.network )
            config.subtensor.network = bittensor.defaults.subtensor.network
           
        substrate = SubstrateInterface(
            ss58_format = bittensor.__ss58_format__,
            type_registry_preset='substrate-node-template',
            type_registry = __type_registery__,
            url = "ws://{}".format(config.subtensor.chain_endpoint),
            use_remote_preset=True
        )

        subtensor.check_config( config )
        return subtensor_impl.Subtensor( 
            substrate = substrate,
            network = config.subtensor.get('network', bittensor.defaults.subtensor.network),
            chain_endpoint = config.subtensor.chain_endpoint,
        )

    @staticmethod   
    def config() -> 'bittensor.Config':
        parser = argparse.ArgumentParser()
        subtensor.add_args( parser )
        return bittensor.config( parser )

    @classmethod   
    def help(cls):
        """ Print help to stdout
        """
        parser = argparse.ArgumentParser()
        cls.add_args( parser )
        print (cls.__new__.__doc__)
        parser.print_help()

    @classmethod
    def add_args(cls, parser: argparse.ArgumentParser, prefix: str = None ):
        prefix_str = '' if prefix == None else prefix + '.'
        try:
            parser.add_argument('--' + prefix_str + 'subtensor.network', default = bittensor.defaults.subtensor.network, type=str,
                                help='''The subtensor network flag. The likely choices are:
                                        -- nobunaga (staging network)
                                        -- nakamoto (master network)
                                        -- local (local running network)
                                        -- mock (creates a mock connection (for testing))
                                    If this option is set it overloads subtensor.chain_endpoint with 
                                    an entry point node from that network.
                                    ''')
            parser.add_argument('--' + prefix_str + 'subtensor.chain_endpoint', default = bittensor.defaults.subtensor.chain_endpoint, type=str, 
                                help='''The subtensor endpoint flag. If set, overrides the --network flag.
                                    ''')       
            parser.add_argument('--' + prefix_str + 'subtensor._mock', action='store_true', help='To turn on subtensor mocking for testing purposes.', default=bittensor.defaults.subtensor._mock)

            parser.add_argument('--' + prefix_str + 'subtensor.register.num_processes', '-n', dest='subtensor.register.num_processes', help="Number of processors to use for registration", type=int, default=bittensor.defaults.subtensor.register.num_processes)
            parser.add_argument('--' + prefix_str + 'subtensor.register.update_interval', '--' + prefix_str + 'subtensor.register.cuda.update_interval', '--' + prefix_str + 'cuda.update_interval', '-u', help="The number of nonces to process before checking for next block during registration", type=int, default=bittensor.defaults.subtensor.register.update_interval)
             # registration args. Used for register and re-register and anything that calls register.
            parser.add_argument( '--' + prefix_str + 'subtensor.register.cuda.use_cuda', '--' + prefix_str + 'cuda', '--' + prefix_str + 'cuda.use_cuda', default=argparse.SUPPRESS, help='''Set true to use CUDA.''', action='store_true', required=False )
<<<<<<< HEAD
            parser.add_argument( '--' + prefix_str + 'subtensor.register.cuda.dev_id', '--' + prefix_str + 'cuda.dev_id',  type=int, nargs='+', default=argparse.SUPPRESS, help='''Set the CUDA device id(s). Goes by the order of speed. (i.e. 0 is the fastest).''', required=False )
=======
            parser.add_argument( '--' + prefix_str + 'subtensor.register.cuda.dev_id', '--' + prefix_str + 'cuda.dev_id',  type=int, default=argparse.SUPPRESS, help='''Set the CUDA device id. Goes by the order of speed. (i.e. 0 is the fastest).''', required=False )
>>>>>>> ac687d45
            parser.add_argument( '--' + prefix_str + 'subtensor.register.cuda.TPB', '--' + prefix_str + 'cuda.TPB', type=int, default=bittensor.defaults.subtensor.register.cuda.TPB, help='''Set the number of Threads Per Block for CUDA.''', required=False )

        except argparse.ArgumentError:
            # re-parsing arguments.
            pass

    @classmethod
    def add_defaults(cls, defaults ):
        """ Adds parser defaults to object from enviroment variables.
        """
        defaults.subtensor = bittensor.Config()
        defaults.subtensor.network = os.getenv('BT_SUBTENSOR_NETWORK') if os.getenv('BT_SUBTENSOR_NETWORK') != None else 'nakamoto'
        defaults.subtensor.chain_endpoint = os.getenv('BT_SUBTENSOR_CHAIN_ENDPOINT') if os.getenv('BT_SUBTENSOR_CHAIN_ENDPOINT') != None else None
        defaults.subtensor._mock = os.getenv('BT_SUBTENSOR_MOCK') if os.getenv('BT_SUBTENSOR_MOCK') != None else False

        defaults.subtensor.register = bittensor.Config()
        defaults.subtensor.register.num_processes = os.getenv('BT_SUBTENSOR_REGISTER_NUM_PROCESSES') if os.getenv('BT_SUBTENSOR_REGISTER_NUM_PROCESSES') != None else None # uses processor count by default within the function
        defaults.subtensor.register.update_interval = os.getenv('BT_SUBTENSOR_REGISTER_UPDATE_INTERVAL') if os.getenv('BT_SUBTENSOR_REGISTER_UPDATE_INTERVAL') != None else 50_000

        defaults.subtensor.register.cuda = bittensor.Config()
        defaults.subtensor.register.cuda.dev_id = [0]
        defaults.subtensor.register.cuda.use_cuda = False
        defaults.subtensor.register.cuda.TPB = 256

    @staticmethod   
    def check_config( config: 'bittensor.Config' ):
        assert config.subtensor
        #assert config.subtensor.network != None
        if config.subtensor.get('register') and config.subtensor.register.get('cuda'):
            assert all((isinstance(x, int) or isinstance(x, str) and x.isnumeric() ) for x in config.subtensor.register.cuda.get('dev_id', []))

            if config.subtensor.register.cuda.get('use_cuda', False):
                try:
                    import cubit
                except ImportError:
                    raise ImportError('CUDA registration is enabled but cubit is not installed. Please install cubit.')

                if not is_cuda_available():
                    raise RuntimeError('CUDA registration is enabled but no CUDA devices are detected.')


    @staticmethod
    def determine_chain_endpoint(network: str):
        if network == "nakamoto":
            # Main network.
            return bittensor.__nakamoto_entrypoints__[0]
        elif network == "nobunaga": 
            # Staging network.
            return bittensor.__nobunaga_entrypoints__[0]
        elif network == "local":
            # Local chain.
            return bittensor.__local_entrypoints__[0]
        elif network == 'mock':
            return bittensor.__mock_entrypoints__[0]
        else:
            return bittensor.__local_entrypoints__[0]<|MERGE_RESOLUTION|>--- conflicted
+++ resolved
@@ -183,11 +183,8 @@
             parser.add_argument('--' + prefix_str + 'subtensor.register.update_interval', '--' + prefix_str + 'subtensor.register.cuda.update_interval', '--' + prefix_str + 'cuda.update_interval', '-u', help="The number of nonces to process before checking for next block during registration", type=int, default=bittensor.defaults.subtensor.register.update_interval)
              # registration args. Used for register and re-register and anything that calls register.
             parser.add_argument( '--' + prefix_str + 'subtensor.register.cuda.use_cuda', '--' + prefix_str + 'cuda', '--' + prefix_str + 'cuda.use_cuda', default=argparse.SUPPRESS, help='''Set true to use CUDA.''', action='store_true', required=False )
-<<<<<<< HEAD
             parser.add_argument( '--' + prefix_str + 'subtensor.register.cuda.dev_id', '--' + prefix_str + 'cuda.dev_id',  type=int, nargs='+', default=argparse.SUPPRESS, help='''Set the CUDA device id(s). Goes by the order of speed. (i.e. 0 is the fastest).''', required=False )
-=======
-            parser.add_argument( '--' + prefix_str + 'subtensor.register.cuda.dev_id', '--' + prefix_str + 'cuda.dev_id',  type=int, default=argparse.SUPPRESS, help='''Set the CUDA device id. Goes by the order of speed. (i.e. 0 is the fastest).''', required=False )
->>>>>>> ac687d45
+
             parser.add_argument( '--' + prefix_str + 'subtensor.register.cuda.TPB', '--' + prefix_str + 'cuda.TPB', type=int, default=bittensor.defaults.subtensor.register.cuda.TPB, help='''Set the number of Threads Per Block for CUDA.''', required=False )
 
         except argparse.ArgumentError:
