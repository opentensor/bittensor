--- conflicted
+++ resolved
@@ -148,15 +148,7 @@
     ]  # netuid -> block -> validator_batch_size
     Active: Dict[int, Dict[BlockNumber, bool]]  # (netuid, uid), block -> active
     Stake: Dict[str, Dict[str, Dict[int, int]]]  # (hotkey, coldkey) -> block -> stake
-<<<<<<< HEAD
-
     Delegates: Dict[str, Dict[int, float]]  # address -> block -> delegate_take
-
-=======
-
-    Delegates: Dict[str, Dict[int, float]]  # address -> block -> delegate_take
-
->>>>>>> be31c492
     NetworksAdded: Dict[int, Dict[BlockNumber, bool]]  # netuid -> block -> added
 
 
@@ -187,13 +179,9 @@
         if not hasattr(self, "chain_state") or getattr(self, "chain_state") is None:
             self.chain_state = {
                 "System": {"Account": {}},
-<<<<<<< HEAD
-                "Balances": {"ExistentialDeposit": {0: 500}},
-=======
                 "Balances": {
                     "ExistentialDeposit": {0: 500},
                 },
->>>>>>> be31c492
                 "SubtensorModule": {
                     "NetworksAdded": {},
                     "Rho": {},
@@ -346,16 +334,12 @@
 
         subtensor_state["Difficulty"][netuid][self.block_number] = difficulty
 
-<<<<<<< HEAD
-    def _register_neuron(self, netuid: int, hotkey: str, coldkey: str) -> int:
-=======
     def _register_neuron(
         self,
         netuid: int,
         hotkey: str,
         coldkey: str,
     ) -> int:
->>>>>>> be31c492
         subtensor_state = self.chain_state["SubtensorModule"]
         if netuid not in subtensor_state["NetworksAdded"]:
             raise Exception("Subnet does not exist")
@@ -385,7 +369,6 @@
                 subtensor_state["SubnetworkN"][netuid][self.block_number] = (
                     subnetwork_n + 1
                 )
-<<<<<<< HEAD
 
             subtensor_state["Stake"][hotkey] = {}
             subtensor_state["Stake"][hotkey][coldkey] = {}
@@ -441,63 +424,6 @@
             subtensor_state["Bonds"][netuid][uid] = {}
             subtensor_state["Bonds"][netuid][uid][self.block_number] = []
 
-=======
-
-            subtensor_state["Stake"][hotkey] = {}
-            subtensor_state["Stake"][hotkey][coldkey] = {}
-            subtensor_state["Stake"][hotkey][coldkey][self.block_number] = 0
-
-            subtensor_state["Uids"][netuid][hotkey] = {}
-            subtensor_state["Uids"][netuid][hotkey][self.block_number] = uid
-
-            subtensor_state["Keys"][netuid][uid] = {}
-            subtensor_state["Keys"][netuid][uid][self.block_number] = hotkey
-
-            subtensor_state["Owner"][hotkey] = {}
-            subtensor_state["Owner"][hotkey][self.block_number] = coldkey
-
-            subtensor_state["Active"][netuid][uid] = {}
-            subtensor_state["Active"][netuid][uid][self.block_number] = True
-
-            subtensor_state["LastUpdate"][netuid][uid] = {}
-            subtensor_state["LastUpdate"][netuid][uid][
-                self.block_number
-            ] = self.block_number
-
-            subtensor_state["Rank"][netuid][uid] = {}
-            subtensor_state["Rank"][netuid][uid][self.block_number] = 0.0
-
-            subtensor_state["Emission"][netuid][uid] = {}
-            subtensor_state["Emission"][netuid][uid][self.block_number] = 0.0
-
-            subtensor_state["Incentive"][netuid][uid] = {}
-            subtensor_state["Incentive"][netuid][uid][self.block_number] = 0.0
-
-            subtensor_state["Consensus"][netuid][uid] = {}
-            subtensor_state["Consensus"][netuid][uid][self.block_number] = 0.0
-
-            subtensor_state["Trust"][netuid][uid] = {}
-            subtensor_state["Trust"][netuid][uid][self.block_number] = 0.0
-
-            subtensor_state["ValidatorTrust"][netuid][uid] = {}
-            subtensor_state["ValidatorTrust"][netuid][uid][self.block_number] = 0.0
-
-            subtensor_state["Dividends"][netuid][uid] = {}
-            subtensor_state["Dividends"][netuid][uid][self.block_number] = 0.0
-
-            subtensor_state["PruningScores"][netuid][uid] = {}
-            subtensor_state["PruningScores"][netuid][uid][self.block_number] = 0.0
-
-            subtensor_state["ValidatorPermit"][netuid][uid] = {}
-            subtensor_state["ValidatorPermit"][netuid][uid][self.block_number] = False
-
-            subtensor_state["Weights"][netuid][uid] = {}
-            subtensor_state["Weights"][netuid][uid][self.block_number] = []
-
-            subtensor_state["Bonds"][netuid][uid] = {}
-            subtensor_state["Bonds"][netuid][uid][self.block_number] = []
-
->>>>>>> be31c492
             subtensor_state["Axons"][netuid][hotkey] = {}
             subtensor_state["Axons"][netuid][hotkey][self.block_number] = {}
 
@@ -567,15 +493,11 @@
 
         if ss58_address not in self.chain_state["System"]["Account"]:
             self.chain_state["System"]["Account"][ss58_address] = {
-<<<<<<< HEAD
-                "data": {"free": {0: 0}}
-=======
                 "data": {
                     "free": {
                         0: 0,
                     },
                 },
->>>>>>> be31c492
             }
 
         old_balance = self.get_balance(ss58_address, self.block_number)
@@ -955,15 +877,11 @@
         dividends = U16_NORMALIZED_FLOAT(dividends)
         prometheus_info = PrometheusInfo.fix_decoded_values(prometheus_info)
         axon_info_ = axon_info.from_neuron_info(
-<<<<<<< HEAD
-            {"hotkey": hotkey, "coldkey": coldkey, "axon_info": axon_info_}
-=======
             {
                 "hotkey": hotkey,
                 "coldkey": coldkey,
                 "axon_info": axon_info_,
             }
->>>>>>> be31c492
         )
 
         neuron_info = NeuronInfo(
@@ -1135,15 +1053,11 @@
 
         # Add to the free balance
         if dest not in self.chain_state["System"]["Account"]:
-<<<<<<< HEAD
-            self.chain_state["System"]["Account"][dest] = {"data": {"free": {}}}
-=======
             self.chain_state["System"]["Account"][dest] = {
                 "data": {
                     "free": {},
                 }
             }
->>>>>>> be31c492
 
         self.chain_state["System"]["Account"][dest]["data"]["free"][
             self.block_number
@@ -1308,13 +1222,9 @@
         # Add to the free balance
         if wallet.coldkeypub.ss58_address not in self.chain_state["System"]["Account"]:
             self.chain_state["System"]["Account"][wallet.coldkeypub.ss58_address] = {
-<<<<<<< HEAD
-                "data": {"free": {}}
-=======
                 "data": {
                     "free": {},
                 }
->>>>>>> be31c492
             }
 
         # Remove from total stake storage
@@ -1389,13 +1299,9 @@
 
         info = DelegateInfo(
             hotkey_ss58=hotkey_ss58,
-<<<<<<< HEAD
-            total_stake=self.get_total_stake_for_hotkey(ss58_address=hotkey_ss58)
-=======
             total_stake=self.get_total_stake_for_hotkey(
                 ss58_address=hotkey_ss58,
             )
->>>>>>> be31c492
             or bittensor.Balance(0),
             nominators=nom_result,
             owner_ss58=self.get_hotkey_owner(hotkey_ss58=hotkey_ss58, block=block),
@@ -1422,14 +1328,10 @@
         subtensor_state = self.chain_state["SubtensorModule"]
         delegates_info = []
         for hotkey in subtensor_state["Delegates"]:
-<<<<<<< HEAD
-            info = self.get_delegate_by_hotkey(hotkey_ss58=hotkey, block=block)
-=======
             info = self.get_delegate_by_hotkey(
                 hotkey_ss58=hotkey,
                 block=block,
             )
->>>>>>> be31c492
             if info is not None:
                 delegates_info.append(info)
 
@@ -1452,14 +1354,10 @@
         subtensor_state = self.chain_state["SubtensorModule"]
         result = []
         for subnet in subtensor_state["NetworksAdded"]:
-<<<<<<< HEAD
-            info = self.get_subnet_info(netuid=subnet, block=block)
-=======
             info = self.get_subnet_info(
                 netuid=subnet,
                 block=block,
             )
->>>>>>> be31c492
             if info is not None:
                 result.append(info)
 
@@ -1468,14 +1366,10 @@
     def get_subnet_info(
         self, netuid: int, block: Optional[int] = None
     ) -> Optional[SubnetInfo]:
-<<<<<<< HEAD
-        if not self.subnet_exists(netuid=netuid, block=block):
-=======
         if not self.subnet_exists(
             netuid=netuid,
             block=block,
         ):
->>>>>>> be31c492
             return None
 
         def query_subnet_info(name: str) -> Optional[object]:
@@ -1483,16 +1377,6 @@
 
         info = SubnetInfo(
             netuid=netuid,
-<<<<<<< HEAD
-            rho=query_subnet_info(name="Rho"),
-            kappa=query_subnet_info(name="Kappa"),
-            difficulty=query_subnet_info(name="Difficulty"),
-            immunity_period=query_subnet_info(name="ImmunityPeriod"),
-            validator_batch_size=query_subnet_info(name="ValidatorBatchSize"),
-            validator_sequence_length=query_subnet_info(name="ValidatorSequenceLength"),
-            validator_epochs_per_reset=query_subnet_info(
-                name="ValidatorEpochsPerReset"
-=======
             rho=query_subnet_info(
                 name="Rho",
             ),
@@ -1546,7 +1430,6 @@
             ),
             modality=query_subnet_info(
                 name="NetworkModality",
->>>>>>> be31c492
             ),
             validator_epoch_length=query_subnet_info(name="ValidatorEpochLength"),
             max_allowed_validators=query_subnet_info(name="MaxAllowedValidators"),
@@ -1565,17 +1448,12 @@
                     name="NetworkConnect", block=block, params=[netuid]
                 ).records
             },
-<<<<<<< HEAD
-            emission_value=query_subnet_info(name="EmissionValues"),
-            burn=query_subnet_info(name="Burn"),
-=======
             emission_value=query_subnet_info(
                 name="EmissionValues",
             ),
             burn=query_subnet_info(
                 name="Burn",
             ),
->>>>>>> be31c492
         )
 
         return info
