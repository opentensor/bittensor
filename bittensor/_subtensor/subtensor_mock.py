from substrateinterface import SubstrateInterface
import psutil
import subprocess
from sys import platform   
import bittensor
import time
import os

from . import subtensor_impl
from bittensor.utils.test_utils import get_random_unused_port

__type_registery__ = {
    "runtime_id": 2,
    "types": {
        "Balance": "u64",
        "NeuronMetadataOf": {
            "type": "struct",
            "type_mapping": [
                ["version", "u32"],
                ["ip", "u128"], 
                ["port", "u16"], 
                ["ip_type", "u8"], 
                ["uid", "u32"], 
                ["modality", "u8"], 
                ["hotkey", "AccountId"], 
                ["coldkey", "AccountId"], 
                ["active", "u32"],
                ["last_update", "u64"],
                ["priority", "u64"],
                ["stake", "u64"],
                ["rank", "u64"],
                ["trust", "u64"],
                ["consensus", "u64"],
                ["incentive", "u64"],
                ["dividends", "u64"],
                ["emission", "u64"],
                ["bonds", "Vec<(u32, u64)>"],
                ["weights", "Vec<(u32, u32)>"]
            ]
        }
    }
}

GLOBAL_SUBTENSOR_MOCK_PROCESS_NAME = "node-subtensor"
<<<<<<< HEAD
print(GLOBAL_SUBTENSOR_MOCK_PROCESS_NAME)
=======

>>>>>>> f6c808b0

class mock_subtensor():
    r""" Returns a subtensor connection interface to a mocked subtensor process running in the background.
        Optionall creates the background process if it does not exist.
    """

    @classmethod
    def mock(cls):

        if not cls.global_mock_process_is_running():
            _owned_mock_subtensor_process = cls.create_global_mock_process()
            time.sleep(3)
        else:
            _owned_mock_subtensor_process = None
            print ('Mock subtensor already running.')

        endpoint = bittensor.__mock_entrypoints__[0]
        port = int(endpoint.split(':')[1])
        substrate = SubstrateInterface(
            ss58_format = 42,
            type_registry_preset='substrate-node-template',
            type_registry = __type_registery__,
            url = "ws://{}".format('localhost:{}'.format(port)),
            use_remote_preset=True
        )
        subtensor = Mock_Subtensor( 
            substrate = substrate,
            network = 'mock',
            chain_endpoint = 'localhost:{}'.format(port),

            # Is mocked, optionally has owned process for ref counting.
            _is_mocked = True,
            _owned_mock_subtensor_process = _owned_mock_subtensor_process
        )
        return subtensor

    @classmethod
    def global_mock_process_is_running(cle) -> bool:
        r""" If subtensor is running a mock process this kills the mock.
        """
        for p in psutil.process_iter():
            if p.name() == GLOBAL_SUBTENSOR_MOCK_PROCESS_NAME and p.parent().pid == os.getpid() and p.status() != psutil.STATUS_ZOMBIE and p.status() != psutil.STATUS_DEAD:
                print(f"Found process with name {p.name()}, parent {p.parent().pid} status {p.status()} and pid {p.pid}")
                return True
        return False

    @classmethod
    def kill_global_mock_process(self):
        r""" Kills the global mocked subtensor process even if not owned.
        """
        for p in psutil.process_iter():
            if p.name() == GLOBAL_SUBTENSOR_MOCK_PROCESS_NAME and p.parent().pid == os.getpid() :
                p.terminate()
                p.kill()
        time.sleep(2) # Buffer to ensure the processes actually die

    @classmethod
    def create_global_mock_process(self):
        r""" Creates a global mocked subtensor process running in the backgroun with name GLOBAL_SUBTENSOR_MOCK_PROCESS_NAME.
        """
        try:
            operating_system = "OSX" if platform == "darwin" else "Linux"
            path = "./bin/chain/{}/node-subtensor".format(operating_system)
            ws_port = int(bittensor.__mock_entrypoints__[0].split(':')[1])
            print(ws_port)
            print(os.getpid())
            baseport = get_random_unused_port()
            rpc = get_random_unused_port()
            subprocess.Popen([path, 'purge-chain', '--dev', '-y'], close_fds=True, shell=False)    
            _mock_subtensor_process = subprocess.Popen( [path, '--dev', '--port', str(baseport), '--ws-port', str(ws_port), '--rpc-port', str(rpc), '--tmp'], close_fds=True, shell=False, stdout=subprocess.DEVNULL, stderr=subprocess.STDOUT)
            print ('Starting subtensor process with pid {} and name {}'.format(_mock_subtensor_process.pid, GLOBAL_SUBTENSOR_MOCK_PROCESS_NAME))
            return _mock_subtensor_process
        except Exception as e:
            raise RuntimeError( 'Failed to start mocked subtensor process: {}'.format(e) )


class Mock_Subtensor(subtensor_impl.Subtensor):
    """
    Handles interactions with the subtensor chain.
    """
    def __init__( 
        self, 
        _is_mocked: bool,
        _owned_mock_subtensor_process: object,
        **kwargs,
    ):
        r""" Initializes a subtensor chain interface.
            Args:
                _owned_mock_subtensor_process (Used for testing):
                    a subprocess where a mock chain is running.
        """
        super().__init__(**kwargs)
        # Exclusively used to mock a connection to our chain.
        self._owned_mock_subtensor_process = _owned_mock_subtensor_process
        self._is_mocked = _is_mocked

        print("---- MOCKED SUBTENSOR INITIALIZED ----")

    def __str__(self) -> str:
        if self._is_mocked == True and self._owned_mock_subtensor_process != None:
            # Mocked and owns background process.
            return "MockSubtensor({}, PID:{})".format( self.chain_endpoint, self._owned_mock_subtensor_process.pid)
        else:
            # Mocked but does not own process.
            return "MockSubtensor({})".format( self.chain_endpoint)

    def __del__(self):
        self.optionally_kill_owned_mock_instance()
    
    def __exit__(self):
        self.__del__()

    def optionally_kill_owned_mock_instance(self):
        r""" If this subtensor instance owns the mock process, it kills the process.
        """
        if self._owned_mock_subtensor_process != None:
            try:
                self._owned_mock_subtensor_process.terminate()
                self._owned_mock_subtensor_process.kill()
                os.system("kill %i" % self._owned_mock_subtensor_process.pid)
                time.sleep(2) # Buffer to ensure the processes actually die
            except Exception as e:
                print(f"failed to kill owned mock instance: {e}")
                # Occasionally 
                pass<|MERGE_RESOLUTION|>--- conflicted
+++ resolved
@@ -42,11 +42,6 @@
 }
 
 GLOBAL_SUBTENSOR_MOCK_PROCESS_NAME = "node-subtensor"
-<<<<<<< HEAD
-print(GLOBAL_SUBTENSOR_MOCK_PROCESS_NAME)
-=======
-
->>>>>>> f6c808b0
 
 class mock_subtensor():
     r""" Returns a subtensor connection interface to a mocked subtensor process running in the background.
