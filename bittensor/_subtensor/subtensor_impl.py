--- conflicted
+++ resolved
@@ -827,8 +827,6 @@
         neuron.hotkey = "000000000000000000000000000000000000000000000000"
         return neuron
 
-<<<<<<< HEAD
-=======
     @staticmethod
     def _neuron_dict_to_namespace(neuron_dict) -> SimpleNamespace:
         if neuron_dict['version'] == 0:
@@ -847,7 +845,6 @@
             neuron.is_null = False
             return neuron
 
->>>>>>> 937cde06
     def neuron_for_uid( self, uid: int, block: int = None ) -> Union[ dict, None ]: 
         r""" Returns a list of neuron from the chain. 
         Args:
@@ -927,16 +924,11 @@
             )
             # Get response uid. This will be zero if it doesn't exist.
             uid = int(result.value)
-<<<<<<< HEAD
-            neuron = self.neuron_for_uid( uid, block)
-            return neuron
-=======
             neuron = self.neuron_for_uid( uid, block )
             if neuron.hotkey != ss58_hotkey:
                 return Subtensor._null_neuron()
             else:
                 return neuron
->>>>>>> 937cde06
 
     def get_n( self, block: int = None ) -> int: 
         r""" Returns the number of neurons on the chain at block.
