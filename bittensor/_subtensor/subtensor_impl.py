# The MIT License (MIT)
# Copyright © 2021 Yuma Rao

# Permission is hereby granted, free of charge, to any person obtaining a copy of this software and associated 
# documentation files (the “Software”), to deal in the Software without restriction, including without limitation 
# the rights to use, copy, modify, merge, publish, distribute, sublicense, and/or sell copies of the Software, 
# and to permit persons to whom the Software is furnished to do so, subject to the following conditions:

# The above copyright notice and this permission notice shall be included in all copies or substantial portions of 
# the Software.

# THE SOFTWARE IS PROVIDED “AS IS”, WITHOUT WARRANTY OF ANY KIND, EXPRESS OR IMPLIED, INCLUDING BUT NOT LIMITED TO
# THE WARRANTIES OF MERCHANTABILITY, FITNESS FOR A PARTICULAR PURPOSE AND NONINFRINGEMENT. IN NO EVENT SHALL 
# THE AUTHORS OR COPYRIGHT HOLDERS BE LIABLE FOR ANY CLAIM, DAMAGES OR OTHER LIABILITY, WHETHER IN AN ACTION 
# OF CONTRACT, TORT OR OTHERWISE, ARISING FROM, OUT OF OR IN CONNECTION WITH THE SOFTWARE OR THE USE OR OTHER 
# DEALINGS IN THE SOFTWARE.
import torch
from rich.prompt import Confirm

from typing import List, Dict, Union
from multiprocessing import Process

import bittensor
import bittensor.utils.networking as net
import bittensor.utils.weight_utils as weight_utils
from substrateinterface import SubstrateInterface
from bittensor.utils.balance import Balance
from types import SimpleNamespace

from loguru import logger
logger = logger.opt(colors=True)

class Subtensor:
    """
    Handles interactions with the subtensor chain.
    """
    def __init__( 
        self, 
        substrate: 'SubstrateInterface',
        network: str,
        chain_endpoint: str
    ):
        r""" Initializes a subtensor chain interface.
            Args:
                substrate (:obj:`SubstrateInterface`, `required`): 
                    substrate websocket client.
                network (default='nakamoto', type=str)
                    The subtensor network flag. The likely choices are:
                            -- nobunaga (staging network)
                            -- akatsuki (testing network)
                            -- nakamoto (main network)
                    If this option is set it overloads subtensor.chain_endpoint with 
                    an entry point node from that network.
                chain_endpoint (default=None, type=str)
                    The subtensor endpoint flag. If set, overrides the network argument.
        """
        self.network = network
        self.chain_endpoint = chain_endpoint
        self.substrate = substrate

    def __str__(self) -> str:
        if self.network == self.chain_endpoint:
            return "Subtensor({})".format( self.chain_endpoint )
        else:
            return "Subtensor({}, {})".format( self.network, self.chain_endpoint )

    def __repr__(self) -> str:
        return self.__str__()
  
    def endpoint_for_network( 
            self,
            blacklist: List[str] = [] 
        ) -> str:
        r""" Returns a chain endpoint based on self.network.
            Returns None if there are no available endpoints.
        """

        # Chain endpoint overrides the --network flag.
        if self.chain_endpoint != None:
            if self.chain_endpoint in blacklist:
                return None
            else:
                return self.chain_endpoint

    def connect( self, timeout: int = 10, failure = True ) -> bool:
        attempted_endpoints = []
        while True:
            def connection_error_message():
                print('''
Check that your internet connection is working and the chain endpoints are available: <blue>{}</blue>
The subtensor.network should likely be one of the following choices:
    -- local - (your locally running node)
    -- nobunaga - (staging)
    -- akatsuki - (testing)
    -- nakamoto - (main)
Or you may set the endpoint manually using the --subtensor.chain_endpoint flag 
To run a local node (See: docs/running_a_validator.md) \n
                              '''.format( attempted_endpoints) )

            # ---- Get next endpoint ----
            ws_chain_endpoint = self.endpoint_for_network( blacklist = attempted_endpoints )
            if ws_chain_endpoint == None:
                logger.error("No more endpoints available for subtensor.network: <blue>{}</blue>, attempted: <blue>{}</blue>".format(self.network, attempted_endpoints))
                connection_error_message()
                if failure:
                    logger.critical('Unable to connect to network:<blue>{}</blue>.\nMake sure your internet connection is stable and the network is properly set.'.format(self.network))
                else:
                    return False
            attempted_endpoints.append(ws_chain_endpoint)

            # --- Attempt connection ----
            try:
                with self.substrate:
                    logger.success("Network:".ljust(20) + "<blue>{}</blue>", self.network)
                    logger.success("Endpoint:".ljust(20) + "<blue>{}</blue>", ws_chain_endpoint)
                    return True
            
            except Exception:
                logger.error( "Error while connecting to network:<blue>{}</blue> at endpoint: <blue>{}</blue>".format(self.network, ws_chain_endpoint))
                connection_error_message()
                if failure:
                    raise RuntimeError('Unable to connect to network:<blue>{}</blue>.\nMake sure your internet connection is stable and the network is properly set.'.format(self.network))
                else:
                    return False

    @property
    def difficulty (self) -> int:
        r""" Returns registration difficulty from the chain.
        Returns:
            difficulty (int):
                Registration difficulty.
        """
        with self.substrate as substrate:
            return substrate.query(  module='SubtensorModule', storage_function = 'Difficulty').value

    @property
    def total_issuance (self) -> 'bittensor.Balance':
        r""" Returns the total token issuance.
        Returns:
            total_issuance (int):
                Total issuance as balance.
        """
        with self.substrate as substrate:
            return bittensor.Balance.from_rao( substrate.query(  module='SubtensorModule', storage_function = 'TotalIssuance').value )

    @property
    def total_stake (self) -> 'bittensor.Balance':
        r""" Returns total stake on the chain.
        Returns:
            total_stake (bittensor.Balance):
                Total stake as balance.
        """
        with self.substrate as substrate:
            return bittensor.Balance.from_rao( substrate.query(  module='SubtensorModule', storage_function = 'TotalStake').value )


    @property
    def block (self) -> int:
        r""" Returns current chain block.
        Returns:
            block (int):
                Current chain block.
        """
        return self.get_current_block()

    def serve_axon (
        self,
        axon: 'bittensor.Axon',
        use_upnpc: bool = False,
        wait_for_inclusion: bool = False,
        wait_for_finalization: bool = True,
        prompt: bool = False,
    ) -> bool:
        r""" Serves the axon to the network.
        Args:
            axon (bittensor.Axon):
                Axon to serve.
            use_upnpc (:type:bool, `optional`): 
                If true, the axon attempts port forward through your router before 
                subscribing.                
            wait_for_inclusion (bool):
                If set, waits for the extrinsic to enter a block before returning true, 
                or returns false if the extrinsic fails to enter the block within the timeout.   
            wait_for_finalization (bool):
                If set, waits for the extrinsic to be finalized on the chain before returning true,
                or returns false if the extrinsic fails to be finalized within the timeout.
            prompt (bool):
                If true, the call waits for confirmation from the user before proceeding.
        Returns:
            success (bool):
                flag is true if extrinsic was finalized or uncluded in the block. 
                If we did not wait for finalization / inclusion, the response is true.
        """
        axon.wallet.hotkey
        axon.wallet.coldkeypub

        # ---- Setup UPNPC ----
        if use_upnpc:
            if prompt:
                if not Confirm.ask("Attempt port forwarding with upnpc?"):
                    return False
            try:
                external_port = net.upnpc_create_port_map( port = axon.port )
                bittensor.__console__.print(":white_heavy_check_mark: [green]Forwarded port: {}[/green]".format( axon.port ))
                bittensor.logging.success(prefix = 'Forwarded port', sufix = '<blue>{}</blue>'.format( axon.port ))
            except net.UPNPCException as upnpc_exception:
                raise RuntimeError('Failed to hole-punch with upnpc with exception {}'.format( upnpc_exception )) from upnpc_exception
        else:
            external_port = axon.port

        # ---- Get external ip ----
        try:
            external_ip = net.get_external_ip()
            bittensor.__console__.print(":white_heavy_check_mark: [green]Found external ip: {}[/green]".format( external_ip ))
            bittensor.logging.success(prefix = 'External IP', sufix = '<blue>{}</blue>'.format( external_ip ))
        except Exception as E:
            raise RuntimeError('Unable to attain your external ip. Check your internet connection. error: {}'.format(E)) from E
            
        # ---- Subscribe to chain ----
        serve_success = self.serve(
                wallet = axon.wallet,
                ip = external_ip,
                port = external_port,
                modality = axon.modality,
                wait_for_inclusion = wait_for_inclusion,
                wait_for_finalization = wait_for_finalization,
                prompt = prompt
        )
        return serve_success

    def register (
        self,
        wallet: 'bittensor.Wallet',
        wait_for_inclusion: bool = True,
        wait_for_finalization: bool = False,
        prompt: bool = False,
    ) -> bool:
        r""" Registers the wallet to chain.
        Args:
            wallet (bittensor.wallet):
                bittensor wallet object.
            wait_for_inclusion (bool):
                If set, waits for the extrinsic to enter a block before returning true, 
                or returns false if the extrinsic fails to enter the block within the timeout.   
            wait_for_finalization (bool):
                If set, waits for the extrinsic to be finalized on the chain before returning true,
                or returns false if the extrinsic fails to be finalized within the timeout.
            prompt (bool):
                If true, the call waits for confirmation from the user before proceeding.
        Returns:
            success (bool):
                flag is true if extrinsic was finalized or uncluded in the block. 
                If we did not wait for finalization / inclusion, the response is true.
        """

        with bittensor.__console__.status(":satellite: Checking Account..."):
            neuron = self.neuron_for_pubkey( wallet.hotkey.ss58_address )
            if not neuron.is_null:
                bittensor.__console__.print(":white_heavy_check_mark: [green]Already Registered[/green]:\n  uid: [bold white]{}[/bold white]\n  hotkey: [bold white]{}[/bold white]\n  coldkey: [bold white]{}[/bold white]".format(neuron.uid, neuron.hotkey, neuron.coldkey))
                return True

        if prompt:
            if not Confirm.ask("Continue Registration?\n  hotkey:     [bold white]{}[/bold white]\n  coldkey:    [bold white]{}[/bold white]\n  network:    [bold white]{}[/bold white]".format( wallet.hotkey.ss58_address, wallet.coldkeypub.ss58_address, self.network ) ):
                return False

        # Attempt rolling registration.
        attempts = 0
        max_allowed_attempts = 10
        while True:
            
            # Solve latest POW.
            pow_result = bittensor.utils.create_pow( self )
            with bittensor.__console__.status(":satellite: Registering...({}/10)".format(attempts)) as status:
                with self.substrate as substrate:
                    call = substrate.compose_call( 
                        call_module='SubtensorModule',  
                        call_function='register', 
                        call_params={ 
                            'block_number': pow_result['block_number'], 
                            'nonce': pow_result['nonce'], 
                            'work': bittensor.utils.hex_bytes_to_u8_list( pow_result['work'] ), 
                            'hotkey': wallet.hotkey.ss58_address, 
                            'coldkey': wallet.coldkeypub.ss58_address
                        } 
                    )
                    extrinsic = substrate.create_signed_extrinsic( call = call, keypair = wallet.hotkey )
                    response = substrate.submit_extrinsic( extrinsic, wait_for_inclusion=wait_for_inclusion, wait_for_finalization=wait_for_finalization )
                    # We only wait here if we expect finalization.
                    if not wait_for_finalization and not wait_for_inclusion:
                        bittensor.__console__.print(":white_heavy_check_mark: [green]Sent[/green]")
                        return True
                    response.process_events()
                    if not response.is_success:
                        bittensor.__console__.print(":cross_mark: [red]Failed[/red]: error:{}".format(response.error_message))
                        attempts += 1
                        if attempts > max_allowed_attempts: 
                            bittensor.__console__.print( "[red]No more attempts.[/red]" )
                            return False
                        else:
                            status.update( ":satellite: Registering...({}/10)".format(attempts))
                            continue

            if response.is_success:
                with bittensor.__console__.status(":satellite: Checking Balance..."):
                    neuron = self.neuron_for_pubkey( wallet.hotkey.ss58_address )
                    bittensor.__console__.print(":white_heavy_check_mark: [green]Registered[/green]")
                    return True

    def serve (
            self, 
            wallet: 'bittensor.wallet',
            ip: str, 
            port: int, 
            modality: int, 
            wait_for_inclusion: bool = False,
            wait_for_finalization = True,
            prompt: bool = False,
        ) -> bool:
        r""" Subscribes an bittensor endpoint to the substensor chain.
        Args:
            wallet (bittensor.wallet):
                bittensor wallet object.
            ip (str):
                endpoint host port i.e. 192.122.31.4
            port (int):
                endpoint port number i.e. 9221
            modality (int):
                int encoded endpoint modality i.e 0 for TEXT
            wait_for_inclusion (bool):
                if set, waits for the extrinsic to enter a block before returning true, 
                or returns false if the extrinsic fails to enter the block within the timeout.   
            wait_for_finalization (bool):
                if set, waits for the extrinsic to be finalized on the chain before returning true,
                or returns false if the extrinsic fails to be finalized within the timeout.
            prompt (bool):
                If true, the call waits for confirmation from the user before proceeding.
        Returns:
            success (bool):
                flag is true if extrinsic was finalized or uncluded in the block. 
                If we did not wait for finalization / inclusion, the response is true.
        """

        # Decrypt hotkey
        wallet.hotkey

        with bittensor.__console__.status(":satellite: Checking Axon..."):
            neuron = self.neuron_for_pubkey( wallet.hotkey.ss58_address )
            if not neuron.is_null and neuron.ip == net.ip_to_int(ip) and neuron.port == port:
                bittensor.__console__.print(":white_heavy_check_mark: [green]Already Served[/green]\n  [bold white]ip: {}\n  port: {}\n  modality: {}\n  hotkey: {}\n  coldkey: {}[/bold white]".format(ip, port, modality, wallet.hotkey.ss58_address, wallet.coldkeypub.ss58_address))
                return True

        ip_as_int  = net.ip_to_int(ip)
        ip_version = net.ip_version(ip)

        # TODO(const): subscribe with version too.
        params = {
            'version': bittensor.__version_as_int__,
            'ip': ip_as_int,
            'port': port, 
            'ip_type': ip_version,
            'modality': modality,
            'coldkey': wallet.coldkeypub.ss58_address,
        }
        if prompt:
            if not Confirm.ask("Do you want to serve axon:\n  [bold white]ip: {}\n  port: {}\n  modality: {}\n  hotkey: {}\n  coldkey: {}[/bold white]".format(ip, port, modality, wallet.hotkey.ss58_address, wallet.coldkeypub.ss58_address)):
                return False
        
        with bittensor.__console__.status(":satellite: Serving axon on: [white]{}[/white] ...".format(self.network)):
            with self.substrate as substrate:
                call = substrate.compose_call(
                    call_module='SubtensorModule',
                    call_function='serve_axon',
                    call_params=params
                )
                extrinsic = substrate.create_signed_extrinsic( call = call, keypair = wallet.hotkey)
                response = substrate.submit_extrinsic( extrinsic, wait_for_inclusion = wait_for_inclusion, wait_for_finalization = wait_for_finalization )
                if wait_for_inclusion or wait_for_finalization:
                    response.process_events()
                    if response.is_success:
                        bittensor.__console__.print(':white_heavy_check_mark: [green]Served[/green]\n  [bold white]ip: {}\n  port: {}\n  modality: {}\n  hotkey: {}\n  coldkey: {}[/bold white]'.format(ip, port, modality, wallet.hotkey.ss58_address, wallet.coldkeypub.ss58_address ))
                        return True
                    else:
                        bittensor.__console__.print(':cross_mark: [green]Failed to Subscribe[/green] error: {}'.format(response.error_message))
                        return False
                else:
                    return True

    def add_stake(
            self, 
            wallet: 'bittensor.wallet',
            amount: Union[Balance, float] = None, 
            wait_for_inclusion: bool = True,
            wait_for_finalization: bool = False,
            prompt: bool = False,
        ) -> bool:
        r""" Adds the specified amount of stake to passed hotkey uid.
        Args:
            wallet (bittensor.wallet):
                Bittensor wallet object.
            amount (Union[Balance, float]):
                Amount to stake as bittensor balance, or float interpreted as Tao.
            wait_for_inclusion (bool):
                If set, waits for the extrinsic to enter a block before returning true, 
                or returns false if the extrinsic fails to enter the block within the timeout.   
            wait_for_finalization (bool):
                If set, waits for the extrinsic to be finalized on the chain before returning true,
                or returns false if the extrinsic fails to be finalized within the timeout.
            prompt (bool):
                If true, the call waits for confirmation from the user before proceeding.
        Returns:
            success (bool):
                flag is true if extrinsic was finalized or uncluded in the block. 
                If we did not wait for finalization / inclusion, the response is true.
        """
        # Decrypt keys,
        wallet.coldkey
        wallet.hotkey

        with bittensor.__console__.status(":satellite: Syncing with chain: [white]{}[/white] ...".format(self.network)):
            old_balance = self.get_balance( wallet.coldkey.ss58_address )
            neuron = self.neuron_for_pubkey( ss58_hotkey = wallet.hotkey.ss58_address )
        if neuron.is_null:
            bittensor.__console__.print(":cross_mark: [red]Hotkey: {} is not registered.[/red]".format(wallet.hotkey_str))
            return False

        # Covert to bittensor.Balance
        if amount == None:
            # Stake it all.
            staking_balance = bittensor.Balance.from_tao( old_balance.tao - 0.25 )
        elif not isinstance(amount, bittensor.Balance ):
            staking_balance = bittensor.Balance.from_tao( amount )
        else:
            staking_balance = amount

        # Check enough to unstake.
        if staking_balance > old_balance:
            bittensor.__console__.print(":cross_mark: [red]Not enough stake[/red]:[bold white]\n  balance:{}\n  amount: {}\n  coldkey: {}[/bold white]".format(old_balance, staking_balance, wallet.name))
            return False
                
        # Ask before moving on.
        if prompt:
            if not Confirm.ask("Do you want to stake:[bold white]\n  amount: {}\n  to: {}[/bold white]".format( staking_balance, wallet.hotkey_str ) ):
                return False

        with bittensor.__console__.status(":satellite: Staking to: [bold white]{}[/bold white] ...".format(self.network)):
            with self.substrate as substrate:
                call = substrate.compose_call(
                    call_module='SubtensorModule', 
                    call_function='add_stake',
                    call_params={
                        'hotkey': wallet.hotkey.ss58_address,
                        'ammount_staked': staking_balance.rao
                    }
                )
                extrinsic = substrate.create_signed_extrinsic( call = call, keypair = wallet.coldkey )
                response = substrate.submit_extrinsic( extrinsic, wait_for_inclusion = wait_for_inclusion, wait_for_finalization = wait_for_finalization )
                # We only wait here if we expect finalization.
                if not wait_for_finalization and not wait_for_inclusion:
                    bittensor.__console__.print(":white_heavy_check_mark: [green]Sent[/green]")
                    return True

                if response.is_success:
                    bittensor.__console__.print(":white_heavy_check_mark: [green]Finalized[/green]")
                else:
                    bittensor.__console__.print(":cross_mark: [red]Failed[/red]: error:{}".format(response.error_message))

        if response.is_success:
            with bittensor.__console__.status(":satellite: Checking Balance on: [white]{}[/white] ...".format(self.network)):
                new_balance = self.get_balance( wallet.coldkey.ss58_address )
                old_stake = bittensor.Balance.from_tao( neuron.stake )
                new_stake = bittensor.Balance.from_tao( self.neuron_for_pubkey( ss58_hotkey = wallet.hotkey.ss58_address ).stake)
                bittensor.__console__.print("Balance:\n  [blue]{}[/blue] :arrow_right: [green]{}[/green]".format( old_balance, new_balance ))
                bittensor.__console__.print("Stake:\n  [blue]{}[/blue] :arrow_right: [green]{}[/green]".format( old_stake, new_stake ))
                return True

    def transfer(
            self, 
            wallet: 'bittensor.wallet',
            dest: str, 
            amount: Union[Balance, float], 
            wait_for_inclusion: bool = True,
            wait_for_finalization: bool = False,
            prompt: bool = False,
        ) -> bool:
        r""" Transfers funds from this wallet to the destination public key address
        Args:
            wallet (bittensor.wallet):
                Bittensor wallet object to make transfer from.
            dest (str, ss58_address or ed25519):
                Destination public key address of reciever. 
            amount (Union[Balance, int]):
                Amount to stake as bittensor balance, or float interpreted as Tao.
            wait_for_inclusion (bool):
                If set, waits for the extrinsic to enter a block before returning true, 
                or returns false if the extrinsic fails to enter the block within the timeout.   
            wait_for_finalization (bool):
                If set, waits for the extrinsic to be finalized on the chain before returning true,
                or returns false if the extrinsic fails to be finalized within the timeout.
            prompt (bool):
                If true, the call waits for confirmation from the user before proceeding.
        Returns:
            success (bool):
                Flag is true if extrinsic was finalized or uncluded in the block. 
                If we did not wait for finalization / inclusion, the response is true.
        """
        # Unlock wallet coldkey.
        wallet.coldkey

        # Covert to bittensor.Balance
        if not isinstance(amount, bittensor.Balance ):
            transfer_balance = bittensor.Balance.from_tao( amount )
        else:
            transfer_balance = amount

        # Check balance.
        with bittensor.__console__.status(":satellite: Checking Balance..."):
            account_balance = self.get_balance( wallet.coldkey.ss58_address )
        if account_balance < transfer_balance:
            bittensor.__console__.print(":cross_mark: [red]Not enough balance[/red]:[bold white]\n  balance: {}\n  amount: {}[/bold white]".format( account_balance, transfer_balance ))
            return False

        # Ask before moving on.
        if prompt:
            if not Confirm.ask("Do you want to transfer:[bold white]\n  amount: {}\n  from: {}:{}\n  to: {}[/bold white]".format( transfer_balance, wallet.name, wallet.coldkey.ss58_address, dest ) ):
                return False

        with bittensor.__console__.status(":satellite: Transferring..."):
            with self.substrate as substrate:
                call = substrate.compose_call(
                    call_module='Balances',
                    call_function='transfer',
                    call_params={
                        'dest': dest, 
                        'value': transfer_balance.rao
                    }
                )
                extrinsic = substrate.create_signed_extrinsic( call = call, keypair = wallet.coldkey )
                response = substrate.submit_extrinsic( extrinsic, wait_for_inclusion = wait_for_inclusion, wait_for_finalization = wait_for_finalization )
                # We only wait here if we expect finalization.
                if not wait_for_finalization and not wait_for_inclusion:
                    bittensor.__console__.print(":white_heavy_check_mark: [green]Sent[/green]")
                    return True

                # Otherwise continue with finalization.
                response.process_events()
                if response.is_success:
                    bittensor.__console__.print(":white_heavy_check_mark: [green]Finalized[/green]")
                else:
                    bittensor.__console__.print(":cross_mark: [red]Failed[/red]: error:{}".format(response.error_message))

        if response.is_success:
            with bittensor.__console__.status(":satellite: Checking Balance..."):
                new_balance = self.get_balance( wallet.coldkey.ss58_address )
                bittensor.__console__.print("Balance:\n  [blue]{}[/blue] :arrow_right: [green]{}[/green]".format(account_balance, new_balance))
                return True

    def unstake (
            self, 
            wallet: 'bittensor.wallet',
            amount: Union[Balance, float] = None, 
            wait_for_inclusion:bool = True, 
            wait_for_finalization:bool = False,
            prompt: bool = False,
        ) -> bool:
        r""" Removes stake into the wallet coldkey from the specified hotkey uid.
        Args:
            wallet (bittensor.wallet):
                bittensor wallet object.
            amount (Union[Balance, float]):
                Amount to stake as bittensor balance, or float interpreted as tao.
            wait_for_inclusion (bool):
                if set, waits for the extrinsic to enter a block before returning true, 
                or returns false if the extrinsic fails to enter the block within the timeout.   
            wait_for_finalization (bool):
                if set, waits for the extrinsic to be finalized on the chain before returning true,
                or returns false if the extrinsic fails to be finalized within the timeout.
            prompt (bool):
                If true, the call waits for confirmation from the user before proceeding.
        Returns:
            success (bool):
                flag is true if extrinsic was finalized or uncluded in the block. 
                If we did not wait for finalization / inclusion, the response is true.
        """
        # Decrypt keys,
        wallet.coldkey
        wallet.hotkey

        with bittensor.__console__.status(":satellite: Syncing with chain: [white]{}[/white] ...".format(self.network)):
            old_balance = self.get_balance( wallet.coldkey.ss58_address )
            neuron = self.neuron_for_pubkey( ss58_hotkey = wallet.hotkey.ss58_address )
        if neuron.is_null:
            bittensor.__console__.print(":cross_mark: [red]Hotkey: {} is not registered.[/red]".format( wallet.hotkey_str ))
            return False

        # Covert to bittensor.Balance
        if amount == None:
            # Unstake it all.
            unstaking_balance = bittensor.Balance.from_tao( neuron.stake )
        elif not isinstance(amount, bittensor.Balance ):
            unstaking_balance = bittensor.Balance.from_tao( amount )
        else:
            unstaking_balance = amount

        # Check enough to unstake.
        stake_on_uid = bittensor.Balance.from_tao( neuron.stake )
        if unstaking_balance > stake_on_uid:
            bittensor.__console__.print(":cross_mark: [red]Not enough stake[/red]: [green]{}[/green] to unstake: [blue]{}[/blue] from hotkey: [white]{}[/white]".format(stake_on_uid, unstaking_balance, wallet.hotkey_str))
            return False
        
        # Ask before moving on.
        if prompt:
            if not Confirm.ask("Do you want to unstake:\n[bold white]  amount: {}\n  hotkey: {}[/bold white ]?".format( unstaking_balance, wallet.hotkey_str) ):
                return False

        with bittensor.__console__.status(":satellite: Unstaking from chain: [white]{}[/white] ...".format(self.network)):
            with self.substrate as substrate:
                call = substrate.compose_call(
                    call_module='SubtensorModule', 
                    call_function='remove_stake',
                    call_params={
                        'hotkey': wallet.hotkey.ss58_address,
                        'ammount_unstaked': unstaking_balance.rao
                    }
                )
                extrinsic = substrate.create_signed_extrinsic( call = call, keypair = wallet.coldkey )
                response = substrate.submit_extrinsic( extrinsic, wait_for_inclusion = wait_for_inclusion, wait_for_finalization = wait_for_finalization )
                # We only wait here if we expect finalization.
                if not wait_for_finalization and not wait_for_inclusion:
                    bittensor.__console__.print(":white_heavy_check_mark: [green]Sent[/green]")
                    return True

                response.process_events()
                if response.is_success:
                    bittensor.__console__.print(":white_heavy_check_mark: [green]Finalized[/green]")
                else:
                    bittensor.__console__.print(":cross_mark: [red]Failed[/red]: error:{}".format(response.error_message))

        if response.is_success:
            with bittensor.__console__.status(":satellite: Checking Balance on: ([white]{}[/white] ...".format(self.network)):
                new_balance = self.get_balance( wallet.coldkey.ss58_address )
                new_stake = bittensor.Balance.from_tao( self.neuron_for_uid( uid = neuron.uid, ss58_hotkey = wallet.hotkey.ss58_address ).stake)
                bittensor.__console__.print("Balance: [blue]{}[/blue] :arrow_right: [green]{}[/green]".format( old_balance, new_balance ))
                bittensor.__console__.print("Stake: [blue]{}[/blue] :arrow_right: [green]{}[/green]".format( stake_on_uid, new_stake ))
                return True
                
    def set_weights(
            self, 
            wallet: 'bittensor.wallet',
            uids: Union[torch.LongTensor, list],
            weights: Union[torch.FloatTensor, list],
            wait_for_inclusion:bool = False,
            wait_for_finalization:bool = False,
            prompt:bool = False
        ) -> bool:
        r""" Sets the given weights and values on chain for wallet hotkey account.
        Args:
            wallet (bittensor.wallet):
                bittensor wallet object.
            uids (Union[torch.LongTensor, list]):
                uint64 uids of destination neurons.
            weights ( Union[torch.FloatTensor, list]):
                weights to set which must floats and correspond to the passed uids.
            wait_for_inclusion (bool):
                if set, waits for the extrinsic to enter a block before returning true,
                or returns false if the extrinsic fails to enter the block within the timeout.
            wait_for_finalization (bool):
                if set, waits for the extrinsic to be finalized on the chain before returning true,
                or returns false if the extrinsic fails to be finalized within the timeout.
            prompt (bool):
                If true, the call waits for confirmation from the user before proceeding.
        Returns:
            success (bool):
                flag is true if extrinsic was finalized or uncluded in the block.
                If we did not wait for finalization / inclusion, the response is true.
        """
        # First convert types.
        if isinstance( uids, list ):
            uids = torch.tensor( uids, dtype = torch.int64 )
        if isinstance( weights, list ):
            weights = torch.tensor( weights, dtype = torch.float32 )
<<<<<<< HEAD
        bittensor.logging.success( f'Set {len(uids)} weights, top 5 samples', str(list(zip(uids.tolist()[:5], weights.tolist()[:5]))))
=======

        # Reformat and normalize.
>>>>>>> 701a6608
        weight_uids, weight_vals = weight_utils.convert_weights_and_uids_for_emit( uids, weights )

        # Ask before moving on.
        if prompt:
            if not Confirm.ask("Do you want to set weights:\n[bold white]  weights: {}\n  uids: {}[/bold white ]?".format( [float(v/4294967295) for v in weight_vals], weight_uids) ):
                return False

        with bittensor.__console__.status(":satellite: Setting weights on [white]{}[/white] ...".format(self.network)):
            with self.substrate as substrate:
                call = substrate.compose_call(
                    call_module='SubtensorModule',
                    call_function='set_weights',
                    call_params = {'dests': weight_uids, 'weights': weight_vals}
                )
                extrinsic = substrate.create_signed_extrinsic( call = call, keypair = wallet.hotkey )
                response = substrate.submit_extrinsic( extrinsic, wait_for_inclusion = wait_for_inclusion, wait_for_finalization = wait_for_finalization )
                # We only wait here if we expect finalization.
                if not wait_for_finalization and not wait_for_inclusion:
                    bittensor.__console__.print(":white_heavy_check_mark: [green]Sent[/green]")
                    return True

                response.process_events()
                if response.is_success:
                    bittensor.__console__.print(":white_heavy_check_mark: [green]Finalized[/green]")
                    bittensor.logging.success(  prefix = 'Set weights', sufix = '<green>Finalized: </green>' + str(response.error_message) )
                else:
                    bittensor.__console__.print(":cross_mark: [red]Failed[/red]: error:{}".format(response.error_message))
                    bittensor.logging.warning(  prefix = 'Set weights', sufix = '<red>Failed: </red>' + str(response.error_message) )

        if response.is_success:
            bittensor.__console__.print("Set weights:\n[bold white]  weights: {}\n  uids: {}[/bold white ]".format( weight_vals, weight_uids ))
            message = '<green>Success: </green>' + f'Set {len(uids)} weights, top 5 weights' + str(list(zip(uids.tolist()[:5], [round (w,4) for w in weights.tolist()[:5]] )))
            logger.debug('Set weights:'.ljust(20) +  message)
            return True
        else:
            return False

    def get_balance(self, address: str, block: int = None) -> Balance:
        r""" Returns the token balance for the passed ss58_address address
        Args:
            address (Substrate address format, default = 42):
                ss58 chain address.
        Return:
            balance (bittensor.utils.balance.Balance):
                account balance
        """
        with self.substrate as substrate:
            result = substrate.query(
                module='System',
                storage_function='Account',
                params=[address],
                block_hash = None if block == None else substrate.get_block_hash( block )
            )
            return Balance( result.value['data']['free'] )

    def get_current_block(self) -> int:
        r""" Returns the current block number on the chain.
        Returns:
            block_number (int):
                Current chain blocknumber.
        """
        with self.substrate as substrate:
            return substrate.get_block_number(None)

    def get_balances(self, block: int = None) -> Dict[str, Balance]:
        with self.substrate as substrate:
            result = substrate.query_map(
                module='System',
                storage_function='Account',
                block_hash = None if block == None else substrate.get_block_hash( block )
            )
            return_dict = {}
            for r in result:
                bal = bittensor.Balance( int( r[1]['data']['free'].value ) )
                return_dict[r[0].value] = bal
            return return_dict

    def neurons(self, block: int = None) -> List[SimpleNamespace]: 
        r""" Returns a list of neuron from the chain. 
        Returns:
            neuron (List[SimpleNamespace]):
                List of neuron objects.
        """
        with self.substrate as substrate:
            page_results = substrate.query_map (
                module='SubtensorModule',
                storage_function='Neurons',
                page_size = 100,
                block_hash = None if block == None else substrate.get_block_hash( block )
            )
            result = []
            for page in page_results :
                for n in page:
                    if type(n.value) != int:
                        n = Subtensor._neuron_dict_to_namespace( n.value )
                        if n.hotkey == "5C4hrfjw9DjXZTzV3MwzrrAr9P1MJhSrvWGWqi1eSuyUpnhM":
                            n.is_null = True
                        else:
                            n.is_null = False
                        result.append( n )
            return result

    @staticmethod
    def _neuron_dict_to_namespace(neuron_dict) -> SimpleNamespace:
        RAOPERTAO = 1000000000
        U64MAX = 18446744073709551615
        neuron = SimpleNamespace( **neuron_dict )
        neuron.stake = neuron.stake / RAOPERTAO
        neuron.rank = neuron.rank / U64MAX
        neuron.trust = neuron.trust / U64MAX
        neuron.consensus = neuron.consensus / U64MAX
        neuron.incentive = neuron.incentive / U64MAX
        neuron.dividends = neuron.dividends / U64MAX
        neuron.emission = neuron.emission / RAOPERTAO
        return neuron

    def neuron_for_uid( self, uid: int, ss58_hotkey: str = None, block: int = None ) -> Union[ dict, None ]: 
        r""" Returns a list of neuron from the chain. 
        Args:
            uid ( int ):
                The uid of the neuron to query for.
            ss58_hotkey ( str ):
                The hotkey to query for a neuron.
        Returns:
            neuron (dict(NeuronMetadata)):
                neuron object associated with uid or None if it does not exist.
        """
        # Make the call.
        with self.substrate as substrate:
            neuron = dict( substrate.query( module='SubtensorModule',  storage_function='Neurons', params = [ uid ]).value )
        neuron = Subtensor._neuron_dict_to_namespace( neuron )
        if neuron.hotkey != ss58_hotkey:
            neuron.is_null = True
        else:
            neuron.is_null = False
        return neuron

    def get_uid_for_hotkey( self, ss58_hotkey: str, block: int = None) -> int:
        r""" Returns true if the passed hotkey is registered on the chain.
        Args:
            ss58_hotkey ( str ):
                The hotkey to query for a neuron.
        Returns:
            uid ( int ):
                UID of passed hotkey or -1 if it is non-existent.
        """
        # Make the call.
        with self.substrate as substrate:
            result = substrate.query (
                module='SubtensorModule',
                storage_function='Hotkeys',
                params = [ ss58_hotkey ],
                block_hash = None if block == None else substrate.get_block_hash( block )
            )
        # Process the result.
        uid = int(result.value)
        if uid == 0:
            neuron = self.neuron_for_uid( uid, ss58_hotkey, block)
            if neuron.is_null:
                return -1
            else:
                return uid
        else:
            return uid

    def is_hotkey_registered( self, ss58_hotkey: str, block: int = None) -> bool:
        r""" Returns true if the passed hotkey is registered on the chain.
        Args:
            ss58_hotkey ( str ):
                The hotkey to query for a neuron.
        Returns:
            is_registered ( bool):
                True if the passed hotkey is registered on the chain.
        """
        uid = self.get_uid_for_hotkey( ss58_hotkey = ss58_hotkey, block = block)
        if uid == -1:
            return False
        else:
            return True

    def neuron_for_pubkey( self, ss58_hotkey: str, block: int = None ) -> SimpleNamespace: 
        r""" Returns a list of neuron from the chain. 
        Args:
            ss58_hotkey ( str ):
                The hotkey to query for a neuron.

        Returns:
            neuron ( dict(NeuronMetadata) ):
                neuron object associated with uid or None if it does not exist.
        """
        with self.substrate as substrate:
            result = substrate.query (
                module='SubtensorModule',
                storage_function='Hotkeys',
                params = [ ss58_hotkey ],
                block_hash = None if block == None else substrate.get_block_hash( block )
            )
            
            # Get response uid. This will be zero if it doesn't exist.
            uid = int(result.value)
            neuron = self.neuron_for_uid( uid, ss58_hotkey, block)
            if neuron.hotkey != ss58_hotkey:
                neuron.is_null = True
            else:
                neuron.is_null = False
            return neuron

    def get_n( self, block: int = None ) -> int: 
        r""" Returns the number of neurons on the chain at block.
        Args:
            block ( int ):
                The block number to get the neuron count from.

        Returns:
            n ( int ):
                the number of neurons subscribed to the chain.
        """
        with self.substrate as substrate:
            return int(substrate.query(  module='SubtensorModule', storage_function = 'N' ).value)

    def neuron_for_wallet( self, wallet: 'bittensor.Wallet', block: int = None ) -> SimpleNamespace: 
        r""" Returns a list of neuron from the chain. 
        Args:
            wallet ( `bittensor.Wallet` ):
                Checks to ensure that the passed wallet is subscribed.
        Returns:
            neuron ( dict(NeuronMetadata) ):
                neuron object associated with uid or None if it does not exist.
        """
        return self.neuron_for_pubkey ( wallet.hotkey.ss58_address )

    def timeout_set_weights(
            self, 
            timeout,
            wallet: 'bittensor.wallet',
            uids: torch.LongTensor,
            weights: torch.FloatTensor,
            wait_for_inclusion:bool = False,
        ) -> bool:
        r""" wrapper for set weights function that includes a timeout component
        Args:
            wallet (bittensor.wallet):
                bittensor wallet object.
            uids (torch.LongTensor):
                uint64 uids of destination neurons.
            weights (torch.FloatTensor):
                weights to set which must floats and correspond to the passed uids.
            wait_for_inclusion (bool):
                if set, waits for the extrinsic to enter a block before returning true,
                or returns false if the extrinsic fails to enter the block within the timeout.
            timeout (int):
                time that this call waits for either finalization of inclusion.
        Returns:
            success (bool):
                flag is true if extrinsic was finalized or included in the block.
        """
        
        set_weights = Process(target= self.set_weights, kwargs={
                                                           'uids':uids,
                                                           'weights': weights,
                                                           'wait_for_inclusion': wait_for_inclusion,
                                                           'wallet' : wallet,
                                                           })
        set_weights.start()
        set_weights.join(timeout=timeout)
        set_weights.terminate()


        if set_weights.exitcode == 0:
            return True
        else:
            return False<|MERGE_RESOLUTION|>--- conflicted
+++ resolved
@@ -678,12 +678,8 @@
             uids = torch.tensor( uids, dtype = torch.int64 )
         if isinstance( weights, list ):
             weights = torch.tensor( weights, dtype = torch.float32 )
-<<<<<<< HEAD
-        bittensor.logging.success( f'Set {len(uids)} weights, top 5 samples', str(list(zip(uids.tolist()[:5], weights.tolist()[:5]))))
-=======
 
         # Reformat and normalize.
->>>>>>> 701a6608
         weight_uids, weight_vals = weight_utils.convert_weights_and_uids_for_emit( uids, weights )
 
         # Ask before moving on.
