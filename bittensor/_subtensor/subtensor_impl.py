--- conflicted
+++ resolved
@@ -71,14 +71,10 @@
     """
 
     def __init__(
-<<<<<<< HEAD
-        self, substrate: "SubstrateInterface", network: str, chain_endpoint: str
-=======
         self,
         substrate: "SubstrateInterface",
         network: str,
         chain_endpoint: str,
->>>>>>> be31c492
     ):
         r"""Initializes a subtensor chain interface.
         Args:
@@ -406,14 +402,10 @@
         )
 
     def get_transfer_fee(
-<<<<<<< HEAD
-        self, wallet: "bittensor.Wallet", dest: str, value: Union[Balance, float, int]
-=======
         self,
         wallet: "bittensor.Wallet",
         dest: str,
         value: Union[Balance, float, int],
->>>>>>> be31c492
     ) -> Balance:
         if isinstance(value, float):
             transfer_balance = bittensor.Balance.from_tao(value)
@@ -437,13 +429,9 @@
                         e
                     )
                 )
-<<<<<<< HEAD
-                payment_info = {"partialFee": 2e7}  # assume  0.02 Tao
-=======
                 payment_info = {
                     "partialFee": 2e7,  # assume  0.02 Tao
                 }
->>>>>>> be31c492
 
         fee = bittensor.Balance.from_rao(payment_info["partialFee"])
         return fee
@@ -498,12 +486,6 @@
             else:
                 return False, None, response.error_message
 
-<<<<<<< HEAD
-    def get_existential_deposit(self, block: Optional[int] = None) -> Optional[Balance]:
-        """Returns the existential deposit for the chain."""
-        result = self.query_constant(
-            module_name="Balances", constant_name="ExistentialDeposit", block=block
-=======
     def get_existential_deposit(
         self,
         block: Optional[int] = None,
@@ -513,7 +495,6 @@
             module_name="Balances",
             constant_name="ExistentialDeposit",
             block=block,
->>>>>>> be31c492
         )
 
         if result is None:
@@ -872,15 +853,11 @@
             prompt,
         )
 
-<<<<<<< HEAD
-    def is_senate_member(self, hotkey_ss58: str, block: Optional[int] = None) -> bool:
-=======
     def is_senate_member(
         self,
         hotkey_ss58: str,
         block: Optional[int] = None,
     ) -> bool:
->>>>>>> be31c492
         senate_members = self.query_module(
             module="SenateMembers", name="Members", block=block
         ).serialize()
@@ -896,26 +873,18 @@
 
     get_proposal_vote_data = get_vote_data
 
-<<<<<<< HEAD
-    def get_senate_members(self, block: Optional[int] = None) -> Optional[List[str]]:
-=======
     def get_senate_members(
         self,
         block: Optional[int] = None,
     ) -> Optional[List[str]]:
->>>>>>> be31c492
         senate_members = self.query_module("SenateMembers", "Members", block=block)
 
         return senate_members.serialize() if senate_members != None else None
 
     def get_proposal_call_data(
-<<<<<<< HEAD
-        self, proposal_hash: str, block: Optional[int] = None
-=======
         self,
         proposal_hash: str,
         block: Optional[int] = None,
->>>>>>> be31c492
     ) -> Optional["bittensor.ProposalCallData"]:
         proposal_data = self.query_module(
             module="Triumvirate", name="ProposalOf", block=block, params=[proposal_hash]
@@ -923,14 +892,10 @@
 
         return proposal_data.serialize() if proposal_data != None else None
 
-<<<<<<< HEAD
-    def get_proposal_hashes(self, block: Optional[int] = None) -> Optional[List[str]]:
-=======
     def get_proposal_hashes(
         self,
         block: Optional[int] = None,
     ) -> Optional[List[str]]:
->>>>>>> be31c492
         proposal_hashes = self.query_module(
             module="Triumvirate", name="Proposals", block=block
         )
@@ -938,12 +903,8 @@
         return proposal_hashes.serialize() if proposal_hashes != None else None
 
     def get_proposals(
-<<<<<<< HEAD
-        self, block: Optional[int] = None
-=======
         self,
         block: Optional[int] = None,
->>>>>>> be31c492
     ) -> Optional[
         Dict[str, Tuple["bittensor.ProposalCallData", "bittensor.ProposalVoteData"]]
     ]:
@@ -1372,7 +1333,6 @@
         return bittensor.Balance.from_rao(
             self.query_subtensor("TotalIssuance", block).value
         )
-<<<<<<< HEAD
 
     def total_stake(self, block: Optional[int] = None) -> "bittensor.Balance":
         return bittensor.Balance.from_rao(
@@ -1382,17 +1342,6 @@
     def serving_rate_limit(self, block: Optional[int] = None) -> Optional[int]:
         return self.query_subtensor("ServingRateLimit", block).value
 
-=======
-
-    def total_stake(self, block: Optional[int] = None) -> "bittensor.Balance":
-        return bittensor.Balance.from_rao(
-            self.query_subtensor("TotalStake", block).value
-        )
-
-    def serving_rate_limit(self, block: Optional[int] = None) -> Optional[int]:
-        return self.query_subtensor("ServingRateLimit", block).value
-
->>>>>>> be31c492
     def tx_rate_limit(self, block: Optional[int] = None) -> Optional[int]:
         return self.query_subtensor("TxRateLimit", block).value
 
