--- conflicted
+++ resolved
@@ -441,15 +441,11 @@
         wait_for_finalization: bool = True,
         prompt: bool = False,
         max_allowed_attempts: int = 3,
-<<<<<<< HEAD
         cuda: bool = False,
         dev_id: int = 0,
         TPB: int = 256,
-        update_interval: int = 1_000_000,
-=======
         num_processes: int = None,
         update_interval: int = None,
->>>>>>> e963b4b9
     ) -> bool:
         r""" Registers the wallet to chain.
         Args:
@@ -483,18 +479,14 @@
         attempts = 1
         while True:
             # Solve latest POW.
-<<<<<<< HEAD
             if cuda:
                 if not torch.cuda.is_available():
                     if prompt:
                         bittensor.__console__.error('CUDA is not available.')
                     return False
-                pow_result = bittensor.utils.create_pow( self, wallet, cuda, dev_id, TPB, update_interval )
+                pow_result = bittensor.utils.create_pow( self, wallet, cuda, dev_id, TPB, num_processes=num_processes, update_interval=update_interval )
             else:
-                pow_result = bittensor.utils.create_pow( self, wallet, cuda )
-=======
-            pow_result = bittensor.utils.create_pow( self, wallet, num_processes=num_processes, update_interval=update_interval )
->>>>>>> e963b4b9
+                pow_result = bittensor.utils.create_pow( self, wallet, num_processes=num_processes, update_interval=update_interval)
             with bittensor.__console__.status(":satellite: Registering...({}/{})".format(attempts,max_allowed_attempts)) as status:
 
                 # pow failed
