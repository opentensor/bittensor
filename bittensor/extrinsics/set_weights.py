# The MIT License (MIT)
# Copyright © 2021 Yuma Rao
# Copyright © 2023 Opentensor Foundation

# Permission is hereby granted, free of charge, to any person obtaining a copy of this software and associated
# documentation files (the “Software”), to deal in the Software without restriction, including without limitation
# the rights to use, copy, modify, merge, publish, distribute, sublicense, and/or sell copies of the Software,
# and to permit persons to whom the Software is furnished to do so, subject to the following conditions:

# The above copyright notice and this permission notice shall be included in all copies or substantial portions of
# the Software.

# THE SOFTWARE IS PROVIDED “AS IS”, WITHOUT WARRANTY OF ANY KIND, EXPRESS OR IMPLIED, INCLUDING BUT NOT LIMITED TO
# THE WARRANTIES OF MERCHANTABILITY, FITNESS FOR A PARTICULAR PURPOSE AND NONINFRINGEMENT. IN NO EVENT SHALL
# THE AUTHORS OR COPYRIGHT HOLDERS BE LIABLE FOR ANY CLAIM, DAMAGES OR OTHER LIABILITY, WHETHER IN AN ACTION
# OF CONTRACT, TORT OR OTHERWISE, ARISING FROM, OUT OF OR IN CONNECTION WITH THE SOFTWARE OR THE USE OR OTHER
# DEALINGS IN THE SOFTWARE.

"""This module provides functionality for setting weights on the Bittensor network."""

from typing import Union, Tuple

import numpy as np
from numpy.typing import NDArray
from rich.prompt import Confirm

import bittensor
import bittensor.utils.weight_utils as weight_utils
from bittensor.utils.registration import torch, use_torch


bittensor.logging.on()


async def set_weights_extrinsic(
    subtensor: "bittensor.subtensor",
    wallet: "bittensor.wallet",
    netuid: int,
    uids: Union[NDArray[np.int64], "torch.LongTensor", list],
    weights: Union[NDArray[np.float32], "torch.FloatTensor", list],
    version_key: int = 0,
    wait_for_inclusion: bool = False,
    wait_for_finalization: bool = False,
    prompt: bool = False,
) -> Tuple[bool, str]:
    """Sets the given weights and values on chain for wallet hotkey account.

    Args:
<<<<<<< HEAD
        subtensor (bittensor.subtensor): Bittensor subtensor object.
        wallet (bittensor.wallet): Bittensor wallet object.
        netuid (int): The ``netuid`` of the subnet to set weights for.
        uids (Union[NDArray[np.int64], torch.LongTensor, list]): The ``uint64`` uids of destination neurons.
        weights (Union[NDArray[np.float32], torch.FloatTensor, list]): The weights to set. These must be ``float`` s and correspond to the passed ``uid`` s.
        version_key (int): The version key of the validator.
        wait_for_inclusion (bool): If set, waits for the extrinsic to enter a block before returning ``true``, or returns ``false`` if the extrinsic fails to enter the block within the timeout.
        wait_for_finalization (bool): If set, waits for the extrinsic to be finalized on the chain before returning ``true``, or returns ``false`` if the extrinsic fails to be finalized within the timeout.
        prompt (bool): If ``true``, the call waits for confirmation from the user before proceeding.

=======
        subtensor (bittensor.subtensor):
            Subtensor endpoint to use.
        wallet (bittensor.wallet):
            Bittensor wallet object.
        netuid (int):
            The ``netuid`` of the subnet to set weights for.
        uids (Union[NDArray[np.int64], torch.LongTensor, list]):
            The ``uint64`` uids of destination neurons.
        weights (Union[NDArray[np.float32], torch.FloatTensor, list]):
            The weights to set. These must be ``float`` s and correspond to the passed ``uid`` s.
        version_key (int):
            The version key of the validator.
        wait_for_inclusion (bool):
            If set, waits for the extrinsic to enter a block before returning ``true``, or returns ``false`` if the extrinsic fails to enter the block within the timeout.
        wait_for_finalization (bool):
            If set, waits for the extrinsic to be finalized on the chain before returning ``true``, or returns ``false`` if the extrinsic fails to be finalized within the timeout.
        prompt (bool):
            If ``true``, the call waits for confirmation from the user before proceeding.
>>>>>>> e6504175
    Returns:
        success (bool): Flag is ``true`` if extrinsic was finalized or included in the block. If we did not wait for finalization / inclusion, the response is ``true``.
    """
    # First convert types.
    if use_torch():
        if isinstance(uids, list):
            uids = torch.tensor(uids, dtype=torch.int64)
        if isinstance(weights, list):
            weights = torch.tensor(weights, dtype=torch.float32)
    else:
        if isinstance(uids, list):
            uids = np.array(uids, dtype=np.int64)
        if isinstance(weights, list):
            weights = np.array(weights, dtype=np.float32)

    # Reformat and normalize.
    weight_uids, weight_vals = weight_utils.convert_weights_and_uids_for_emit(
        uids, weights
    )

    # Ask before moving on.
    if prompt:
        if not Confirm.ask(
            "Do you want to set weights:\n[bold white]  weights: {}\n  uids: {}[/bold white ]?".format(
                [float(v / 65535) for v in weight_vals], weight_uids
            )
        ):
            return False, "Prompt refused."

    with bittensor.__console__.status(
        ":satellite: Setting weights on [white]{}[/white] ...".format(subtensor.network)
    ):
        try:
            success, error_message = await subtensor.do_set_weights(
                wallet=wallet,
                netuid=netuid,
                uids=weight_uids,
                vals=weight_vals,
                version_key=version_key,
                wait_for_finalization=wait_for_finalization,
                wait_for_inclusion=wait_for_inclusion,
            )

            if not wait_for_finalization and not wait_for_inclusion:
                return True, "Not waiting for finalization or inclusion."

            if success is True:
                bittensor.__console__.print(
                    ":white_heavy_check_mark: [green]Finalized[/green]"
                )
                bittensor.logging.success(
                    prefix="Set weights",
                    suffix="<green>Finalized: </green>" + str(success),
                )
                return True, "Successfully set weights and Finalized."
            else:
<<<<<<< HEAD
                bittensor.__console__.print(
                    f":cross_mark: [red]Failed[/red]: error:{error_message}"
                )
                bittensor.logging.warning(
=======
                bittensor.logging.error(
                    msg=error_message,
>>>>>>> e6504175
                    prefix="Set weights",
                    suffix="<red>Failed: </red>",
                )
                return False, error_message

        except Exception as e:
            bittensor.__console__.print(f":cross_mark: [red]Failed[/red]: error:{e}")
            bittensor.logging.warning(
                prefix="Set weights", suffix="<red>Failed: </red>" + str(e)
            )
            return False, str(e)<|MERGE_RESOLUTION|>--- conflicted
+++ resolved
@@ -1,15 +1,15 @@
 # The MIT License (MIT)
 # Copyright © 2021 Yuma Rao
 # Copyright © 2023 Opentensor Foundation
-
+#
 # Permission is hereby granted, free of charge, to any person obtaining a copy of this software and associated
 # documentation files (the “Software”), to deal in the Software without restriction, including without limitation
 # the rights to use, copy, modify, merge, publish, distribute, sublicense, and/or sell copies of the Software,
 # and to permit persons to whom the Software is furnished to do so, subject to the following conditions:
-
+#
 # The above copyright notice and this permission notice shall be included in all copies or substantial portions of
 # the Software.
-
+#
 # THE SOFTWARE IS PROVIDED “AS IS”, WITHOUT WARRANTY OF ANY KIND, EXPRESS OR IMPLIED, INCLUDING BUT NOT LIMITED TO
 # THE WARRANTIES OF MERCHANTABILITY, FITNESS FOR A PARTICULAR PURPOSE AND NONINFRINGEMENT. IN NO EVENT SHALL
 # THE AUTHORS OR COPYRIGHT HOLDERS BE LIABLE FOR ANY CLAIM, DAMAGES OR OTHER LIABILITY, WHETHER IN AN ACTION
@@ -46,7 +46,6 @@
     """Sets the given weights and values on chain for wallet hotkey account.
 
     Args:
-<<<<<<< HEAD
         subtensor (bittensor.subtensor): Bittensor subtensor object.
         wallet (bittensor.wallet): Bittensor wallet object.
         netuid (int): The ``netuid`` of the subnet to set weights for.
@@ -57,26 +56,6 @@
         wait_for_finalization (bool): If set, waits for the extrinsic to be finalized on the chain before returning ``true``, or returns ``false`` if the extrinsic fails to be finalized within the timeout.
         prompt (bool): If ``true``, the call waits for confirmation from the user before proceeding.
 
-=======
-        subtensor (bittensor.subtensor):
-            Subtensor endpoint to use.
-        wallet (bittensor.wallet):
-            Bittensor wallet object.
-        netuid (int):
-            The ``netuid`` of the subnet to set weights for.
-        uids (Union[NDArray[np.int64], torch.LongTensor, list]):
-            The ``uint64`` uids of destination neurons.
-        weights (Union[NDArray[np.float32], torch.FloatTensor, list]):
-            The weights to set. These must be ``float`` s and correspond to the passed ``uid`` s.
-        version_key (int):
-            The version key of the validator.
-        wait_for_inclusion (bool):
-            If set, waits for the extrinsic to enter a block before returning ``true``, or returns ``false`` if the extrinsic fails to enter the block within the timeout.
-        wait_for_finalization (bool):
-            If set, waits for the extrinsic to be finalized on the chain before returning ``true``, or returns ``false`` if the extrinsic fails to be finalized within the timeout.
-        prompt (bool):
-            If ``true``, the call waits for confirmation from the user before proceeding.
->>>>>>> e6504175
     Returns:
         success (bool): Flag is ``true`` if extrinsic was finalized or included in the block. If we did not wait for finalization / inclusion, the response is ``true``.
     """
@@ -133,17 +112,9 @@
                 )
                 return True, "Successfully set weights and Finalized."
             else:
-<<<<<<< HEAD
-                bittensor.__console__.print(
-                    f":cross_mark: [red]Failed[/red]: error:{error_message}"
-                )
-                bittensor.logging.warning(
-=======
                 bittensor.logging.error(
-                    msg=error_message,
->>>>>>> e6504175
                     prefix="Set weights",
-                    suffix="<red>Failed: </red>",
+                    suffix="<red>Failed: </red>" + str(error_message),
                 )
                 return False, error_message
 
