# The MIT License (MIT)
# Copyright © 2021 Yuma Rao
# Copyright © 2023 Opentensor Foundation

# Permission is hereby granted, free of charge, to any person obtaining a copy of this software and associated
# documentation files (the “Software”), to deal in the Software without restriction, including without limitation
# the rights to use, copy, modify, merge, publish, distribute, sublicense, and/or sell copies of the Software,
# and to permit persons to whom the Software is furnished to do so, subject to the following conditions:

# The above copyright notice and this permission notice shall be included in all copies or substantial portions of
# the Software.

# THE SOFTWARE IS PROVIDED “AS IS”, WITHOUT WARRANTY OF ANY KIND, EXPRESS OR IMPLIED, INCLUDING BUT NOT LIMITED TO
# THE WARRANTIES OF MERCHANTABILITY, FITNESS FOR A PARTICULAR PURPOSE AND NONINFRINGEMENT. IN NO EVENT SHALL
# THE AUTHORS OR COPYRIGHT HOLDERS BE LIABLE FOR ANY CLAIM, DAMAGES OR OTHER LIABILITY, WHETHER IN AN ACTION
# OF CONTRACT, TORT OR OTHERWISE, ARISING FROM, OUT OF OR IN CONNECTION WITH THE SOFTWARE OR THE USE OR OTHER
# DEALINGS IN THE SOFTWARE.

import bittensor

import time
import logging
import numpy as np
from numpy.typing import NDArray
from rich.prompt import Confirm
from typing import Union, List
import bittensor.utils.weight_utils as weight_utils
from bittensor.btlogging.defines import BITTENSOR_LOGGER_NAME
from bittensor.utils.registration import torch, legacy_torch_api_compat

logger = logging.getLogger(BITTENSOR_LOGGER_NAME)

<<<<<<< HEAD
=======

def root_register_extrinsic(
    subtensor: "bittensor.subtensor",
    wallet: "bittensor.wallet",
    wait_for_inclusion: bool = False,
    wait_for_finalization: bool = True,
    prompt: bool = False,
) -> bool:
    r"""Registers the wallet to root network.

    Args:
        wallet (bittensor.wallet):
            Bittensor wallet object.
        wait_for_inclusion (bool):
            If set, waits for the extrinsic to enter a block before returning ``true``, or returns ``false`` if the extrinsic fails to enter the block within the timeout.
        wait_for_finalization (bool):
            If set, waits for the extrinsic to be finalized on the chain before returning ``true``, or returns ``false`` if the extrinsic fails to be finalized within the timeout.
        prompt (bool):
            If ``true``, the call waits for confirmation from the user before proceeding.
    Returns:
        success (bool):
            Flag is ``true`` if extrinsic was finalized or uncluded in the block. If we did not wait for finalization / inclusion, the response is ``true``.
    """

    wallet.coldkey  # unlock coldkey

    is_registered = subtensor.is_hotkey_registered(
        netuid=0, hotkey_ss58=wallet.hotkey.ss58_address
    )
    if is_registered:
        bittensor.__console__.print(
            ":white_heavy_check_mark: [green]Already registered on root network.[/green]"
        )
        return True

    if prompt:
        # Prompt user for confirmation.
        if not Confirm.ask("Register to root network?"):
            return False

    with bittensor.__console__.status(":satellite: Registering to root network..."):
        success, err_msg = subtensor._do_root_register(
            wallet=wallet,
            wait_for_inclusion=wait_for_inclusion,
            wait_for_finalization=wait_for_finalization,
        )

        if not success:
            bittensor.__console__.print(f":cross_mark: [red]Failed[/red]: {err_msg}")
            time.sleep(0.5)

        # Successful registration, final check for neuron and pubkey
        else:
            is_registered = subtensor.is_hotkey_registered(
                netuid=0, hotkey_ss58=wallet.hotkey.ss58_address
            )
            if is_registered:
                bittensor.__console__.print(
                    ":white_heavy_check_mark: [green]Registered[/green]"
                )
                return True
            else:
                # neuron not found, try again
                bittensor.__console__.print(
                    ":cross_mark: [red]Unknown error. Neuron not found.[/red]"
                )


>>>>>>> a28963d0
@legacy_torch_api_compat
def set_root_weights_extrinsic(
    subtensor: "bittensor.subtensor",
    wallet: "bittensor.wallet",
    netuids: Union[NDArray[np.int64], "torch.LongTensor", List[int]],
    weights: Union[NDArray[np.float32], "torch.FloatTensor", List[float]],
    version_key: int = 0,
    wait_for_inclusion: bool = False,
    wait_for_finalization: bool = False,
    prompt: bool = False,
) -> bool:
    r"""Sets the given weights and values on chain for wallet hotkey account.

    Args:
        wallet (bittensor.wallet):
            Bittensor wallet object.
        netuids (Union[NDArray[np.int64], torch.LongTensor, List[int]]):
            The ``netuid`` of the subnet to set weights for.
        weights (Union[NDArray[np.float32], torch.FloatTensor, list]):
            Weights to set. These must be ``float`` s and must correspond to the passed ``netuid`` s.
        version_key (int):
            The version key of the validator.
        wait_for_inclusion (bool):
            If set, waits for the extrinsic to enter a block before returning ``true``, or returns ``false`` if the extrinsic fails to enter the block within the timeout.
        wait_for_finalization (bool):
            If set, waits for the extrinsic to be finalized on the chain before returning ``true``, or returns ``false`` if the extrinsic fails to be finalized within the timeout.
        prompt (bool):
            If ``true``, the call waits for confirmation from the user before proceeding.
    Returns:
        success (bool):
            Flag is ``true`` if extrinsic was finalized or uncluded in the block. If we did not wait for finalization / inclusion, the response is ``true``.
    """

    wallet.coldkey  # unlock coldkey

    # First convert types.
    if isinstance(netuids, list):
        netuids = np.array(netuids, dtype=np.int64)
    if isinstance(weights, list):
        weights = np.array(weights, dtype=np.float32)

    # Get weight restrictions.
    min_allowed_weights = subtensor.min_allowed_weights(netuid=0)
    max_weight_limit = subtensor.max_weight_limit(netuid=0)

    # Get non zero values.
    non_zero_weight_idx = np.argwhere(weights > 0).squeeze(axis=1)
    non_zero_weight_uids = netuids[non_zero_weight_idx]
    non_zero_weights = weights[non_zero_weight_idx]
    if non_zero_weights.size < min_allowed_weights:
        raise ValueError(
            "The minimum number of weights required to set weights is {}, got {}".format(
                min_allowed_weights, non_zero_weights.size
            )
        )

    # Normalize the weights to max value.
    formatted_weights = bittensor.utils.weight_utils.normalize_max_weight(
        x=weights, limit=max_weight_limit
    )
    bittensor.__console__.print(
        f"\nRaw Weights -> Normalized weights: \n\t{weights} -> \n\t{formatted_weights}\n"
    )

    # Ask before moving on.
    if prompt:
        if not Confirm.ask(
            "Do you want to set the following root weights?:\n[bold white]  weights: {}\n  uids: {}[/bold white ]?".format(
                formatted_weights, netuids
            )
        ):
            return False

    with bittensor.__console__.status(
        ":satellite: Setting root weights on [white]{}[/white] ...".format(
            subtensor.network
        )
    ):
        try:
            weight_uids, weight_vals = weight_utils.convert_weights_and_uids_for_emit(
                netuids, weights
            )
            success, error_message = subtensor._do_set_root_weights(
                wallet=wallet,
                netuid=0,
                uids=weight_uids,
                vals=weight_vals,
                version_key=version_key,
                wait_for_finalization=wait_for_finalization,
                wait_for_inclusion=wait_for_inclusion,
            )

            bittensor.__console__.print(success, error_message)

            if not wait_for_finalization and not wait_for_inclusion:
                return True

            if success is True:
                bittensor.__console__.print(
                    ":white_heavy_check_mark: [green]Finalized[/green]"
                )
                bittensor.logging.success(
                    prefix="Set weights",
                    suffix="<green>Finalized: </green>" + str(success),
                )
                return True
            else:
                bittensor.__console__.print(
                    f":cross_mark: [red]Failed[/red]: {error_message}"
                )
                bittensor.logging.warning(
                    prefix="Set weights",
                    suffix="<red>Failed: </red>" + str(error_message),
                )
                return False

        except Exception as e:
            # TODO( devs ): lets remove all of the bittensor.__console__ calls and replace with the bittensor logger.
            bittensor.__console__.print(
                ":cross_mark: [red]Failed[/red]: error:{}".format(e)
            )
            bittensor.logging.warning(
                prefix="Set weights", suffix="<red>Failed: </red>" + str(e)
            )
            return False<|MERGE_RESOLUTION|>--- conflicted
+++ resolved
@@ -30,77 +30,7 @@
 
 logger = logging.getLogger(BITTENSOR_LOGGER_NAME)
 
-<<<<<<< HEAD
-=======
 
-def root_register_extrinsic(
-    subtensor: "bittensor.subtensor",
-    wallet: "bittensor.wallet",
-    wait_for_inclusion: bool = False,
-    wait_for_finalization: bool = True,
-    prompt: bool = False,
-) -> bool:
-    r"""Registers the wallet to root network.
-
-    Args:
-        wallet (bittensor.wallet):
-            Bittensor wallet object.
-        wait_for_inclusion (bool):
-            If set, waits for the extrinsic to enter a block before returning ``true``, or returns ``false`` if the extrinsic fails to enter the block within the timeout.
-        wait_for_finalization (bool):
-            If set, waits for the extrinsic to be finalized on the chain before returning ``true``, or returns ``false`` if the extrinsic fails to be finalized within the timeout.
-        prompt (bool):
-            If ``true``, the call waits for confirmation from the user before proceeding.
-    Returns:
-        success (bool):
-            Flag is ``true`` if extrinsic was finalized or uncluded in the block. If we did not wait for finalization / inclusion, the response is ``true``.
-    """
-
-    wallet.coldkey  # unlock coldkey
-
-    is_registered = subtensor.is_hotkey_registered(
-        netuid=0, hotkey_ss58=wallet.hotkey.ss58_address
-    )
-    if is_registered:
-        bittensor.__console__.print(
-            ":white_heavy_check_mark: [green]Already registered on root network.[/green]"
-        )
-        return True
-
-    if prompt:
-        # Prompt user for confirmation.
-        if not Confirm.ask("Register to root network?"):
-            return False
-
-    with bittensor.__console__.status(":satellite: Registering to root network..."):
-        success, err_msg = subtensor._do_root_register(
-            wallet=wallet,
-            wait_for_inclusion=wait_for_inclusion,
-            wait_for_finalization=wait_for_finalization,
-        )
-
-        if not success:
-            bittensor.__console__.print(f":cross_mark: [red]Failed[/red]: {err_msg}")
-            time.sleep(0.5)
-
-        # Successful registration, final check for neuron and pubkey
-        else:
-            is_registered = subtensor.is_hotkey_registered(
-                netuid=0, hotkey_ss58=wallet.hotkey.ss58_address
-            )
-            if is_registered:
-                bittensor.__console__.print(
-                    ":white_heavy_check_mark: [green]Registered[/green]"
-                )
-                return True
-            else:
-                # neuron not found, try again
-                bittensor.__console__.print(
-                    ":cross_mark: [red]Unknown error. Neuron not found.[/red]"
-                )
-
-
->>>>>>> a28963d0
 @legacy_torch_api_compat
 def set_root_weights_extrinsic(
     subtensor: "bittensor.subtensor",
