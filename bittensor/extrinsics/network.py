# The MIT License (MIT)
# Copyright © 2021 Yuma Rao
# Copyright © 2023 Opentensor Foundation

# Permission is hereby granted, free of charge, to any person obtaining a copy of this software and associated
# documentation files (the “Software”), to deal in the Software without restriction, including without limitation
# the rights to use, copy, modify, merge, publish, distribute, sublicense, and/or sell copies of the Software,
# and to permit persons to whom the Software is furnished to do so, subject to the following conditions:

# The above copyright notice and this permission notice shall be included in all copies or substantial portions of
# the Software.

# THE SOFTWARE IS PROVIDED “AS IS”, WITHOUT WARRANTY OF ANY KIND, EXPRESS OR IMPLIED, INCLUDING BUT NOT LIMITED TO
# THE WARRANTIES OF MERCHANTABILITY, FITNESS FOR A PARTICULAR PURPOSE AND NONINFRINGEMENT. IN NO EVENT SHALL
# THE AUTHORS OR COPYRIGHT HOLDERS BE LIABLE FOR ANY CLAIM, DAMAGES OR OTHER LIABILITY, WHETHER IN AN ACTION
# OF CONTRACT, TORT OR OTHERWISE, ARISING FROM, OUT OF OR IN CONNECTION WITH THE SOFTWARE OR THE USE OR OTHER
# DEALINGS IN THE SOFTWARE.

<<<<<<< HEAD
"""
Network module provides functions to interact with the Subtensor blockchain, specifically for registering subnetworks
and setting hyperparameters.
"""

import asyncio
=======
>>>>>>> e6504175
import time

import substrateinterface
from rich.prompt import Confirm

import bittensor
<<<<<<< HEAD
from bittensor.utils import balance
from ..commands.network import HYPERPARAMS

=======
from bittensor.utils import format_error_message
from ..commands.network import HYPERPARAMS


def _find_event_attributes_in_extrinsic_receipt(
    response: "substrateinterface.base.ExtrinsicReceipt", event_name: str
) -> list:
    """
    Searches for the attributes of a specified event within an extrinsic receipt.

    Args:
        response (substrateinterface.base.ExtrinsicReceipt): The receipt of the extrinsic to be searched.
        event_name (str): The name of the event to search for.

    Returns:
        list: A list of attributes for the specified event. Returns [-1] if the event is not found.
    """
    for event in response.triggered_events:
        # Access the event details
        event_details = event.value["event"]
        # Check if the event_id is 'NetworkAdded'
        if event_details["event_id"] == event_name:
            # Once found, you can access the attributes of the event_name
            return event_details["attributes"]
    return [-1]

>>>>>>> e6504175

async def register_subnetwork_extrinsic(
    subtensor: "bittensor.subtensor",
    wallet: "bittensor.wallet",
    wait_for_inclusion: bool = False,
    wait_for_finalization: bool = True,
    prompt: bool = False,
) -> bool:
    """Registers a new subnetwork.

    Args:
        subtensor (bittensor.subtensor): The instance of the Subtensor.
        wallet (bittensor.wallet): bittensor wallet object.
        wait_for_inclusion (bool): If set, waits for the extrinsic to enter a block before returning ``true``, or returns ``false`` if the extrinsic fails to enter the block within the timeout.
        wait_for_finalization (bool): If set, waits for the extrinsic to be finalized on the chain before returning ``true``, or returns ``false`` if the extrinsic fails to be finalized within the timeout.
        prompt (bool): If true, the call waits for confirmation from the user before proceeding.
    Returns:

        success (bool):
            Flag is ``true`` if extrinsic was finalized or included in the block. If we did not wait for finalization / inclusion, the response is ``true``.
    """
    your_balance, subnet_burn_cost = await asyncio.gather(
        subtensor.get_balance(wallet.coldkeypub.ss58_address),
        subtensor.get_subnet_burn_cost(),
    )
    burn_cost = balance.Balance(subnet_burn_cost)

    if burn_cost > your_balance:
        bittensor.__console__.print(
            f"Your balance of: [green]{your_balance}[/green] is not enough to pay the subnet lock cost of: [green]{burn_cost}[/green]"
        )
        return False

    if prompt:
        bittensor.__console__.print(f"Your balance is: [green]{your_balance}[/green]")
        if not Confirm.ask(
            f"Do you want to register a subnet for [green]{ burn_cost }[/green]?"
        ):
            return False

    wallet.coldkey  # unlock coldkey

    with bittensor.__console__.status(":satellite: Registering subnet..."):
        # create extrinsic call
        call = await subtensor.substrate.compose_call(
            call_module="SubtensorModule",
            call_function="register_network",
            call_params={"immunity_period": 0, "reg_allowed": True},
        )
        extrinsic = await subtensor.substrate.create_signed_extrinsic(
            call=call, keypair=wallet.coldkey
        )
        response = await subtensor.substrate.submit_extrinsic(
            extrinsic,
            wait_for_inclusion=wait_for_inclusion,
            wait_for_finalization=wait_for_finalization,
        )

        # We only wait here if we expect finalization.
        if not wait_for_finalization and not wait_for_inclusion:
            return True

        # process if registration successful
        # TODO: ? passably have to be awaited after `submit_extrinsic` implemented in `async_substrate.py`
        response.process_events()
        if not response.is_success:
            bittensor.__console__.print(
                ":cross_mark: [red]Failed[/red]: error:{}".format(
                    response.error_message
                )
            )
            time.sleep(0.5)

        # Successful registration, final check for membership
        else:
            attributes = await find_event_attributes_in_extrinsic_receipt(
                response, "NetworkAdded"
            )
            bittensor.__console__.print(
                f":white_heavy_check_mark: [green]Registered subnetwork with netuid: {attributes[0]}[/green]"
            )
            return True

<<<<<<< HEAD

async def find_event_attributes_in_extrinsic_receipt(response, event_name) -> list:
    """
    Searches for the attributes of a specified event within an extrinsic receipt.
=======
            # We only wait here if we expect finalization.
            if not wait_for_finalization and not wait_for_inclusion:
                return True

            # process if registration successful
            response.process_events()
            if not response.is_success:
                bittensor.__console__.print(
                    f":cross_mark: [red]Failed[/red]: {format_error_message(response.error_message)}"
                )
                time.sleep(0.5)

            # Successful registration, final check for membership
            else:
                attributes = _find_event_attributes_in_extrinsic_receipt(
                    response, "NetworkAdded"
                )
                bittensor.__console__.print(
                    f":white_heavy_check_mark: [green]Registered subnetwork with netuid: {attributes[0]}[/green]"
                )
                return True
>>>>>>> e6504175

    Args:
        response (substrateinterface.base.ExtrinsicReceipt): The receipt of the extrinsic to be searched.
        event_name (str): The name of the event to search for.

<<<<<<< HEAD
    Returns:
        list: A list of attributes for the specified event. Returns [-1] if the event is not found.
    """
    for event in response.triggered_events:
        # Access the event details
        event_details = event.value["event"]
        # Check if the event_id is 'NetworkAdded'
        if event_details["event_id"] == event_name:
            # Once found, you can access the attributes of the event_name
            return event_details["attributes"]
    return [-1]


async def set_hyperparameter_extrinsic(
=======
def set_hyperparameter_extrinsic(
>>>>>>> e6504175
    subtensor: "bittensor.subtensor",
    wallet: "bittensor.wallet",
    netuid: int,
    parameter: str,
    value,
    wait_for_inclusion: bool = False,
    wait_for_finalization: bool = True,
    prompt: bool = False,
) -> bool:
    """Sets a hyperparameter for a specific subnetwork.

    Args:
        subtensor (bittensor.subtensor): The instance of the Subtensor.
        wallet (bittensor.wallet): bittensor wallet object.
        netuid (int): Subnetwork ``uid``.
        parameter (str): Hyperparameter name.
        value (any): New hyperparameter value.
        wait_for_inclusion (bool): If set, waits for the extrinsic to enter a block before returning ``true``, or returns ``false`` if the extrinsic fails to enter the block within the timeout.
        wait_for_finalization (bool): If set, waits for the extrinsic to be finalized on the chain before returning ``true``, or returns ``false`` if the extrinsic fails to be finalized within the timeout.
        prompt (bool): If ``true``, the call waits for confirmation from the user before proceeding.

    Returns:
        success (bool): Flag is ``true`` if extrinsic was finalized or included in the block. If we did not wait for finalization / inclusion, the response is ``true``.
    """
    if await subtensor.get_subnet_owner(netuid) != wallet.coldkeypub.ss58_address:
        bittensor.__console__.print(
            ":cross_mark: [red]This wallet doesn't own the specified subnet.[/red]"
        )
        return False

    wallet.coldkey  # unlock coldkey

    extrinsic = HYPERPARAMS.get(parameter)
    if extrinsic is None:
        bittensor.__console__.print(
            ":cross_mark: [red]Invalid hyperparameter specified.[/red]"
        )
        return False

    with bittensor.__console__.status(
        f":satellite: Setting hyperparameter {parameter} to {value} on subnet: {netuid} ..."
    ):
        extrinsic_params = await subtensor.substrate.get_metadata_call_function(
            "AdminUtils", extrinsic
        )
        value_argument = extrinsic_params["fields"][len(extrinsic_params["fields"]) - 1]

<<<<<<< HEAD
        # create extrinsic call
        call = await subtensor.substrate.compose_call(
            call_module="AdminUtils",
            call_function=extrinsic,
            call_params={"netuid": netuid, str(value_argument["name"]): value},
        )
        extrinsic = await subtensor.substrate.create_signed_extrinsic(
            call=call, keypair=wallet.coldkey
        )
        response = await subtensor.substrate.submit_extrinsic(
            extrinsic,
            wait_for_inclusion=wait_for_inclusion,
            wait_for_finalization=wait_for_finalization,
        )
=======
            # We only wait here if we expect finalization.
            if not wait_for_finalization and not wait_for_inclusion:
                return True

            # process if registration successful
            response.process_events()
            if not response.is_success:
                bittensor.__console__.print(
                    f":cross_mark: [red]Failed[/red]: {format_error_message(response.error_message)}"
                )
                time.sleep(0.5)
>>>>>>> e6504175

        # We only wait here if we expect finalization.
        if not wait_for_finalization and not wait_for_inclusion:
            return True

        # process if registration successful
        # TODO: ? passably have to be awaited after `submit_extrinsic` implemented in `async_substrate.py`
        response.process_events()
        if not response.is_success:
            bittensor.__console__.print(
                ":cross_mark: [red]Failed[/red]: error:{}".format(
                    response.error_message
                )
            )
            await asyncio.sleep(0.5)

        # Successful registration, final check for membership
        else:
            bittensor.__console__.print(
                f":white_heavy_check_mark: [green]Hyper parameter {parameter} changed to {value}[/green]"
            )
            return True<|MERGE_RESOLUTION|>--- conflicted
+++ resolved
@@ -1,46 +1,36 @@
 # The MIT License (MIT)
 # Copyright © 2021 Yuma Rao
 # Copyright © 2023 Opentensor Foundation
-
+#
 # Permission is hereby granted, free of charge, to any person obtaining a copy of this software and associated
 # documentation files (the “Software”), to deal in the Software without restriction, including without limitation
 # the rights to use, copy, modify, merge, publish, distribute, sublicense, and/or sell copies of the Software,
 # and to permit persons to whom the Software is furnished to do so, subject to the following conditions:
-
+#
 # The above copyright notice and this permission notice shall be included in all copies or substantial portions of
 # the Software.
-
+#
 # THE SOFTWARE IS PROVIDED “AS IS”, WITHOUT WARRANTY OF ANY KIND, EXPRESS OR IMPLIED, INCLUDING BUT NOT LIMITED TO
 # THE WARRANTIES OF MERCHANTABILITY, FITNESS FOR A PARTICULAR PURPOSE AND NONINFRINGEMENT. IN NO EVENT SHALL
 # THE AUTHORS OR COPYRIGHT HOLDERS BE LIABLE FOR ANY CLAIM, DAMAGES OR OTHER LIABILITY, WHETHER IN AN ACTION
 # OF CONTRACT, TORT OR OTHERWISE, ARISING FROM, OUT OF OR IN CONNECTION WITH THE SOFTWARE OR THE USE OR OTHER
 # DEALINGS IN THE SOFTWARE.
 
-<<<<<<< HEAD
 """
 Network module provides functions to interact with the Subtensor blockchain, specifically for registering subnetworks
 and setting hyperparameters.
 """
 
 import asyncio
-=======
->>>>>>> e6504175
 import time
-
+from rich.prompt import Confirm
 import substrateinterface
-from rich.prompt import Confirm
-
 import bittensor
-<<<<<<< HEAD
-from bittensor.utils import balance
+from bittensor.utils import balance, format_error_message
 from ..commands.network import HYPERPARAMS
 
-=======
-from bittensor.utils import format_error_message
-from ..commands.network import HYPERPARAMS
-
-
-def _find_event_attributes_in_extrinsic_receipt(
+
+async def _find_event_attributes_in_extrinsic_receipt(
     response: "substrateinterface.base.ExtrinsicReceipt", event_name: str
 ) -> list:
     """
@@ -62,7 +52,6 @@
             return event_details["attributes"]
     return [-1]
 
->>>>>>> e6504175
 
 async def register_subnetwork_extrinsic(
     subtensor: "bittensor.subtensor",
@@ -126,19 +115,16 @@
             return True
 
         # process if registration successful
-        # TODO: ? passably have to be awaited after `submit_extrinsic` implemented in `async_substrate.py`
         response.process_events()
         if not response.is_success:
             bittensor.__console__.print(
-                ":cross_mark: [red]Failed[/red]: error:{}".format(
-                    response.error_message
-                )
+                f":cross_mark: [red]Failed[/red]: {format_error_message(response.error_message)}"
             )
             time.sleep(0.5)
 
         # Successful registration, final check for membership
         else:
-            attributes = await find_event_attributes_in_extrinsic_receipt(
+            attributes = await _find_event_attributes_in_extrinsic_receipt(
                 response, "NetworkAdded"
             )
             bittensor.__console__.print(
@@ -146,57 +132,8 @@
             )
             return True
 
-<<<<<<< HEAD
-
-async def find_event_attributes_in_extrinsic_receipt(response, event_name) -> list:
-    """
-    Searches for the attributes of a specified event within an extrinsic receipt.
-=======
-            # We only wait here if we expect finalization.
-            if not wait_for_finalization and not wait_for_inclusion:
-                return True
-
-            # process if registration successful
-            response.process_events()
-            if not response.is_success:
-                bittensor.__console__.print(
-                    f":cross_mark: [red]Failed[/red]: {format_error_message(response.error_message)}"
-                )
-                time.sleep(0.5)
-
-            # Successful registration, final check for membership
-            else:
-                attributes = _find_event_attributes_in_extrinsic_receipt(
-                    response, "NetworkAdded"
-                )
-                bittensor.__console__.print(
-                    f":white_heavy_check_mark: [green]Registered subnetwork with netuid: {attributes[0]}[/green]"
-                )
-                return True
->>>>>>> e6504175
-
-    Args:
-        response (substrateinterface.base.ExtrinsicReceipt): The receipt of the extrinsic to be searched.
-        event_name (str): The name of the event to search for.
-
-<<<<<<< HEAD
-    Returns:
-        list: A list of attributes for the specified event. Returns [-1] if the event is not found.
-    """
-    for event in response.triggered_events:
-        # Access the event details
-        event_details = event.value["event"]
-        # Check if the event_id is 'NetworkAdded'
-        if event_details["event_id"] == event_name:
-            # Once found, you can access the attributes of the event_name
-            return event_details["attributes"]
-    return [-1]
-
 
 async def set_hyperparameter_extrinsic(
-=======
-def set_hyperparameter_extrinsic(
->>>>>>> e6504175
     subtensor: "bittensor.subtensor",
     wallet: "bittensor.wallet",
     netuid: int,
@@ -244,7 +181,6 @@
         )
         value_argument = extrinsic_params["fields"][len(extrinsic_params["fields"]) - 1]
 
-<<<<<<< HEAD
         # create extrinsic call
         call = await subtensor.substrate.compose_call(
             call_module="AdminUtils",
@@ -259,19 +195,6 @@
             wait_for_inclusion=wait_for_inclusion,
             wait_for_finalization=wait_for_finalization,
         )
-=======
-            # We only wait here if we expect finalization.
-            if not wait_for_finalization and not wait_for_inclusion:
-                return True
-
-            # process if registration successful
-            response.process_events()
-            if not response.is_success:
-                bittensor.__console__.print(
-                    f":cross_mark: [red]Failed[/red]: {format_error_message(response.error_message)}"
-                )
-                time.sleep(0.5)
->>>>>>> e6504175
 
         # We only wait here if we expect finalization.
         if not wait_for_finalization and not wait_for_inclusion:
@@ -282,9 +205,7 @@
         response.process_events()
         if not response.is_success:
             bittensor.__console__.print(
-                ":cross_mark: [red]Failed[/red]: error:{}".format(
-                    response.error_message
-                )
+                f":cross_mark: [red]Failed[/red]: {format_error_message(response.error_message)}"
             )
             await asyncio.sleep(0.5)
 
