# The MIT License (MIT)
# Copyright © 2021 Yuma Rao
# Copyright © 2023 Opentensor Foundation

# Permission is hereby granted, free of charge, to any person obtaining a copy of this software and associated
# documentation files (the “Software”), to deal in the Software without restriction, including without limitation
# the rights to use, copy, modify, merge, publish, distribute, sublicense, and/or sell copies of the Software,
# and to permit persons to whom the Software is furnished to do so, subject to the following conditions:

# The above copyright notice and this permission notice shall be included in all copies or substantial portions of
# the Software.

# THE SOFTWARE IS PROVIDED “AS IS”, WITHOUT WARRANTY OF ANY KIND, EXPRESS OR IMPLIED, INCLUDING BUT NOT LIMITED TO
# THE WARRANTIES OF MERCHANTABILITY, FITNESS FOR A PARTICULAR PURPOSE AND NONINFRINGEMENT. IN NO EVENT SHALL
# THE AUTHORS OR COPYRIGHT HOLDERS BE LIABLE FOR ANY CLAIM, DAMAGES OR OTHER LIABILITY, WHETHER IN AN ACTION
# OF CONTRACT, TORT OR OTHERWISE, ARISING FROM, OUT OF OR IN CONNECTION WITH THE SOFTWARE OR THE USE OR OTHER
# DEALINGS IN THE SOFTWARE.

import logging
import bittensor
from ..errors import (
    NominationError,
    NotDelegateError,
    NotRegisteredError,
    StakeError,
    TakeError,
)
from rich.prompt import Confirm
from typing import Union, Optional, Tuple, List
from bittensor.utils.balance import Balance
from bittensor.btlogging.defines import BITTENSOR_LOGGER_NAME

logger = logging.getLogger(BITTENSOR_LOGGER_NAME)


def nominate_extrinsic(
    subtensor: "bittensor.subtensor",
    wallet: "bittensor.wallet",
    wait_for_finalization: bool = False,
    wait_for_inclusion: bool = True,
) -> bool:
    r"""Becomes a delegate for the hotkey.

    Args:
        wallet (bittensor.wallet): The wallet to become a delegate for.
    Returns:
        success (bool): ``True`` if the transaction was successful.
    """
    # Unlock the coldkey.
    wallet.coldkey
    wallet.hotkey

    # Check if the hotkey is already a delegate.
    if subtensor.is_hotkey_delegate(wallet.hotkey.ss58_address):
        logger.error(
            "Hotkey {} is already a delegate.".format(wallet.hotkey.ss58_address)
        )
        return False

    with bittensor.__console__.status(
        ":satellite: Sending nominate call on [white]{}[/white] ...".format(
            subtensor.network
        )
    ):
        try:
            success = subtensor._do_nominate(
                wallet=wallet,
                wait_for_inclusion=wait_for_inclusion,
                wait_for_finalization=wait_for_finalization,
            )

            if success == True:
                bittensor.__console__.print(
                    ":white_heavy_check_mark: [green]Finalized[/green]"
                )
                bittensor.logging.success(
                    prefix="Become Delegate",
                    suffix="<green>Finalized: </green>" + str(success),
                )

            # Raises NominationError if False
            return success

        except Exception as e:
            bittensor.__console__.print(
                ":cross_mark: [red]Failed[/red]: error:{}".format(e)
            )
            bittensor.logging.warning(
                prefix="Set weights", suffix="<red>Failed: </red>" + str(e)
            )
        except NominationError as e:
            bittensor.__console__.print(
                ":cross_mark: [red]Failed[/red]: error:{}".format(e)
            )
            bittensor.logging.warning(
                prefix="Set weights", suffix="<red>Failed: </red>" + str(e)
            )

    return False


def delegate_extrinsic(
    subtensor: "bittensor.subtensor",
    wallet: "bittensor.wallet",
    delegate_ss58: Optional[str] = None,
    amount: Optional[Union[Balance, float]] = None,
    wait_for_inclusion: bool = True,
    wait_for_finalization: bool = False,
    prompt: bool = False,
) -> bool:
    r"""Delegates the specified amount of stake to the passed delegate.

    Args:
        wallet (bittensor.wallet): Bittensor wallet object.
        delegate_ss58 (Optional[str]): The ``ss58`` address of the delegate.
        amount (Union[Balance, float]): Amount to stake as bittensor balance, or ``float`` interpreted as Tao.
        wait_for_inclusion (bool): If set, waits for the extrinsic to enter a block before returning ``true``, or returns ``false`` if the extrinsic fails to enter the block within the timeout.
        wait_for_finalization (bool): If set, waits for the extrinsic to be finalized on the chain before returning ``true``, or returns ``false`` if the extrinsic fails to be finalized within the timeout.
        prompt (bool): If ``true``, the call waits for confirmation from the user before proceeding.
    Returns:
        success (bool): Flag is ``true`` if extrinsic was finalized or uncluded in the block. If we did not wait for finalization / inclusion, the response is ``true``.

    Raises:
        NotRegisteredError: If the wallet is not registered on the chain.
        NotDelegateError: If the hotkey is not a delegate on the chain.
    """
    # Decrypt keys,
    wallet.coldkey
    if not subtensor.is_hotkey_delegate(delegate_ss58):
        raise NotDelegateError("Hotkey: {} is not a delegate.".format(delegate_ss58))

    # Get state.
    my_prev_coldkey_balance = subtensor.get_balance(wallet.coldkey.ss58_address)
    delegate_owner = subtensor.get_hotkey_owner(delegate_ss58)
    my_prev_delegated_stake = subtensor.get_stake_for_coldkey_and_hotkey(
        coldkey_ss58=wallet.coldkeypub.ss58_address, hotkey_ss58=delegate_ss58
    )

    # Convert to bittensor.Balance
    if amount == None:
        # Stake it all.
        staking_balance = bittensor.Balance.from_tao(my_prev_coldkey_balance.tao)
    elif not isinstance(amount, bittensor.Balance):
        staking_balance = bittensor.Balance.from_tao(amount)
    else:
        staking_balance = amount

    # Remove existential balance to keep key alive.
    if staking_balance > bittensor.Balance.from_rao(1000):
        staking_balance = staking_balance - bittensor.Balance.from_rao(1000)
    else:
        staking_balance = staking_balance

    # Check enough balance to stake.
    if staking_balance > my_prev_coldkey_balance:
        bittensor.__console__.print(
            ":cross_mark: [red]Not enough balance[/red]:[bold white]\n  balance:{}\n  amount: {}\n  coldkey: {}[/bold white]".format(
                my_prev_coldkey_balance, staking_balance, wallet.name
            )
        )
        return False

    # Ask before moving on.
    if prompt:
        if not Confirm.ask(
            "Do you want to delegate:[bold white]\n\tamount: {}\n\tto: {}\n\towner: {}[/bold white]".format(
                staking_balance, delegate_ss58, delegate_owner
            )
        ):
            return False

    try:
        with bittensor.__console__.status(
            ":satellite: Staking to: [bold white]{}[/bold white] ...".format(
                subtensor.network
            )
        ):
            staking_response: bool = subtensor._do_delegation(
                wallet=wallet,
                delegate_ss58=delegate_ss58,
                amount=staking_balance,
                wait_for_inclusion=wait_for_inclusion,
                wait_for_finalization=wait_for_finalization,
            )

        if staking_response == True:  # If we successfully staked.
            # We only wait here if we expect finalization.
            if not wait_for_finalization and not wait_for_inclusion:
                return True

            bittensor.__console__.print(
                ":white_heavy_check_mark: [green]Finalized[/green]"
            )
            with bittensor.__console__.status(
                ":satellite: Checking Balance on: [white]{}[/white] ...".format(
                    subtensor.network
                )
            ):
                new_balance = subtensor.get_balance(address=wallet.coldkey.ss58_address)
                block = subtensor.get_current_block()
                new_delegate_stake = subtensor.get_stake_for_coldkey_and_hotkey(
                    coldkey_ss58=wallet.coldkeypub.ss58_address,
                    hotkey_ss58=delegate_ss58,
                    block=block,
                )  # Get current stake

                bittensor.__console__.print(
                    "Balance:\n  [blue]{}[/blue] :arrow_right: [green]{}[/green]".format(
                        my_prev_coldkey_balance, new_balance
                    )
                )
                bittensor.__console__.print(
                    "Stake:\n  [blue]{}[/blue] :arrow_right: [green]{}[/green]".format(
                        my_prev_delegated_stake, new_delegate_stake
                    )
                )
                return True
        else:
            bittensor.__console__.print(
                ":cross_mark: [red]Failed[/red]: Error unknown."
            )
            return False

    except NotRegisteredError as e:
        bittensor.__console__.print(
            ":cross_mark: [red]Hotkey: {} is not registered.[/red]".format(
                wallet.hotkey_str
            )
        )
        return False
    except StakeError as e:
        bittensor.__console__.print(":cross_mark: [red]Stake Error: {}[/red]".format(e))
        return False


def undelegate_extrinsic(
    subtensor: "bittensor.subtensor",
    wallet: "bittensor.wallet",
    delegate_ss58: Optional[str] = None,
    amount: Optional[Union[Balance, float]] = None,
    netuid: int = 0,
    wait_for_inclusion: bool = True,
    wait_for_finalization: bool = False,
    prompt: bool = False,
) -> bool:
    r"""Un-delegates stake from the passed delegate.

    Args:
        wallet (bittensor.wallet): Bittensor wallet object.
        delegate_ss58 (Optional[str]): The ``ss58`` address of the delegate.
        amount (Union[Balance, float]): Amount to unstake as bittensor balance, or ``float`` interpreted as Tao.
        wait_for_inclusion (bool): If set, waits for the extrinsic to enter a block before returning ``true``, or returns ``false`` if the extrinsic fails to enter the block within the timeout.
        wait_for_finalization (bool): If set, waits for the extrinsic to be finalized on the chain before returning ``true``, or returns ``false`` if the extrinsic fails to be finalized within the timeout.
        prompt (bool): If ``true``, the call waits for confirmation from the user before proceeding.
    Returns:
        success (bool): Flag is ``true`` if extrinsic was finalized or uncluded in the block. If we did not wait for finalization / inclusion, the response is ``true``.

    Raises:
        NotRegisteredError: If the wallet is not registered on the chain.
        NotDelegateError: If the hotkey is not a delegate on the chain.
    """
    # Decrypt keys,
    wallet.coldkey
    if not subtensor.is_hotkey_delegate(delegate_ss58):
        raise NotDelegateError("Hotkey: {} is not a delegate.".format(delegate_ss58))

    # Get state.
    my_prev_coldkey_balance = subtensor.get_balance(wallet.coldkey.ss58_address)
    delegate_owner = subtensor.get_hotkey_owner(delegate_ss58)
    netuids = subtensor.get_all_subnet_netuids()

    my_prev_delegated_stake = subtensor.get_stake_for_coldkey_and_hotkey_on_netuid(
        hotkey_ss58=delegate_ss58,
        coldkey_ss58=wallet.coldkeypub.ss58_address,
        netuid=netuid,
    )

    # Convert to bittensor.Balance
    if amount == None:
        # Unstake it all.
        unstaking_balance = bittensor.Balance.from_tao(my_prev_delegated_stake.tao).set_unit(netuid)

    elif not isinstance(amount, bittensor.Balance):
        unstaking_balance = bittensor.Balance.from_tao(amount).set_unit(netuid)

    else:
        unstaking_balance = amount.set_unit(netuid)

    # Check enough stake to unstake.
    if unstaking_balance > my_prev_delegated_stake:
        bittensor.__console__.print(
            ":cross_mark: [red]Not enough delegated stake[/red]:[bold white]\n  stake:{}\n  amount: {}\n coldkey: {}[/bold white]".format(
                my_prev_delegated_stake, unstaking_balance, wallet.name
            )
        )
        return False

    # Ask before moving on.
    if prompt:
        if not Confirm.ask(
            "Do you want to un-delegate:[bold white]\n  amount: {}\n  from: {}\n  owner: {}[/bold white]".format(
                unstaking_balance, delegate_ss58, delegate_owner
            )
        ):
            return False

    try:
        with bittensor.__console__.status(
            ":satellite: Unstaking from: [bold white]{}[/bold white] ...".format(
                subtensor.network
            )
        ):
            staking_response: bool = subtensor._do_undelegation(
                wallet=wallet,
                delegate_ss58=delegate_ss58,
                amount=unstaking_balance,
                netuid=netuid,
                wait_for_inclusion=wait_for_inclusion,
                wait_for_finalization=wait_for_finalization,
            )

        if staking_response == True:  # If we successfully staked.
            # We only wait here if we expect finalization.
            if not wait_for_finalization and not wait_for_inclusion:
                return True

            bittensor.__console__.print(
                ":white_heavy_check_mark: [green]Finalized[/green]"
            )
            with bittensor.__console__.status(
                ":satellite: Checking Balance on: [white]{}[/white] ...".format(
                    subtensor.network
                )
            ):
                new_balance = subtensor.get_balance(address=wallet.coldkey.ss58_address)
                block = subtensor.get_current_block()
                new_delegate_stake = subtensor.get_stake_for_coldkey_and_hotkey(
                    coldkey_ss58=wallet.coldkeypub.ss58_address,
                    hotkey_ss58=delegate_ss58,
                    block=block,
                )  # Get current stake

                bittensor.__console__.print(
                    "Balance:\n  [blue]{}[/blue] :arrow_right: [green]{}[/green]".format(
                        my_prev_coldkey_balance, new_balance
                    )
                )
                bittensor.__console__.print(
                    "Stake:\n  [blue]{}[/blue] :arrow_right: [green]{}[/green]".format(
                        my_prev_delegated_stake, new_delegate_stake
                    )
                )
                return True
        else:
            bittensor.__console__.print(
                ":cross_mark: [red]Failed[/red]: Error unknown."
            )
            return False

    except NotRegisteredError as e:
        bittensor.__console__.print(
            ":cross_mark: [red]Hotkey: {} is not registered.[/red]".format(
                wallet.hotkey_str
            )
        )
        return False
    except StakeError as e:
        bittensor.__console__.print(":cross_mark: [red]Stake Error: {}[/red]".format(e))
        return False


def decrease_take_extrinsic(
    subtensor: "bittensor.subtensor",
    wallet: "bittensor.wallet",
    hotkey_ss58: Optional[str] = None,
<<<<<<< HEAD
    netuid: int = 0,
    take: float = 0.0,
    wait_for_finalization: bool = False,
    wait_for_inclusion: bool = True,
) -> bool:
    r"""Decrease delegate take for the hotkey and subnet.
=======
    take: int = 0,
    wait_for_finalization: bool = False,
    wait_for_inclusion: bool = True,
) -> bool:
    r"""Decrease delegate take for the hotkey.
>>>>>>> cf5c3e53

    Args:
        wallet (bittensor.wallet):
            Bittensor wallet object.
        hotkey_ss58 (Optional[str]):
            The ``ss58`` address of the hotkey account to stake to defaults to the wallet's hotkey.
<<<<<<< HEAD
        netuid (int):
            The ``netuid`` of the subnet to set take for.
        take (float):
            The ``take`` of the hotkey for the given subnet.
=======
        take (float):
            The ``take`` of the hotkey.
>>>>>>> cf5c3e53
    Returns:
        success (bool): ``True`` if the transaction was successful.
    """
    # Unlock the coldkey.
    wallet.coldkey
    wallet.hotkey

    with bittensor.__console__.status(
        ":satellite: Sending decrease_take_extrinsic call on [white]{}[/white] ...".format(
            subtensor.network
        )
    ):
        try:
            success = subtensor._do_decrease_take(
                wallet=wallet,
                hotkey_ss58=hotkey_ss58,
<<<<<<< HEAD
                netuid=netuid,
=======
>>>>>>> cf5c3e53
                take=take,
                wait_for_inclusion=wait_for_inclusion,
                wait_for_finalization=wait_for_finalization,
            )

            if success == True:
                bittensor.__console__.print(
                    ":white_heavy_check_mark: [green]Finalized[/green]"
                )
                bittensor.logging.success(
                    prefix="Decrease Delegate Take",
                    sufix="<green>Finalized: </green>" + str(success),
                )

            return success

<<<<<<< HEAD
        except Exception as e:
            bittensor.__console__.print(
                ":cross_mark: [red]Failed[/red]: error:{}".format(e)
            )
            bittensor.logging.warning(
                prefix="Set weights", sufix="<red>Failed: </red>" + str(e)
            )
        except TakeError as e:
=======
        except (TakeError, Exception) as e:
>>>>>>> cf5c3e53
            bittensor.__console__.print(
                ":cross_mark: [red]Failed[/red]: error:{}".format(e)
            )
            bittensor.logging.warning(
                prefix="Set weights", sufix="<red>Failed: </red>" + str(e)
            )

    return False


def increase_take_extrinsic(
    subtensor: "bittensor.subtensor",
    wallet: "bittensor.wallet",
    hotkey_ss58: Optional[str] = None,
<<<<<<< HEAD
    netuid: int = 0,
    take: float = 0.0,
    wait_for_finalization: bool = False,
    wait_for_inclusion: bool = True,
) -> bool:
    r"""Increase delegate take for the hotkey and subnet.
=======
    take: int = 0,
    wait_for_finalization: bool = False,
    wait_for_inclusion: bool = True,
) -> bool:
    r"""Increase delegate take for the hotkey.
>>>>>>> cf5c3e53

    Args:
        wallet (bittensor.wallet):
            Bittensor wallet object.
        hotkey_ss58 (Optional[str]):
            The ``ss58`` address of the hotkey account to stake to defaults to the wallet's hotkey.
<<<<<<< HEAD
        netuid (int):
            The ``netuid`` of the subnet to set take for.
        take (float):
            The ``take`` of the hotkey for the given subnet.
=======
        take (float):
            The ``take`` of the hotkey.
>>>>>>> cf5c3e53
    Returns:
        success (bool): ``True`` if the transaction was successful.
    """
    # Unlock the coldkey.
    wallet.coldkey
    wallet.hotkey

    with bittensor.__console__.status(
        ":satellite: Sending increase_take_extrinsic call on [white]{}[/white] ...".format(
            subtensor.network
        )
    ):
        try:
            success = subtensor._do_increase_take(
                wallet=wallet,
                hotkey_ss58=hotkey_ss58,
<<<<<<< HEAD
                netuid=netuid,
=======
>>>>>>> cf5c3e53
                take=take,
                wait_for_inclusion=wait_for_inclusion,
                wait_for_finalization=wait_for_finalization,
            )

            if success == True:
                bittensor.__console__.print(
                    ":white_heavy_check_mark: [green]Finalized[/green]"
                )
                bittensor.logging.success(
                    prefix="Increase Delegate Take",
                    sufix="<green>Finalized: </green>" + str(success),
                )

            return success

        except Exception as e:
            bittensor.__console__.print(
                ":cross_mark: [red]Failed[/red]: error:{}".format(e)
            )
            bittensor.logging.warning(
                prefix="Set weights", sufix="<red>Failed: </red>" + str(e)
            )
        except TakeError as e:
            bittensor.__console__.print(
                ":cross_mark: [red]Failed[/red]: error:{}".format(e)
            )
            bittensor.logging.warning(
                prefix="Set weights", sufix="<red>Failed: </red>" + str(e)
            )

<<<<<<< HEAD
    return False


def set_delegates_takes_extrinsic(
    subtensor: "bittensor.subtensor",
    wallet: "bittensor.wallet",
    takes: List[Tuple[int, float]],
    hotkey_ss58: Optional[str] = None,
    wait_for_finalization: bool = False,
    wait_for_inclusion: bool = True,
) -> bool:
    r"""Set multiple delegate takes for the hotkey across different subnets.

    Args:
        wallet (bittensor.wallet):
            Bittensor wallet object.
        hotkey_ss58 (Optional[str]):
            The ``ss58`` address of the hotkey account to stake to defaults to the wallet's hotkey.
        takes (List[Tuple[int, float]]):
            A list of tuples where each tuple contains a subnet ID (`netuid`) and the new take (`take`) for that subnet.
    Returns:
        success (bool): ``True`` if the transaction was successful.
    """
    # Unlock the coldkey.
    wallet.coldkey
    wallet.hotkey

    with bittensor.__console__.status(
        ":satellite: Sending set_delegates_takes_extrinsic call on [white]{}[/white] ...".format(
            subtensor.network
        )
    ):
        try:
            success = subtensor._set_delegate_takes(
                wallet=wallet,
                hotkey_ss58=hotkey_ss58,
                takes=takes,
                wait_for_inclusion=wait_for_inclusion,
                wait_for_finalization=wait_for_finalization,
            )

            if success:
                bittensor.__console__.print(
                    ":white_heavy_check_mark: [green]Finalized[/green]"
                )
                bittensor.logging.success(
                    prefix="Set Delegate Takes",
                    sufix="<green>Finalized: </green>" + str(success),
                )

                return True

        except Exception as e:
            bittensor.__console__.print(
                ":cross_mark: [red]Failed[/red]: error:{}".format(e)
            )
            bittensor.logging.warning(
                prefix="Set Delegate Takes", sufix="<red>Failed: </red>" + str(e)
            )
        except TakeError as e:
            bittensor.__console__.print(
                ":cross_mark: [red]Failed[/red]: error:{}".format(e)
            )
            bittensor.logging.warning(
                prefix="Set Delegate Takes", sufix="<red>Failed: </red>" + str(e)
            )

            return False
=======
    return False
>>>>>>> cf5c3e53
<|MERGE_RESOLUTION|>--- conflicted
+++ resolved
@@ -373,35 +373,22 @@
     subtensor: "bittensor.subtensor",
     wallet: "bittensor.wallet",
     hotkey_ss58: Optional[str] = None,
-<<<<<<< HEAD
     netuid: int = 0,
     take: float = 0.0,
     wait_for_finalization: bool = False,
     wait_for_inclusion: bool = True,
 ) -> bool:
     r"""Decrease delegate take for the hotkey and subnet.
-=======
-    take: int = 0,
-    wait_for_finalization: bool = False,
-    wait_for_inclusion: bool = True,
-) -> bool:
-    r"""Decrease delegate take for the hotkey.
->>>>>>> cf5c3e53
 
     Args:
         wallet (bittensor.wallet):
             Bittensor wallet object.
         hotkey_ss58 (Optional[str]):
             The ``ss58`` address of the hotkey account to stake to defaults to the wallet's hotkey.
-<<<<<<< HEAD
         netuid (int):
             The ``netuid`` of the subnet to set take for.
         take (float):
             The ``take`` of the hotkey for the given subnet.
-=======
-        take (float):
-            The ``take`` of the hotkey.
->>>>>>> cf5c3e53
     Returns:
         success (bool): ``True`` if the transaction was successful.
     """
@@ -418,10 +405,7 @@
             success = subtensor._do_decrease_take(
                 wallet=wallet,
                 hotkey_ss58=hotkey_ss58,
-<<<<<<< HEAD
                 netuid=netuid,
-=======
->>>>>>> cf5c3e53
                 take=take,
                 wait_for_inclusion=wait_for_inclusion,
                 wait_for_finalization=wait_for_finalization,
@@ -438,18 +422,7 @@
 
             return success
 
-<<<<<<< HEAD
-        except Exception as e:
-            bittensor.__console__.print(
-                ":cross_mark: [red]Failed[/red]: error:{}".format(e)
-            )
-            bittensor.logging.warning(
-                prefix="Set weights", sufix="<red>Failed: </red>" + str(e)
-            )
-        except TakeError as e:
-=======
         except (TakeError, Exception) as e:
->>>>>>> cf5c3e53
             bittensor.__console__.print(
                 ":cross_mark: [red]Failed[/red]: error:{}".format(e)
             )
@@ -464,35 +437,22 @@
     subtensor: "bittensor.subtensor",
     wallet: "bittensor.wallet",
     hotkey_ss58: Optional[str] = None,
-<<<<<<< HEAD
     netuid: int = 0,
     take: float = 0.0,
     wait_for_finalization: bool = False,
     wait_for_inclusion: bool = True,
 ) -> bool:
     r"""Increase delegate take for the hotkey and subnet.
-=======
-    take: int = 0,
-    wait_for_finalization: bool = False,
-    wait_for_inclusion: bool = True,
-) -> bool:
-    r"""Increase delegate take for the hotkey.
->>>>>>> cf5c3e53
 
     Args:
         wallet (bittensor.wallet):
             Bittensor wallet object.
         hotkey_ss58 (Optional[str]):
             The ``ss58`` address of the hotkey account to stake to defaults to the wallet's hotkey.
-<<<<<<< HEAD
         netuid (int):
             The ``netuid`` of the subnet to set take for.
         take (float):
             The ``take`` of the hotkey for the given subnet.
-=======
-        take (float):
-            The ``take`` of the hotkey.
->>>>>>> cf5c3e53
     Returns:
         success (bool): ``True`` if the transaction was successful.
     """
@@ -509,10 +469,7 @@
             success = subtensor._do_increase_take(
                 wallet=wallet,
                 hotkey_ss58=hotkey_ss58,
-<<<<<<< HEAD
                 netuid=netuid,
-=======
->>>>>>> cf5c3e53
                 take=take,
                 wait_for_inclusion=wait_for_inclusion,
                 wait_for_finalization=wait_for_finalization,
@@ -544,7 +501,6 @@
                 prefix="Set weights", sufix="<red>Failed: </red>" + str(e)
             )
 
-<<<<<<< HEAD
     return False
 
 
@@ -612,7 +568,4 @@
                 prefix="Set Delegate Takes", sufix="<red>Failed: </red>" + str(e)
             )
 
-            return False
-=======
-    return False
->>>>>>> cf5c3e53
+            return False