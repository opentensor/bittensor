# The MIT License (MIT)
# Copyright © 2021 Yuma Rao
# Copyright © 2023 Opentensor Foundation

# Permission is hereby granted, free of charge, to any person obtaining a copy of this software and associated
# documentation files (the “Software”), to deal in the Software without restriction, including without limitation
# the rights to use, copy, modify, merge, publish, distribute, sublicense, and/or sell copies of the Software,
# and to permit persons to whom the Software is furnished to do so, subject to the following conditions:

# The above copyright notice and this permission notice shall be included in all copies or substantial portions of
# the Software.

# THE SOFTWARE IS PROVIDED “AS IS”, WITHOUT WARRANTY OF ANY KIND, EXPRESS OR IMPLIED, INCLUDING BUT NOT LIMITED TO
# THE WARRANTIES OF MERCHANTABILITY, FITNESS FOR A PARTICULAR PURPOSE AND NONINFRINGEMENT. IN NO EVENT SHALL
# THE AUTHORS OR COPYRIGHT HOLDERS BE LIABLE FOR ANY CLAIM, DAMAGES OR OTHER LIABILITY, WHETHER IN AN ACTION
# OF CONTRACT, TORT OR OTHERWISE, ARISING FROM, OUT OF OR IN CONNECTION WITH THE SOFTWARE OR THE USE OR OTHER
# DEALINGS IN THE SOFTWARE.

import logging
import bittensor
from ..errors import (
    NominationError,
    NotDelegateError,
    NotRegisteredError,
    StakeError,
    TakeError,
)
from rich.prompt import Confirm
from typing import Union, Optional, Tuple, List
from bittensor.utils.balance import Balance
from bittensor.utils.slippage import (
    Operation, show_slippage_warning_if_needed
)
from bittensor.utils.user_io import (
    user_input_confirmation,
    print_summary_header,
    print_summary_footer,
    print_summary_item,
)
from bittensor.btlogging.defines import BITTENSOR_LOGGER_NAME

logger = logging.getLogger(BITTENSOR_LOGGER_NAME)

<<<<<<< HEAD
=======

def nominate_extrinsic(
    subtensor: "bittensor.subtensor",
    wallet: "bittensor.wallet",
    wait_for_finalization: bool = False,
    wait_for_inclusion: bool = True,
) -> bool:
    r"""Becomes a delegate for the hotkey.

    Args:
        wallet (bittensor.wallet): The wallet to become a delegate for.
    Returns:
        success (bool): ``True`` if the transaction was successful.
    """
    # Unlock the coldkey.
    wallet.coldkey
    wallet.hotkey

    # Check if the hotkey is already a delegate.
    if subtensor.is_hotkey_delegate(wallet.hotkey.ss58_address):
        logger.error(
            "Hotkey {} is already a delegate.".format(wallet.hotkey.ss58_address)
        )
        return False

    if not subtensor.is_hotkey_registered_any(wallet.hotkey.ss58_address):
        logger.error(
            "Hotkey {} is not registered to any network".format(
                wallet.hotkey.ss58_address
            )
        )
        return False

    with bittensor.__console__.status(
        ":satellite: Sending nominate call on [white]{}[/white] ...".format(
            subtensor.network
        )
    ):
        try:
            success = subtensor._do_nominate(
                wallet=wallet,
                wait_for_inclusion=wait_for_inclusion,
                wait_for_finalization=wait_for_finalization,
            )

            if success is True:
                bittensor.__console__.print(
                    ":white_heavy_check_mark: [green]Finalized[/green]"
                )
                bittensor.logging.success(
                    prefix="Become Delegate",
                    suffix="<green>Finalized: </green>" + str(success),
                )

            # Raises NominationError if False
            return success

        except Exception as e:
            bittensor.__console__.print(
                ":cross_mark: [red]Failed[/red]: error:{}".format(e)
            )
            bittensor.logging.warning(
                prefix="Set weights", suffix="<red>Failed: </red>" + str(e)
            )
        except NominationError as e:
            bittensor.__console__.print(
                ":cross_mark: [red]Failed[/red]: error:{}".format(e)
            )
            bittensor.logging.warning(
                prefix="Set weights", suffix="<red>Failed: </red>" + str(e)
            )

    return False


def delegate_extrinsic(
    subtensor: "bittensor.subtensor",
    wallet: "bittensor.wallet",
    delegate_ss58: Optional[str] = None,
    amount: Optional[Union[Balance, float]] = None,
    wait_for_inclusion: bool = True,
    wait_for_finalization: bool = False,
    prompt: bool = False,
) -> bool:
    r"""Delegates the specified amount of stake to the passed delegate.

    Args:
        wallet (bittensor.wallet): Bittensor wallet object.
        delegate_ss58 (Optional[str]): The ``ss58`` address of the delegate.
        amount (Union[Balance, float]): Amount to stake as bittensor balance, or ``float`` interpreted as Tao.
        wait_for_inclusion (bool): If set, waits for the extrinsic to enter a block before returning ``true``, or returns ``false`` if the extrinsic fails to enter the block within the timeout.
        wait_for_finalization (bool): If set, waits for the extrinsic to be finalized on the chain before returning ``true``, or returns ``false`` if the extrinsic fails to be finalized within the timeout.
        prompt (bool): If ``true``, the call waits for confirmation from the user before proceeding.
    Returns:
        success (bool): Flag is ``true`` if extrinsic was finalized or uncluded in the block. If we did not wait for finalization / inclusion, the response is ``true``.

    Raises:
        NotRegisteredError: If the wallet is not registered on the chain.
        NotDelegateError: If the hotkey is not a delegate on the chain.
    """
    # Decrypt keys,
    wallet.coldkey
    if not subtensor.is_hotkey_delegate(delegate_ss58):
        raise NotDelegateError("Hotkey: {} is not a delegate.".format(delegate_ss58))

    # Get state.
    my_prev_coldkey_balance = subtensor.get_balance(wallet.coldkey.ss58_address)
    delegate_take = subtensor.get_delegate_take(delegate_ss58)
    delegate_owner = subtensor.get_hotkey_owner(delegate_ss58)
    my_prev_delegated_stake = subtensor.get_stake_for_coldkey_and_hotkey(
        coldkey_ss58=wallet.coldkeypub.ss58_address, hotkey_ss58=delegate_ss58
    )

    # Convert to bittensor.Balance
    if amount is None:
        # Stake it all.
        staking_balance = bittensor.Balance.from_tao(my_prev_coldkey_balance.tao)
    elif not isinstance(amount, bittensor.Balance):
        staking_balance = bittensor.Balance.from_tao(amount)
    else:
        staking_balance = amount

    # Remove existential balance to keep key alive.
    if staking_balance > bittensor.Balance.from_rao(1000):
        staking_balance = staking_balance - bittensor.Balance.from_rao(1000)
    else:
        staking_balance = staking_balance

    # Check enough balance to stake.
    if staking_balance > my_prev_coldkey_balance:
        bittensor.__console__.print(
            ":cross_mark: [red]Not enough balance[/red]:[bold white]\n  balance:{}\n  amount: {}\n  coldkey: {}[/bold white]".format(
                my_prev_coldkey_balance, staking_balance, wallet.name
            )
        )
        return False

    # Ask before moving on.
    if prompt:
        if not Confirm.ask(
            "Do you want to delegate:[bold white]\n  amount: {}\n  to: {}\n owner: {}[/bold white]".format(
                staking_balance, delegate_ss58, delegate_owner
            )
        ):
            return False

    try:
        with bittensor.__console__.status(
            ":satellite: Staking to: [bold white]{}[/bold white] ...".format(
                subtensor.network
            )
        ):
            staking_response: bool = subtensor._do_delegation(
                wallet=wallet,
                delegate_ss58=delegate_ss58,
                amount=staking_balance,
                wait_for_inclusion=wait_for_inclusion,
                wait_for_finalization=wait_for_finalization,
            )

        if staking_response is True:  # If we successfully staked.
            # We only wait here if we expect finalization.
            if not wait_for_finalization and not wait_for_inclusion:
                return True

            bittensor.__console__.print(
                ":white_heavy_check_mark: [green]Finalized[/green]"
            )
            with bittensor.__console__.status(
                ":satellite: Checking Balance on: [white]{}[/white] ...".format(
                    subtensor.network
                )
            ):
                new_balance = subtensor.get_balance(address=wallet.coldkey.ss58_address)
                block = subtensor.get_current_block()
                new_delegate_stake = subtensor.get_stake_for_coldkey_and_hotkey(
                    coldkey_ss58=wallet.coldkeypub.ss58_address,
                    hotkey_ss58=delegate_ss58,
                    block=block,
                )  # Get current stake

                bittensor.__console__.print(
                    "Balance:\n  [blue]{}[/blue] :arrow_right: [green]{}[/green]".format(
                        my_prev_coldkey_balance, new_balance
                    )
                )
                bittensor.__console__.print(
                    "Stake:\n  [blue]{}[/blue] :arrow_right: [green]{}[/green]".format(
                        my_prev_delegated_stake, new_delegate_stake
                    )
                )
                return True
        else:
            bittensor.__console__.print(
                ":cross_mark: [red]Failed[/red]: Error unknown."
            )
            return False

    except NotRegisteredError as e:
        bittensor.__console__.print(
            ":cross_mark: [red]Hotkey: {} is not registered.[/red]".format(
                wallet.hotkey_str
            )
        )
        return False
    except StakeError as e:
        bittensor.__console__.print(":cross_mark: [red]Stake Error: {}[/red]".format(e))
        return False


def undelegate_extrinsic(
    subtensor: "bittensor.subtensor",
    wallet: "bittensor.wallet",
    delegate_ss58: Optional[str] = None,
    amount: Optional[Union[Balance, float]] = None,
    wait_for_inclusion: bool = True,
    wait_for_finalization: bool = False,
    prompt: bool = False,
) -> bool:
    r"""Un-delegates stake from the passed delegate.

    Args:
        wallet (bittensor.wallet): Bittensor wallet object.
        delegate_ss58 (Optional[str]): The ``ss58`` address of the delegate.
        amount (Union[Balance, float]): Amount to unstake as bittensor balance, or ``float`` interpreted as Tao.
        wait_for_inclusion (bool): If set, waits for the extrinsic to enter a block before returning ``true``, or returns ``false`` if the extrinsic fails to enter the block within the timeout.
        wait_for_finalization (bool): If set, waits for the extrinsic to be finalized on the chain before returning ``true``, or returns ``false`` if the extrinsic fails to be finalized within the timeout.
        prompt (bool): If ``true``, the call waits for confirmation from the user before proceeding.
    Returns:
        success (bool): Flag is ``true`` if extrinsic was finalized or uncluded in the block. If we did not wait for finalization / inclusion, the response is ``true``.

    Raises:
        NotRegisteredError: If the wallet is not registered on the chain.
        NotDelegateError: If the hotkey is not a delegate on the chain.
    """
    # Decrypt keys,
    wallet.coldkey
    if not subtensor.is_hotkey_delegate(delegate_ss58):
        raise NotDelegateError("Hotkey: {} is not a delegate.".format(delegate_ss58))

    # Get state.
    my_prev_coldkey_balance = subtensor.get_balance(wallet.coldkey.ss58_address)
    delegate_take = subtensor.get_delegate_take(delegate_ss58)
    delegate_owner = subtensor.get_hotkey_owner(delegate_ss58)
    my_prev_delegated_stake = subtensor.get_stake_for_coldkey_and_hotkey(
        coldkey_ss58=wallet.coldkeypub.ss58_address, hotkey_ss58=delegate_ss58
    )

    # Convert to bittensor.Balance
    if amount is None:
        # Stake it all.
        unstaking_balance = bittensor.Balance.from_tao(my_prev_delegated_stake.tao)

    elif not isinstance(amount, bittensor.Balance):
        unstaking_balance = bittensor.Balance.from_tao(amount)

    else:
        unstaking_balance = amount

    # Check enough stake to unstake.
    if unstaking_balance > my_prev_delegated_stake:
        bittensor.__console__.print(
            ":cross_mark: [red]Not enough delegated stake[/red]:[bold white]\n  stake:{}\n  amount: {}\n coldkey: {}[/bold white]".format(
                my_prev_delegated_stake, unstaking_balance, wallet.name
            )
        )
        return False

    # Ask before moving on.
    if prompt:
        if not Confirm.ask(
            "Do you want to un-delegate:[bold white]\n  amount: {}\n  from: {}\n  owner: {}[/bold white]".format(
                unstaking_balance, delegate_ss58, delegate_owner
            )
        ):
            return False

    try:
        with bittensor.__console__.status(
            ":satellite: Unstaking from: [bold white]{}[/bold white] ...".format(
                subtensor.network
            )
        ):
            staking_response: bool = subtensor._do_undelegation(
                wallet=wallet,
                delegate_ss58=delegate_ss58,
                amount=unstaking_balance,
                wait_for_inclusion=wait_for_inclusion,
                wait_for_finalization=wait_for_finalization,
            )

        if staking_response is True:  # If we successfully staked.
            # We only wait here if we expect finalization.
            if not wait_for_finalization and not wait_for_inclusion:
                return True

            bittensor.__console__.print(
                ":white_heavy_check_mark: [green]Finalized[/green]"
            )
            with bittensor.__console__.status(
                ":satellite: Checking Balance on: [white]{}[/white] ...".format(
                    subtensor.network
                )
            ):
                new_balance = subtensor.get_balance(address=wallet.coldkey.ss58_address)
                block = subtensor.get_current_block()
                new_delegate_stake = subtensor.get_stake_for_coldkey_and_hotkey(
                    coldkey_ss58=wallet.coldkeypub.ss58_address,
                    hotkey_ss58=delegate_ss58,
                    block=block,
                )  # Get current stake

                bittensor.__console__.print(
                    "Balance:\n  [blue]{}[/blue] :arrow_right: [green]{}[/green]".format(
                        my_prev_coldkey_balance, new_balance
                    )
                )
                bittensor.__console__.print(
                    "Stake:\n  [blue]{}[/blue] :arrow_right: [green]{}[/green]".format(
                        my_prev_delegated_stake, new_delegate_stake
                    )
                )
                return True
        else:
            bittensor.__console__.print(
                ":cross_mark: [red]Failed[/red]: Error unknown."
            )
            return False

    except NotRegisteredError as e:
        bittensor.__console__.print(
            ":cross_mark: [red]Hotkey: {} is not registered.[/red]".format(
                wallet.hotkey_str
            )
        )
        return False
    except StakeError as e:
        bittensor.__console__.print(":cross_mark: [red]Stake Error: {}[/red]".format(e))
        return False


>>>>>>> a28963d0
def decrease_take_extrinsic(
    subtensor: "bittensor.subtensor",
    wallet: "bittensor.wallet",
    hotkey_ss58: Optional[str] = None,
    netuid: int = 0,
    take: float = 0.0,
    wait_for_finalization: bool = False,
    wait_for_inclusion: bool = True,
) -> bool:
    r"""Decrease delegate take for the hotkey and subnet.

    Args:
        wallet (bittensor.wallet):
            Bittensor wallet object.
        hotkey_ss58 (Optional[str]):
            The ``ss58`` address of the hotkey account to stake to defaults to the wallet's hotkey.
        netuid (int):
            The ``netuid`` of the subnet to set take for.
        take (float):
            The ``take`` of the hotkey for the given subnet.
    Returns:
        success (bool): ``True`` if the transaction was successful.
    """
    # Unlock the coldkey.
    wallet.coldkey
    wallet.hotkey

    with bittensor.__console__.status(
        ":satellite: Sending decrease_take_extrinsic call on [white]{}[/white] ...".format(
            subtensor.network
        )
    ):
        try:
            success = subtensor._do_decrease_take(
                wallet=wallet,
                hotkey_ss58=hotkey_ss58,
                netuid=netuid,
                take=take,
                wait_for_inclusion=wait_for_inclusion,
                wait_for_finalization=wait_for_finalization,
            )

            if success is True:
                bittensor.__console__.print(
                    ":white_heavy_check_mark: [green]Finalized[/green]"
                )
                bittensor.logging.success(
                    prefix="Decrease Delegate Take",
                    suffix="<green>Finalized: </green>" + str(success),
                )

            return success

        except (TakeError, Exception) as e:
            bittensor.__console__.print(
                ":cross_mark: [red]Failed[/red]: error:{}".format(e)
            )
            bittensor.logging.warning(
                prefix="Set weights", suffix="<red>Failed: </red>" + str(e)
            )

    return False


def increase_take_extrinsic(
    subtensor: "bittensor.subtensor",
    wallet: "bittensor.wallet",
    hotkey_ss58: Optional[str] = None,
    netuid: int = 0,
    take: float = 0.0,
    wait_for_finalization: bool = False,
    wait_for_inclusion: bool = True,
) -> bool:
    r"""Increase delegate take for the hotkey and subnet.

    Args:
        wallet (bittensor.wallet):
            Bittensor wallet object.
        hotkey_ss58 (Optional[str]):
            The ``ss58`` address of the hotkey account to stake to defaults to the wallet's hotkey.
        netuid (int):
            The ``netuid`` of the subnet to set take for.
        take (float):
            The ``take`` of the hotkey for the given subnet.
    Returns:
        success (bool): ``True`` if the transaction was successful.
    """
    # Unlock the coldkey.
    wallet.coldkey
    wallet.hotkey

    with bittensor.__console__.status(
        ":satellite: Sending increase_take_extrinsic call on [white]{}[/white] ...".format(
            subtensor.network
        )
    ):
        try:
            success = subtensor._do_increase_take(
                wallet=wallet,
                hotkey_ss58=hotkey_ss58,
                netuid=netuid,
                take=take,
                wait_for_inclusion=wait_for_inclusion,
                wait_for_finalization=wait_for_finalization,
            )

            if success is True:
                bittensor.__console__.print(
                    ":white_heavy_check_mark: [green]Finalized[/green]"
                )
                bittensor.logging.success(
                    prefix="Increase Delegate Take",
                    suffix="<green>Finalized: </green>" + str(success),
                )

            return success

        except Exception as e:
            bittensor.__console__.print(
                ":cross_mark: [red]Failed[/red]: error:{}".format(e)
            )
            bittensor.logging.warning(
                prefix="Set weights", suffix="<red>Failed: </red>" + str(e)
            )
        except TakeError as e:
            bittensor.__console__.print(
                ":cross_mark: [red]Failed[/red]: error:{}".format(e)
            )
            bittensor.logging.warning(
                prefix="Set weights", suffix="<red>Failed: </red>" + str(e)
            )

    return False<|MERGE_RESOLUTION|>--- conflicted
+++ resolved
@@ -41,8 +41,6 @@
 
 logger = logging.getLogger(BITTENSOR_LOGGER_NAME)
 
-<<<<<<< HEAD
-=======
 
 def nominate_extrinsic(
     subtensor: "bittensor.subtensor",
@@ -384,7 +382,6 @@
         return False
 
 
->>>>>>> a28963d0
 def decrease_take_extrinsic(
     subtensor: "bittensor.subtensor",
     wallet: "bittensor.wallet",
