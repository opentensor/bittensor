# The MIT License (MIT)
# Copyright © 2021 Yuma Rao
# Copyright © 2023 Opentensor Foundation
#
# Permission is hereby granted, free of charge, to any person obtaining a copy of this software and associated
# documentation files (the “Software”), to deal in the Software without restriction, including without limitation
# the rights to use, copy, modify, merge, publish, distribute, sublicense, and/or sell copies of the Software,
# and to permit persons to whom the Software is furnished to do so, subject to the following conditions:
#
# The above copyright notice and this permission notice shall be included in all copies or substantial portions of
# the Software.
#
# THE SOFTWARE IS PROVIDED “AS IS”, WITHOUT WARRANTY OF ANY KIND, EXPRESS OR IMPLIED, INCLUDING BUT NOT LIMITED TO
# THE WARRANTIES OF MERCHANTABILITY, FITNESS FOR A PARTICULAR PURPOSE AND NONINFRINGEMENT. IN NO EVENT SHALL
# THE AUTHORS OR COPYRIGHT HOLDERS BE LIABLE FOR ANY CLAIM, DAMAGES OR OTHER LIABILITY, WHETHER IN AN ACTION
# OF CONTRACT, TORT OR OTHERWISE, ARISING FROM, OUT OF OR IN CONNECTION WITH THE SOFTWARE OR THE USE OR OTHER
# DEALINGS IN THE SOFTWARE.

<<<<<<< HEAD
"""
This module provides functions for interacting with the Bittensor network, including serving axon endpoints,
publishing metadata, and performing extrinsics related to network services.
"""

import json
from typing import Any, Dict, Optional
=======
import json
from typing import Optional
>>>>>>> e6504175

from retry import retry
from rich.prompt import Confirm

import bittensor
import bittensor.utils.networking as net
<<<<<<< HEAD
=======
from bittensor.utils import format_error_message
>>>>>>> e6504175
from ..errors import MetadataError


async def serve_extrinsic(
    subtensor: "bittensor.subtensor",
    wallet: "bittensor.wallet",
    ip: str,
    port: int,
    protocol: int,
    netuid: int,
    placeholder1: int = 0,
    placeholder2: int = 0,
    wait_for_inclusion: bool = False,
    wait_for_finalization=True,
    prompt: bool = False,
) -> bool:
    """Subscribes a Bittensor endpoint to the subtensor chain.

    Args:
        subtensor (bittensor.subtensor): Bittensor subtensor object.
        wallet (bittensor.wallet): Bittensor wallet object.
        ip (str): Endpoint host port i.e., ``192.122.31.4``.
        port (int): Endpoint port number i.e., ``9221``.
        protocol (int): An ``int`` representation of the protocol.
        netuid (int): The network uid to serve on.
        placeholder1 (int): A placeholder for future use.
        placeholder2 (int): A placeholder for future use.
        wait_for_inclusion (bool): If set, waits for the extrinsic to enter a block before returning ``true``, or returns ``false`` if the extrinsic fails to enter the block within the timeout.
        wait_for_finalization (bool): If set, waits for the extrinsic to be finalized on the chain before returning ``true``, or returns ``false`` if the extrinsic fails to be finalized within the timeout.
        prompt (bool): If ``true``, the call waits for confirmation from the user before proceeding.

    Returns:
        success (bool): Flag is ``true`` if extrinsic was finalized or included in the block. If we did not wait for finalization / inclusion, the response is ``true``.
    """
    # Decrypt hotkey
    wallet.hotkey

    params: Dict[str, Any] = {
        "version": bittensor.__version_as_int__,
        "ip": net.ip_to_int(ip),
        "port": port,
        "ip_type": net.ip_version(ip),
        "netuid": netuid,
        "hotkey": wallet.hotkey.ss58_address,
        "coldkey": wallet.coldkeypub.ss58_address,
        "protocol": protocol,
        "placeholder1": placeholder1,
        "placeholder2": placeholder2,
    }
    bittensor.logging.debug("Checking axon ...")

    neuron = await subtensor.get_neuron_for_pubkey_and_subnet(
        wallet.hotkey.ss58_address, netuid=netuid
    )
    neuron_up_to_date = not neuron.is_null and params == {
        "version": neuron.axon_info.version,
        "ip": net.ip_to_int(neuron.axon_info.ip),
        "port": neuron.axon_info.port,
        "ip_type": neuron.axon_info.ip_type,
        "netuid": neuron.netuid,
        "hotkey": neuron.hotkey,
        "coldkey": neuron.coldkey,
        "protocol": neuron.axon_info.protocol,
        "placeholder1": neuron.axon_info.placeholder1,
        "placeholder2": neuron.axon_info.placeholder2,
    }
    output = params.copy()
    output["coldkey"] = wallet.coldkeypub.ss58_address
    output["hotkey"] = wallet.hotkey.ss58_address

    if neuron_up_to_date:
        bittensor.logging.debug(
            f"Axon already served on: AxonInfo({wallet.hotkey.ss58_address},{ip}:{port}) "
        )
        return True

    if prompt:
        output = params.copy()
        output["coldkey"] = wallet.coldkeypub.ss58_address
        output["hotkey"] = wallet.hotkey.ss58_address
        if not Confirm.ask(
            "Do you want to serve axon:\n  [bold white]{}[/bold white]".format(
                json.dumps(output, indent=4, sort_keys=True)
            )
        ):
            return False

    bittensor.logging.debug(
        f"Serving axon with: AxonInfo({wallet.hotkey.ss58_address},{ip}:{port}) -> {subtensor.network}:{netuid}"
    )
    success, error_message = await subtensor.do_serve_axon(
        wallet=wallet,
        call_params=params,
        wait_for_finalization=wait_for_finalization,
        wait_for_inclusion=wait_for_inclusion,
    )

    if wait_for_inclusion or wait_for_finalization:
        if success is True:
            bittensor.logging.debug(
                f"Axon served with: AxonInfo({wallet.hotkey.ss58_address},{ip}:{port}) on {subtensor.network}:{netuid} "
            )
            return True
        else:
            bittensor.logging.error(f"Failed: {error_message}")
            return False
    else:
        return True


async def serve_axon_extrinsic(
    subtensor: "bittensor.subtensor",
    netuid: int,
    axon: "bittensor.axon",
    wait_for_inclusion: bool = False,
    wait_for_finalization: bool = True,
    prompt: bool = False,
) -> bool:
    """Serves the axon to the network.

    Args:
        subtensor (bittensor.subtensor): Bittensor subtensor object.
        netuid ( int ): The ``netuid`` being served on.
        axon (bittensor.Axon): Axon to serve.
        wait_for_inclusion (bool): If set, waits for the extrinsic to enter a block before returning ``true``, or returns ``false`` if the extrinsic fails to enter the block within the timeout.
        wait_for_finalization (bool): If set, waits for the extrinsic to be finalized on the chain before returning ``true``, or returns ``false`` if the extrinsic fails to be finalized within the timeout.
        prompt (bool): If ``true``, the call waits for confirmation from the user before proceeding.

    Returns:
        success (bool): Flag is ``true`` if extrinsic was finalized or included in the block. If we did not wait for finalization / inclusion, the response is ``true``.
    """
    axon.wallet.hotkey
    axon.wallet.coldkeypub
    external_port = axon.external_port

    # ---- Get external ip ----
    if axon.external_ip is None:
        try:
            external_ip = net.get_external_ip()
            bittensor.__console__.print(
                f":white_heavy_check_mark: [green]Found external ip: {external_ip}[/green]"
            )
            bittensor.logging.success(
                prefix="External IP", suffix=f"<blue>{external_ip}</blue>"
            )
        except Exception as e:
            raise RuntimeError(
                f"Unable to attain your external ip. Check your internet connection. error: {e}"
            ) from e
    else:
        external_ip = axon.external_ip

    # ---- Subscribe to chain ----
    serve_success = await subtensor.serve(
        wallet=axon.wallet,
        ip=external_ip,
        port=external_port,
        netuid=netuid,
        protocol=4,
        wait_for_inclusion=wait_for_inclusion,
        wait_for_finalization=wait_for_finalization,
    )
    return serve_success


async def publish_metadata(
    subtensor: "bittensor.subtensor",
    wallet: "bittensor.wallet",
    netuid: int,
<<<<<<< HEAD
    type_: str,
=======
    data_type: str,
>>>>>>> e6504175
    data: bytes,
    wait_for_inclusion: bool = False,
    wait_for_finalization: bool = True,
) -> bool:
    """
    Publishes metadata on the Bittensor network using the specified wallet and network identifier.

    Args:
<<<<<<< HEAD
        subtensor (bittensor.subtensor): The subtensor instance representing the Bittensor blockchain connection.
        wallet (bittensor.wallet): The wallet object used for authentication in the transaction.
        netuid (int): Network UID on which the metadata is to be published.
        type_ (str): The data type of the information being submitted. It should be one of the following: ``'Sha256'``, ``'Blake256'``, ``'Keccak256'``, or ``'Raw0-128'``. This specifies the format or hashing algorithm used for the data.
        data (str): The actual metadata content to be published. This should be formatted or hashed according to the ``type`` specified. (Note: max ``str`` length is 128 bytes)
        wait_for_inclusion (bool, optional): If ``True``, the function will wait for the extrinsic to be included in a block before returning. Defaults to ``False``.
        wait_for_finalization (bool, optional): If ``True``, the function will wait for the extrinsic to be finalized on the chain before returning. Defaults to ``True``.
=======
        subtensor (bittensor.subtensor):
            The subtensor instance representing the Bittensor blockchain connection.
        wallet (bittensor.wallet):
            The wallet object used for authentication in the transaction.
        netuid (int):
            Network UID on which the metadata is to be published.
        data_type (str):
            The data type of the information being submitted. It should be one of the following: ``'Sha256'``, ``'Blake256'``, ``'Keccak256'``, or ``'Raw0-128'``. This specifies the format or hashing algorithm used for the data.
        data (str):
            The actual metadata content to be published. This should be formatted or hashed according to the ``type`` specified. (Note: max ``str`` length is 128 bytes)
        wait_for_inclusion (bool, optional):
            If ``True``, the function will wait for the extrinsic to be included in a block before returning. Defaults to ``False``.
        wait_for_finalization (bool, optional):
            If ``True``, the function will wait for the extrinsic to be finalized on the chain before returning. Defaults to ``True``.
>>>>>>> e6504175

    Returns:
        bool: ``True`` if the metadata was successfully published (and finalized if specified). ``False`` otherwise.

    Raises:
        MetadataError: If there is an error in submitting the extrinsic or if the response from the blockchain indicates failure.
    """

    wallet.hotkey

<<<<<<< HEAD
    call = await subtensor.substrate.compose_call(
        call_module="Commitments",
        call_function="set_commitment",
        call_params={"netuid": netuid, "info": {"fields": [[{f"{type_}": data}]]}},
    )

    extrinsic = await subtensor.substrate.create_signed_extrinsic(
        call=call, keypair=wallet.hotkey
    )
    response = await subtensor.substrate.submit_extrinsic(
        extrinsic,
        wait_for_inclusion=wait_for_inclusion,
        wait_for_finalization=wait_for_finalization,
    )
    # We only wait here if we expect finalization.
    if not wait_for_finalization and not wait_for_inclusion:
        return True

    response.process_events()
    if response.is_success:
        return True
    else:
        raise MetadataError(response.error_message)
=======
    with subtensor.substrate as substrate:
        call = substrate.compose_call(
            call_module="Commitments",
            call_function="set_commitment",
            call_params={
                "netuid": netuid,
                "info": {"fields": [[{f"{data_type}": data}]]},
            },
        )

        extrinsic = substrate.create_signed_extrinsic(call=call, keypair=wallet.hotkey)
        response = substrate.submit_extrinsic(
            extrinsic,
            wait_for_inclusion=wait_for_inclusion,
            wait_for_finalization=wait_for_finalization,
        )
        # We only wait here if we expect finalization.
        if not wait_for_finalization and not wait_for_inclusion:
            return True
        response.process_events()
        if response.is_success:
            return True
        else:
            raise MetadataError(format_error_message(response.error_message))
>>>>>>> e6504175


async def get_metadata(
    subtensor: "bittensor.Subtensor",
    netuid: int,
    hotkey: str,
    block: Optional[int] = None,
) -> str:
    @retry(delay=2, tries=3, backoff=2, max_delay=4)
<<<<<<< HEAD
    async def make_substrate_call_with_retry():
        return await subtensor.substrate.query(
            module="Commitments",
            storage_function="CommitmentOf",
            params=[netuid, hotkey],
            block_hash=None
            if block is None
            else await subtensor.substrate.get_block_hash(block),
        )
=======
    def make_substrate_call_with_retry():
        with self.substrate as substrate:
            return substrate.query(
                module="Commitments",
                storage_function="CommitmentOf",
                params=[netuid, hotkey],
                block_hash=None if block is None else substrate.get_block_hash(block),
            )
>>>>>>> e6504175

    commit_data = await make_substrate_call_with_retry()
    return commit_data.value<|MERGE_RESOLUTION|>--- conflicted
+++ resolved
@@ -16,7 +16,6 @@
 # OF CONTRACT, TORT OR OTHERWISE, ARISING FROM, OUT OF OR IN CONNECTION WITH THE SOFTWARE OR THE USE OR OTHER
 # DEALINGS IN THE SOFTWARE.
 
-<<<<<<< HEAD
 """
 This module provides functions for interacting with the Bittensor network, including serving axon endpoints,
 publishing metadata, and performing extrinsics related to network services.
@@ -24,20 +23,13 @@
 
 import json
 from typing import Any, Dict, Optional
-=======
-import json
-from typing import Optional
->>>>>>> e6504175
 
 from retry import retry
-from rich.prompt import Confirm
-
+
+from bittensor.utils import format_error_message
 import bittensor
 import bittensor.utils.networking as net
-<<<<<<< HEAD
-=======
-from bittensor.utils import format_error_message
->>>>>>> e6504175
+from rich.prompt import Confirm
 from ..errors import MetadataError
 
 
@@ -207,11 +199,7 @@
     subtensor: "bittensor.subtensor",
     wallet: "bittensor.wallet",
     netuid: int,
-<<<<<<< HEAD
-    type_: str,
-=======
     data_type: str,
->>>>>>> e6504175
     data: bytes,
     wait_for_inclusion: bool = False,
     wait_for_finalization: bool = True,
@@ -220,30 +208,13 @@
     Publishes metadata on the Bittensor network using the specified wallet and network identifier.
 
     Args:
-<<<<<<< HEAD
         subtensor (bittensor.subtensor): The subtensor instance representing the Bittensor blockchain connection.
         wallet (bittensor.wallet): The wallet object used for authentication in the transaction.
         netuid (int): Network UID on which the metadata is to be published.
-        type_ (str): The data type of the information being submitted. It should be one of the following: ``'Sha256'``, ``'Blake256'``, ``'Keccak256'``, or ``'Raw0-128'``. This specifies the format or hashing algorithm used for the data.
+        data_type (str): The data type of the information being submitted. It should be one of the following: ``'Sha256'``, ``'Blake256'``, ``'Keccak256'``, or ``'Raw0-128'``. This specifies the format or hashing algorithm used for the data.
         data (str): The actual metadata content to be published. This should be formatted or hashed according to the ``type`` specified. (Note: max ``str`` length is 128 bytes)
         wait_for_inclusion (bool, optional): If ``True``, the function will wait for the extrinsic to be included in a block before returning. Defaults to ``False``.
         wait_for_finalization (bool, optional): If ``True``, the function will wait for the extrinsic to be finalized on the chain before returning. Defaults to ``True``.
-=======
-        subtensor (bittensor.subtensor):
-            The subtensor instance representing the Bittensor blockchain connection.
-        wallet (bittensor.wallet):
-            The wallet object used for authentication in the transaction.
-        netuid (int):
-            Network UID on which the metadata is to be published.
-        data_type (str):
-            The data type of the information being submitted. It should be one of the following: ``'Sha256'``, ``'Blake256'``, ``'Keccak256'``, or ``'Raw0-128'``. This specifies the format or hashing algorithm used for the data.
-        data (str):
-            The actual metadata content to be published. This should be formatted or hashed according to the ``type`` specified. (Note: max ``str`` length is 128 bytes)
-        wait_for_inclusion (bool, optional):
-            If ``True``, the function will wait for the extrinsic to be included in a block before returning. Defaults to ``False``.
-        wait_for_finalization (bool, optional):
-            If ``True``, the function will wait for the extrinsic to be finalized on the chain before returning. Defaults to ``True``.
->>>>>>> e6504175
 
     Returns:
         bool: ``True`` if the metadata was successfully published (and finalized if specified). ``False`` otherwise.
@@ -254,11 +225,10 @@
 
     wallet.hotkey
 
-<<<<<<< HEAD
     call = await subtensor.substrate.compose_call(
         call_module="Commitments",
         call_function="set_commitment",
-        call_params={"netuid": netuid, "info": {"fields": [[{f"{type_}": data}]]}},
+        call_params={"netuid": netuid, "info": {"fields": [[{f"{data_type}": data}]]}},
     )
 
     extrinsic = await subtensor.substrate.create_signed_extrinsic(
@@ -278,32 +248,6 @@
         return True
     else:
         raise MetadataError(response.error_message)
-=======
-    with subtensor.substrate as substrate:
-        call = substrate.compose_call(
-            call_module="Commitments",
-            call_function="set_commitment",
-            call_params={
-                "netuid": netuid,
-                "info": {"fields": [[{f"{data_type}": data}]]},
-            },
-        )
-
-        extrinsic = substrate.create_signed_extrinsic(call=call, keypair=wallet.hotkey)
-        response = substrate.submit_extrinsic(
-            extrinsic,
-            wait_for_inclusion=wait_for_inclusion,
-            wait_for_finalization=wait_for_finalization,
-        )
-        # We only wait here if we expect finalization.
-        if not wait_for_finalization and not wait_for_inclusion:
-            return True
-        response.process_events()
-        if response.is_success:
-            return True
-        else:
-            raise MetadataError(format_error_message(response.error_message))
->>>>>>> e6504175
 
 
 async def get_metadata(
@@ -313,7 +257,6 @@
     block: Optional[int] = None,
 ) -> str:
     @retry(delay=2, tries=3, backoff=2, max_delay=4)
-<<<<<<< HEAD
     async def make_substrate_call_with_retry():
         return await subtensor.substrate.query(
             module="Commitments",
@@ -323,16 +266,6 @@
             if block is None
             else await subtensor.substrate.get_block_hash(block),
         )
-=======
-    def make_substrate_call_with_retry():
-        with self.substrate as substrate:
-            return substrate.query(
-                module="Commitments",
-                storage_function="CommitmentOf",
-                params=[netuid, hotkey],
-                block_hash=None if block is None else substrate.get_block_hash(block),
-            )
->>>>>>> e6504175
 
     commit_data = await make_substrate_call_with_retry()
     return commit_data.value