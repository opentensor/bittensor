--- conflicted
+++ resolved
@@ -23,11 +23,7 @@
 
     @staticmethod
     def requests_retry_session(
-<<<<<<< HEAD
-            retries=5,
-=======
             retries=1,
->>>>>>> 7637360e
             backoff_factor=0.5,
             status_forcelist=(104, 500, 502, 504),
             session=None,
