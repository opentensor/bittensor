# The MIT License (MIT)
# Copyright © 2021 Yuma Rao
# Copyright © 2022 Opentensor Foundation

# Permission is hereby granted, free of charge, to any person obtaining a copy of this software and associated
# documentation files (the “Software”), to deal in the Software without restriction, including without limitation
# the rights to use, copy, modify, merge, publish, distribute, sublicense, and/or sell copies of the Software,
# and to permit persons to whom the Software is furnished to do so, subject to the following conditions:

# The above copyright notice and this permission notice shall be included in all copies or substantial portions of
# the Software.

# THE SOFTWARE IS PROVIDED “AS IS”, WITHOUT WARRANTY OF ANY KIND, EXPRESS OR IMPLIED, INCLUDING BUT NOT LIMITED TO
# THE WARRANTIES OF MERCHANTABILITY, FITNESS FOR A PARTICULAR PURPOSE AND NONINFRINGEMENT. IN NO EVENT SHALL
# THE AUTHORS OR COPYRIGHT HOLDERS BE LIABLE FOR ANY CLAIM, DAMAGES OR OTHER LIABILITY, WHETHER IN AN ACTION
# OF CONTRACT, TORT OR OTHERWISE, ARISING FROM, OUT OF OR IN CONNECTION WITH THE SOFTWARE OR THE USE OR OTHER
# DEALINGS IN THE SOFTWARE.


import base64
import json
import sys

from pydantic import (
    BaseModel,
    ConfigDict,
    Field,
    field_validator,
    model_validator,
)
import bittensor
from typing import Optional, List, Any, Dict


def get_size(obj, seen=None) -> int:
    """
    Recursively finds size of objects.

    This function traverses every item of a given object and sums their sizes to compute the total size.

    Args:
        obj (any type): The object to get the size of.
        seen (set): Set of object ids that have been calculated.

    Returns:
        int: The total size of the object.

    """
    size = sys.getsizeof(obj)
    if seen is None:
        seen = set()
    obj_id = id(obj)
    if obj_id in seen:
        return 0
    # Important mark as seen *before* entering recursion to gracefully handle
    # self-referential objects
    seen.add(obj_id)
    if isinstance(obj, dict):
        size += sum([get_size(v, seen) for v in obj.values()])
        size += sum([get_size(k, seen) for k in obj.keys()])
    elif hasattr(obj, "__dict__"):
        size += get_size(obj.__dict__, seen)
    elif hasattr(obj, "__iter__") and not isinstance(obj, (str, bytes, bytearray)):
        size += sum([get_size(i, seen) for i in obj])
    return size


def cast_int(raw: str) -> int:
    """
    Converts a string to an integer, if the string is not ``None``.

    This function attempts to convert a string to an integer. If the string is ``None``, it simply returns ``None``.

    Args:
        raw (str): The string to convert.

    Returns:
        int or None: The converted integer, or ``None`` if the input was ``None``.

    """
    return int(raw) if raw != None else raw  # type: ignore


def cast_float(raw: str) -> float:
    """
    Converts a string to a float, if the string is not ``None``.

    This function attempts to convert a string to a float. If the string is ``None``, it simply returns ``None``.

    Args:
        raw (str): The string to convert.

    Returns:
        float or None: The converted float, or ``None`` if the input was ``None``.

    """
    return float(raw) if raw != None else raw  # type: ignore


class TerminalInfo(BaseModel):
    """
    TerminalInfo encapsulates detailed information about a network synapse (node) involved in a communication process.

    This class serves as a metadata carrier,
    providing essential details about the state and configuration of a terminal during network interactions. This is a crucial class in the Bittensor framework.

    The TerminalInfo class contains information such as HTTP status codes and messages, processing times,
    IP addresses, ports, Bittensor version numbers, and unique identifiers. These details are vital for
    maintaining network reliability, security, and efficient data flow within the Bittensor network.

    This class includes Pydantic validators and root validators to enforce data integrity and format. It is
    designed to be used natively within Synapses, so that you will not need to call this directly, but rather
    is used as a helper class for Synapses.

    Args:
        status_code (int): HTTP status code indicating the result of a network request. Essential for identifying the outcome of network interactions.
        status_message (str): Descriptive message associated with the status code, providing additional context about the request's result.
        process_time (float): Time taken by the terminal to process the call, important for performance monitoring and optimization.
        ip (str): IP address of the terminal, crucial for network routing and data transmission.
        port (int): Network port used by the terminal, key for establishing network connections.
        version (int): Bittensor version running on the terminal, ensuring compatibility between different nodes in the network.
        nonce (int): Unique, monotonically increasing number for each terminal, aiding in identifying and ordering network interactions.
        uuid (str): Unique identifier for the terminal, fundamental for network security and identification.
        hotkey (str): Encoded hotkey string of the terminal wallet, important for transaction and identity verification in the network.
        signature (str): Digital signature verifying the tuple of nonce, axon_hotkey, dendrite_hotkey, and uuid, critical for ensuring data authenticity and security.

    Usage::

        # Creating a TerminalInfo instance
        terminal_info = TerminalInfo(
            status_code=200,
            status_message="Success",
            process_time=0.1,
            ip="198.123.23.1",
            port=9282,
            version=111,
            nonce=111111,
            uuid="5ecbd69c-1cec-11ee-b0dc-e29ce36fec1a",
            hotkey="5EnjDGNqqWnuL2HCAdxeEtN2oqtXZw6BMBe936Kfy2PFz1J1",
            signature="0x0813029319030129u4120u10841824y0182u091u230912u"
        )

        # Accessing TerminalInfo attributes
        ip_address = terminal_info.ip
        processing_duration = terminal_info.process_time

        # TerminalInfo can be used to monitor and verify network interactions, ensuring proper communication and security within the Bittensor network.

    TerminalInfo plays a pivotal role in providing transparency and control over network operations, making it an indispensable tool for developers and users interacting with the Bittensor ecosystem.
    """

    model_config = ConfigDict(validate_assignment=True)

    # The HTTP status code from: https://developer.mozilla.org/en-US/docs/Web/HTTP/Status
    status_code: Optional[int] = Field(
        title="status_code",
        description="The HTTP status code from: https://developer.mozilla.org/en-US/docs/Web/HTTP/Status",
        examples=[200],
        default=None,
        frozen=False,
    )

    # The HTTP status code from: https://developer.mozilla.org/en-US/docs/Web/HTTP/Status
    status_message: Optional[str] = Field(
        title="status_message",
        description="The status_message associated with the status_code",
        examples=["Success"],
        default=None,
        frozen=False,
    )

    # Process time on this terminal side of call
    process_time: Optional[float] = Field(
        title="process_time",
        description="Process time on this terminal side of call",
        examples=[0.1],
        default=None,
        frozen=False,
    )

    # The terminal ip.
    ip: Optional[str] = Field(
        title="ip",
        description="The ip of the axon receiving the request.",
        examples=["198.123.23.1"],
        default=None,
        frozen=False,
    )

    # The host port of the terminal.
    port: Optional[int] = Field(
        title="port",
        description="The port of the terminal.",
        examples=["9282"],
        default=None,
        frozen=False,
    )

    # The bittensor version on the terminal as an int.
    version: Optional[int] = Field(
        title="version",
        description="The bittensor version on the axon as str(int)",
        examples=[111],
        default=None,
        frozen=False,
    )

<<<<<<< HEAD
    # A Unix timestamp to associate with the terminal
    nonce: Optional[int] = Field(
        title="nonce",
        description="A Unix timestamp that prevents replay attacks",
        examples=[111111],
=======
    # A unique monotonically increasing integer nonce associate with the terminal
    nonce: Optional[int] = pydantic.Field(
        title="nonce",
        description="A unique monotonically increasing integer nonce associate with the terminal generated from time.monotonic_ns()",
        examples=111111,
>>>>>>> 167c99c9
        default=None,
        frozen=False,
    )

    # A unique identifier associated with the terminal, set on the axon side.
    uuid: Optional[str] = Field(
        title="uuid",
        description="A unique identifier associated with the terminal",
        examples=["5ecbd69c-1cec-11ee-b0dc-e29ce36fec1a"],
        default=None,
        frozen=False,
    )

    # The bittensor version on the terminal as an int.
    hotkey: Optional[str] = Field(
        title="hotkey",
        description="The ss58 encoded hotkey string of the terminal wallet.",
        examples=["5EnjDGNqqWnuL2HCAdxeEtN2oqtXZw6BMBe936Kfy2PFz1J1"],
        default=None,
        frozen=False,
    )

    # A signature verifying the tuple (axon_nonce, axon_hotkey, dendrite_hotkey, axon_uuid)
    signature: Optional[str] = Field(
        title="signature",
        description="A signature verifying the tuple (nonce, axon_hotkey, dendrite_hotkey, uuid)",
        examples=["0x0813029319030129u4120u10841824y0182u091u230912u"],
        default=None,
        frozen=False,
    )

    # Extract the process time on this terminal side of call as a float
    _extract_process_time = field_validator("process_time", mode="before")(cast_float)

    # Extract the host port of the terminal as an int
    _extract_port = field_validator("port", mode="before")(cast_int)

    # Extract the bittensor version on the terminal as an int.
    _extract_version = field_validator("version", mode="before")(cast_int)

    # Extract the Unix timestamp associated with the terminal as an int
    _extract_nonce = field_validator("nonce", mode="before")(cast_int)

    # Extract the HTTP status code as an int
    _extract_status_code = field_validator("status_code", mode="before")(cast_int)


class Synapse(BaseModel):
    """
    Represents a Synapse in the Bittensor network, serving as a communication schema between neurons (nodes).

    Synapses ensure the format and correctness of transmission tensors according to the Bittensor protocol.
    Each Synapse type is tailored for a specific machine learning (ML) task, following unique compression and
    communication processes. This helps maintain sanitized, correct, and useful information flow across the network.

    The Synapse class encompasses essential network properties such as HTTP route names, timeouts, request sizes, and
    terminal information. It also includes methods for serialization, deserialization, attribute setting, and hash
    computation, ensuring secure and efficient data exchange in the network.

    The class includes Pydantic validators and root validators to enforce data integrity and format. Additionally,
    properties like ``is_success``, ``is_failure``, ``is_timeout``, etc., provide convenient status checks based on
    dendrite responses.

    Think of Bittensor Synapses as glorified pydantic wrappers that have been designed to be used in a distributed
    network. They provide a standardized way to communicate between neurons, and are the primary mechanism for
    communication between neurons in Bittensor.

    Key Features:

    1. HTTP Route Name (``name`` attribute):
        Enables the identification and proper routing of requests within the network. Essential for users
        defining custom routes for specific machine learning tasks.

    2. Query Timeout (``timeout`` attribute):
        Determines the maximum duration allowed for a query, ensuring timely responses and network
        efficiency. Crucial for users to manage network latency and response times, particularly in
        time-sensitive applications.

    3. Request Sizes (``total_size``, ``header_size`` attributes):
        Keeps track of the size of request bodies and headers, ensuring efficient data transmission without
        overloading the network. Important for users to monitor and optimize the data payload, especially
        in bandwidth-constrained environments.

    4. Terminal Information (``dendrite``, ``axon`` attributes):
        Stores information about the dendrite (receiving end) and axon (sending end), facilitating communication
        between nodes. Users can access detailed information about the communication endpoints, aiding in
        debugging and network analysis.

    5. Body Hash Computation (``computed_body_hash``, ``required_hash_fields``):
        Ensures data integrity and security by computing hashes of transmitted data. Provides users with a
        mechanism to verify data integrity and detect any tampering during transmission.

    6. Serialization and Deserialization Methods:
        Facilitates the conversion of Synapse objects to and from a format suitable for network transmission.
        Essential for users who need to customize data formats for specific machine learning models or tasks.

    7. Status Check Properties (``is_success``, ``is_failure``, ``is_timeout``, etc.):
        Provides quick and easy methods to check the status of a request, improving error handling and
        response management. Users can efficiently handle different outcomes of network requests, enhancing
        the robustness of their applications.

    Example usage::

        # Creating a Synapse instance with default values
        synapse = Synapse()

        # Setting properties and input
        synapse.timeout = 15.0
        synapse.name = "MySynapse"
        # Not setting fields that are not defined in your synapse class will result in an error, e.g.:
        synapse.dummy_input = 1 # This will raise an error because dummy_input is not defined in the Synapse class

        # Get a dictionary of headers and body from the synapse instance
        synapse_dict = synapse.model_dump_json()

        # Get a dictionary of headers from the synapse instance
        headers = synapse.to_headers()

        # Reconstruct the synapse from headers using the classmethod 'from_headers'
        synapse = Synapse.from_headers(headers)

        # Deserialize synapse after receiving it over the network, controlled by `deserialize` method
        deserialized_synapse = synapse.deserialize()

        # Checking the status of the request
        if synapse.is_success:
            print("Request succeeded")

        # Checking and setting the status of the request
        print(synapse.axon.status_code)
        synapse.axon.status_code = 408 # Timeout

    Args:
        name (str): HTTP route name, set on :func:`axon.attach`.
        timeout (float): Total query length, set by the dendrite terminal.
        total_size (int): Total size of request body in bytes.
        header_size (int): Size of request header in bytes.
        dendrite (TerminalInfo): Information about the dendrite terminal.
        axon (TerminalInfo): Information about the axon terminal.
        computed_body_hash (str): Computed hash of the request body.
        required_hash_fields (List[str]): Fields required to compute the body hash.

    Methods:
        deserialize: Custom deserialization logic for subclasses.
        __setattr__: Override method to make ``required_hash_fields`` read-only.
        get_total_size: Calculates and returns the total size of the object.
        to_headers: Constructs a dictionary of headers from instance properties.
        body_hash: Computes a SHA3-256 hash of the serialized body.
        parse_headers_to_inputs: Parses headers to construct an inputs dictionary.
        from_headers: Creates an instance from a headers dictionary.

    This class is a cornerstone in the Bittensor framework, providing the necessary tools for secure, efficient, and
    standardized communication in a decentralized environment.
    """

    model_config = ConfigDict(validate_assignment=True)

    def deserialize(self) -> "Synapse":
        """
        Deserializes the Synapse object.

        This method is intended to be overridden by subclasses for custom deserialization logic.
        In the context of the Synapse superclass, this method simply returns the instance itself.
        When inheriting from this class, subclasses should provide their own implementation for
        deserialization if specific deserialization behavior is desired.

        By default, if a subclass does not provide its own implementation of this method, the
        Synapse's deserialize method will be used, returning the object instance as-is.

        In its default form, this method simply returns the instance of the Synapse itself without any modifications. Subclasses of Synapse can override this method to add specific deserialization behaviors, such as converting serialized data back into complex object types or performing additional data integrity checks.

        Example::

            class CustomSynapse(Synapse):
                additional_data: str

                def deserialize(self) -> "CustomSynapse":
                    # Custom deserialization logic
                    # For example, decoding a base64 encoded string in 'additional_data'
                    if self.additional_data:
                        self.additional_data = base64.b64decode(self.additional_data).decode('utf-8')
                    return self

            serialized_data = '{"additional_data": "SGVsbG8gV29ybGQ="}'  # Base64 for 'Hello World'
            custom_synapse = CustomSynapse.model_validate_json(serialized_data)
            deserialized_synapse = custom_synapse.deserialize()

            # deserialized_synapse.additional_data would now be 'Hello World'

        Returns:
            Synapse: The deserialized Synapse object. In this default implementation, it returns the object itself.
        """
        return self

    @model_validator(mode="before")
    def set_name_type(cls, values) -> dict:
        values["name"] = cls.__name__  # type: ignore
        return values

    # Defines the http route name which is set on axon.attach( callable( request: RequestName ))
    name: Optional[str] = Field(
        title="name",
        description="Defines the http route name which is set on axon.attach( callable( request: RequestName ))",
        examples=["Forward"],
        frozen=False,
        default=None,
        repr=False,
    )

    # The call timeout, set by the dendrite terminal.
    timeout: Optional[float] = Field(
        title="timeout",
        description="Defines the total query length.",
        examples=[12.0],
        default=12.0,
        frozen=False,
        repr=False,
    )

    # The call timeout, set by the dendrite terminal.
    total_size: Optional[int] = Field(
        title="total_size",
        description="Total size of request body in bytes.",
        examples=[1000],
        default=0,
        frozen=False,
        repr=False,
    )

    # The call timeout, set by the dendrite terminal.
    header_size: Optional[int] = Field(
        title="header_size",
        description="Size of request header in bytes.",
        examples=[1000],
        default=0,
        frozen=False,
        repr=False,
    )

    # The dendrite Terminal Information.
    dendrite: Optional[TerminalInfo] = Field(
        title="dendrite",
        description="Dendrite Terminal Information",
        examples=["bittensor.TerminalInfo"],
        default=TerminalInfo(),
        frozen=False,
        repr=False,
    )

    # A axon terminal information
    axon: Optional[TerminalInfo] = Field(
        title="axon",
        description="Axon Terminal Information",
        examples=["bittensor.TerminalInfo"],
        default=TerminalInfo(),
        frozen=False,
        repr=False,
    )

    computed_body_hash: Optional[str] = Field(
        title="computed_body_hash",
        description="The computed body hash of the request.",
        examples=["0x0813029319030129u4120u10841824y0182u091u230912u"],
        default="",
        frozen=True,
        repr=False,
    )

    required_hash_fields: Optional[List[str]] = Field(
        title="required_hash_fields",
        description="The list of required fields to compute the body hash.",
        examples=["roles", "messages"],
        default=[],
        frozen=True,
        repr=False,
    )

    _extract_total_size = field_validator("total_size", mode="before")(cast_int)

    _extract_header_size = field_validator("header_size", mode="before")(cast_int)

    _extract_timeout = field_validator("timeout", mode="before")(cast_float)

    def __setattr__(self, name: str, value: Any):
        """
        Override the :func:`__setattr__` method to make the ``required_hash_fields`` property read-only.

        This is a security mechanism such that the ``required_hash_fields`` property cannot be
        overridden by the user or malicious code.
        """
        if name == "body_hash":
            raise AttributeError(
                "body_hash property is read-only and cannot be overridden."
            )
        super().__setattr__(name, value)

    def get_total_size(self) -> int:
        """
        Get the total size of the current object.

        This method first calculates the size of the current object, then assigns it
        to the instance variable :func:`self.total_size` and finally returns this value.

        Returns:
            int: The total size of the current object.
        """
        self.total_size = get_size(self)
        return self.total_size

    @property
    def is_success(self) -> bool:
        """
        Checks if the dendrite's status code indicates success.

        This method returns ``True`` if the status code of the dendrite is ``200``,
        which typically represents a successful HTTP request.

        Returns:
            bool: ``True`` if dendrite's status code is ``200``, ``False`` otherwise.
        """
        return self.dendrite is not None and self.dendrite.status_code == 200

    @property
    def is_failure(self) -> bool:
        """
        Checks if the dendrite's status code indicates failure.

        This method returns ``True`` if the status code of the dendrite is not ``200``,
        which would mean the HTTP request was not successful.

        Returns:
            bool: ``True`` if dendrite's status code is not ``200``, ``False`` otherwise.
        """
        return self.dendrite is not None and self.dendrite.status_code != 200

    @property
    def is_timeout(self) -> bool:
        """
        Checks if the dendrite's status code indicates a timeout.

        This method returns ``True`` if the status code of the dendrite is ``408``,
        which is the HTTP status code for a request timeout.

        Returns:
            bool: ``True`` if dendrite's status code is ``408``, ``False`` otherwise.
        """
        return self.dendrite is not None and self.dendrite.status_code == 408

    @property
    def is_blacklist(self) -> bool:
        """
        Checks if the dendrite's status code indicates a blacklisted request.

        This method returns ``True`` if the status code of the dendrite is ``403``,
        which is the HTTP status code for a forbidden request.

        Returns:
            bool: ``True`` if dendrite's status code is ``403``, ``False`` otherwise.
        """
        return self.dendrite is not None and self.dendrite.status_code == 403

    @property
    def failed_verification(self) -> bool:
        """
        Checks if the dendrite's status code indicates failed verification.

        This method returns ``True`` if the status code of the dendrite is ``401``,
        which is the HTTP status code for unauthorized access.

        Returns:
            bool: ``True`` if dendrite's status code is ``401``, ``False`` otherwise.
        """
        return self.dendrite is not None and self.dendrite.status_code == 401

    def get_required_fields(self):
        """
        Get the required fields from the model's JSON schema.
        """
        schema = self.__class__.model_json_schema()
        return schema.get("required", [])

    def to_headers(self) -> dict:
        """
        Converts the state of a Synapse instance into a dictionary of HTTP headers.

        This method is essential for
        packaging Synapse data for network transmission in the Bittensor framework, ensuring that each key aspect of
        the Synapse is represented in a format suitable for HTTP communication.

        Process:

        1. Basic Information: It starts by including the ``name`` and ``timeout`` of the Synapse, which are fundamental for identifying the query and managing its lifespan on the network.
        2. Complex Objects: The method serializes the ``axon`` and ``dendrite`` objects, if present, into strings. This serialization is crucial for preserving the state and structure of these objects over the network.
        3. Encoding: Non-optional complex objects are serialized and encoded in base64, making them safe for HTTP transport.
        4. Size Metrics: The method calculates and adds the size of headers and the total object size, providing valuable information for network bandwidth management.

        Example Usage::

            synapse = Synapse(name="ExampleSynapse", timeout=30)
            headers = synapse.to_headers()
            # headers now contains a dictionary representing the Synapse instance

        Returns:
            dict: A dictionary containing key-value pairs representing the Synapse's properties, suitable for HTTP communication.
        """
        # Initializing headers with 'name' and 'timeout'
        headers = {"name": self.name, "timeout": str(self.timeout)}

        # Adding headers for 'axon' and 'dendrite' if they are not None
        if self.axon:
            headers.update(
                {
                    f"bt_header_axon_{k}": str(v)
                    for k, v in self.axon.model_dump().items()
                    if v is not None
                }
            )
        if self.dendrite:
            headers.update(
                {
                    f"bt_header_dendrite_{k}": str(v)
                    for k, v in self.dendrite.model_dump().items()
                    if v is not None
                }
            )

        # Getting the fields of the instance
        instance_fields = self.model_dump()

        # Iterating over the fields of the instance
        for field, value in instance_fields.items():
            # If the object is not optional, serializing it, encoding it, and adding it to the headers
            required = self.get_required_fields()

            # Skipping the field if it's already in the headers or its value is None
            if field in headers or value is None:
                continue

            elif required and field in required:
                try:
                    # create an empty (dummy) instance of type(value) to pass pydantic validation on the axon side
                    serialized_value = json.dumps(value.__class__.__call__())
                    encoded_value = base64.b64encode(serialized_value.encode()).decode(
                        "utf-8"
                    )
                    headers[f"bt_header_input_obj_{field}"] = encoded_value
                except TypeError as e:
                    raise ValueError(
                        f"Error serializing {field} with value {value}. Objects must be json serializable."
                    ) from e

        # Adding the size of the headers and the total size to the headers
        headers["header_size"] = str(sys.getsizeof(headers))
        headers["total_size"] = str(self.get_total_size())
        headers["computed_body_hash"] = self.body_hash

        return headers

    @property
    def body_hash(self) -> str:
        """
        Computes a SHA3-256 hash of the serialized body of the Synapse instance.

        This hash is used to
        ensure the data integrity and security of the Synapse instance when it's transmitted across the
        network. It is a crucial feature for verifying that the data received is the same as the data sent.

        Process:

        1. Iterates over each required field as specified in ``required_fields_hash``.
        2. Concatenates the string representation of these fields.
        3. Applies SHA3-256 hashing to the concatenated string to produce a unique fingerprint of the data.

        Example::

            synapse = Synapse(name="ExampleRoute", timeout=10)
            hash_value = synapse.body_hash
            # hash_value is the SHA3-256 hash of the serialized body of the Synapse instance

        Returns:
            str: The SHA3-256 hash as a hexadecimal string, providing a fingerprint of the Synapse instance's data for integrity checks.
        """
        # Hash the body for verification
        hashes = []

        # Getting the fields of the instance
        instance_fields = self.model_dump()

        for field, value in instance_fields.items():
            # If the field is required in the subclass schema, hash and add it.
            if (
                self.required_hash_fields is not None
                and field in self.required_hash_fields
            ):
                hashes.append(bittensor.utils.hash(str(value)))

        # Hash and return the hashes that have been concatenated
        return bittensor.utils.hash("".join(hashes))

    @classmethod
    def parse_headers_to_inputs(cls, headers: dict) -> dict:
        """
        Interprets and transforms a given dictionary of headers into a structured dictionary, facilitating the reconstruction of Synapse objects.

        This method is essential for parsing network-transmitted
        data back into a Synapse instance, ensuring data consistency and integrity.

        Process:

        1. Separates headers into categories based on prefixes (``axon``, ``dendrite``, etc.).
        2. Decodes and deserializes ``input_obj`` headers into their original objects.
        3. Assigns simple fields directly from the headers to the input dictionary.

        Example::

            received_headers = {
                'bt_header_axon_address': '127.0.0.1',
                'bt_header_dendrite_port': '8080',
                # Other headers...
            }
            inputs = Synapse.parse_headers_to_inputs(received_headers)
            # inputs now contains a structured representation of Synapse properties based on the headers

        Note:
            This is handled automatically when calling :func:`Synapse.from_headers(headers)` and does not need to be called directly.

        Args:
            headers (dict): The headers dictionary to parse.

        Returns:
            dict: A structured dictionary representing the inputs for constructing a Synapse instance.
        """

        # Initialize the input dictionary with empty sub-dictionaries for 'axon' and 'dendrite'
        inputs_dict: Dict[str, Dict[str, str]] = {"axon": {}, "dendrite": {}}

        # Iterate over each item in the headers
        for key, value in headers.items():
            # Handle 'axon' headers
            if "bt_header_axon_" in key:
                try:
                    new_key = key.split("bt_header_axon_")[1]
                    inputs_dict["axon"][new_key] = value
                except Exception as e:
                    bittensor.logging.error(
                        f"Error while parsing 'axon' header {key}: {e}"
                    )
                    continue
            # Handle 'dendrite' headers
            elif "bt_header_dendrite_" in key:
                try:
                    new_key = key.split("bt_header_dendrite_")[1]
                    inputs_dict["dendrite"][new_key] = value
                except Exception as e:
                    bittensor.logging.error(
                        f"Error while parsing 'dendrite' header {key}: {e}"
                    )
                    continue
            # Handle 'input_obj' headers
            elif "bt_header_input_obj" in key:
                try:
                    new_key = key.split("bt_header_input_obj_")[1]
                    # Skip if the key already exists in the dictionary
                    if new_key in inputs_dict:
                        continue
                    # Decode and load the serialized object
                    inputs_dict[new_key] = json.loads(
                        base64.b64decode(value.encode()).decode("utf-8")
                    )
                except json.JSONDecodeError as e:
                    bittensor.logging.error(
                        f"Error while json decoding 'input_obj' header {key}: {e}"
                    )
                    continue
                except Exception as e:
                    bittensor.logging.error(
                        f"Error while parsing 'input_obj' header {key}: {e}"
                    )
                    continue
            else:
                pass  # TODO: log unexpected keys

        # Assign the remaining known headers directly
        inputs_dict["timeout"] = headers.get("timeout", None)
        inputs_dict["name"] = headers.get("name", None)
        inputs_dict["header_size"] = headers.get("header_size", None)
        inputs_dict["total_size"] = headers.get("total_size", None)
        inputs_dict["computed_body_hash"] = headers.get("computed_body_hash", None)

        return inputs_dict

    @classmethod
    def from_headers(cls, headers: dict) -> "Synapse":
        """
        Constructs a new Synapse instance from a given headers dictionary, enabling the re-creation of the Synapse's state as it was prior to network transmission.

        This method is a key part of the
        deserialization process in the Bittensor network, allowing nodes to accurately reconstruct Synapse
        objects from received data.

        Example::

            received_headers = {
                'bt_header_axon_address': '127.0.0.1',
                'bt_header_dendrite_port': '8080',
                # Other headers...
            }
            synapse = Synapse.from_headers(received_headers)
            # synapse is a new Synapse instance reconstructed from the received headers

        Args:
            headers (dict): The dictionary of headers containing serialized Synapse information.

        Returns:
            Synapse: A new instance of Synapse, reconstructed from the parsed header information, replicating the original instance's state.
        """

        # Get the inputs dictionary from the headers
        input_dict = cls.parse_headers_to_inputs(headers)

        # Use the dictionary unpacking operator to pass the inputs to the class constructor
        synapse = cls(**input_dict)

        return synapse<|MERGE_RESOLUTION|>--- conflicted
+++ resolved
@@ -205,19 +205,11 @@
         frozen=False,
     )
 
-<<<<<<< HEAD
     # A Unix timestamp to associate with the terminal
     nonce: Optional[int] = Field(
         title="nonce",
         description="A Unix timestamp that prevents replay attacks",
         examples=[111111],
-=======
-    # A unique monotonically increasing integer nonce associate with the terminal
-    nonce: Optional[int] = pydantic.Field(
-        title="nonce",
-        description="A unique monotonically increasing integer nonce associate with the terminal generated from time.monotonic_ns()",
-        examples=111111,
->>>>>>> 167c99c9
         default=None,
         frozen=False,
     )
