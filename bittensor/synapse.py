# The MIT License (MIT)
# Copyright © 2021 Yuma Rao
# Copyright © 2022 Opentensor Foundation

# Permission is hereby granted, free of charge, to any person obtaining a copy of this software and associated
# documentation files (the “Software”), to deal in the Software without restriction, including without limitation
# the rights to use, copy, modify, merge, publish, distribute, sublicense, and/or sell copies of the Software,
# and to permit persons to whom the Software is furnished to do so, subject to the following conditions:

# The above copyright notice and this permission notice shall be included in all copies or substantial portions of
# the Software.

# THE SOFTWARE IS PROVIDED “AS IS”, WITHOUT WARRANTY OF ANY KIND, EXPRESS OR IMPLIED, INCLUDING BUT NOT LIMITED TO
# THE WARRANTIES OF MERCHANTABILITY, FITNESS FOR A PARTICULAR PURPOSE AND NONINFRINGEMENT. IN NO EVENT SHALL
# THE AUTHORS OR COPYRIGHT HOLDERS BE LIABLE FOR ANY CLAIM, DAMAGES OR OTHER LIABILITY, WHETHER IN AN ACTION
# OF CONTRACT, TORT OR OTHERWISE, ARISING FROM, OUT OF OR IN CONNECTION WITH THE SOFTWARE OR THE USE OR OTHER
# DEALINGS IN THE SOFTWARE.

import ast
import sys
<<<<<<< HEAD
import torch
import jsons
=======
import pickle
>>>>>>> 0c99233f
import base64
import typing
import hashlib
import pydantic
from pydantic.schema import schema
import bittensor
from typing import Optional, List, Any


def get_size(obj, seen=None):
    """
    Recursively finds size of objects.

    This function traverses every item of a given object and sums their sizes to compute the total size.

    Args:
        obj (any type): The object to get the size of.
        seen (set): Set of object ids that have been calculated.

    Returns:
        int: The total size of the object.

    """
    size = sys.getsizeof(obj)
    if seen is None:
        seen = set()
    obj_id = id(obj)
    if obj_id in seen:
        return 0
    # Important mark as seen *before* entering recursion to gracefully handle
    # self-referential objects
    seen.add(obj_id)
    if isinstance(obj, dict):
        size += sum([get_size(v, seen) for v in obj.values()])
        size += sum([get_size(k, seen) for k in obj.keys()])
    elif hasattr(obj, "__dict__"):
        size += get_size(obj.__dict__, seen)
    elif hasattr(obj, "__iter__") and not isinstance(obj, (str, bytes, bytearray)):
        size += sum([get_size(i, seen) for i in obj])
    return size


def cast_int(raw: str) -> int:
    """
    Converts a string to an integer, if the string is not None.

    This function attempts to convert a string to an integer. If the string is None,
    it simply returns None.

    Args:
        raw (str): The string to convert.

    Returns:
        int or None: The converted integer, or None if the input was None.

    """
    return int(raw) if raw != None else raw


def cast_float(raw: str) -> float:
    """
    Converts a string to a float, if the string is not None.

    This function attempts to convert a string to a float. If the string is None,
    it simply returns None.

    Args:
        raw (str): The string to convert.

    Returns:
        float or None: The converted float, or None if the input was None.

    """
    return float(raw) if raw != None else raw


class TerminalInfo(pydantic.BaseModel):
    class Config:
        validate_assignment = True

    # The HTTP status code from: https://developer.mozilla.org/en-US/docs/Web/HTTP/Status
    status_code: Optional[int] = pydantic.Field(
        title="status_code",
        description="The HTTP status code from: https://developer.mozilla.org/en-US/docs/Web/HTTP/Status",
        examples=200,
        default=None,
        allow_mutation=True,
    )
    _extract_status_code = pydantic.validator(
        "status_code", pre=True, allow_reuse=True
    )(cast_int)

    # The HTTP status code from: https://developer.mozilla.org/en-US/docs/Web/HTTP/Status
    status_message: Optional[str] = pydantic.Field(
        title="status_message",
        description="The status_message associated with the status_code",
        examples="Success",
        default=None,
        allow_mutation=True,
    )

    # Process time on this terminal side of call
    process_time: Optional[float] = pydantic.Field(
        title="process_time",
        description="Process time on this terminal side of call",
        examples=0.1,
        default=None,
        allow_mutation=True,
    )
    _extract_process_time = pydantic.validator(
        "process_time", pre=True, allow_reuse=True
    )(cast_float)

    # The terminal ip.
    ip: Optional[str] = pydantic.Field(
        title="ip",
        description="The ip of the axon recieving the request.",
        examples="198.123.23.1",
        default=None,
        allow_mutation=True,
    )

    # The host port of the terminal.
    port: Optional[int] = pydantic.Field(
        title="port",
        description="The port of the terminal.",
        examples="9282",
        default=None,
        allow_mutation=True,
    )
    _extract_port = pydantic.validator("port", pre=True, allow_reuse=True)(cast_int)

    # The bittensor version on the terminal as an int.
    version: Optional[int] = pydantic.Field(
        title="version",
        description="The bittensor version on the axon as str(int)",
        examples=111,
        default=None,
        allow_mutation=True,
    )
    _extract_version = pydantic.validator("version", pre=True, allow_reuse=True)(
        cast_int
    )

    # A unique monotonically increasing integer nonce associate with the terminal
    nonce: Optional[int] = pydantic.Field(
        title="nonce",
        description="A unique monotonically increasing integer nonce associate with the terminal generated from time.monotonic_ns()",
        examples=111111,
        default=None,
        allow_mutation=True,
    )
    _extract_nonce = pydantic.validator("nonce", pre=True, allow_reuse=True)(cast_int)

    # A unique identifier associated with the terminal, set on the axon side.
    uuid: Optional[str] = pydantic.Field(
        title="uuid",
        description="A unique identifier associated with the terminal",
        examples="5ecbd69c-1cec-11ee-b0dc-e29ce36fec1a",
        default=None,
        allow_mutation=True,
    )

    # The bittensor version on the terminal as an int.
    hotkey: Optional[str] = pydantic.Field(
        title="hotkey",
        description="The ss58 encoded hotkey string of the terminal wallet.",
        examples="5EnjDGNqqWnuL2HCAdxeEtN2oqtXZw6BMBe936Kfy2PFz1J1",
        default=None,
        allow_mutation=True,
    )

    # A signature verifying the tuple (axon_nonce, axon_hotkey, dendrite_hotkey, axon_uuid)
    signature: Optional[str] = pydantic.Field(
        title="signature",
        description="A signature verifying the tuple (nonce, axon_hotkey, dendrite_hotkey, uuid)",
        examples="0x0813029319030129u4120u10841824y0182u091u230912u",
        default=None,
        allow_mutation=True,
    )


class ProtectOverride(type):
    """
    Metaclass to prevent subclasses from overriding specified methods or attributes.

    When a subclass attempts to override a protected attribute or method, a `TypeError` is raised.
    The current implementation specifically checks for overriding the 'body_hash' attribute.

    Overriding `protected_method` in a subclass of `MyClass` will raise a TypeError.
    """

    def __new__(cls, name, bases, class_dict):
        # Check if the derived class tries to override the 'body_hash' method or attribute.
        if (
            any(base for base in bases if hasattr(base, "body_hash"))
            and "body_hash" in class_dict
        ):
            raise TypeError("You can't override the body_hash attribute!")
        return super(ProtectOverride, cls).__new__(cls, name, bases, class_dict)


class CombinedMeta(ProtectOverride, type(pydantic.BaseModel)):
    """
    Metaclass combining functionality of ProtectOverride and BaseModel's metaclass.

    Inherits the attributes and methods from both parent metaclasses to provide combined behavior.
    """

    pass


class Synapse(pydantic.BaseModel, metaclass=CombinedMeta):
    class Config:
        validate_assignment = True

    def deserialize(self) -> "Synapse":
        return self

    @pydantic.root_validator(pre=True)
    def set_name_type(cls, values):
        values["name"] = cls.__name__
        return values

    # Defines the http route name which is set on axon.attach( callable( request: RequestName ))
    name: Optional[str] = pydantic.Field(
        title="name",
        description="Defines the http route name which is set on axon.attach( callable( request: RequestName ))",
        examples="Forward",
        allow_mutation=True,
        default=None,
        repr=False,
    )

    # The call timeout, set by the dendrite terminal.
    timeout: Optional[float] = pydantic.Field(
        title="timeout",
        description="Defines the total query length.",
        examples=12.0,
        default=12.0,
        allow_mutation=True,
        repr=False,
    )
    _extract_timeout = pydantic.validator("timeout", pre=True, allow_reuse=True)(
        cast_float
    )

    # The call timeout, set by the dendrite terminal.
    total_size: Optional[int] = pydantic.Field(
        title="total_size",
        description="Total size of request body in bytes.",
        examples=1000,
        default=0,
        allow_mutation=True,
        repr=False,
    )
    _extract_total_size = pydantic.validator("total_size", pre=True, allow_reuse=True)(
        cast_int
    )

    # The call timeout, set by the dendrite terminal.
    header_size: Optional[int] = pydantic.Field(
        title="header_size",
        description="Size of request header in bytes.",
        examples=1000,
        default=0,
        allow_mutation=True,
        repr=False,
    )
    _extract_header_size = pydantic.validator(
        "header_size", pre=True, allow_reuse=True
    )(cast_int)

    # The dendrite Terminal Information.
    dendrite: Optional[TerminalInfo] = pydantic.Field(
        title="dendrite",
        description="Dendrite Terminal Information",
        examples="bt.TerminalInfo",
        default=TerminalInfo(),
        allow_mutation=True,
        repr=False,
    )

    # A axon terminal information
    axon: Optional[TerminalInfo] = pydantic.Field(
        title="axon",
        description="Axon Terminal Information",
        examples="bt.TerminalInfo",
        default=TerminalInfo(),
        allow_mutation=True,
        repr=False,
    )

    def __setattr__(self, name, value):
        """
        Override the __setattr__ method to make the body_hash property read-only.
        """
        if name == "body_hash":
            raise AttributeError(
                "body_hash property is read-only and cannot be overridden."
            )
        super().__setattr__(name, value)

    def get_total_size(self) -> int:
        """
        Get the total size of the current object.

        This method first calculates the size of the current object, then assigns it
        to the instance variable self.total_size and finally returns this value.

        Returns:
            int: The total size of the current object.
        """
        self.total_size = get_size(self)
        return self.total_size

    def get_body(self) -> List[Any]:
        """
        Retrieve the serialized and encoded non-optional fields of the Synapse instance.

        This method filters through the fields of the Synapse instance and identifies
        non-optional attributes that have non-null values, excluding specific attributes
        such as `name`, `timeout`, `total_size`, `header_size`, `dendrite`, and `axon`.
        It returns a list containing these selected field values.

        Returns:
            List[Any]: A list of values from the non-optional fields of the Synapse instance.

        Note:
            The determination of whether a field is optional or not is based on the
            schema definition for the Synapse class.
        """
        fields = []

        # Getting the fields of the instance
        instance_fields = self.__dict__

        # Iterating over the fields of the instance
        for field, value in instance_fields.items():
            # If the object is not optional and non-null, add to the list of returned body fields
            required = schema([self.__class__])["definitions"][self.name].get(
                "required"
            )
            if (
                required
                and value != None
                and field
                not in [
                    "name",
                    "timeout",
                    "total_size",
                    "header_size",
                    "dendrite",
                    "axon",
                ]
            ):
                fields.append(value)

        return fields

    @property
    def body_hash(self) -> str:
        """
        Compute a SHA-256 hash of the serialized body of the Synapse instance.

        The body of the Synapse instance comprises its serialized and encoded
        non-optional fields. This property retrieves these fields using the
        `get_body` method, then concatenates their string representations, and
        finally computes a SHA-256 hash of the resulting string.

        Note:
            This property is intended to be read-only. Any attempts to override
            or set its value will raise an AttributeError due to the protections
            set in the __setattr__ method.

        Returns:
            str: The hexadecimal representation of the SHA-256 hash of the instance's body.
        """
        # Hash the body for verification
        body = self.get_body()

        # Convert elements to string and concatenate
        concat = "".join(map(str, body))

        # Create a SHA-256 hash object
        sha256 = hashlib.sha256()

        # Update the hash object with the concatenated string
        sha256.update(concat.encode("utf-8"))

        # Produce the hash
        return sha256.hexdigest()

    @property
    def is_success(self) -> bool:
        """
        Checks if the dendrite's status code indicates success.

        This method returns True if the status code of the dendrite is 200,
        which typically represents a successful HTTP request.

        Returns:
            bool: True if dendrite's status code is 200, False otherwise.
        """
        return self.dendrite.status_code == 200

    @property
    def is_failure(self) -> bool:
        """
        Checks if the dendrite's status code indicates failure.

        This method returns True if the status code of the dendrite is not 200,
        which would mean the HTTP request was not successful.

        Returns:
            bool: True if dendrite's status code is not 200, False otherwise.
        """
        return self.dendrite.status_code != 200

    @property
    def is_timeout(self) -> bool:
        """
        Checks if the dendrite's status code indicates a timeout.

        This method returns True if the status code of the dendrite is 408,
        which is the HTTP status code for a request timeout.

        Returns:
            bool: True if dendrite's status code is 408, False otherwise.
        """
        return self.dendrite.status_code == 408

    @property
    def is_blacklist(self) -> bool:
        """
        Checks if the dendrite's status code indicates a blacklisted request.

        This method returns True if the status code of the dendrite is 403,
        which is the HTTP status code for a forbidden request.

        Returns:
            bool: True if dendrite's status code is 403, False otherwise.
        """
        return self.dendrite.status_code == 403

    @property
    def failed_verification(self) -> bool:
        """
        Checks if the dendrite's status code indicates failed verification.

        This method returns True if the status code of the dendrite is 401,
        which is the HTTP status code for unauthorized access.

        Returns:
            bool: True if dendrite's status code is 401, False otherwise.
        """
        return self.dendrite.status_code == 401

    def to_headers(self) -> dict:
        """
        This function constructs a dictionary of headers from the properties of the instance.

        Headers for 'name' and 'timeout' are directly taken from the instance.
        Further headers are constructed from the properties 'axon' and 'dendrite'.

        If the object is a tensor, its shape and data type are added to the headers.
        For non-optional objects, these are serialized and encoded before adding to the headers.

        Finally, the function adds the sizes of the headers and the total size to the headers.

        Returns:
            dict: A dictionary of headers constructed from the properties of the instance.
        """
        # Initializing headers with 'name' and 'timeout'
        headers = {"name": self.name, "timeout": str(self.timeout)}

        # Adding headers for 'axon' and 'dendrite' if they are not None
        headers.update(
            {
                f"bt_header_axon_{k}": str(v)
                for k, v in self.axon.dict().items()
                if v is not None
            }
        )
        headers.update(
            {
                f"bt_header_dendrite_{k}": str(v)
                for k, v in self.dendrite.dict().items()
                if v is not None
            }
        )

        # Getting the type hints for the properties of the instance
        property_type_hints = typing.get_type_hints(self)

        # Getting the fields of the instance
        instance_fields = self.__dict__

        # Iterating over the fields of the instance
        for field, value in instance_fields.items():
            # If the object is not optional, serializing it, encoding it, and adding it to the headers
            required = schema([self.__class__])["definitions"][self.name].get(
                "required"
            )

            # Skipping the field if it's already in the headers or its value is None
            if field in headers or value is None:
                continue

            # Adding the tensor shape and data type to the headers if the object is a tensor
            if isinstance(value, bittensor.Tensor):
                headers[f"bt_header_tensor_{field}"] = f"{value.shape}-{value.dtype}"

            elif isinstance(value, list) and all(
                isinstance(elem, bittensor.Tensor) for elem in value
            ):
                serialized_list_tensor = []
                for i, tensor in enumerate(value):
                    serialized_list_tensor.append(f"{tensor.shape}-{tensor.dtype}")
                headers[f"bt_header_list_tensor_{field}"] = str(serialized_list_tensor)

            elif isinstance(value, dict) and all(
                isinstance(elem, bittensor.Tensor) for elem in value.values()
            ):
                serialized_dict_tensor = []
                for key, tensor in value.items():
                    serialized_dict_tensor.append(
                        f"{key}-{tensor.shape}-{tensor.dtype}"
                    )
                headers[f"bt_header_dict_tensor_{field}"] = str(serialized_dict_tensor)

            elif required and field in required:
                try:
                    serialized_value = jsons.dumps(value)
                    encoded_value = base64.b64encode(serialized_value.encode()).decode(
                        "utf-8"
                    )
                    headers[f"bt_header_input_obj_{field}"] = encoded_value
                except jsons.exceptions.SerializationError as e:
                    raise ValueError(
                        f"Error serializing {field} with value {value}. Objects must be jsons serializable."
                    ) from e

        # Adding the size of the headers and the total size to the headers
        headers["header_size"] = str(sys.getsizeof(headers))
        headers["total_size"] = str(self.get_total_size())

        return headers

    @classmethod
    def parse_headers_to_inputs(cls, headers: dict) -> dict:
        """
        This class method parses a given headers dictionary to construct an inputs dictionary.
        Different types of fields ('axon', 'dendrite', 'tensor', and 'input_obj') are identified
        by their prefixes, extracted, and transformed appropriately.
        Remaining fields are directly assigned.

        Args:
            headers (dict): The dictionary of headers to parse

        Returns:
            dict: The parsed inputs dictionary constructed from the headers
        """

        # Initialize the input dictionary with empty sub-dictionaries for 'axon' and 'dendrite'
        inputs_dict = {"axon": {}, "dendrite": {}}

        # Iterate over each item in the headers
        for key, value in headers.items():
            # Handle 'axon' headers
            if "bt_header_axon_" in key:
                try:
                    new_key = key.split("bt_header_axon_")[1]
                    inputs_dict["axon"][new_key] = value
                except Exception as e:
                    bittensor.logging.error(
                        f"Error while parsing 'axon' header {key}: {e}"
                    )
                    continue
            # Handle 'dendrite' headers
            elif "bt_header_dendrite_" in key:
                try:
                    new_key = key.split("bt_header_dendrite_")[1]
                    inputs_dict["dendrite"][new_key] = value
                except Exception as e:
                    bittensor.logging.error(
                        f"Error while parsing 'dendrite' header {key}: {e}"
                    )
                    continue
            # Handle 'tensor' headers
            elif "bt_header_tensor_" in key:
                try:
                    new_key = key.split("bt_header_tensor_")[1]
                    shape, dtype = value.split("-")
                    # TODO: Verify if the shape and dtype values need to be converted before being used
                    inputs_dict[new_key] = bittensor.Tensor(shape=shape, dtype=dtype)
                except Exception as e:
                    bittensor.logging.error(
                        f"Error while parsing 'tensor' header {key}: {e}"
                    )
                    continue
            elif "bt_header_list_tensor_" in key:
                try:
                    new_key = key.split("bt_header_list_tensor_")[1]
                    deserialized_tensors = []
                    stensors = ast.literal_eval(value)
                    for value in stensors:
                        shape, dtype = value.split("-")
                        deserialized_tensors.append(
                            bittensor.Tensor(shape=shape, dtype=dtype)
                        )
                    inputs_dict[new_key] = deserialized_tensors
                except Exception as e:
                    bittensor.logging.error(
                        f"Error while parsing 'tensor' header {key}: {e}"
                    )
                    continue
            elif "bt_header_dict_tensor_" in key:
                try:
                    new_key = key.split("bt_header_dict_tensor_")[1]
                    deserialized_dict_tensors = {}
                    stensors = ast.literal_eval(value)
                    for value in stensors:
                        key, shape, dtype = value.split("-")
                        deserialized_dict_tensors[key] = bittensor.Tensor(
                            shape=shape, dtype=dtype
                        )
                    inputs_dict[new_key] = deserialized_dict_tensors
                except Exception as e:
                    bittensor.logging.error(
                        f"Error while parsing 'tensor' header {key}: {e}"
                    )
                    continue
            # Handle 'input_obj' headers
            elif "bt_header_input_obj" in key:
                try:
                    new_key = key.split("bt_header_input_obj_")[1]
                    # Skip if the key already exists in the dictionary
                    if new_key in inputs_dict:
                        continue
                    # Decode and load the serialized object
                    inputs_dict[new_key] = jsons.loads(
                        base64.b64decode(value.encode()).decode("utf-8")
                    )
                except jsons.exceptions.JSONDecodeError as e:
                    bittensor.logging.error(
                        f"Error while jsons decoding 'input_obj' header {key}: {e}"
                    )
                    continue
                except Exception as e:
                    bittensor.logging.error(
                        f"Error while parsing 'input_obj' header {key}: {e}"
                    )
                    continue
            else:
                pass  # log unexpected keys

        # Assign the remaining known headers directly
        inputs_dict["timeout"] = headers.get("timeout", None)
        inputs_dict["name"] = headers.get("name", None)
        inputs_dict["header_size"] = headers.get("header_size", None)
        inputs_dict["total_size"] = headers.get("total_size", None)

        return inputs_dict

    @classmethod
    def from_headers(cls, headers: dict) -> "Synapse":
        """
        This class method creates an instance of the class from a given headers dictionary.

        Args:
            headers (dict): The dictionary of headers to parse

        Returns:
            Synapse: A new Synapse instance created from the parsed inputs
        """

        # Get the inputs dictionary from the headers
        input_dict = cls.parse_headers_to_inputs(headers)

        # Use the dictionary unpacking operator to pass the inputs to the class constructor
        synapse = cls(**input_dict)

        return synapse<|MERGE_RESOLUTION|>--- conflicted
+++ resolved
@@ -18,12 +18,8 @@
 
 import ast
 import sys
-<<<<<<< HEAD
 import torch
 import jsons
-=======
-import pickle
->>>>>>> 0c99233f
 import base64
 import typing
 import hashlib
