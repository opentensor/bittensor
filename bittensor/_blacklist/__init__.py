--- conflicted
+++ resolved
@@ -107,15 +107,11 @@
                 return True, "pubkey stake below min_allowed_stake"
 
         # Check for vpermit.
-<<<<<<< HEAD
-        if is_registered and self.config.blacklist.vpermit_required:
-=======
         if (
             metagraph is not None
             and self.config.blacklist.vpermit_required
             and is_registered
         ):
->>>>>>> 9ce5bc6e
             uid = metagraph.hotkeys.index(src_hotkey)
             # Return False (pass) if there is a permit, and True (fail) if there isn't.
             if metagraph.neurons[uid].validator_permit:
