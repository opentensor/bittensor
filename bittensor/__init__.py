--- conflicted
+++ resolved
@@ -41,18 +41,14 @@
 
 
 # Bittensor code and protocol version.
-<<<<<<< HEAD
 __version__ = "7.4.0rc1"
 # Parsing version without any literals.
 __version__ = re.match(r"^\d+\.\d+\.\d+", __version__).group(0)
-=======
-__version__ = "7.3.0"
 
 _version_split = __version__.split(".")
 __version_info__ = tuple(int(part) for part in _version_split)
 _version_int_base = 1000
 assert max(__version_info__) < _version_int_base
->>>>>>> a28963d0
 
 __version_as_int__: int = sum(
     e * (_version_int_base**i) for i, e in enumerate(reversed(__version_info__))
@@ -197,19 +193,42 @@
         "StakeInfoRuntimeApi": {
             "methods": {
                 "get_stake_info_for_coldkey": {
-                    "params": [
-                        {
-                            "name": "coldkey_account_vec",
-                            "type": "Vec<u8>",
-                        },
-                    ],
+                    "params": [{"name": "coldkey_account_vec", "type": "Vec<u8>"}],
                     "type": "Vec<u8>",
                 },
                 "get_stake_info_for_coldkeys": {
                     "params": [
-                        {
-                            "name": "coldkey_account_vecs",
-                            "type": "Vec<Vec<u8>>",
+                        {"name": "coldkey_account_vecs", "type": "Vec<Vec<u8>>"}
+                    ],
+                    "type": "Vec<u8>",
+                },
+                "get_subnet_stake_info_for_coldkeys": {
+                    "params": [
+                        {"name": "coldkey_account_vecs", "type": "Vec<Vec<u8>>"},
+                        {"name": "netuid", "type": "u16"},
+                    ],
+                    "type": "Vec<u8>",
+                },
+                "get_subnet_stake_info_for_coldkey": {
+                    "params": [
+                        {"name": "coldkey_account_vec", "type": "Vec<u8>"},
+                        {"name": "netuid", "type": "u16"},
+                    ],
+                    "type": "Vec<u8>",
+                },
+                "get_total_subnet_stake": {
+                    "params": [{"name": "netuid", "type": "u16"}],
+                    "type": "Vec<u8>",
+                },
+            }
+        },
+        "ValidatorIPRuntimeApi": {
+            "methods": {
+                "get_associated_validator_ip_info_for_subnet": {
+                    "params": [
+                        {
+                            "name": "netuid",
+                            "type": "u16",
                         },
                     ],
                     "type": "Vec<u8>",
@@ -263,44 +282,6 @@
                 },
             }
         },
-<<<<<<< HEAD
-        "SubnetRegistrationRuntimeApi": {
-            "methods": {"get_network_registration_cost": {"params": [], "type": "u64"}}
-        },
-        "StakeInfoRuntimeApi": {
-            "methods": {
-                "get_stake_info_for_coldkey": {
-                    "params": [{"name": "coldkey_account_vec", "type": "Vec<u8>"}],
-                    "type": "Vec<u8>",
-                },
-                "get_stake_info_for_coldkeys": {
-                    "params": [
-                        {"name": "coldkey_account_vecs", "type": "Vec<Vec<u8>>"}
-                    ],
-                    "type": "Vec<u8>",
-                },
-                "get_subnet_stake_info_for_coldkeys": {
-                    "params": [
-                        {"name": "coldkey_account_vecs", "type": "Vec<Vec<u8>>"},
-                        {"name": "netuid", "type": "u16"},
-                    ],
-                    "type": "Vec<u8>",
-                },
-                "get_subnet_stake_info_for_coldkey": {
-                    "params": [
-                        {"name": "coldkey_account_vec", "type": "Vec<u8>"},
-                        {"name": "netuid", "type": "u16"},
-                    ],
-                    "type": "Vec<u8>",
-                },
-                "get_total_subnet_stake": {
-                    "params": [{"name": "netuid", "type": "u16"}],
-                    "type": "Vec<u8>",
-                },
-            }
-        },
-=======
->>>>>>> a28963d0
     },
 }
 
@@ -376,7 +357,7 @@
     NeuronInfoLite,
     PrometheusInfo,
     DelegateInfo,
-    DelegateInfoLight,
+    DelegateInfoLite,
     StakeInfo,
     SubnetInfoV2,
     SubnetHyperparameters,
