# The MIT License (MIT)
# Copyright © 2021 Yuma Rao
# Copyright © 2022-2023 Opentensor Foundation
# Copyright © 2023 Opentensor Technologies Inc

# Permission is hereby granted, free of charge, to any person obtaining a copy of this software and associated
# documentation files (the “Software”), to deal in the Software without restriction, including without limitation
# the rights to use, copy, modify, merge, publish, distribute, sublicense, and/or sell copies of the Software,
# and to permit persons to whom the Software is furnished to do so, subject to the following conditions:

# The above copyright notice and this permission notice shall be included in all copies or substantial portions of
# the Software.

# THE SOFTWARE IS PROVIDED “AS IS”, WITHOUT WARRANTY OF ANY KIND, EXPRESS OR IMPLIED, INCLUDING BUT NOT LIMITED TO
# THE WARRANTIES OF MERCHANTABILITY, FITNESS FOR A PARTICULAR PURPOSE AND NONINFRINGEMENT. IN NO EVENT SHALL
# THE AUTHORS OR COPYRIGHT HOLDERS BE LIABLE FOR ANY CLAIM, DAMAGES OR OTHER LIABILITY, WHETHER IN AN ACTION
# OF CONTRACT, TORT OR OTHERWISE, ARISING FROM, OUT OF OR IN CONNECTION WITH THE SOFTWARE OR THE USE OR OTHER
# DEALINGS IN THE SOFTWARE.

from rich.console import Console
from rich.traceback import install

# Install and apply nest asyncio to allow the async functions
# to run in a .ipynb
import nest_asyncio

nest_asyncio.apply()

# Bittensor code and protocol version.
<<<<<<< HEAD
__version__ = "6.3.0"
=======
__version__ = "6.4.1"
>>>>>>> 2f7dd306
version_split = __version__.split(".")
__version_as_int__ = (
    (100 * int(version_split[0]))
    + (10 * int(version_split[1]))
    + (1 * int(version_split[2]))
)
__new_signature_version__ = 360

# Rich console.
__console__ = Console()
__use_console__ = True

# Remove overdue locals in debug training.
install(show_locals=False)


def turn_console_off():
    global __use_console__
    global __console__
    from io import StringIO

    __use_console__ = False
    __console__ = Console(file=StringIO(), stderr=False)


def turn_console_on():
    global __use_console__
    global __console__
    __use_console__ = True
    __console__ = Console()


turn_console_off()


# Logging helpers.
def trace(on: bool = True):
    logging.set_trace(on)


def debug(on: bool = True):
    logging.set_debug(on)


# Substrate chain block time (seconds).
__blocktime__ = 12

# Pip address for versioning
__pipaddress__ = "https://pypi.org/pypi/bittensor/json"

# Raw github url for delegates registry file
__delegates_details_url__: str = "https://raw.githubusercontent.com/opentensor/bittensor-delegates/main/public/delegates.json"

# Substrate ss58_format
__ss58_format__ = 42

# Wallet ss58 address length
__ss58_address_length__ = 48

__networks__ = ["local", "finney", "test", "archive"]

__finney_entrypoint__ = "wss://entrypoint-finney.opentensor.ai:443"

__finney_test_entrypoint__ = "wss://test.finney.opentensor.ai:443/"

__archive_entrypoint__ = "wss://archive.chain.opentensor.ai:443/"

# Needs to use wss://
__bellagene_entrypoint__ = "wss://parachain.opentensor.ai:443"

__local_entrypoint__ = "ws://127.0.0.1:9944"

__tao_symbol__: str = chr(0x03C4)

__rao_symbol__: str = chr(0x03C1)

# Block Explorers map network to explorer url
## Must all be polkadotjs explorer urls
__network_explorer_map__ = {
    "local": "https://explorer.finney.opentensor.ai/#/explorer",
    "endpoint": "https://explorer.finney.opentensor.ai/#/explorer",
    "finney": "https://explorer.finney.opentensor.ai/#/explorer",
}

# --- Type Registry ---
__type_registry__ = {
    "types": {
        "Balance": "u64",  # Need to override default u128
    },
    "runtime_api": {
        "NeuronInfoRuntimeApi": {
            "methods": {
                "get_neuron_lite": {
                    "params": [
                        {
                            "name": "netuid",
                            "type": "u16",
                        },
                        {
                            "name": "uid",
                            "type": "u16",
                        },
                    ],
                    "type": "Vec<u8>",
                },
                "get_neurons_lite": {
                    "params": [
                        {
                            "name": "netuid",
                            "type": "u16",
                        },
                    ],
                    "type": "Vec<u8>",
                },
            }
        },
        "StakeInfoRuntimeApi": {
            "methods": {
                "get_stake_info_for_coldkey": {
                    "params": [
                        {
                            "name": "coldkey_account_vec",
                            "type": "Vec<u8>",
                        },
                    ],
                    "type": "Vec<u8>",
                },
                "get_stake_info_for_coldkeys": {
                    "params": [
                        {
                            "name": "coldkey_account_vecs",
                            "type": "Vec<Vec<u8>>",
                        },
                    ],
                    "type": "Vec<u8>",
                },
            },
        },
        "ValidatorIPRuntimeApi": {
            "methods": {
                "get_associated_validator_ip_info_for_subnet": {
                    "params": [
                        {
                            "name": "netuid",
                            "type": "u16",
                        },
                    ],
                    "type": "Vec<u8>",
                },
            },
        },
        "SubnetInfoRuntimeApi": {
            "methods": {
                "get_subnet_hyperparams": {
                    "params": [
                        {
                            "name": "netuid",
                            "type": "u16",
                        },
                    ],
                    "type": "Vec<u8>",
                }
            }
        },
        "SubnetRegistrationRuntimeApi": {
            "methods": {"get_network_registration_cost": {"params": [], "type": "u64"}}
        },
    },
}

from .errors import *

from substrateinterface import Keypair as Keypair
from .config import *
from .keyfile import *
from .wallet import *

from .utils import *
from .utils.balance import Balance as Balance
from .chain_data import *
from .subtensor import subtensor as subtensor
from .cli import cli as cli, COMMANDS as ALL_COMMANDS
from .btlogging import logging as logging
from .metagraph import metagraph as metagraph
from .threadpool import PriorityThreadPoolExecutor as PriorityThreadPoolExecutor

from .synapse import *
from .stream import *
from .tensor import *
from .axon import axon as axon
from .dendrite import dendrite as dendrite

from .mock.keyfile_mock import MockKeyfile as MockKeyfile
from .mock.subtensor_mock import MockSubtensor as MockSubtensor
from .mock.wallet_mock import MockWallet as MockWallet

configs = [
    axon.config(),
    subtensor.config(),
    PriorityThreadPoolExecutor.config(),
    wallet.config(),
    logging.config(),
]
defaults = config.merge_all(configs)<|MERGE_RESOLUTION|>--- conflicted
+++ resolved
@@ -27,11 +27,7 @@
 nest_asyncio.apply()
 
 # Bittensor code and protocol version.
-<<<<<<< HEAD
-__version__ = "6.3.0"
-=======
 __version__ = "6.4.1"
->>>>>>> 2f7dd306
 version_split = __version__.split(".")
 __version_as_int__ = (
     (100 * int(version_split[0]))
