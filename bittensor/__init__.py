--- conflicted
+++ resolved
@@ -28,11 +28,7 @@
 nest_asyncio.apply()
 
 # Bittensor code and protocol version.
-<<<<<<< HEAD
-__version__ = "5.3.1"
-=======
 __version__ = "5.3.2"
->>>>>>> be31c492
 version_split = __version__.split(".")
 __version_as_int__ = (
     (100 * int(version_split[0]))
@@ -127,15 +123,11 @@
 }
 
 # --- Type Registry ---
-<<<<<<< HEAD
-__type_registry__ = {"types": {"Balance": "u64"}}  # Need to override default u128
-=======
 __type_registry__ = {
     "types": {
         "Balance": "u64",  # Need to override default u128
     },
 }
->>>>>>> be31c492
 
 # --- Prometheus ---
 __prometheus_version__ = "0.1.0"
@@ -295,13 +287,6 @@
     global __context_prompting_llm
     if __context_prompting_llm == None:
         __context_prompting_llm = prompting(
-<<<<<<< HEAD
-            wallet_name=wallet_name, hotkey=hotkey, subtensor_=subtensor_, axon_=axon_
-        )
-    return __context_prompting_llm(content=content, return_all=return_all)
-
-
-=======
             wallet_name=wallet_name,
             hotkey=hotkey,
             subtensor_=subtensor_,
@@ -310,7 +295,6 @@
     return __context_prompting_llm(content=content, return_all=return_all)
 
 
->>>>>>> be31c492
 class prompting(torch.nn.Module):
     _axon: "axon_info"
     _dendrite: "Dendrite"
@@ -353,16 +337,9 @@
             if isinstance(content[0], str):
                 return ["user" for _ in content], content
             elif isinstance(content[0], dict):
-<<<<<<< HEAD
-                return (
-                    [dictitem[list(dictitem.keys())[0]] for dictitem in content],
-                    [dictitem[list(dictitem.keys())[1]] for dictitem in content],
-                )
-=======
                 return [dictitem[list(dictitem.keys())[0]] for dictitem in content], [
                     dictitem[list(dictitem.keys())[1]] for dictitem in content
                 ]
->>>>>>> be31c492
             else:
                 raise ValueError("content has invalid type {}".format(type(content)))
         else:
