--- conflicted
+++ resolved
@@ -81,11 +81,9 @@
 
         self.synapse_history: list = []
 
-<<<<<<< HEAD
+        self._session: aiohttp.ClientSession = None
         # Force asyncio to use the uvloop created event loop. (Much faster)
         asyncio.set_event_loop_policy(uvloop.EventLoopPolicy())
-=======
-        self._session: aiohttp.ClientSession = None
 
     @property
     async def session(self) -> aiohttp.ClientSession:
@@ -97,7 +95,6 @@
         if self._session:
             await self._session.close()
             self._session = None
->>>>>>> 240a438b
 
     def query(self, *args, **kwargs):
         """
