--- conflicted
+++ resolved
@@ -256,11 +256,7 @@
         the requests, and then sends them off. After getting the responses, it processes and
         collates them into a unified format.
 
-<<<<<<< HEAD
-        When querying an Axon that sends back data in chunks using the Dednrite, this function
-=======
         When querying an Axon that sends back data in chunks using the Dendrite, this function
->>>>>>> ba0a263a
         returns an AsyncGenerator that yields each chunk as it is received. The generator can be
         iterated over to process each chunk individually.
 
