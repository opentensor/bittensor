# The MIT License (MIT)
# Copyright © 2021 Yuma Rao
# Copyright © 2022 Opentensor Foundation
# Copyright © 2023 Opentensor Technologies Inc

# Permission is hereby granted, free of charge, to any person obtaining a copy of this software and associated
# documentation files (the “Software”), to deal in the Software without restriction, including without limitation
# the rights to use, copy, modify, merge, publish, distribute, sublicense, and/or sell copies of the Software,
# and to permit persons to whom the Software is furnished to do so, subject to the following conditions:

# The above copyright notice and this permission notice shall be included in all copies or substantial portions of
# the Software.

# THE SOFTWARE IS PROVIDED “AS IS”, WITHOUT WARRANTY OF ANY KIND, EXPRESS OR IMPLIED, INCLUDING BUT NOT LIMITED TO
# THE WARRANTIES OF MERCHANTABILITY, FITNESS FOR A PARTICULAR PURPOSE AND NONINFRINGEMENT. IN NO EVENT SHALL
# THE AUTHORS OR COPYRIGHT HOLDERS BE LIABLE FOR ANY CLAIM, DAMAGES OR OTHER LIABILITY, WHETHER IN AN ACTION
# OF CONTRACT, TORT OR OTHERWISE, ARISING FROM, OUT OF OR IN CONNECTION WITH THE SOFTWARE OR THE USE OR OTHER
# DEALINGS IN THE SOFTWARE.

from __future__ import annotations

import asyncio
import uuid
import time
import torch
import aiohttp
import bittensor
from fastapi import Response
from typing import Union, Optional, List, Union


class dendrite(torch.nn.Module):
    """
    The Dendrite class, inheriting from PyTorch's Module class, represents the abstracted
    implementation of a network client module. In the brain analogy, dendrites receive signals
    from other neurons (in this case, network servers or axons), and the Dendrite class here is designed
    to send requests to those endpoint to recieve inputs.

    This class includes a wallet or keypair used for signing messages, and methods for making
    HTTP requests to the network servers. It also provides functionalities such as logging
    network requests and processing server responses.

    Attributes:
        keypair: The wallet or keypair used for signing messages.

    Methods:
        __str__(): Returns a string representation of the Dendrite object.
        __repr__(): Returns a string representation of the Dendrite object, acting as a fallback
                    for __str__().

    Example:
        >>> dendrite_obj = dendrite(wallet = bittensor.wallet() )
        >>> print(dendrite_obj)
        >>> d( <axon> ) # ping axon
        >>> d( [<axons>] ) # ping multiple
        >>> d( bittensor.axon(), bittensor.Synapse )
    """

    def __init__(
        self, wallet: Optional[Union[bittensor.wallet, bittensor.keypair]] = None
    ):
        """
        Initializes the Dendrite object, setting up essential properties.

        Args:
            wallet (Optional[Union['bittensor.wallet', 'bittensor.keypair']], optional):
                The user's wallet or keypair used for signing messages. Defaults to None,
                in which case a new bittensor.wallet().hotkey is generated and used.
        """
        # Initialize the parent class
        super(dendrite, self).__init__()

        # Unique identifier for the instance
        self.uuid = str(uuid.uuid1())

        # Get the external IP
        self.external_ip = bittensor.utils.networking.get_external_ip()

        # If a wallet or keypair is provided, use its hotkey. If not, generate a new one.
        self.keypair = (
            wallet.hotkey if isinstance(wallet, bittensor.wallet) else wallet
        ) or bittensor.wallet().hotkey

        self.synapse_history: list = []

        self._session: aiohttp.ClientSession = None

    @property
    async def session(self) -> aiohttp.ClientSession:
        if self._session is None:
            self._session = aiohttp.ClientSession()
        return self._session

    async def close_session(self):
        if self._session:
            await self._session.close()
            self._session = None

    def query(
        self, *args, **kwargs
    ) -> Union[bittensor.Synapse, List[bittensor.Synapse]]:
        """
        Makes a synchronous request to multiple target Axons and returns the server responses.

        Args:
            axons (Union[List[Union['bittensor.AxonInfo', 'bittensor.axon']], Union['bittensor.AxonInfo', 'bittensor.axon']]):
                The list of target Axon information.
            synapse (bittensor.Synapse, optional): The Synapse object. Defaults to bittensor.Synapse().
            timeout (float, optional): The request timeout duration in seconds.
                Defaults to 12.0 seconds.
        Returns:
            Union[bittensor.Synapse, List[bittensor.Synapse]]: If a single target axon is provided,
                returns the response from that axon. If multiple target axons are provided,
                returns a list of responses from all target axons.
        """
        try:
            loop = asyncio.get_event_loop()
            return loop.run_until_complete(self.forward(*args, **kwargs))
        except:
            new_loop = asyncio.new_event_loop()
            asyncio.set_event_loop(new_loop)
            result = loop.run_until_complete(self.forward(*args, **kwargs))
            new_loop.close()
            return result

    async def forward(
        self,
        axons: Union[
            List[Union[bittensor.AxonInfo, bittensor.axon]],
            Union[bittensor.AxonInfo, bittensor.axon],
        ],
        synapse: bittensor.Synapse = bittensor.Synapse(),
        timeout: float = 12,
        deserialize: bool = True,
        run_async: bool = True,
    ) -> bittensor.Synapse:
        """
        Makes asynchronous requests to multiple target Axons and returns the server responses.

        Args:
            axons (Union[List[Union['bittensor.AxonInfo', 'bittensor.axon']], Union['bittensor.AxonInfo', 'bittensor.axon']]):
                The list of target Axon information.
            synapse (bittensor.Synapse, optional): The Synapse object. Defaults to bittensor.Synapse().
            timeout (float, optional): The request timeout duration in seconds.
                Defaults to 12.0 seconds.

        Returns:
            Union[bittensor.Synapse, List[bittensor.Synapse]]: If a single target axon is provided,
                returns the response from that axon. If multiple target axons are provided,
                returns a list of responses from all target axons.
        """
        is_list = True
        # If a single axon is provided, wrap it in a list for uniform processing
        if not isinstance(axons, list):
            is_list = False
            axons = [axons]

        # This asynchronous function is used to send queries to all axons.
        async def query_all_axons() -> List[bittensor.Synapse]:
            # If the 'run_async' flag is not set, the code runs synchronously.
            if not run_async:
                # Create an empty list to hold the responses from all axons.
                all_responses = []
                # Loop through each axon in the 'axons' list.
                for target_axon in axons:
                    # The response from each axon is then appended to the 'all_responses' list.
                    all_responses.append(
                        await self.call(
                            target_axon=target_axon,
                            synapse=synapse.copy(),
                            timeout=timeout,
                            deserialize=deserialize,
                        )
                    )
                # The function then returns a list of responses from all axons.
                return all_responses
            else:
                # Here we build a list of coroutines without awaiting them.
                coroutines = [
                    self.call(
                        target_axon=target_axon,
                        synapse=synapse.copy(),
                        timeout=timeout,
                        deserialize=deserialize,
                    )
                    for target_axon in axons
                ]
                # 'asyncio.gather' is a method which takes multiple coroutines and runs them in parallel.
                all_responses = await asyncio.gather(*coroutines)
                # The function then returns a list of responses from all axons.
                return all_responses

        # Run all requests concurrently and get the responses
        responses = await query_all_axons()

        # Return the single response if only one axon was targeted, else return all responses
        if len(responses) == 1 and not is_list:
            return responses[0]
        else:
            return responses

    async def call(
        self,
        target_axon: Union[bittensor.AxonInfo, bittensor.axon],
        synapse: bittensor.Synapse = bittensor.Synapse(),
        timeout: float = 12.0,
        deserialize: bool = True,
    ) -> bittensor.Synapse:
        """
        Makes an asynchronous request to the target Axon, processes the server
        response and returns the updated Synapse.

        Args:
            target_axon (Union['bittensor.AxonInfo', 'bittensor.axon']): The target Axon information.
            synapse (bittensor.Synapse, optional): The Synapse object. Defaults to bittensor.Synapse().
            timeout (float, optional): The request timeout duration in seconds.
                Defaults to 12.0 seconds.
            deserialize (bool, optional): Whether to deserialize the returned Synapse.
                Defaults to True.

        Returns:
            bittensor.Synapse: The updated Synapse object after processing server response.
        """

        # Record start time
        start_time = time.time()
        target_axon = (
            target_axon.info()
            if isinstance(target_axon, bittensor.axon)
            else target_axon
        )

        # Build request endpoint from the synapse class
        request_name = synapse.__class__.__name__
        endpoint = (
            f"0.0.0.0:{str(target_axon.port)}"
            if target_axon.ip == str(self.external_ip)
            else f"{target_axon.ip}:{str(target_axon.port)}"
        )
        url = f"http://{endpoint}/{request_name}"

        # Preprocess synapse for making a request
        synapse = self.preprocess_synapse_for_request(target_axon, synapse, timeout)

        try:
            # Log outgoing request
            bittensor.logging.debug(
                f"dendrite | --> | {synapse.get_total_size()} B | {synapse.name} | {synapse.axon.hotkey} | {synapse.axon.ip}:{str(synapse.axon.port)} | 0 | Success"
            )

            # Make the HTTP POST request
            async with (await self.session).post(
                url,
                headers=synapse.to_headers(),
                json=synapse.dict(),
                timeout=timeout,
            ) as response:
                if (
                    response.headers.get("Content-Type", "").lower()
                    == "text/event-stream".lower()
                ):  # identify streaming response
<<<<<<< HEAD
=======
                    bittensor.logging.trace("Streaming response detected.")
>>>>>>> fa8b7727
                    await synapse.process_streaming_response(
                        response
                    )  # process the entire streaming response
                    json_response = synapse.extract_response_json(response)
                else:
<<<<<<< HEAD
=======
                    bittensor.logging.trace("Non-streaming response detected.")
>>>>>>> fa8b7727
                    json_response = await response.json()

                # Process the server response
                self.process_server_response(response, json_response, synapse)

            # Set process time and log the response
            synapse.dendrite.process_time = str(time.time() - start_time)
            bittensor.logging.debug(
                f"dendrite | <-- | {synapse.get_total_size()} B | {synapse.name} | {synapse.axon.hotkey} | {synapse.axon.ip}:{str(synapse.axon.port)} | {synapse.axon.status_code} | {synapse.axon.status_message}"
            )

        except aiohttp.ClientConnectorError as e:
            synapse.dendrite.status_code = "503"
            synapse.dendrite.status_message = f"Service at {synapse.axon.ip}:{str(synapse.axon.port)}/{request_name} unavailable."

        except asyncio.TimeoutError as e:
            synapse.dendrite.status_code = "408"
            synapse.dendrite.status_message = f"Timedout after {timeout} seconds."

        except Exception as e:
            synapse.dendrite.status_code = "422"
            synapse.dendrite.status_message = (
                f"Failed to parse response object with error: {str(e)}"
            )

        finally:
            bittensor.logging.debug(
                f"dendrite | <-- | {synapse.get_total_size()} B | {synapse.name} | {synapse.axon.hotkey} | {synapse.axon.ip}:{str(synapse.axon.port)} | {synapse.dendrite.status_code} | {synapse.dendrite.status_message}"
            )

            # Log synapse event history
            self.synapse_history.append(
                bittensor.Synapse.from_headers(synapse.to_headers())
            )

            # Return the updated synapse object after deserializing if requested
            if deserialize:
                return synapse.deserialize()
            else:
                return synapse

    def preprocess_synapse_for_request(
        self,
        target_axon_info: bittensor.AxonInfo,
        synapse: bittensor.Synapse,
        timeout: float = 12.0,
    ) -> bittensor.Synapse:
        """
        Preprocesses the synapse for making a request. This includes building
        headers for Dendrite and Axon and signing the request.

        Args:
            target_axon_info (bittensor.AxonInfo): The target axon information.
            synapse (bittensor.Synapse): The synapse object to be preprocessed.
            timeout (float, optional): The request timeout duration in seconds.
                Defaults to 12.0 seconds.

        Returns:
            bittensor.Synapse: The preprocessed synapse.
        """
<<<<<<< HEAD
=======
        bittensor.logging.trace("Pre-process synapse for request")

>>>>>>> fa8b7727
        # Set the timeout for the synapse
        synapse.timeout = str(timeout)

        # Build the Dendrite headers using the local system's details
        synapse.dendrite = bittensor.TerminalInfo(
            **{
                "ip": str(self.external_ip),
                "version": str(bittensor.__version_as_int__),
                "nonce": f"{time.monotonic_ns()}",
                "uuid": str(self.uuid),
                "hotkey": str(self.keypair.ss58_address),
            }
        )

        # Build the Axon headers using the target axon's details
        synapse.axon = bittensor.TerminalInfo(
            **{
                "ip": str(target_axon_info.ip),
                "port": str(target_axon_info.port),
                "hotkey": str(target_axon_info.hotkey),
            }
        )

        # Sign the request using the dendrite and axon information
        message = f"{synapse.dendrite.nonce}.{synapse.dendrite.hotkey}.{synapse.axon.hotkey}.{synapse.dendrite.uuid}.{synapse.body_hash}"
        synapse.dendrite.signature = f"0x{self.keypair.sign(message).hex()}"

        return synapse

    def process_server_response(
        self,
        server_response: Response,
        json_response: dict,
        local_synapse: bittensor.Synapse,
    ):
        """
        Processes the server response, updates the local synapse state with the
        server's state and merges headers set by the server.

        Args:
            server_response (object): The aiohttp response object from the server.
            json_response (dict): The parsed JSON response from the server.
            local_synapse (bittensor.Synapse): The local synapse object to be updated.

        Raises:
            None, but errors in attribute setting are silently ignored.
        """
<<<<<<< HEAD
=======
        bittensor.logging.trace("Postprocess server response")

>>>>>>> fa8b7727
        # Check if the server responded with a successful status code
        if server_response.status == 200:
            # If the response is successful, overwrite local synapse state with
            # server's state only if the protocol allows mutation. To prevent overwrites,
            # the protocol must set allow_mutation = False
            server_synapse = local_synapse.__class__(**json_response)
            for key in local_synapse.dict().keys():
                try:
                    # Set the attribute in the local synapse from the corresponding
                    # attribute in the server synapse
                    setattr(local_synapse, key, getattr(server_synapse, key))
                except:
                    # Ignore errors during attribute setting
                    pass

        # Extract server headers and overwrite None values in local synapse headers
        server_headers = bittensor.Synapse.from_headers(server_response.headers)

        # Merge dendrite headers
        local_synapse.dendrite.__dict__.update(
            {
                **local_synapse.dendrite.dict(exclude_none=True),
                **server_headers.dendrite.dict(exclude_none=True),
            }
        )

        # Merge axon headers
        local_synapse.axon.__dict__.update(
            {
                **local_synapse.axon.dict(exclude_none=True),
                **server_headers.axon.dict(exclude_none=True),
            }
        )

        # Update the status code and status message of the dendrite to match the axon
        local_synapse.dendrite.status_code = local_synapse.axon.status_code
        local_synapse.dendrite.status_message = local_synapse.axon.status_message

    def __str__(self) -> str:
        """
        Returns a string representation of the Dendrite object.

        Returns:
            str: The string representation of the Dendrite object in the format "dendrite(<user_wallet_address>)".
        """
        return "dendrite({})".format(self.keypair.ss58_address)

    def __repr__(self) -> str:
        """
        Returns a string representation of the Dendrite object, acting as a fallback for __str__().

        Returns:
            str: The string representation of the Dendrite object in the format "dendrite(<user_wallet_address>)".
        """
        return self.__str__()<|MERGE_RESOLUTION|>--- conflicted
+++ resolved
@@ -259,19 +259,11 @@
                     response.headers.get("Content-Type", "").lower()
                     == "text/event-stream".lower()
                 ):  # identify streaming response
-<<<<<<< HEAD
-=======
-                    bittensor.logging.trace("Streaming response detected.")
->>>>>>> fa8b7727
                     await synapse.process_streaming_response(
                         response
                     )  # process the entire streaming response
                     json_response = synapse.extract_response_json(response)
                 else:
-<<<<<<< HEAD
-=======
-                    bittensor.logging.trace("Non-streaming response detected.")
->>>>>>> fa8b7727
                     json_response = await response.json()
 
                 # Process the server response
@@ -332,11 +324,6 @@
         Returns:
             bittensor.Synapse: The preprocessed synapse.
         """
-<<<<<<< HEAD
-=======
-        bittensor.logging.trace("Pre-process synapse for request")
-
->>>>>>> fa8b7727
         # Set the timeout for the synapse
         synapse.timeout = str(timeout)
 
@@ -384,11 +371,6 @@
         Raises:
             None, but errors in attribute setting are silently ignored.
         """
-<<<<<<< HEAD
-=======
-        bittensor.logging.trace("Postprocess server response")
-
->>>>>>> fa8b7727
         # Check if the server responded with a successful status code
         if server_response.status == 200:
             # If the response is successful, overwrite local synapse state with
