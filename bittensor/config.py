"""
Implementation of the config class, which manages the config of different bittensor modules.
"""
# The MIT License (MIT)
# Copyright © 2021 Yuma Rao
# Copyright © 2022 Opentensor Foundation

# Permission is hereby granted, free of charge, to any person obtaining a copy of this software and associated
# documentation files (the “Software”), to deal in the Software without restriction, including without limitation
# the rights to use, copy, modify, merge, publish, distribute, sublicense, and/or sell copies of the Software,
# and to permit persons to whom the Software is furnished to do so, subject to the following conditions:

# The above copyright notice and this permission notice shall be included in all copies or substantial portions of
# the Software.

# THE SOFTWARE IS PROVIDED “AS IS”, WITHOUT WARRANTY OF ANY KIND, EXPRESS OR IMPLIED, INCLUDING BUT NOT LIMITED TO
# THE WARRANTIES OF MERCHANTABILITY, FITNESS FOR A PARTICULAR PURPOSE AND NONINFRINGEMENT. IN NO EVENT SHALL
# THE AUTHORS OR COPYRIGHT HOLDERS BE LIABLE FOR ANY CLAIM, DAMAGES OR OTHER LIABILITY, WHETHER IN AN ACTION
# OF CONTRACT, TORT OR OTHERWISE, ARISING FROM, OUT OF OR IN CONNECTION WITH THE SOFTWARE OR THE USE OR OTHER
# DEALINGS IN THE SOFTWARE.

import os
import sys
import yaml
import copy
from copy import deepcopy
from munch import DefaultMunch
from typing import List, Optional, Dict, Any, TypeVar, Type
import argparse


class InvalidConfigFile(Exception):
    """In place of YAMLError"""

    pass


class config(DefaultMunch):
    """
    Implementation of the config class, which manages the config of different bittensor modules.
    """

    __is_set: Dict[str, bool]

    r""" Translates the passed parser into a nested Bittensor config.
        Args:
            parser (argparse.ArgumentParser):
                Command line parser object.
            strict (bool):
                If true, the command line arguments are strictly parsed.
            args (list of str):
                Command line arguments.
            default (Optional[Any]):
                Default value for the Config. Defaults to None.
                This default will be returned for attributes that are undefined.
        Returns:
            config (bittensor.config):
                Nested config object created from parser arguments.
    """

    def __init__(
        self,
        parser: argparse.ArgumentParser = None,
        args: Optional[List[str]] = None,
        strict: bool = False,
        default: Optional[Any] = None,
    ) -> None:
        super().__init__(default)

        self["__is_set"] = {}

        if parser == None:
            return None

        # Optionally add config specific arguments
        try:
            parser.add_argument(
                "--config",
                type=str,
                help="If set, defaults are overridden by passed file.",
            )
        except:
            # this can fail if --config has already been added.
            pass

        try:
            parser.add_argument(
                "--strict",
                action="store_true",
                help="""If flagged, config will check that only exact arguments have been set.""",
                default=False,
            )
        except:
            # this can fail if --strict has already been added.
            pass

        try:
            parser.add_argument(
                "--no_version_checking",
                action="store_true",
                help="Set true to stop cli version checking.",
                default=False,
            )
        except:
            # this can fail if --no_version_checking has already been added.
            pass

        try:
            parser.add_argument(
                "--no_prompt",
                dest="no_prompt",
                action="store_true",
                help="Set true to stop cli from prompting the user.",
                default=False,
            )
        except:
            # this can fail if --no_version_checking has already been added.
            pass

        # Get args from argv if not passed in.
        if args == None:
            args = sys.argv[1:]

        # 1.1 Optionally load defaults if the --config is set.
        try:
            config_file_path = (
                str(os.getcwd())
                + "/"
                + vars(parser.parse_known_args(args)[0])["config"]
            )
        except Exception as e:
            config_file_path = None

        # Parse args not strict
        config_params = config.__parse_args__(args=args, parser=parser, strict=False)

        # 2. Optionally check for --strict
        ## strict=True when passed in OR when --strict is set
        strict = config_params.strict or strict

        if config_file_path != None:
            config_file_path = os.path.expanduser(config_file_path)
            try:
                with open(config_file_path) as f:
                    params_config = yaml.safe_load(f)
                    print("Loading config defaults from: {}".format(config_file_path))
                    parser.set_defaults(**params_config)
            except Exception as e:
                print("Error in loading: {} using default parser settings".format(e))

        # 2. Continue with loading in params.
        params = config.__parse_args__(args=args, parser=parser, strict=strict)

        _config = self

        # Splits params and add to config
        config.__split_params__(params=params, _config=_config)

        # Make the is_set map
        _config["__is_set"] = {}

        ## Reparse args using default of unset
        parser_no_defaults = copy.deepcopy(parser)

        # Only command as the arg, else no args
        default_param_args = (
            [_config.get("command")]
            if _config.get("command") != None and _config.get("subcommand") == None
            else []
        )
        if _config.get("command") != None and _config.get("subcommand") != None:
            default_param_args = [_config.get("command"), _config.get("subcommand")]

        ## Get all args by name
        default_params = parser.parse_args(args=default_param_args)

        all_default_args = default_params.__dict__.keys() | []
        ## Make a dict with keys as args and values as argparse.SUPPRESS
        defaults_as_suppress = {key: argparse.SUPPRESS for key in all_default_args}
        ## Set the defaults to argparse.SUPPRESS, should remove them from the namespace
        parser_no_defaults.set_defaults(**defaults_as_suppress)
        parser_no_defaults._defaults.clear()  # Needed for quirk of argparse

        ### Check for subparsers and do the same
        if parser_no_defaults._subparsers != None:
            for action in parser_no_defaults._subparsers._actions:
                # Should only be the "command" subparser action
                if isinstance(action, argparse._SubParsersAction):
                    # Set the defaults to argparse.SUPPRESS, should remove them from the namespace
                    # Each choice is the keyword for a command, we need to set the defaults for each of these
                    ## Note: we also need to clear the _defaults dict for each, this is a quirk of argparse
                    cmd_parser: argparse.ArgumentParser
                    for cmd_parser in action.choices.values():
                        # If this choice is also a subparser, set defaults recursively
                        if cmd_parser._subparsers:
                            for action in cmd_parser._subparsers._actions:
                                # Should only be the "command" subparser action
                                if isinstance(action, argparse._SubParsersAction):
                                    cmd_parser: argparse.ArgumentParser
                                    for cmd_parser in action.choices.values():
                                        cmd_parser.set_defaults(**defaults_as_suppress)
                                        cmd_parser._defaults.clear()  # Needed for quirk of argparse
                        else:
                            cmd_parser.set_defaults(**defaults_as_suppress)
                            cmd_parser._defaults.clear()  # Needed for quirk of argparse

        ## Reparse the args, but this time with the defaults as argparse.SUPPRESS
        params_no_defaults = config.__parse_args__(
            args=args, parser=parser_no_defaults, strict=strict
        )

        ## Diff the params and params_no_defaults to get the is_set map
        _config["__is_set"] = {
            arg_key: True
            for arg_key in [
                k
                for k, _ in filter(
                    lambda kv: kv[1] != argparse.SUPPRESS,
                    params_no_defaults.__dict__.items(),
                )
            ]
        }

    @staticmethod
    def __split_params__(params: argparse.Namespace, _config: "config"):
        # Splits params on dot syntax i.e neuron.axon_port and adds to _config
        for arg_key, arg_val in params.__dict__.items():
            split_keys = arg_key.split(".")
            head = _config
            keys = split_keys
            while len(keys) > 1:
                if (
                    hasattr(head, keys[0]) and head[keys[0]] != None
                ):  # Needs to be Config
                    head = getattr(head, keys[0])
                    keys = keys[1:]
                else:
                    head[keys[0]] = config()
                    head = head[keys[0]]
                    keys = keys[1:]
            if len(keys) == 1:
                head[keys[0]] = arg_val

    @staticmethod
    def __parse_args__(
        args: List[str], parser: argparse.ArgumentParser = None, strict: bool = False
    ) -> argparse.Namespace:
        """Parses the passed args use the passed parser.
        Args:
            args (List[str]):
                List of arguments to parse.
            parser (argparse.ArgumentParser):
                Command line parser object.
            strict (bool):
                If true, the command line arguments are strictly parsed.
        Returns:
            Namespace:
                Namespace object created from parser arguments.
        """
        if not strict:
            params, unrecognized = parser.parse_known_args(args=args)
            params_list = list(params.__dict__)
            # bug within argparse itself, does not correctly set value for boolean flags
            for unrec in unrecognized:
                if unrec.startswith("--") and unrec[2:] in params_list:
                    # Set the missing boolean value to true
                    setattr(params, unrec[2:], True)
        else:
            params = parser.parse_args(args=args)

        return params

    def __deepcopy__(self, memo) -> "config":
        _default = self.__default__

        config_state = self.__getstate__()
        config_copy = config()
        memo[id(self)] = config_copy

        config_copy.__setstate__(config_state)
        config_copy.__default__ = _default

        config_copy["__is_set"] = deepcopy(self["__is_set"], memo)

        return config_copy

    def __repr__(self) -> str:
        return self.__str__()

<<<<<<< HEAD
    def _remove_private_keys(self, d):
=======
    @staticmethod
    def _remove_private_keys(d):
>>>>>>> 2f879971
        if "__parser" in d:
            d.pop("__parser", None)
        if "__is_set" in d:
            d.pop("__is_set", None)
        for k, v in list(d.items()):
            if isinstance(v, dict):
<<<<<<< HEAD
                self._remove_private_keys(v)
=======
                config._remove_private_keys(v)
>>>>>>> 2f879971
        return d

    def __str__(self) -> str:
        # remove the parser and is_set map from the visible config
        visible = copy.deepcopy(self.toDict())
        visible.pop("__parser", None)
<<<<<<< HEAD
        cleaned = self.remove_private_keys(visible)
=======
        visible.pop("__is_set", None)
        cleaned = config._remove_private_keys(visible)
>>>>>>> 2f879971
        return "\n" + yaml.dump(cleaned, sort_keys=False)

    def copy(self) -> "config":
        return copy.deepcopy(self)

    def to_string(self, items) -> str:
        """Get string from items"""
        return "\n" + yaml.dump(items.toDict())

    def update_with_kwargs(self, kwargs):
        """Add config to self"""
        for key, val in kwargs.items():
            self[key] = val

    @classmethod
    def _merge(cls, a, b):
        """Merge two configurations recursively.
        If there is a conflict, the value from the second configuration will take precedence.
        """
        for key in b:
            if key in a:
                if isinstance(a[key], dict) and isinstance(b[key], dict):
                    a[key] = cls._merge(a[key], b[key])
                else:
                    a[key] = b[key]
            else:
                a[key] = b[key]
        return a

    def merge(self, b):
        """
        Merges the current config with another config.

        Args:
            b: Another config to merge.
        """
        self = self._merge(self, b)

    @classmethod
    def merge_all(cls, configs: List["config"]) -> "config":
        """
        Merge all configs in the list into one config.
        If there is a conflict, the value from the last configuration in the list will take precedence.

        Args:
            configs (list of config):
                List of configs to be merged.

        Returns:
            config:
                Merged config object.
        """
        result = cls()
        for cfg in configs:
            result.merge(cfg)
        return result

    def is_set(self, param_name: str) -> bool:
        """
        Returns a boolean indicating whether the parameter has been set or is still the default.
        """
        if param_name not in self.get("__is_set"):
            return False
        else:
            return self.get("__is_set")[param_name]


T = TypeVar("T", bound="DefaultConfig")


class DefaultConfig(config):
    """
    A Config with a set of default values.
    """

    @classmethod
    def default(cls: Type[T]) -> T:
        """
        Get default config.
        """
        raise NotImplementedError("Function default is not implemented.")<|MERGE_RESOLUTION|>--- conflicted
+++ resolved
@@ -287,35 +287,23 @@
     def __repr__(self) -> str:
         return self.__str__()
 
-<<<<<<< HEAD
-    def _remove_private_keys(self, d):
-=======
     @staticmethod
     def _remove_private_keys(d):
->>>>>>> 2f879971
         if "__parser" in d:
             d.pop("__parser", None)
         if "__is_set" in d:
             d.pop("__is_set", None)
         for k, v in list(d.items()):
             if isinstance(v, dict):
-<<<<<<< HEAD
-                self._remove_private_keys(v)
-=======
                 config._remove_private_keys(v)
->>>>>>> 2f879971
         return d
 
     def __str__(self) -> str:
         # remove the parser and is_set map from the visible config
         visible = copy.deepcopy(self.toDict())
         visible.pop("__parser", None)
-<<<<<<< HEAD
-        cleaned = self.remove_private_keys(visible)
-=======
         visible.pop("__is_set", None)
         cleaned = config._remove_private_keys(visible)
->>>>>>> 2f879971
         return "\n" + yaml.dump(cleaned, sort_keys=False)
 
     def copy(self) -> "config":
