--- conflicted
+++ resolved
@@ -61,10 +61,6 @@
         Axon.add_args(parser)
         Dendrite.add_args(parser)
         Metagraph.add_args(parser)
-<<<<<<< HEAD
-=======
-        Metadata.add_args(parser)
->>>>>>> 8426cf0b
         Session.add_args(parser)
        
         # 2. Parse.
@@ -85,17 +81,10 @@
                 head[split_keys[-1]] = arg_val
 
         # 4. Run session checks.
-<<<<<<< HEAD
-        Dendrite.check_config(config)
-        Session.check_config(config)
-        Metagraph.check_config(config)
-        Axon.check_config(config)
-=======
         try:
             Dendrite.check_config(config)
             Session.check_config(config)
             Metagraph.check_config(config)
-            Metadata.check_config(config)
             Axon.check_config(config)
         except KeyFileError:
             quit()
@@ -107,7 +96,6 @@
         except KeyError:
             quit()
 
->>>>>>> 8426cf0b
         return config
 
             
