# The MIT License (MIT)
# Copyright © 2021 Yuma Rao

# Permission is hereby granted, free of charge, to any person obtaining a copy of this software and associated 
# documentation files (the “Software”), to deal in the Software without restriction, including without limitation 
# the rights to use, copy, modify, merge, publish, distribute, sublicense, and/or sell copies of the Software, 
# and to permit persons to whom the Software is furnished to do so, subject to the following conditions:

# The above copyright notice and this permission notice shall be included in all copies or substantial portions of 
# the Software.

# THE SOFTWARE IS PROVIDED “AS IS”, WITHOUT WARRANTY OF ANY KIND, EXPRESS OR IMPLIED, INCLUDING BUT NOT LIMITED TO
# THE WARRANTIES OF MERCHANTABILITY, FITNESS FOR A PARTICULAR PURPOSE AND NONINFRINGEMENT. IN NO EVENT SHALL 
# THE AUTHORS OR COPYRIGHT HOLDERS BE LIABLE FOR ANY CLAIM, DAMAGES OR OTHER LIABILITY, WHETHER IN AN ACTION 
# OF CONTRACT, TORT OR OTHERWISE, ARISING FROM, OUT OF OR IN CONNECTION WITH THE SOFTWARE OR THE USE OR OTHER 
# DEALINGS IN THE SOFTWARE.

import uuid
import grpc
import time
import torch
import asyncio
import bittensor

from grpc import _common
from typing import Union, Optional, Callable, List, Tuple
from dataclasses import dataclass
from abc import ABC, abstractmethod

@dataclass
class DendriteCall( ABC ):
    """ Base class for all dendrite calls."""

    is_forward: bool
    name: str

    def __init__(
            self, 
            dendrite: 'bittensor.Dendrite',
            timeout: float = bittensor.__blocktime__
        ):
        self.dendrite = dendrite
        self.completed = False
        self.timeout = timeout
        self.start_time = time.time()
        self.src_hotkey = self.dendrite.keypair.ss58_address 
        self.src_version = bittensor.__version_as_int__
        self.dest_hotkey = self.dendrite.endpoint.hotkey
        self.dest_version = self.dendrite.endpoint.version  
        self.return_code: bittensor.proto.ReturnCode = bittensor.proto.ReturnCode.Success
        self.return_message: str = 'Success'

    def __repr__(self) -> str: 
        return f"DendriteCall( {bittensor.utils.codes.code_to_string(self.return_code)}, to:{self.dest_hotkey[:4]} + ... + {self.dest_hotkey[-4:]}, msg:{self.return_message})"
    
    def __str__(self) -> str: 
        return self.__repr__()

    @abstractmethod
    def get_callable(self) -> Callable: ...

    @abstractmethod
    def get_inputs_shape(self) -> torch.Size: ...
    
    @abstractmethod
    def get_outputs_shape(self) -> torch.Size: ...

    @abstractmethod
    def get_request_proto(self) -> object: ...

    def _get_request_proto(self) -> object:
        request_proto = self.get_request_proto()    
        request_proto.version = self.src_version
        request_proto.timeout = self.timeout
        request_proto.hotkey = self.src_hotkey
        return request_proto
    
    @abstractmethod
    def apply_response_proto( self, response_proto: object ): ...

    def _apply_response_proto( self, response_proto: object ):
        self.apply_response_proto( response_proto )
        try: self.return_message = response_proto.return_message
        except: pass
        try: self.return_code = response_proto.return_code
        except: pass
    
    def end(self):
        self.end_time = time.time()
        self.elapsed = self.end_time - self.start_time
        self.completed = True

    def log_outbound(self):
        bittensor.logging.rpc_log(
            axon = False, 
            forward = self.is_forward, 
            is_response = False, 
            code = self.return_code, 
            call_time = 0, 
            pubkey = self.dest_hotkey, 
            uid = None,
            inputs = self.get_inputs_shape(), 
            outputs = self.get_outputs_shape(),
            message = self.return_message,
            synapse = self.name,
        )

    def log_inbound(self):
        bittensor.logging.rpc_log( 
            axon = False, 
            forward = self.is_forward, 
            is_response = True, 
            code = self.return_code, 
<<<<<<< HEAD
            call_time = self.elapsed, 
=======
            call_time = time.time() - self.start_time,
>>>>>>> 636c0247
            pubkey = self.dest_hotkey, 
            uid = None, 
            inputs = self.get_inputs_shape(),
            outputs = self.get_outputs_shape(),
            message = self.return_message,
            synapse = self.name
        )      

class Dendrite( ABC, torch.nn.Module ):
    def __init__(
            self,
            keypair: Union[ 'bittensor.Wallet', 'bittensor.Keypair'],
            endpoint: Union[ 'bittensor.Endpoint', torch.Tensor ], 
            grpc_options: List[Tuple[str,object]] = 
                    [('grpc.max_send_message_length', -1),
                     ('grpc.max_receive_message_length', -1),
                     ('grpc.keepalive_time_ms', 100000) ]
        ):
        """ Dendrite abstract class
            Args:
                keypair (:obj:`Union[ 'bittensor.Wallet', 'bittensor.Keypair']`, `required`):
                    bittensor keypair used for signing messages.
                endpoint (:obj:`bittensor.Endpoint`, `required`):   
                    bittensor endpoint object.
                external_ip (:obj:`str`, `optional`, defaults to None):
                    external ip of the machine, if None, will use the ip from the endpoint.
                grpc_options (:obj:`List[Tuple[str,object]]`, `optional`):
                    grpc options to pass through to channel.
        """
        super(Dendrite, self).__init__()
        self.uuid = str(uuid.uuid1())
        self.keypair = keypair.hotkey if isinstance( keypair, bittensor.Wallet ) else keypair
        self.endpoint = endpoint
        if self.endpoint.ip == bittensor.utils.networking.get_external_ip(): self.endpoint_str = "localhost:" + str(self.endpoint.port)
        else: self.endpoint_str = self.endpoint.ip + ':' + str(self.endpoint.port)
        self.channel = grpc.aio.insecure_channel( self.endpoint_str, options = grpc_options )
        self.state_dict = _common.CYGRPC_CONNECTIVITY_STATE_TO_CHANNEL_CONNECTIVITY
    
    async def apply( self, dendrite_call: 'DendriteCall' ) -> DendriteCall:
        """ Applies a dendrite call to the endpoint.
            Args:
                dendrite_call (:obj:`DendriteCall`, `required`):
                    Dendrite call to apply.
            Returns:
                DendriteCall: Dendrite call with response.
        """
        bittensor.logging.trace('Dendrite.apply()')
        try:
            dendrite_call.log_outbound()
            asyncio_future = dendrite_call.get_callable()(
                request = dendrite_call._get_request_proto(),
                timeout = dendrite_call.timeout,
                metadata = (
                    ('rpc-auth-header','Bittensor'),
                    ('bittensor-signature', self.sign() ),
                    ('bittensor-version',str(bittensor.__version_as_int__)),
                )
            )
            bittensor.logging.trace( 'Dendrite.apply() awaiting response from: {}'.format( self.endpoint.hotkey ) )
            response_proto = await asyncio.wait_for( asyncio_future, timeout = dendrite_call.timeout )
            dendrite_call._apply_response_proto( response_proto )
            bittensor.logging.trace( 'Dendrite.apply() received response from: {}'.format( self.endpoint.hotkey ) )

        # Request failed with GRPC code.
        except grpc.RpcError as rpc_error_call:
            dendrite_call.return_code = rpc_error_call.code()
            dendrite_call.return_message = 'GRPC error code: {}, details: {}'.format( rpc_error_call.code(), str(rpc_error_call.details()) )
            bittensor.logging.trace( 'Dendrite.apply() rpc error: {}'.format( dendrite_call.return_message ) )
                                    
        # Catch timeout errors.
        except asyncio.TimeoutError:
            dendrite_call.return_code = bittensor.proto.ReturnCode.Timeout
            dendrite_call.return_message = 'GRPC request timeout after: {}s'.format( dendrite_call.timeout)
            bittensor.logging.trace( 'Denrite.apply() timeout error: {}'.format( dendrite_call.return_message ) )

        except Exception as e:
            # Catch unknown errors.
            dendrite_call.return_code = bittensor.proto.ReturnCode.UnknownException
            dendrite_call.return_message = str(e)   
            bittensor.logging.trace( 'Dendrite.apply() unknown error: {}'.format( dendrite_call.return_message ) )

        finally:
            dendrite_call.end()         
            dendrite_call.log_inbound()  
            return dendrite_call

    def __exit__ ( self ): 
        self.__del__()

    def close ( self ): 
        self.__exit__()

    def __del__ ( self ):
        try:
            result = self.channel._channel.check_connectivity_state(True)
            if self.state_dict[result] != self.state_dict[result].SHUTDOWN: 
                loop = asyncio.get_event_loop()
                loop.run_until_complete ( self.channel.close() )
        except:
            pass

    def nonce ( self ): 
        return time.monotonic_ns()

    def sign(self) -> str:
        """ Creates a signature for the dendrite and returns it as a string."""
        nonce = f"{self.nonce()}"
        sender_hotkey = self.keypair.ss58_address
        receiver_hotkey = self.endpoint.hotkey
        message = f"{nonce}.{sender_hotkey}.{receiver_hotkey}.{self.uuid}"
        signature = f"0x{self.keypair.sign(message).hex()}"
        return ".".join([nonce, sender_hotkey, signature, self.uuid])
        
    def state ( self ):
        """ Returns the state of the dendrite channel."""
        try: 
            return self.state_dict[self.channel._channel.check_connectivity_state(True)]
        except ValueError:
            return "Channel closed"




    

    
    <|MERGE_RESOLUTION|>--- conflicted
+++ resolved
@@ -111,11 +111,7 @@
             forward = self.is_forward, 
             is_response = True, 
             code = self.return_code, 
-<<<<<<< HEAD
-            call_time = self.elapsed, 
-=======
-            call_time = time.time() - self.start_time,
->>>>>>> 636c0247
+            call_time = self.elapsed,
             pubkey = self.dest_hotkey, 
             uid = None, 
             inputs = self.get_inputs_shape(),
