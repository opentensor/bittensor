# The MIT License (MIT)
# Copyright © 2021 Yuma Rao

# Permission is hereby granted, free of charge, to any person obtaining a copy of this software and associated 
# documentation files (the “Software”), to deal in the Software without restriction, including without limitation 
# the rights to use, copy, modify, merge, publish, distribute, sublicense, and/or sell copies of the Software, 
# and to permit persons to whom the Software is furnished to do so, subject to the following conditions:

# The above copyright notice and this permission notice shall be included in all copies or substantial portions of 
# the Software.

# THE SOFTWARE IS PROVIDED “AS IS”, WITHOUT WARRANTY OF ANY KIND, EXPRESS OR IMPLIED, INCLUDING BUT NOT LIMITED TO
# THE WARRANTIES OF MERCHANTABILITY, FITNESS FOR A PARTICULAR PURPOSE AND NONINFRINGEMENT. IN NO EVENT SHALL 
# THE AUTHORS OR COPYRIGHT HOLDERS BE LIABLE FOR ANY CLAIM, DAMAGES OR OTHER LIABILITY, WHETHER IN AN ACTION 
# OF CONTRACT, TORT OR OTHERWISE, ARISING FROM, OUT OF OR IN CONNECTION WITH THE SOFTWARE OR THE USE OR OTHER 
# DEALINGS IN THE SOFTWARE.

import copy
import time
import grpc
import torch
<<<<<<< HEAD
import bittensor
=======
import argparse
import bittensor

from loguru import logger
>>>>>>> f3b1fa99

class TextLastHiddenStateSynapse( bittensor.grpc.TextLastHiddenStateServicer ):
    """ TextLastHiddenStateSynapse: A class for servicing text_last_hidden_state requests."""

    # Synapse name.
    name: str = 'text_last_hidden_state'

    def __init__(
            self, 
            config: 'bittensor.Config' = None, 
        ):
        if config == None: config = TextLastHiddenStateSynapse.config()
        TextLastHiddenStateSynapse.check_config( config )
        self.config = copy.deepcopy( config )
<<<<<<< HEAD
        self.synapse_config = config.text_last_hidden_state
        self.metagraph = metagraph
        self.wallet = wallet
        self.priority_threadpool = bittensor.prioritythreadpool( config = self.synapse_config )
=======
        self.is_attached = False # Not attached.
        self.axon = None # gets attached through the axon.

    def _attach( self, axon: 'bittensor.axon' ):
        """ _attach: Attaches the synapse to the axon."""
        if self.is_attached: 
            raise RuntimeError('TextLastHiddenStateSynapse is already attached to an axon.')
        self.axon = axon
        self.is_attached = True
        bittensor.grpc.add_TextLastHiddenStateServicer_to_server( self, axon.server )

    @property
    def metagraph(self) -> 'bittensor.Metagraph':
        if not self.is_attached:
            raise RuntimeError('TextLastHiddenStateSynapse is not attached to an axon.')
        return self.axon.metagraph
    
    @property
    def wallet(self) -> 'bittensor.Wallet':
        if not self.is_attached:
            raise RuntimeError('TextLastHiddenStateSynapse is not attached to an axon.')
        return self.axon.wallet
    
    @property 
    def priority_threadpool(self) -> 'bittensor.prioritythreadpool':
        if not self.is_attached:
            raise RuntimeError('TextLastHiddenStateSynapse is not attached to an axon.')
        return self.axon.priority_threadool
>>>>>>> f3b1fa99

    def __str__(self):
        return 'TextLastHiddenState'

<<<<<<< HEAD
    def _attach( self, axon: 'bittensor.axon' ):
        """ _attach: Attaches the synapse to the axon."""
        if self.is_attached:
            raise RuntimeError('TextLastHiddenStateSynapse is already attached to the axon.')
        self.wallet = axon.wallet # Should we ensure the axon wallet is set already?
        self.metagraph = axon.metagraph
        self.axon = axon
        self.is_attached = True
        bittensor.grpc.add_TextLastHiddenStateServicer_to_server( self, axon.server )
=======
    @classmethod
    def config(cls) -> 'bittensor.Config':
        """ Returns the config for this synapse."""
        parser = argparse.ArgumentParser()
        cls.add_args( parser )
        return bittensor.config( parser )

    @classmethod
    def add_args(cls, parser: argparse.ArgumentParser, prefix: str = None ):
        """ Accept specific arguments from parser
        """
        prefix_str = '' if prefix == None else prefix + '.'
        bittensor.prioritythreadpool.add_args( parser, prefix = prefix_str + 'text_last_hidden_state' )
        try:
            parser.add_argument('--' + prefix_str + 'text_last_hidden_state.blacklist.stake', type=float, help='The amount of stake (tao) required to make a call.', default=10)
            parser.add_argument('--' + prefix_str + 'text_last_hidden_state.blacklist.allow_non_registered', action='store_true', help='''If true, allow non-registered peers''', default=True)
        except argparse.ArgumentError:
            # re-parsing arguments.
            pass

    @classmethod   
    def help(cls):
        """ Print help to stdout """
        parser = argparse.ArgumentParser()
        cls.add_args( parser )
        print (cls.__new__.__doc__)
        parser.print_help()

    @classmethod   
    def add_defaults(cls, defaults):
        """ Add default values to defaults object"""
        defaults.text_last_hidden_state = bittensor.Config()
        defaults.text_last_hidden_state.blacklist.stake = os.getenv('BT_TEXT_LAST_HIDDEN_STATE_BLACKLIST_STAKE') if os.getenv('BT_TEXT_LAST_HIDDEN_STATE_BLACKLIST_STAKE') != None else 10
        defaults.text_last_hidden_state.blacklist.allow_non_registered = os.getenv('BT_TEXT_LAST_HIDDEN_STATE_BLACKLIST_ALLOW_NON_REGISTERED') if os.getenv('BT_TEXT_LAST_HIDDEN_STATE_BLACKLIST_ALLOW_NON_REGISTERED') != None else True

    @classmethod
    def check_config( cls, config: 'bittensor.Config' ):
        pass

    def forward( 
            self, 
            text_inputs: torch.LongTensor,
            hotkey: str,
        ) -> torch.FloatTensor:
        """ fills in the hidden_states of the forward call.
            Args:
                text_inputs (:obj:`torch.LongTensor`, `required`):
                    tokenized text inputs.
                hotkey (:obj:`str`, `required`):
                    hotkey of the calling neuron
            Returns:
                hidden_states (:obj:`torch.FloatTensor`, `required`):
                    hidden states of the last layer of the model.
        """
        raise NotImplementedError('Must implement forward() in subclass.')
    
    def _forward( 
            self, 
            forward_call: 'bittensor.TextLastHiddenStateForwardCall' 
        ) -> bittensor.TextLastHiddenStateForwardCall:
        """ fills in the hidden_states of the forward call.
            Args:
                forward_call (:obj:`bittensor.TextLastHiddenStateForwardCall`, `required`):
                    bittensor forward call dataclass to fill.
            Returns:
                forward_call (:obj:`bittensor.TextLastHiddenStateForwardCall`, `required`):
                    filled bittensor forward call dataclass.
        """
        forward_call.hidden_states = self.forward( 
            text_inputs = forward_call.text_inputs,
            hotkey = forward_call.hotkey
        )
        return forward_call
    
    def backward( 
            self, 
            text_inputs: torch.LongTensor,
            hidden_states: torch.FloatTensor,
            hidden_states_grads: torch.FloatTensor,
        ):
        """ Accepts the backward call and updates the model.
            Args:
                text_inputs (:obj:`torch.LongTensor`, `required`):
                    tokenized text inputs.
                hidden_states (:obj:`torch.FloatTensor`, `required`):
                    hidden states of the last layer of the model from forward call.
                hidden_states_grads (:obj:`torch.FloatTensor`, `required`):
                    hidden states gradients of the last layer of the model from backward call.
        """
        pass

    def _backward( self, backward_call: 'bittensor.TextLastHiddenStateBackwardCall' ):
        """ Accepts the backward call and updates the model.
            Args:
                backward_call (:obj:`bittensor.TextLastHiddenStateBackwardCall`, `required`):
                    bittensor backward call dataclass to fill.
        """
        self.backward( 
            text_inputs = backward_call.text_inputs, 
            hidden_states = backward_call.hidden_states, 
            hidden_states_grads = backward_call.hidden_states_grads 
        )
>>>>>>> f3b1fa99

    def priority( self, forward_call: 'bittensor.TextSeq2SeqBittensorCall' ) -> float:
        """ priority: Returns the priority of the synapse for the given hotkey and text_inputs."""
        raise NotImplementedError('Must implement priority() in subclass.')
    
    def _priority( self, forward_call: 'bittensor.TextSeq2SeqBittensorCall' ) -> float:
        """ _priority: Returns the priority of the forward call.
            Args:
                forward_call (:obj:`bittensor.BittensorCall`, `required`):
                    forward_call to check.
            Returns:
                float: priority of the forward call.
        """
<<<<<<< HEAD
        return self.priority( forward_call )

=======
        # Call subclass priority, if not implemented use the 
        # metagraph priority based on stake.
        try:
            return float( self.priority( forward_call ) )
        except:
            try:
                uid = self.metagraph.hotkeys.index( forward_call.hotkey )
                return float( self.metagraph.S[uid].item() )
            except:
                return 0.0 
            
>>>>>>> f3b1fa99
    def blacklist( self, forward_call: 'bittensor.TextSeq2SeqBittensorCall'  ) -> bool:
        # NOTE: @Joey SHOULD THIS BE IMPLEMNTED HERE?
        """ blacklist: Returns True if the synapse should not be called for the given hotkey and text_inputs."""
        raise NotImplementedError('Must implement blacklist() in subclass.')
 
    def _blacklist( self, forward_call: bittensor.BittensorCall ) -> bool:
        """ __blacklist: Checks if the forward call is blacklisted.
            Args:
                forward_call (:obj:`bittensor.BittensorCall`, `required`):
                    forward_call to check.
            Returns:
                bool: True if blacklisted, False otherwise.
        """
        # Call subclass implements blacklist we override here.
        try:
            return self.blacklist( forward_call )
        except:
            pass

        # Otherwise, check registration first.
        is_registered = forward_call.hotkey in self.metagraph.hotkeys
        if not is_registered and not self.config.text_last_hidden_state.blacklist.allow_non_registered:
            return True # Blacklisted based on registration.
        
        # If registered, check stake.
        if is_registered:
            uid = self.metagraph.hotkeys.index( forward_call.hotkey )
            if self.metagraph.S[uid].item() < self.config.text_last_hidden_state.blacklist.stake:
                return True
            
        # Checks passed, not blacklisted.
        return False
    
    def pre_process_request_proto_to_forward_call( 
            self, 
            request_proto: bittensor.ForwardTextLastHiddenStateRequest 
        ) -> 'bittensor.TextLastHiddenStateForwardCall':
        """ pre_process_request_proto_to_forward_call
            ------------------------------------------
            Args:
                request_proto (bittensor.ForwardTextLastHiddenStateRequest):
                    bittensor forward request proto.
            Returns:
                bittensor.TextLastHiddenStateForwardCall (:obj:`bittensor.TextLastHiddenStateForwardCall`, `required`):
                    bittensor forward call dataclass.
        """
        # Deserialize text inputs.
        text_deserializer = bittensor.serializer( serializer_type = request_proto.text_inputs_serializer_type )
        text_inputs = text_deserializer.deserialize( request_proto.serialized_text_inputs )
        # Optionally deserialize mask.
        if len( request_proto.serialized_mask.shape ) > 0:
            mask_deserializer = bittensor.serializer( serializer_type = request_proto.mask_serializer_type )
            mask = mask_deserializer.deserialize( request_proto.serialized_mask )
        else:
            mask = None

        forward_call =  bittensor.TextLastHiddenStateForwardCall(
            text_inputs = text_inputs,
            mask = mask,
            mask_serializer_type = request_proto.mask_serializer_type,
            text_inputs_serializer_type = request_proto.text_inputs_serializer_type,
            hidden_states_serializer_type = request_proto.hidden_states_serializer_type,
        )
        return forward_call

    
    def post_process_forward_call_to_response_proto( 
            self, 
            forward_call: 'bittensor.TextLastHiddenStateForwardCall' 
        ) -> bittensor.ForwardTextLastHiddenStateResponse:
        """ post_process_forward_call_to_response_proto
            --------------------------------------------
            Args:
                forward_call (bittensor.TextLastHiddenStateForwardCall):
                    forward_call.text_inputs (torch.FloatTensor): text inputs.
                    forward_call.timeout (float): timeout for the request.
                    forward_call.text_inputs_serializer_type (bittensor.proto.SerializerType): text inputs serializer type.
                    forward_call.hidden_states_serializer_type (bittensor.proto.SerializerType): hidden states serializer type.
                    forward_call.hidden_states (torch.FloatTensor): hidden states.
            Returns:    
                response (bittensor.ForwardTextLastHiddenStateResponse):
                    response.serialized_hidden_states (string): serialized hidden states.
        """
        # Serialize hidden states.
        hidden_state_serializer = bittensor.serializer( serializer_type = forward_call.hidden_states_serializer_type )

        # Check if response is sucessful
        if (forward_call.request_code != bittensor.proto.ReturnCode.Success) or \
            (forward_call.response_code != bittensor.proto.ReturnCode.Success):
            serialized_hidden_states = None

        else:
            # Optionally apply mask.
            if forward_call.mask != None:
                # Apply mask.
                hidden_states = forward_call.hidden_states.reshape( -1, bittensor.__network_dim__ )

                # Filter hidden states.
                hidden_states = hidden_states[ forward_call.mask.reshape(-1) ]

            # Else return the raw hidden states.
            else:
                hidden_states = forward_call.hidden_states
            serialized_hidden_states = hidden_state_serializer.serialize( hidden_states )
            
        # Return the forward response proto.
        return bittensor.ForwardTextLastHiddenStateResponse(
            serialized_hidden_states = serialized_hidden_states,
            return_code = forward_call.request_code,
            message = forward_call.request_message
        )
    
    def post_process_backward_call_to_response_proto( 
            self, 
            forward_call: 'bittensor.TextLastHiddenStateBackwardCall' 
        ) -> bittensor.BackwardTextLastHiddenStateResponse:
        """ post_process_forward_call_to_response_proto
            --------------------------------------------
            Args:
                backward_call (bittensor.TextLastHiddenStateBackwardCall):
                    backward call to post process into a response proto.
            Returns:    
                response (bittensor.BackwardTextLastHiddenStateResponse):
                    serialized backward call response.
        """
        # Return the forward response proto empty. (just a pong)
        return bittensor.BackwardTextLastHiddenStateResponse()
    
    def pre_process_request_proto_to_backward_call( 
        self, 
        request_proto: 'bittensor.BackwardRequest' 
    ) -> 'bittensor.BittensorCall':
        """ pre_process_request_proto_to_backward_call
            ------------------------------------------
            Args:
                request_proto (bittensor.BackwardRequest):
                    request_proto to process in to a backward call.
            Returns:
                bittensor.BittensorCall (:obj:`bittensor.BittensorCall`, `required`):
                    backward call processed from the request proto.
        """
        text_deserializer = bittensor.serializer( serializer_type = request_proto.text_inputs_serializer_type )
        text_inputs = text_deserializer.deserialize( request_proto.serialized_text_inputs )

        hidden_states_deserializer = bittensor.serializer( serializer_type = request_proto.hidden_states_serializer_type )
        hidden_states = hidden_states_deserializer.deserialize( request_proto.serialized_hidden_states )

        hidden_states_grads_deserializer = bittensor.serializer( serializer_type = request_proto.hidden_states_grads_serializer_type )
        hidden_states_grads = hidden_states_grads_deserializer.deserialize( request_proto.serialized_hidden_states_grads )

        # Optionally deserialize mask.
        try:
            mask_serializer = bittensor.serializer( serializer_type = request_proto.mask_serializer_type )
            mask = mask_serializer.serialize( request_proto.serialized_mask )
        except:
            mask = None

        # If the mask is not none, we need to expand the hidden states to the proper size.
        if mask != None:
            # From the encode_forward_response function the forward_response_tensor is [ len(mask), net_dim ]
            # a set of rows from the stacked_forward_response_tensor = [ bs * seq, net_dim ]
            # We will load these rows into a destination tensor = [bs, seq, net_dim]
            hidden_states_destination = torch.zeros( [ mask.size(0) * mask.size(1), bittensor.__network_dim__ ])
            hidden_states_grads_destination = torch.zeros( [ mask.size(0) * mask.size(1), bittensor.__network_dim__ ])

            # Iterate through the mask and fill the destination tensor 
            # with the hidden states from the forward call.
            counter = 0
            for i, not_masked in enumerate(mask.reshape(-1)):
                if not_masked:
                    hidden_states_destination[i, :] = hidden_states[counter, :]
                    hidden_states_grads_destination[i, :] = hidden_states_grads[counter, :]
                    counter += 1
            
            # Reshape the destination tensor to the proper expanded size.
            hidden_states = hidden_states_destination.reshape( ( mask.size(0), mask.size(1), bittensor.__network_dim__) )
            hidden_states_grads = hidden_states_grads_destination.reshape( (mask.size(0), mask.size(1), bittensor.__network_dim__) )

        # Return backward call.
        return bittensor.TextLastHiddenStateBackwardCall(
            mask = mask,
            text_inputs = text_inputs,
            hidden_states = hidden_states,
            hidden_states_grads = hidden_states_grads,

            mask_serializer_type = request_proto.mask_serializer_type,
            text_inputs_serializer_type = request_proto.text_inputs_serializer_type,
            hidden_states_serializer_type = request_proto.hidden_states_serializer_type,
            hidden_states_grads_serializer_type = request_proto.hidden_states_grads_serializer_type,
        )
    
    def Forward( 
            self, 
            request: 'bittensor.ForwardRequest', 
            context: grpc.ServicerContext 
        ) -> 'bittensor.ForwardResponse':
        """ ForwardTextLastHiddenState
            ----------------------------
            Args:
                request (bittensor.ForwardRequest): 
                    request.version (int): version of the caller.
                    request.hotkey (string): hotkey of the neuron.
                    request.timeout (float): timeout for the request.
                context (grpc.ServicerContext):
                    grpc tcp context.
            Returns:
                response (bittensor.ForwardResponse): 
                    response.serialized_hidden_states (string): serialized hidden states.
        """
        if not self.is_attached:
            raise Exception('Synapse cannot be called unless it is attached. Call attach() first.')
        try:
            # Build forward call.
            forward_call = self.pre_process_request_proto_to_forward_call( request_proto = request )
            forward_call.hotkey = request.hotkey
            forward_call.timeout = request.timeout
            forward_call.start_time = time.time()
            forward_call.version = request.version

            # Check blacklist.
            if self._blacklist( forward_call ): raise Exception('Blacklisted')
            # Get priority.
            priority = self._priority( forward_call )
            # Queue the forward call.
            future = self.priority_threadpool.submit(
                self._forward,
                forward_call = forward_call,
                priority = priority,
            )
        except Exception as e:
            forward_call.request_code = bittensor.proto.ReturnCode.UnknownException
            forward_call.request_message = str(e)

        finally:
            # Log request.
            bittensor.logging.rpc_log ( 
                axon = True, 
                forward = True, 
                is_response = False, 
                code = forward_call.request_code, 
                call_time = time.time() - forward_call.start_time, 
                pubkey = forward_call.hotkey, 
                uid = None, 
                inputs = forward_call.get_inputs_shape() if forward_call.request_code == bittensor.proto.ReturnCode.Success else None,
                outputs = None,
                message = forward_call.request_message,
                synapse = self.__str__()
            )
            if forward_call.request_code != bittensor.proto.ReturnCode.Success:
                response = self.post_process_forward_call_to_response_proto( forward_call )
                response.hotkey = self.wallet.hotkey.ss58_address
                response.version = bittensor.__version_as_int__
                return response

        # Do forward.
        try:
            # Get the result.
            future.result( timeout = forward_call.timeout )

        except Exception as e:
            forward_call.response_code = bittensor.proto.ReturnCode.UnknownException
            forward_call.response_message = str(e)
        finally:
            # Log response
            bittensor.logging.rpc_log ( 
                axon = True, 
                forward = True, 
                is_response = True, 
                code = forward_call.response_code, 
                call_time = time.time() - forward_call.start_time, 
                pubkey = forward_call.hotkey, 
                uid = None, 
                inputs = list( forward_call.get_inputs_shape() ) if forward_call.response_code == bittensor.proto.ReturnCode.Success else None,
                outputs = list( forward_call.get_outputs_shape() ) if forward_call.response_code == bittensor.proto.ReturnCode.Success else None,
                message = forward_call.response_message,
                synapse = self.__str__()
            )
            response = self.post_process_forward_call_to_response_proto( forward_call )
            response.hotkey = self.wallet.hotkey.ss58_address
            response.version = bittensor.__version_as_int__
            return response
        
    def Backward( 
            self, 
            request: 'bittensor.BackwardRequest', 
            context: grpc.ServicerContext 
        ) -> 'bittensor.ForwardResponse':
        """ ForwardTextLastHiddenState
            ----------------------------
            Args:
                request (bittensor.BackwardRequest): 
                    request.version (int): version of the caller.
                    request.hotkey (string): hotkey of the neuron.
                context (grpc.ServicerContext):
                    grpc tcp context.
            Returns:
                response (bittensor.BackwardResponse): 
                    response from the backward call.

        """
        try:
            # Build backward call.
            backward_call = self.pre_process_request_proto_to_backward_call( request_proto = request )
            backward_call.hotkey = request.hotkey
            backward_call.start_time = time.time()
            backward_call.version = request.version

            # Check blacklist.
            if self._blacklist( backward_call ): raise Exception('Blacklisted')
            # Get priority.
            priority = self._priority( backward_call )
            # Queue the backward call.
            future = self.priority_threadpool.submit(
                self._backward,
                backward_call = backward_call,
                priority = priority,
            )
        except Exception as e:
            backward_call.request_code = bittensor.proto.ReturnCode.UnknownException
            backward_call.request_message = str(e)
        finally:
            # Log request.
            bittensor.logging.rpc_log ( 
                axon = True, 
                forward = False, 
                is_response = False, 
                code = backward_call.request_code, 
                call_time = time.time() - backward_call.start_time, 
                pubkey = backward_call.hotkey, 
                uid = None, 
                inputs = backward_call.get_inputs_shape() if backward_call.request_code == bittensor.proto.ReturnCode.Success else None,
                outputs = None,
                message = backward_call.request_message,
                synapse = self.__str__()
            )
            if backward_call.request_code != bittensor.proto.ReturnCode.Success:
                response_proto = self.post_process_backward_call_to_response_proto( backward_call )
                response_proto.hotkey = self.wallet.hotkey.ss58_address
                response_proto.version = bittensor.__version_as_int__
                response_proto.return_code = backward_call.request_code
                response_proto.message = backward_call.request_message
                return response_proto

        # Do backward.
        try:
            # Get the result.
            future.result( timeout = bittensor.__blocktime__ )

        except Exception as e:
            backward_call.response_code = bittensor.proto.ReturnCode.UnknownException
            backward_call.response_message = str(e)
        finally:
            # Log response
            bittensor.logging.rpc_log ( 
                axon = True, 
                forward = False, 
                is_response = True, 
                code = backward_call.response_code, 
                call_time = time.time() - backward_call.start_time, 
                pubkey = backward_call.hotkey, 
                uid = None, 
                inputs = list( backward_call.get_inputs_shape() ) if backward_call.response_code == bittensor.proto.ReturnCode.Success else None,
                outputs = list( backward_call.get_outputs_shape() ) if backward_call.response_code == bittensor.proto.ReturnCode.Success else None,
                message = backward_call.response_message,
                synapse = self.__str__()
            )
            response_proto = self.post_process_backward_call_to_response_proto( backward_call )
            response_proto.hotkey = self.wallet.hotkey.ss58_address
            response_proto.version = bittensor.__version_as_int__
            response_proto.return_code = backward_call.request_code
            response_proto.message = backward_call.request_message
            return response_proto
<|MERGE_RESOLUTION|>--- conflicted
+++ resolved
@@ -1,382 +1,210 @@
 # The MIT License (MIT)
 # Copyright © 2021 Yuma Rao
 
-# Permission is hereby granted, free of charge, to any person obtaining a copy of this software and associated 
-# documentation files (the “Software”), to deal in the Software without restriction, including without limitation 
-# the rights to use, copy, modify, merge, publish, distribute, sublicense, and/or sell copies of the Software, 
+# Permission is hereby granted, free of charge, to any person obtaining a copy of this software and associated
+# documentation files (the “Software”), to deal in the Software without restriction, including without limitation
+# the rights to use, copy, modify, merge, publish, distribute, sublicense, and/or sell copies of the Software,
 # and to permit persons to whom the Software is furnished to do so, subject to the following conditions:
 
-# The above copyright notice and this permission notice shall be included in all copies or substantial portions of 
+# The above copyright notice and this permission notice shall be included in all copies or substantial portions of
 # the Software.
 
 # THE SOFTWARE IS PROVIDED “AS IS”, WITHOUT WARRANTY OF ANY KIND, EXPRESS OR IMPLIED, INCLUDING BUT NOT LIMITED TO
-# THE WARRANTIES OF MERCHANTABILITY, FITNESS FOR A PARTICULAR PURPOSE AND NONINFRINGEMENT. IN NO EVENT SHALL 
-# THE AUTHORS OR COPYRIGHT HOLDERS BE LIABLE FOR ANY CLAIM, DAMAGES OR OTHER LIABILITY, WHETHER IN AN ACTION 
-# OF CONTRACT, TORT OR OTHERWISE, ARISING FROM, OUT OF OR IN CONNECTION WITH THE SOFTWARE OR THE USE OR OTHER 
+# THE WARRANTIES OF MERCHANTABILITY, FITNESS FOR A PARTICULAR PURPOSE AND NONINFRINGEMENT. IN NO EVENT SHALL
+# THE AUTHORS OR COPYRIGHT HOLDERS BE LIABLE FOR ANY CLAIM, DAMAGES OR OTHER LIABILITY, WHETHER IN AN ACTION
+# OF CONTRACT, TORT OR OTHERWISE, ARISING FROM, OUT OF OR IN CONNECTION WITH THE SOFTWARE OR THE USE OR OTHER
 # DEALINGS IN THE SOFTWARE.
 
+import argparse
 import copy
-import time
-import grpc
+import os
+
 import torch
-<<<<<<< HEAD
+
 import bittensor
-=======
-import argparse
-import bittensor
-
-from loguru import logger
->>>>>>> f3b1fa99
-
-class TextLastHiddenStateSynapse( bittensor.grpc.TextLastHiddenStateServicer ):
-    """ TextLastHiddenStateSynapse: A class for servicing text_last_hidden_state requests."""
-
-    # Synapse name.
-    name: str = 'text_last_hidden_state'
+
+
+class TextLastHiddenStateSynapse(bittensor.Synapse, bittensor.grpc.TextLastHiddenStateServicer):
+    """TextLastHiddenStateSynapse: A class for servicing text_last_hidden_state requests."""
+
+    name: str = "text_last_hidden_state"
 
     def __init__(
-            self, 
-            config: 'bittensor.Config' = None, 
-        ):
-        if config == None: config = TextLastHiddenStateSynapse.config()
-        TextLastHiddenStateSynapse.check_config( config )
-        self.config = copy.deepcopy( config )
-<<<<<<< HEAD
+        self,
+        config: "bittensor.Config" = None,
+    ):
+        if config is None:
+            config = self.config()
+        TextLastHiddenStateSynapse.check_config(config)
         self.synapse_config = config.text_last_hidden_state
-        self.metagraph = metagraph
-        self.wallet = wallet
-        self.priority_threadpool = bittensor.prioritythreadpool( config = self.synapse_config )
-=======
-        self.is_attached = False # Not attached.
-        self.axon = None # gets attached through the axon.
-
-    def _attach( self, axon: 'bittensor.axon' ):
-        """ _attach: Attaches the synapse to the axon."""
-        if self.is_attached: 
-            raise RuntimeError('TextLastHiddenStateSynapse is already attached to an axon.')
-        self.axon = axon
-        self.is_attached = True
-        bittensor.grpc.add_TextLastHiddenStateServicer_to_server( self, axon.server )
-
-    @property
-    def metagraph(self) -> 'bittensor.Metagraph':
-        if not self.is_attached:
-            raise RuntimeError('TextLastHiddenStateSynapse is not attached to an axon.')
-        return self.axon.metagraph
-    
-    @property
-    def wallet(self) -> 'bittensor.Wallet':
-        if not self.is_attached:
-            raise RuntimeError('TextLastHiddenStateSynapse is not attached to an axon.')
-        return self.axon.wallet
-    
-    @property 
-    def priority_threadpool(self) -> 'bittensor.prioritythreadpool':
-        if not self.is_attached:
-            raise RuntimeError('TextLastHiddenStateSynapse is not attached to an axon.')
-        return self.axon.priority_threadool
->>>>>>> f3b1fa99
-
-    def __str__(self):
-        return 'TextLastHiddenState'
-
-<<<<<<< HEAD
-    def _attach( self, axon: 'bittensor.axon' ):
-        """ _attach: Attaches the synapse to the axon."""
-        if self.is_attached:
-            raise RuntimeError('TextLastHiddenStateSynapse is already attached to the axon.')
-        self.wallet = axon.wallet # Should we ensure the axon wallet is set already?
-        self.metagraph = axon.metagraph
-        self.axon = axon
-        self.is_attached = True
-        bittensor.grpc.add_TextLastHiddenStateServicer_to_server( self, axon.server )
-=======
-    @classmethod
-    def config(cls) -> 'bittensor.Config':
-        """ Returns the config for this synapse."""
-        parser = argparse.ArgumentParser()
-        cls.add_args( parser )
-        return bittensor.config( parser )
-
-    @classmethod
-    def add_args(cls, parser: argparse.ArgumentParser, prefix: str = None ):
-        """ Accept specific arguments from parser
-        """
-        prefix_str = '' if prefix == None else prefix + '.'
-        bittensor.prioritythreadpool.add_args( parser, prefix = prefix_str + 'text_last_hidden_state' )
+        super().__init__(config)
+        self.config = copy.deepcopy(config)
+        print(config)
+
+    def _attach(self, axon: "bittensor.axon"):
+        """_attach: Attaches the synapse to the axon."""
+        bittensor.grpc.add_TextLastHiddenStateServicer_to_server(self, axon.server)
+
+    @staticmethod
+    def add_defaults(defaults):
+        """Add default values to defaults object"""
+        defaults.text_last_hidden_state = bittensor.Config()
+        defaults.text_last_hidden_state.blacklist.stake = (
+            os.getenv("BT_TEXT_CAUSAL_LM_NEXT_BLACKLIST_STAKE")
+            if os.getenv("BT_TEXT_CAUSAL_LM_NEXT_BLACKLIST_STAKE") is not None
+            else 10
+        )
+        defaults.text_last_hidden_state.blacklist.allow_non_registered = (
+            os.getenv("BT_TEXT_CAUSAL_LM_NEXT_BLACKLIST_ALLOW_NON_REGISTERED")
+            if os.getenv("BT_TEXT_CAUSAL_LM_NEXT_BLACKLIST_ALLOW_NON_REGISTERED") is not None
+            else True
+        )
+
+    @staticmethod
+    def add_args(parser: argparse.ArgumentParser, prefix: str = None):
+        """Accept specific arguments from parser"""
+        prefix_str = "" if prefix is None else prefix + "."
+
+        bittensor.prioritythreadpool.add_args(parser, prefix=prefix_str + "text_last_hidden_state")
         try:
-            parser.add_argument('--' + prefix_str + 'text_last_hidden_state.blacklist.stake', type=float, help='The amount of stake (tao) required to make a call.', default=10)
-            parser.add_argument('--' + prefix_str + 'text_last_hidden_state.blacklist.allow_non_registered', action='store_true', help='''If true, allow non-registered peers''', default=True)
+            parser.add_argument(
+                "--" + prefix_str + "synapse.text_last_hidden_state.blacklist.stake",
+                type=float,
+                help="The amount of stake (tao) required to make a call.",
+                default=10,
+            )
+            parser.add_argument(
+                "--" + prefix_str + "synapse.text_last_hidden_state.blacklist.allow_non_registered",
+                action="store_true",
+                help="""If true, allow non-registered peers""",
+                default=True,
+            )
         except argparse.ArgumentError:
             # re-parsing arguments.
             pass
 
-    @classmethod   
-    def help(cls):
-        """ Print help to stdout """
-        parser = argparse.ArgumentParser()
-        cls.add_args( parser )
-        print (cls.__new__.__doc__)
-        parser.print_help()
-
-    @classmethod   
-    def add_defaults(cls, defaults):
-        """ Add default values to defaults object"""
-        defaults.text_last_hidden_state = bittensor.Config()
-        defaults.text_last_hidden_state.blacklist.stake = os.getenv('BT_TEXT_LAST_HIDDEN_STATE_BLACKLIST_STAKE') if os.getenv('BT_TEXT_LAST_HIDDEN_STATE_BLACKLIST_STAKE') != None else 10
-        defaults.text_last_hidden_state.blacklist.allow_non_registered = os.getenv('BT_TEXT_LAST_HIDDEN_STATE_BLACKLIST_ALLOW_NON_REGISTERED') if os.getenv('BT_TEXT_LAST_HIDDEN_STATE_BLACKLIST_ALLOW_NON_REGISTERED') != None else True
-
-    @classmethod
-    def check_config( cls, config: 'bittensor.Config' ):
-        pass
-
-    def forward( 
-            self, 
-            text_inputs: torch.LongTensor,
-            hotkey: str,
-        ) -> torch.FloatTensor:
-        """ fills in the hidden_states of the forward call.
-            Args:
-                text_inputs (:obj:`torch.LongTensor`, `required`):
-                    tokenized text inputs.
-                hotkey (:obj:`str`, `required`):
-                    hotkey of the calling neuron
-            Returns:
-                hidden_states (:obj:`torch.FloatTensor`, `required`):
-                    hidden states of the last layer of the model.
-        """
-        raise NotImplementedError('Must implement forward() in subclass.')
-    
-    def _forward( 
-            self, 
-            forward_call: 'bittensor.TextLastHiddenStateForwardCall' 
-        ) -> bittensor.TextLastHiddenStateForwardCall:
-        """ fills in the hidden_states of the forward call.
-            Args:
-                forward_call (:obj:`bittensor.TextLastHiddenStateForwardCall`, `required`):
-                    bittensor forward call dataclass to fill.
-            Returns:
-                forward_call (:obj:`bittensor.TextLastHiddenStateForwardCall`, `required`):
-                    filled bittensor forward call dataclass.
-        """
-        forward_call.hidden_states = self.forward( 
-            text_inputs = forward_call.text_inputs,
-            hotkey = forward_call.hotkey
-        )
-        return forward_call
-    
-    def backward( 
-            self, 
-            text_inputs: torch.LongTensor,
-            hidden_states: torch.FloatTensor,
-            hidden_states_grads: torch.FloatTensor,
-        ):
-        """ Accepts the backward call and updates the model.
-            Args:
-                text_inputs (:obj:`torch.LongTensor`, `required`):
-                    tokenized text inputs.
-                hidden_states (:obj:`torch.FloatTensor`, `required`):
-                    hidden states of the last layer of the model from forward call.
-                hidden_states_grads (:obj:`torch.FloatTensor`, `required`):
-                    hidden states gradients of the last layer of the model from backward call.
-        """
-        pass
-
-    def _backward( self, backward_call: 'bittensor.TextLastHiddenStateBackwardCall' ):
-        """ Accepts the backward call and updates the model.
-            Args:
-                backward_call (:obj:`bittensor.TextLastHiddenStateBackwardCall`, `required`):
-                    bittensor backward call dataclass to fill.
-        """
-        self.backward( 
-            text_inputs = backward_call.text_inputs, 
-            hidden_states = backward_call.hidden_states, 
-            hidden_states_grads = backward_call.hidden_states_grads 
-        )
->>>>>>> f3b1fa99
-
-    def priority( self, forward_call: 'bittensor.TextSeq2SeqBittensorCall' ) -> float:
-        """ priority: Returns the priority of the synapse for the given hotkey and text_inputs."""
-        raise NotImplementedError('Must implement priority() in subclass.')
-    
-    def _priority( self, forward_call: 'bittensor.TextSeq2SeqBittensorCall' ) -> float:
-        """ _priority: Returns the priority of the forward call.
-            Args:
-                forward_call (:obj:`bittensor.BittensorCall`, `required`):
-                    forward_call to check.
-            Returns:
-                float: priority of the forward call.
-        """
-<<<<<<< HEAD
-        return self.priority( forward_call )
-
-=======
-        # Call subclass priority, if not implemented use the 
-        # metagraph priority based on stake.
-        try:
-            return float( self.priority( forward_call ) )
-        except:
-            try:
-                uid = self.metagraph.hotkeys.index( forward_call.hotkey )
-                return float( self.metagraph.S[uid].item() )
-            except:
-                return 0.0 
-            
->>>>>>> f3b1fa99
-    def blacklist( self, forward_call: 'bittensor.TextSeq2SeqBittensorCall'  ) -> bool:
-        # NOTE: @Joey SHOULD THIS BE IMPLEMNTED HERE?
-        """ blacklist: Returns True if the synapse should not be called for the given hotkey and text_inputs."""
-        raise NotImplementedError('Must implement blacklist() in subclass.')
- 
-    def _blacklist( self, forward_call: bittensor.BittensorCall ) -> bool:
-        """ __blacklist: Checks if the forward call is blacklisted.
-            Args:
-                forward_call (:obj:`bittensor.BittensorCall`, `required`):
-                    forward_call to check.
-            Returns:
-                bool: True if blacklisted, False otherwise.
-        """
-        # Call subclass implements blacklist we override here.
-        try:
-            return self.blacklist( forward_call )
-        except:
-            pass
-
-        # Otherwise, check registration first.
-        is_registered = forward_call.hotkey in self.metagraph.hotkeys
-        if not is_registered and not self.config.text_last_hidden_state.blacklist.allow_non_registered:
-            return True # Blacklisted based on registration.
-        
-        # If registered, check stake.
-        if is_registered:
-            uid = self.metagraph.hotkeys.index( forward_call.hotkey )
-            if self.metagraph.S[uid].item() < self.config.text_last_hidden_state.blacklist.stake:
-                return True
-            
-        # Checks passed, not blacklisted.
-        return False
-    
-    def pre_process_request_proto_to_forward_call( 
-            self, 
-            request_proto: bittensor.ForwardTextLastHiddenStateRequest 
-        ) -> 'bittensor.TextLastHiddenStateForwardCall':
-        """ pre_process_request_proto_to_forward_call
-            ------------------------------------------
-            Args:
-                request_proto (bittensor.ForwardTextLastHiddenStateRequest):
-                    bittensor forward request proto.
-            Returns:
-                bittensor.TextLastHiddenStateForwardCall (:obj:`bittensor.TextLastHiddenStateForwardCall`, `required`):
-                    bittensor forward call dataclass.
+    def pre_process_request_proto_to_forward_call(
+        self, request_proto: bittensor.ForwardTextLastHiddenStateRequest
+    ) -> "bittensor.TextLastHiddenStateForwardCall":
+        """pre_process_request_proto_to_forward_call
+        ------------------------------------------
+        Args:
+            request_proto (bittensor.ForwardTextLastHiddenStateRequest):
+                bittensor forward request proto.
+        Returns:
+            bittensor.TextLastHiddenStateForwardCall (:obj:`bittensor.TextLastHiddenStateForwardCall`, `required`):
+                bittensor forward call dataclass.
         """
         # Deserialize text inputs.
-        text_deserializer = bittensor.serializer( serializer_type = request_proto.text_inputs_serializer_type )
-        text_inputs = text_deserializer.deserialize( request_proto.serialized_text_inputs )
+        text_deserializer = bittensor.serializer(
+            serializer_type=request_proto.text_inputs_serializer_type
+        )
+        text_inputs = text_deserializer.deserialize(request_proto.serialized_text_inputs)
         # Optionally deserialize mask.
-        if len( request_proto.serialized_mask.shape ) > 0:
-            mask_deserializer = bittensor.serializer( serializer_type = request_proto.mask_serializer_type )
-            mask = mask_deserializer.deserialize( request_proto.serialized_mask )
+        if len(request_proto.serialized_mask.shape) > 0:
+            mask_deserializer = bittensor.serializer(
+                serializer_type=request_proto.mask_serializer_type
+            )
+            mask = mask_deserializer.deserialize(request_proto.serialized_mask)
         else:
             mask = None
 
-        forward_call =  bittensor.TextLastHiddenStateForwardCall(
-            text_inputs = text_inputs,
-            mask = mask,
-            mask_serializer_type = request_proto.mask_serializer_type,
-            text_inputs_serializer_type = request_proto.text_inputs_serializer_type,
-            hidden_states_serializer_type = request_proto.hidden_states_serializer_type,
-        )
-        return forward_call
-
-    
-    def post_process_forward_call_to_response_proto( 
-            self, 
-            forward_call: 'bittensor.TextLastHiddenStateForwardCall' 
-        ) -> bittensor.ForwardTextLastHiddenStateResponse:
-        """ post_process_forward_call_to_response_proto
-            --------------------------------------------
-            Args:
-                forward_call (bittensor.TextLastHiddenStateForwardCall):
-                    forward_call.text_inputs (torch.FloatTensor): text inputs.
-                    forward_call.timeout (float): timeout for the request.
-                    forward_call.text_inputs_serializer_type (bittensor.proto.SerializerType): text inputs serializer type.
-                    forward_call.hidden_states_serializer_type (bittensor.proto.SerializerType): hidden states serializer type.
-                    forward_call.hidden_states (torch.FloatTensor): hidden states.
-            Returns:    
-                response (bittensor.ForwardTextLastHiddenStateResponse):
-                    response.serialized_hidden_states (string): serialized hidden states.
+        return bittensor.TextLastHiddenStateForwardCall(
+            text_inputs=text_inputs,
+            mask=mask,
+            timeout=request_proto.timeout,
+            mask_serializer_type=request_proto.mask_serializer_type,
+            text_inputs_serializer_type=request_proto.text_inputs_serializer_type,
+            hidden_states_serializer_type=request_proto.hidden_states_serializer_type,
+        )
+
+    def post_process_forward_call_to_response_proto(
+        self, forward_call: "bittensor.TextLastHiddenStateForwardCall"
+    ) -> bittensor.ForwardTextLastHiddenStateResponse:
+        """post_process_forward_call_to_response_proto
+        --------------------------------------------
+        Args:
+            forward_call (bittensor.TextLastHiddenStateForwardCall):
+                forward_call.text_inputs (torch.FloatTensor): text inputs.
+                forward_call.timeout (float): timeout for the request.
+                forward_call.text_inputs_serializer_type (bittensor.proto.SerializerType): text inputs serializer type.
+                forward_call.hidden_states_serializer_type (bittensor.proto.SerializerType): hidden states serializer type.
+                forward_call.hidden_states (torch.FloatTensor): hidden states.
+        Returns:
+            response (bittensor.ForwardTextLastHiddenStateResponse):
+                response.serialized_hidden_states (string): serialized hidden states.
         """
         # Serialize hidden states.
-        hidden_state_serializer = bittensor.serializer( serializer_type = forward_call.hidden_states_serializer_type )
+        hidden_state_serializer = bittensor.serializer(
+            serializer_type=forward_call.hidden_states_serializer_type
+        )
 
         # Check if response is sucessful
-        if (forward_call.request_code != bittensor.proto.ReturnCode.Success) or \
-            (forward_call.response_code != bittensor.proto.ReturnCode.Success):
+        if (forward_call.request_code != bittensor.proto.ReturnCode.Success) or (
+            forward_call.response_code != bittensor.proto.ReturnCode.Success
+        ):
             serialized_hidden_states = None
 
         else:
             # Optionally apply mask.
             if forward_call.mask != None:
                 # Apply mask.
-                hidden_states = forward_call.hidden_states.reshape( -1, bittensor.__network_dim__ )
+                hidden_states = forward_call.hidden_states.reshape(-1, bittensor.__network_dim__)
 
                 # Filter hidden states.
-                hidden_states = hidden_states[ forward_call.mask.reshape(-1) ]
+                hidden_states = hidden_states[forward_call.mask.reshape(-1)]
 
             # Else return the raw hidden states.
             else:
                 hidden_states = forward_call.hidden_states
-            serialized_hidden_states = hidden_state_serializer.serialize( hidden_states )
-            
+            serialized_hidden_states = hidden_state_serializer.serialize(hidden_states)
+
         # Return the forward response proto.
         return bittensor.ForwardTextLastHiddenStateResponse(
-            serialized_hidden_states = serialized_hidden_states,
-            return_code = forward_call.request_code,
-            message = forward_call.request_message
-        )
-    
-    def post_process_backward_call_to_response_proto( 
-            self, 
-            forward_call: 'bittensor.TextLastHiddenStateBackwardCall' 
-        ) -> bittensor.BackwardTextLastHiddenStateResponse:
-        """ post_process_forward_call_to_response_proto
-            --------------------------------------------
-            Args:
-                backward_call (bittensor.TextLastHiddenStateBackwardCall):
-                    backward call to post process into a response proto.
-            Returns:    
-                response (bittensor.BackwardTextLastHiddenStateResponse):
-                    serialized backward call response.
+            version=bittensor.__version_as_int__,
+            serialized_hidden_states=serialized_hidden_states,
+            hotkey=self.axon.wallet.hotkey.ss58_address,
+            return_code=forward_call.request_code,
+            message=forward_call.request_message,
+        )
+
+    def pre_process_request_proto_to_backward_call(
+        self, request_proto: "bittensor.BackwardRequest"
+    ) -> "bittensor.BittensorCall":
+        """pre_process_request_proto_to_backward_call
+        ------------------------------------------
+        Args:
+            request_proto (bittensor.BackwardRequest):
+                request_proto to process in to a backward call.
+        Returns:
+            bittensor.BittensorCall (:obj:`bittensor.BittensorCall`, `required`):
+                backward call processed from the request proto.
         """
-        # Return the forward response proto empty. (just a pong)
-        return bittensor.BackwardTextLastHiddenStateResponse()
-    
-    def pre_process_request_proto_to_backward_call( 
-        self, 
-        request_proto: 'bittensor.BackwardRequest' 
-    ) -> 'bittensor.BittensorCall':
-        """ pre_process_request_proto_to_backward_call
-            ------------------------------------------
-            Args:
-                request_proto (bittensor.BackwardRequest):
-                    request_proto to process in to a backward call.
-            Returns:
-                bittensor.BittensorCall (:obj:`bittensor.BittensorCall`, `required`):
-                    backward call processed from the request proto.
-        """
-        text_deserializer = bittensor.serializer( serializer_type = request_proto.text_inputs_serializer_type )
-        text_inputs = text_deserializer.deserialize( request_proto.serialized_text_inputs )
-
-        hidden_states_deserializer = bittensor.serializer( serializer_type = request_proto.hidden_states_serializer_type )
-        hidden_states = hidden_states_deserializer.deserialize( request_proto.serialized_hidden_states )
-
-        hidden_states_grads_deserializer = bittensor.serializer( serializer_type = request_proto.hidden_states_grads_serializer_type )
-        hidden_states_grads = hidden_states_grads_deserializer.deserialize( request_proto.serialized_hidden_states_grads )
+        text_deserializer = bittensor.serializer(
+            serializer_type=request_proto.text_inputs_serializer_type
+        )
+        text_inputs = text_deserializer.deserialize(request_proto.serialized_text_inputs)
+
+        hidden_states_deserializer = bittensor.serializer(
+            serializer_type=request_proto.hidden_states_serializer_type
+        )
+        hidden_states = hidden_states_deserializer.deserialize(
+            request_proto.serialized_hidden_states
+        )
+
+        hidden_states_grads_deserializer = bittensor.serializer(
+            serializer_type=request_proto.hidden_states_grads_serializer_type
+        )
+        hidden_states_grads = hidden_states_grads_deserializer.deserialize(
+            request_proto.serialized_hidden_states_grads
+        )
 
         # Optionally deserialize mask.
         try:
-            mask_serializer = bittensor.serializer( serializer_type = request_proto.mask_serializer_type )
-            mask = mask_serializer.serialize( request_proto.serialized_mask )
+            mask_serializer = bittensor.serializer(
+                serializer_type=request_proto.mask_serializer_type
+            )
+            mask = mask_serializer.serialize(request_proto.serialized_mask)
         except:
             mask = None
 
@@ -385,10 +213,14 @@
             # From the encode_forward_response function the forward_response_tensor is [ len(mask), net_dim ]
             # a set of rows from the stacked_forward_response_tensor = [ bs * seq, net_dim ]
             # We will load these rows into a destination tensor = [bs, seq, net_dim]
-            hidden_states_destination = torch.zeros( [ mask.size(0) * mask.size(1), bittensor.__network_dim__ ])
-            hidden_states_grads_destination = torch.zeros( [ mask.size(0) * mask.size(1), bittensor.__network_dim__ ])
-
-            # Iterate through the mask and fill the destination tensor 
+            hidden_states_destination = torch.zeros(
+                [mask.size(0) * mask.size(1), bittensor.__network_dim__]
+            )
+            hidden_states_grads_destination = torch.zeros(
+                [mask.size(0) * mask.size(1), bittensor.__network_dim__]
+            )
+
+            # Iterate through the mask and fill the destination tensor
             # with the hidden states from the forward call.
             counter = 0
             for i, not_masked in enumerate(mask.reshape(-1)):
@@ -396,202 +228,23 @@
                     hidden_states_destination[i, :] = hidden_states[counter, :]
                     hidden_states_grads_destination[i, :] = hidden_states_grads[counter, :]
                     counter += 1
-            
+
             # Reshape the destination tensor to the proper expanded size.
-            hidden_states = hidden_states_destination.reshape( ( mask.size(0), mask.size(1), bittensor.__network_dim__) )
-            hidden_states_grads = hidden_states_grads_destination.reshape( (mask.size(0), mask.size(1), bittensor.__network_dim__) )
+            hidden_states = hidden_states_destination.reshape(
+                (mask.size(0), mask.size(1), bittensor.__network_dim__)
+            )
+            hidden_states_grads = hidden_states_grads_destination.reshape(
+                (mask.size(0), mask.size(1), bittensor.__network_dim__)
+            )
 
         # Return backward call.
-        return bittensor.TextLastHiddenStateBackwardCall(
-            mask = mask,
-            text_inputs = text_inputs,
-            hidden_states = hidden_states,
-            hidden_states_grads = hidden_states_grads,
-
-            mask_serializer_type = request_proto.mask_serializer_type,
-            text_inputs_serializer_type = request_proto.text_inputs_serializer_type,
-            hidden_states_serializer_type = request_proto.hidden_states_serializer_type,
-            hidden_states_grads_serializer_type = request_proto.hidden_states_grads_serializer_type,
-        )
-    
-    def Forward( 
-            self, 
-            request: 'bittensor.ForwardRequest', 
-            context: grpc.ServicerContext 
-        ) -> 'bittensor.ForwardResponse':
-        """ ForwardTextLastHiddenState
-            ----------------------------
-            Args:
-                request (bittensor.ForwardRequest): 
-                    request.version (int): version of the caller.
-                    request.hotkey (string): hotkey of the neuron.
-                    request.timeout (float): timeout for the request.
-                context (grpc.ServicerContext):
-                    grpc tcp context.
-            Returns:
-                response (bittensor.ForwardResponse): 
-                    response.serialized_hidden_states (string): serialized hidden states.
-        """
-        if not self.is_attached:
-            raise Exception('Synapse cannot be called unless it is attached. Call attach() first.')
-        try:
-            # Build forward call.
-            forward_call = self.pre_process_request_proto_to_forward_call( request_proto = request )
-            forward_call.hotkey = request.hotkey
-            forward_call.timeout = request.timeout
-            forward_call.start_time = time.time()
-            forward_call.version = request.version
-
-            # Check blacklist.
-            if self._blacklist( forward_call ): raise Exception('Blacklisted')
-            # Get priority.
-            priority = self._priority( forward_call )
-            # Queue the forward call.
-            future = self.priority_threadpool.submit(
-                self._forward,
-                forward_call = forward_call,
-                priority = priority,
-            )
-        except Exception as e:
-            forward_call.request_code = bittensor.proto.ReturnCode.UnknownException
-            forward_call.request_message = str(e)
-
-        finally:
-            # Log request.
-            bittensor.logging.rpc_log ( 
-                axon = True, 
-                forward = True, 
-                is_response = False, 
-                code = forward_call.request_code, 
-                call_time = time.time() - forward_call.start_time, 
-                pubkey = forward_call.hotkey, 
-                uid = None, 
-                inputs = forward_call.get_inputs_shape() if forward_call.request_code == bittensor.proto.ReturnCode.Success else None,
-                outputs = None,
-                message = forward_call.request_message,
-                synapse = self.__str__()
-            )
-            if forward_call.request_code != bittensor.proto.ReturnCode.Success:
-                response = self.post_process_forward_call_to_response_proto( forward_call )
-                response.hotkey = self.wallet.hotkey.ss58_address
-                response.version = bittensor.__version_as_int__
-                return response
-
-        # Do forward.
-        try:
-            # Get the result.
-            future.result( timeout = forward_call.timeout )
-
-        except Exception as e:
-            forward_call.response_code = bittensor.proto.ReturnCode.UnknownException
-            forward_call.response_message = str(e)
-        finally:
-            # Log response
-            bittensor.logging.rpc_log ( 
-                axon = True, 
-                forward = True, 
-                is_response = True, 
-                code = forward_call.response_code, 
-                call_time = time.time() - forward_call.start_time, 
-                pubkey = forward_call.hotkey, 
-                uid = None, 
-                inputs = list( forward_call.get_inputs_shape() ) if forward_call.response_code == bittensor.proto.ReturnCode.Success else None,
-                outputs = list( forward_call.get_outputs_shape() ) if forward_call.response_code == bittensor.proto.ReturnCode.Success else None,
-                message = forward_call.response_message,
-                synapse = self.__str__()
-            )
-            response = self.post_process_forward_call_to_response_proto( forward_call )
-            response.hotkey = self.wallet.hotkey.ss58_address
-            response.version = bittensor.__version_as_int__
-            return response
-        
-    def Backward( 
-            self, 
-            request: 'bittensor.BackwardRequest', 
-            context: grpc.ServicerContext 
-        ) -> 'bittensor.ForwardResponse':
-        """ ForwardTextLastHiddenState
-            ----------------------------
-            Args:
-                request (bittensor.BackwardRequest): 
-                    request.version (int): version of the caller.
-                    request.hotkey (string): hotkey of the neuron.
-                context (grpc.ServicerContext):
-                    grpc tcp context.
-            Returns:
-                response (bittensor.BackwardResponse): 
-                    response from the backward call.
-
-        """
-        try:
-            # Build backward call.
-            backward_call = self.pre_process_request_proto_to_backward_call( request_proto = request )
-            backward_call.hotkey = request.hotkey
-            backward_call.start_time = time.time()
-            backward_call.version = request.version
-
-            # Check blacklist.
-            if self._blacklist( backward_call ): raise Exception('Blacklisted')
-            # Get priority.
-            priority = self._priority( backward_call )
-            # Queue the backward call.
-            future = self.priority_threadpool.submit(
-                self._backward,
-                backward_call = backward_call,
-                priority = priority,
-            )
-        except Exception as e:
-            backward_call.request_code = bittensor.proto.ReturnCode.UnknownException
-            backward_call.request_message = str(e)
-        finally:
-            # Log request.
-            bittensor.logging.rpc_log ( 
-                axon = True, 
-                forward = False, 
-                is_response = False, 
-                code = backward_call.request_code, 
-                call_time = time.time() - backward_call.start_time, 
-                pubkey = backward_call.hotkey, 
-                uid = None, 
-                inputs = backward_call.get_inputs_shape() if backward_call.request_code == bittensor.proto.ReturnCode.Success else None,
-                outputs = None,
-                message = backward_call.request_message,
-                synapse = self.__str__()
-            )
-            if backward_call.request_code != bittensor.proto.ReturnCode.Success:
-                response_proto = self.post_process_backward_call_to_response_proto( backward_call )
-                response_proto.hotkey = self.wallet.hotkey.ss58_address
-                response_proto.version = bittensor.__version_as_int__
-                response_proto.return_code = backward_call.request_code
-                response_proto.message = backward_call.request_message
-                return response_proto
-
-        # Do backward.
-        try:
-            # Get the result.
-            future.result( timeout = bittensor.__blocktime__ )
-
-        except Exception as e:
-            backward_call.response_code = bittensor.proto.ReturnCode.UnknownException
-            backward_call.response_message = str(e)
-        finally:
-            # Log response
-            bittensor.logging.rpc_log ( 
-                axon = True, 
-                forward = False, 
-                is_response = True, 
-                code = backward_call.response_code, 
-                call_time = time.time() - backward_call.start_time, 
-                pubkey = backward_call.hotkey, 
-                uid = None, 
-                inputs = list( backward_call.get_inputs_shape() ) if backward_call.response_code == bittensor.proto.ReturnCode.Success else None,
-                outputs = list( backward_call.get_outputs_shape() ) if backward_call.response_code == bittensor.proto.ReturnCode.Success else None,
-                message = backward_call.response_message,
-                synapse = self.__str__()
-            )
-            response_proto = self.post_process_backward_call_to_response_proto( backward_call )
-            response_proto.hotkey = self.wallet.hotkey.ss58_address
-            response_proto.version = bittensor.__version_as_int__
-            response_proto.return_code = backward_call.request_code
-            response_proto.message = backward_call.request_message
-            return response_proto
+        return bittensor.TextLastHiddenStateForwardCall(
+            mask=mask,
+            text_inputs=text_inputs,
+            hidden_states=hidden_states,
+            hidden_states_grads=hidden_states_grads,
+            mask_serializer_type=request_proto.mask_serializer_type,
+            text_inputs_serializer_type=request_proto.text_inputs_serializer_type,
+            hidden_states_serializer_type=request_proto.hidden_states_serializer_type,
+            hidden_states_grads_serializer_type=request_proto.hidden_states_grads_serializer_type,
+        )