 # The MIT License (MIT)
# Copyright © 2021 Yuma Rao

# Permission is hereby granted, free of charge, to any person obtaining a copy of this software and associated
# documentation files (the “Software”), to deal in the Software without restriction, including without limitation
# the rights to use, copy, modify, merge, publish, distribute, sublicense, and/or sell copies of the Software,
# and to permit persons to whom the Software is furnished to do so, subject to the following conditions:

# The above copyright notice and this permission notice shall be included in all copies or substantial portions of
# the Software.

# THE SOFTWARE IS PROVIDED “AS IS”, WITHOUT WARRANTY OF ANY KIND, EXPRESS OR IMPLIED, INCLUDING BUT NOT LIMITED TO
# THE WARRANTIES OF MERCHANTABILITY, FITNESS FOR A PARTICULAR PURPOSE AND NONINFRINGEMENT. IN NO EVENT SHALL
# THE AUTHORS OR COPYRIGHT HOLDERS BE LIABLE FOR ANY CLAIM, DAMAGES OR OTHER LIABILITY, WHETHER IN AN ACTION
# OF CONTRACT, TORT OR OTHERWISE, ARISING FROM, OUT OF OR IN CONNECTION WITH THE SOFTWARE OR THE USE OR OTHER
# DEALINGS IN THE SOFTWARE.

import grpc
import time
import torch
import asyncio
import bittensor

from typing import Union, Optional, Callable, List, Dict, Tuple
from abc import ABC, abstractmethod
from dataclasses import dataclass

@dataclass
class SynapseCall( ABC ):
    """ Base class for all synapse calls."""

    is_forward: bool # If it is an forward of backward
    name: str # The name of the call.

    def __init__(
        self,
        synapse: 'bittensor.Synapse',
        request_proto: object,
        context: grpc.ServicerContext,
    ):
        metadata = dict(context.invocation_metadata())
        (
            _,
            sender_hotkey,
            _,
            _,
        ) = synapse.axon.auth_interceptor.parse_signature(metadata)
<<<<<<< HEAD

=======
        
>>>>>>> b7042344
        self.completed = False
        self.start_time = time.time()
        self.timeout = request_proto.timeout
        self.src_version = request_proto.version
        self.src_hotkey = sender_hotkey
        self.dest_hotkey = synapse.axon.wallet.hotkey.ss58_address
        self.dest_version = bittensor.__version_as_int__
        self.return_code: bittensor.proto.ReturnCode = bittensor.proto.ReturnCode.Success
        self.return_message: str = 'Success'
        self.priority: float = 0

    def __repr__(self) -> str:
        return f"SynapseCall( from: {self.src_hotkey}, forward: {self.is_forward}, start: {self.start_time}, timeout: {self.timeout}, priority: {self.priority}, completed: {self.completed})"

    def __str__(self) -> str: return self.__repr__()

    @abstractmethod
    def get_inputs_shape( self ) -> torch.Size: ...

    @abstractmethod
    def get_outputs_shape( self ) -> torch.Size: ...

    @abstractmethod
    def get_response_proto( self ) -> object: ...

    def _get_response_proto( self ) -> object:
        proto = self.get_response_proto()
        proto.return_code = self.return_code
        proto.return_message = self.return_message
        return proto

    @abstractmethod
    def apply( self ): ...

    def _apply( self ):
        # TODO(const): measure apply time.
        self.apply()

    def end(self):
        self.end_time = time.time()
        self.elapsed = self.end_time - self.start_time
        self.completed = True

    def log_outbound( self ):
        bittensor.logging.rpc_log(
            axon = True,
            forward = self.is_forward,
            is_response = False,
            code = self.return_code,
            call_time = 0,
            pubkey = self.src_hotkey,
            uid = None,
            inputs = self.get_outputs_shape(),
            outputs = self.get_outputs_shape(),
            message = self.return_message,
            synapse = self.name,
        )

    def log_inbound( self ):
        bittensor.logging.rpc_log(
            axon = True,
            forward = self.is_forward,
            is_response = True,
            code = self.return_code,
            call_time = self.elapsed if self.completed else 0,
            pubkey = self.src_hotkey,
            uid = None,
            inputs = self.get_inputs_shape(),
            outputs = self.get_inputs_shape(),
            message = self.return_message,
            synapse = self.name
        )

class Synapse( ABC ):
    name: str

    def __init__( self, axon: bittensor.axon ):
        self.axon = axon

    @abstractmethod
    def blacklist( self, call: SynapseCall ) -> Union[ Tuple[bool, str], bool ]: ...

    def _blacklist( self, call: SynapseCall ) -> Union[ bool, str ]:
        blacklist = self.blacklist( call )
        if isinstance( blacklist, tuple ): return blacklist
        elif isinstance( blacklist, bool ): return blacklist, "no reason specified"
        else:
            raise ValueError('Blacklist response had type {} expected one of bool or Tuple[bool, str]'.format( blacklist ))

    @abstractmethod
    def priority( self, call: SynapseCall ) -> float: ...

    def apply( self, call: SynapseCall ) -> object:
        bittensor.logging.trace( 'Synapse: {} received call: {}'.format( self.name, call ) )
        try:
            call.log_inbound()

            # Check blacklist.
            blacklist, reason = self._blacklist( call )
            if blacklist:
                call.return_code = bittensor.proto.ReturnCode.Blacklisted
                call.return_message = reason
                bittensor.logging.info( 'Synapse: {} blacklisted call: {} reason: {}'.format( self.name, call, reason) )

            # Make call.
            else:
                # Queue the forward call with priority.
                call.priority = self.priority( call )
                future = self.axon.priority_threadpool.submit(
                    call._apply,
                    priority = call.priority,
                )
                bittensor.logging.trace( 'Synapse: {} loaded future: {}'.format( self.name, future ) )
                future.result( timeout = call.timeout )
                bittensor.logging.trace( 'Synapse: {} completed call: {}'.format( self.name, call ) )

        # Catch timeouts
        except asyncio.TimeoutError:
            bittensor.logging.trace( 'Synapse: {} timeout: {}'.format( self.name, call.timeout ) )
            call.return_code = bittensor.proto.ReturnCode.Timeout
            call.return_message = 'GRPC request timeout after: {}s'.format( call.timeout)

        # Catch unknown exceptions.
        except Exception as e:
            bittensor.logging.trace( 'Synapse: {} unknown error: {}'.format( self.name, str(e) ) )
            call.return_code = bittensor.proto.ReturnCode.UnknownException
            call.return_message = str(e)

        # Finally return the call.
        finally:
            bittensor.logging.trace( 'Synapse: {} finalize call {}'.format( self.name, call ) )
            call.end()
            call.log_outbound()
            return call._get_response_proto()<|MERGE_RESOLUTION|>--- conflicted
+++ resolved
@@ -45,11 +45,7 @@
             _,
             _,
         ) = synapse.axon.auth_interceptor.parse_signature(metadata)
-<<<<<<< HEAD
 
-=======
-        
->>>>>>> b7042344
         self.completed = False
         self.start_time = time.time()
         self.timeout = request_proto.timeout
