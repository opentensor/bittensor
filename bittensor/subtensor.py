# The MIT License (MIT)
# Copyright © 2021 Yuma Rao
# Copyright © 2023 Opentensor Foundation

# Permission is hereby granted, free of charge, to any person obtaining a copy of this software and associated
# documentation files (the “Software”), to deal in the Software without restriction, including without limitation
# the rights to use, copy, modify, merge, publish, distribute, sublicense, and/or sell copies of the Software,
# and to permit persons to whom the Software is furnished to do so, subject to the following conditions:

# The above copyright notice and this permission notice shall be included in all copies or substantial portions of
# the Software.

# THE SOFTWARE IS PROVIDED “AS IS”, WITHOUT WARRANTY OF ANY KIND, EXPRESS OR IMPLIED, INCLUDING BUT NOT LIMITED TO
# THE WARRANTIES OF MERCHANTABILITY, FITNESS FOR A PARTICULAR PURPOSE AND NONINFRINGEMENT. IN NO EVENT SHALL
# THE AUTHORS OR COPYRIGHT HOLDERS BE LIABLE FOR ANY CLAIM, DAMAGES OR OTHER LIABILITY, WHETHER IN AN ACTION
# OF CONTRACT, TORT OR OTHERWISE, ARISING FROM, OUT OF OR IN CONNECTION WITH THE SOFTWARE OR THE USE OR OTHER
# DEALINGS IN THE SOFTWARE.

"""
The ``bittensor.subtensor`` module in Bittensor serves as a crucial interface for interacting with the Bittensor
blockchain, facilitating a range of operations essential for the decentralized machine learning network.
"""

import argparse
import copy
import functools
import socket
import time
from typing import List, Dict, Union, Optional, Tuple, TypedDict, Any

import numpy as np
import scalecodec
from numpy.typing import NDArray
from retry import retry
from scalecodec.base import RuntimeConfiguration
from scalecodec.exceptions import RemainingScaleBytesNotEmptyException
from scalecodec.type_registry import load_type_registry_preset
from scalecodec.types import GenericCall, ScaleType
from substrateinterface.base import QueryMapResult, SubstrateInterface, ExtrinsicReceipt
from substrateinterface.exceptions import SubstrateRequestException

import bittensor
from bittensor.btlogging import logging as _logger
<<<<<<< HEAD
from bittensor.utils import torch, weight_utils, format_error_message
=======
from bittensor.utils import torch, weight_utils
>>>>>>> 637c9ca1
from .chain_data import (
    NeuronInfo,
    DelegateInfo,
    PrometheusInfo,
    SubnetInfo,
    SubnetHyperparameters,
    StakeInfo,
    NeuronInfoLite,
    AxonInfo,
    ProposalVoteData,
    IPInfo,
    custom_rpc_type_registry,
)
from .errors import IdentityError, NominationError, StakeError, TakeError
from .extrinsics.commit_weights import (
    commit_weights_extrinsic,
    reveal_weights_extrinsic,
)
from .extrinsics.delegation import (
    delegate_extrinsic,
    nominate_extrinsic,
    undelegate_extrinsic,
    increase_take_extrinsic,
    decrease_take_extrinsic,
)
from .extrinsics.network import (
    register_subnetwork_extrinsic,
    set_hyperparameter_extrinsic,
)
from .extrinsics.prometheus import prometheus_extrinsic
from .extrinsics.registration import (
    register_extrinsic,
    burned_register_extrinsic,
    run_faucet_extrinsic,
    swap_hotkey_extrinsic,
)
from .extrinsics.root import root_register_extrinsic, set_root_weights_extrinsic
from .extrinsics.senate import (
    register_senate_extrinsic,
    leave_senate_extrinsic,
    vote_senate_extrinsic,
)
from .extrinsics.serving import (
    serve_extrinsic,
    serve_axon_extrinsic,
    publish_metadata,
    get_metadata,
)
from .extrinsics.set_weights import set_weights_extrinsic
from .extrinsics.staking import add_stake_extrinsic, add_stake_multiple_extrinsic
from .extrinsics.transfer import transfer_extrinsic
from .extrinsics.unstaking import unstake_extrinsic, unstake_multiple_extrinsic
from .types import AxonServeCallParams, PrometheusServeCallParams
from .utils import (
    U16_NORMALIZED_FLOAT,
    ss58_to_vec_u8,
    U64_NORMALIZED_FLOAT,
    networking,
)
from .utils.balance import Balance
from .utils.registration import POWSolution
from .utils.registration import legacy_torch_api_compat
from .utils.subtensor import get_subtensor_errors

KEY_NONCE: Dict[str, int] = {}

#######
# Monkey patch in caching the convert_type_string method
#######
if hasattr(RuntimeConfiguration, "convert_type_string"):
    original_convert_type_string = RuntimeConfiguration.convert_type_string

    @functools.lru_cache(maxsize=None)
    def convert_type_string(_, name):
        return original_convert_type_string(name)

    RuntimeConfiguration.convert_type_string = convert_type_string
#######


class ParamWithTypes(TypedDict):
    name: str  # Name of the parameter.
    type: str  # ScaleType string of the parameter.


class Subtensor:
    """
    The Subtensor class in Bittensor serves as a crucial interface for interacting with the Bittensor blockchain,
    facilitating a range of operations essential for the decentralized machine learning network.

    This class enables neurons (network participants) to engage in activities such as registering on the network,
    managing staked weights, setting inter-neuronal weights, and participating in consensus mechanisms.

    The Bittensor network operates on a digital ledger where each neuron holds stakes (S) and learns a set
    of inter-peer weights (W). These weights, set by the neurons themselves, play a critical role in determining
    the ranking and incentive mechanisms within the network. Higher-ranked neurons, as determined by their
    contributions and trust within the network, receive more incentives.

    The Subtensor class connects to various Bittensor networks like the main ``finney`` network or local test
    networks, providing a gateway to the blockchain layer of Bittensor. It leverages a staked weighted trust
    system and consensus to ensure fair and distributed incentive mechanisms, where incentives (I) are
    primarily allocated to neurons that are trusted by the majority of the network.

    Additionally, Bittensor introduces a speculation-based reward mechanism in the form of bonds (B), allowing
    neurons to accumulate bonds in other neurons, speculating on their future value. This mechanism aligns
    with market-based speculation, incentivizing neurons to make judicious decisions in their inter-neuronal
    investments.

    Example Usage::

        # Connect to the main Bittensor network (Finney).
        finney_subtensor = subtensor(network='finney')

        # Close websocket connection with the Bittensor network.
        finney_subtensor.close()

        # (Re)creates the websocket connection with the Bittensor network.
        finney_subtensor.connect_websocket()

        # Register a new neuron on the network.
        wallet = bittensor.wallet(...)  # Assuming a wallet instance is created.
        success = finney_subtensor.register(wallet=wallet, netuid=netuid)

        # Set inter-neuronal weights for collaborative learning.
        success = finney_subtensor.set_weights(wallet=wallet, netuid=netuid, uids=[...], weights=[...])

        # Speculate by accumulating bonds in other promising neurons.
        success = finney_subtensor.delegate(wallet=wallet, delegate_ss58=other_neuron_ss58, amount=bond_amount)

        # Get the metagraph for a specific subnet using given subtensor connection
        metagraph = subtensor.metagraph(netuid=netuid)

    By facilitating these operations, the Subtensor class is instrumental in maintaining the decentralized
    intelligence and dynamic learning environment of the Bittensor network, as envisioned in its foundational
    principles and mechanisms described in the `NeurIPS paper
    <https://bittensor.com/pdfs/academia/NeurIPS_DAO_Workshop_2022_3_3.pdf>`_. paper.
    """

    def __init__(
        self,
        network: Optional[str] = None,
        config: Optional[bittensor.config] = None,
        _mock: bool = False,
        log_verbose: bool = True,
    ) -> None:
        """
        Initializes a Subtensor interface for interacting with the Bittensor blockchain.

        NOTE:
            Currently subtensor defaults to the ``finney`` network. This will change in a future release.

        We strongly encourage users to run their own local subtensor node whenever possible. This increases
        decentralization and resilience of the network. In a future release, local subtensor will become the
        default and the fallback to ``finney`` removed. Please plan ahead for this change. We will provide detailed
        instructions on how to run a local subtensor node in the documentation in a subsequent release.

        Args:
            network (str, optional): The network name to connect to (e.g., ``finney``, ``local``). This can also be the
                chain endpoint (e.g., ``wss://entrypoint-finney.opentensor.ai:443``) and will be correctly parsed into
                the network and chain endpoint. If not specified, defaults to the main Bittensor network.
            config (bittensor.config, optional): Configuration object for the subtensor. If not provided, a default
                configuration is used.
            _mock (bool, optional): If set to ``True``, uses a mocked connection for testing purposes.

        This initialization sets up the connection to the specified Bittensor network, allowing for various
        blockchain operations such as neuron registration, stake management, and setting weights.

        """
        # Determine config.subtensor.chain_endpoint and config.subtensor.network config.
        # If chain_endpoint is set, we override the network flag, otherwise, the chain_endpoint is assigned by the
        # network.
        # Argument importance: network > chain_endpoint > config.subtensor.chain_endpoint > config.subtensor.network

        # Check if network is a config object. (Single argument passed as first positional)
        if isinstance(network, bittensor.config):
            if network.subtensor is None:
                _logger.warning(
                    "If passing a bittensor config object, it must not be empty. Using default subtensor config."
                )
                config = None
            else:
                config = network
            network = None

        if config is None:
            config = Subtensor.config()
        self.config = copy.deepcopy(config)  # type: ignore

        # Setup config.subtensor.network and config.subtensor.chain_endpoint
        self.chain_endpoint, self.network = Subtensor.setup_config(network, config)  # type: ignore

        if (
            self.network == "finney"
            or self.chain_endpoint == bittensor.__finney_entrypoint__
        ) and log_verbose:
            _logger.info(
                f"You are connecting to {self.network} network with endpoint {self.chain_endpoint}."
            )
            _logger.warning(
                "We strongly encourage running a local subtensor node whenever possible. "
                "This increases decentralization and resilience of the network."
            )
            _logger.warning(
                "In a future release, local subtensor will become the default endpoint. "
                "To get ahead of this change, please run a local subtensor node and point to it."
            )

        # Attempt to connect to chosen endpoint. Fallback to finney if local unavailable.
        try:
            # Set up params.
            self.substrate = SubstrateInterface(
                ss58_format=bittensor.__ss58_format__,
                use_remote_preset=True,
                url=self.chain_endpoint,
                type_registry=bittensor.__type_registry__,
            )
        except ConnectionRefusedError:
            _logger.error(
                f"Could not connect to {self.network} network with {self.chain_endpoint} chain endpoint. Exiting...",
            )
            _logger.info(
                "You can check if you have connectivity by running this command: nc -vz localhost "
                f"{self.chain_endpoint.split(':')[2]}"
            )
            exit(1)
            # TODO (edu/phil): Advise to run local subtensor and point to dev docs.

        try:
            self.substrate.websocket.settimeout(600)
        # except:
        #     bittensor.logging.warning("Could not set websocket timeout.")
        except AttributeError as e:
            _logger.warning(f"AttributeError: {e}")
        except TypeError as e:
            _logger.warning(f"TypeError: {e}")
        except (socket.error, OSError) as e:
            _logger.warning(f"Socket error: {e}")

        if log_verbose:
            _logger.info(
                f"Connected to {self.network} network and {self.chain_endpoint}."
            )

        self._subtensor_errors: Dict[str, Dict[str, str]] = {}

    def __str__(self) -> str:
        if self.network == self.chain_endpoint:
            # Connecting to chain endpoint without network known.
            return "subtensor({})".format(self.chain_endpoint)
        else:
            # Connecting to network with endpoint known.
            return "subtensor({}, {})".format(self.network, self.chain_endpoint)

    def __repr__(self) -> str:
        return self.__str__()

    @staticmethod
    def config() -> "bittensor.config":
        """
        Creates and returns a Bittensor configuration object.

        Returns:
            config (bittensor.config): A Bittensor configuration object configured with arguments added by the
                `subtensor.add_args` method.
        """
        parser = argparse.ArgumentParser()
        Subtensor.add_args(parser)
        return bittensor.config(parser, args=[])

    @classmethod
    def help(cls):
        """Print help to stdout."""
        parser = argparse.ArgumentParser()
        cls.add_args(parser)
        print(cls.__new__.__doc__)
        parser.print_help()

    @classmethod
    def add_args(cls, parser: "argparse.ArgumentParser", prefix: Optional[str] = None):
        """
        Adds command-line arguments to the provided ArgumentParser for configuring the Subtensor settings.

        Args:
            parser (argparse.ArgumentParser): The ArgumentParser object to which the Subtensor arguments will be added.
            prefix (Optional[str]): An optional prefix for the argument names. If provided, the prefix is prepended to
                each argument name.

        Arguments added:
            --subtensor.network: The Subtensor network flag. Possible values are 'finney', 'test', 'archive', and
                'local'. Overrides the chain endpoint if set.
            --subtensor.chain_endpoint: The Subtensor chain endpoint flag. If set, it overrides the network flag.
            --subtensor._mock: If true, uses a mocked connection to the chain.

        Example:
            parser = argparse.ArgumentParser()
            Subtensor.add_args(parser)
        """
        prefix_str = "" if prefix is None else f"{prefix}."
        try:
            default_network = bittensor.__networks__[1]
            default_chain_endpoint = bittensor.__finney_entrypoint__

            parser.add_argument(
                f"--{prefix_str}subtensor.network",
                default=default_network,
                type=str,
                help="""The subtensor network flag. The likely choices are:
                                        -- finney (main network)
                                        -- test (test network)
                                        -- archive (archive network +300 blocks)
                                        -- local (local running network)
                                    If this option is set it overloads subtensor.chain_endpoint with
                                    an entry point node from that network.
                                    """,
            )
            parser.add_argument(
                f"--{prefix_str}subtensor.chain_endpoint",
                default=default_chain_endpoint,
                type=str,
                help="""The subtensor endpoint flag. If set, overrides the --network flag.""",
            )
            parser.add_argument(
                f"--{prefix_str}subtensor._mock",
                default=False,
                type=bool,
                help="""If true, uses a mocked connection to the chain.""",
            )

        except argparse.ArgumentError:
            # re-parsing arguments.
            pass

    @staticmethod
    def determine_chain_endpoint_and_network(network: str):
        """Determines the chain endpoint and network from the passed network or chain_endpoint.

        Args:
            network (str): The network flag. The choices are: ``-- finney`` (main network), ``-- archive``
                (archive network +300 blocks), ``-- local`` (local running network), ``-- test`` (test network).
        Returns:
            network (str): The network flag.
            chain_endpoint (str): The chain endpoint flag. If set, overrides the ``network`` argument.
        """
        if network is None:
            return None, None
        if network in ["finney", "local", "test", "archive"]:
            if network == "finney":
                # Kiru Finney staging network.
                return network, bittensor.__finney_entrypoint__
            elif network == "local":
                return network, bittensor.__local_entrypoint__
            elif network == "test":
                return network, bittensor.__finney_test_entrypoint__
            elif network == "archive":
                return network, bittensor.__archive_entrypoint__
        else:
            if (
                network == bittensor.__finney_entrypoint__
                or "entrypoint-finney.opentensor.ai" in network
            ):
                return "finney", bittensor.__finney_entrypoint__
            elif (
                network == bittensor.__finney_test_entrypoint__
                or "test.finney.opentensor.ai" in network
            ):
                return "test", bittensor.__finney_test_entrypoint__
            elif (
                network == bittensor.__archive_entrypoint__
                or "archive.chain.opentensor.ai" in network
            ):
                return "archive", bittensor.__archive_entrypoint__
            elif "127.0.0.1" in network or "localhost" in network:
                return "local", network
            else:
                return "unknown", network

    @staticmethod
    def setup_config(network: str, config: "bittensor.config"):
        """
        Sets up and returns the configuration for the Subtensor network and endpoint.

        This method determines the appropriate network and chain endpoint based on the provided network string or
        configuration object. It evaluates the network and endpoint in the following order of precedence:
        1. Provided network string.
        2. Configured chain endpoint in the `config` object.
        3. Configured network in the `config` object.
        4. Default chain endpoint.
        5. Default network.

        Args:
            network (str): The name of the Subtensor network. If None, the network and endpoint will be determined from
                the `config` object.
            config (bittensor.config): The configuration object containing the network and chain endpoint settings.

        Returns:
            tuple: A tuple containing the formatted WebSocket endpoint URL and the evaluated network name.
        """
        if network is not None:
            (
                evaluated_network,
                evaluated_endpoint,
            ) = Subtensor.determine_chain_endpoint_and_network(network)
        else:
            if config.get("__is_set", {}).get("subtensor.chain_endpoint"):
                (
                    evaluated_network,
                    evaluated_endpoint,
                ) = Subtensor.determine_chain_endpoint_and_network(
                    config.subtensor.chain_endpoint
                )

            elif config.get("__is_set", {}).get("subtensor.network"):
                (
                    evaluated_network,
                    evaluated_endpoint,
                ) = Subtensor.determine_chain_endpoint_and_network(
                    config.subtensor.network
                )

            elif config.subtensor.get("chain_endpoint"):
                (
                    evaluated_network,
                    evaluated_endpoint,
                ) = Subtensor.determine_chain_endpoint_and_network(
                    config.subtensor.chain_endpoint
                )

            elif config.subtensor.get("network"):
                (
                    evaluated_network,
                    evaluated_endpoint,
                ) = Subtensor.determine_chain_endpoint_and_network(
                    config.subtensor.network
                )

            else:
                (
                    evaluated_network,
                    evaluated_endpoint,
                ) = Subtensor.determine_chain_endpoint_and_network(
                    bittensor.defaults.subtensor.network
                )

        return (
            networking.get_formatted_ws_endpoint_url(evaluated_endpoint),
            evaluated_network,
        )

    def close(self):
        """Cleans up resources for this subtensor instance like active websocket connection and active extensions."""
        self.substrate.close()

    ##############
    # Delegation #
    ##############
    def nominate(
        self,
        wallet: "bittensor.wallet",
        wait_for_finalization: bool = False,
        wait_for_inclusion: bool = True,
    ) -> bool:
        """
        Becomes a delegate for the hotkey associated with the given wallet. This method is used to nominate
        a neuron (identified by the hotkey in the wallet) as a delegate on the Bittensor network, allowing it
        to participate in consensus and validation processes.

        Args:
            wallet (bittensor.wallet): The wallet containing the hotkey to be nominated.
            wait_for_finalization (bool, optional): If ``True``, waits until the transaction is finalized on the
                blockchain.
            wait_for_inclusion (bool, optional): If ``True``, waits until the transaction is included in a block.

        Returns:
            bool: ``True`` if the nomination process is successful, ``False`` otherwise.

        This function is a key part of the decentralized governance mechanism of Bittensor, allowing for the
        dynamic selection and participation of validators in the network's consensus process.
        """
        return nominate_extrinsic(
            subtensor=self,
            wallet=wallet,
            wait_for_finalization=wait_for_finalization,
            wait_for_inclusion=wait_for_inclusion,
        )

    def delegate(
        self,
        wallet: "bittensor.wallet",
        delegate_ss58: Optional[str] = None,
        amount: Optional[Union[Balance, float]] = None,
        wait_for_inclusion: bool = True,
        wait_for_finalization: bool = False,
        prompt: bool = False,
    ) -> bool:
        """
        Becomes a delegate for the hotkey associated with the given wallet. This method is used to nominate
        a neuron (identified by the hotkey in the wallet) as a delegate on the Bittensor network, allowing it
        to participate in consensus and validation processes.

        Args:
            wallet (bittensor.wallet): The wallet containing the hotkey to be nominated.
            delegate_ss58 (Optional[str]): The ``SS58`` address of the delegate neuron.
            amount (Union[Balance, float]): The amount of TAO to undelegate.
            wait_for_finalization (bool, optional): If ``True``, waits until the transaction is finalized on the
                blockchain.
            wait_for_inclusion (bool, optional): If ``True``, waits until the transaction is included in a block.
            prompt (bool, optional): If ``True``, prompts for user confirmation before proceeding.

        Returns:
            bool: ``True`` if the nomination process is successful, False otherwise.

        This function is a key part of the decentralized governance mechanism of Bittensor, allowing for the
        dynamic selection and participation of validators in the network's consensus process.
        """
        return delegate_extrinsic(
            subtensor=self,
            wallet=wallet,
            delegate_ss58=delegate_ss58,
            amount=amount,
            wait_for_inclusion=wait_for_inclusion,
            wait_for_finalization=wait_for_finalization,
            prompt=prompt,
        )

    def undelegate(
        self,
        wallet: "bittensor.wallet",
        delegate_ss58: Optional[str] = None,
        amount: Optional[Union[Balance, float]] = None,
        wait_for_inclusion: bool = True,
        wait_for_finalization: bool = False,
        prompt: bool = False,
    ) -> bool:
        """
        Removes a specified amount of stake from a delegate neuron using the provided wallet. This action
        reduces the staked amount on another neuron, effectively withdrawing support or speculation.

        Args:
            wallet (bittensor.wallet): The wallet used for the undelegation process.
            delegate_ss58 (Optional[str]): The ``SS58`` address of the delegate neuron.
            amount (Union[Balance, float]): The amount of TAO to undelegate.
            wait_for_inclusion (bool, optional): Waits for the transaction to be included in a block.
            wait_for_finalization (bool, optional): Waits for the transaction to be finalized on the blockchain.
            prompt (bool, optional): If ``True``, prompts for user confirmation before proceeding.

        Returns:
            bool: ``True`` if the undelegation is successful, False otherwise.

        This function reflects the dynamic and speculative nature of the Bittensor network, allowing neurons
        to adjust their stakes and investments based on changing perceptions and performances within the network.
        """
        return undelegate_extrinsic(
            subtensor=self,
            wallet=wallet,
            delegate_ss58=delegate_ss58,
            amount=amount,
            wait_for_inclusion=wait_for_inclusion,
            wait_for_finalization=wait_for_finalization,
            prompt=prompt,
        )

    def set_take(
        self,
        wallet: "bittensor.wallet",
        delegate_ss58: Optional[str] = None,
        take: float = 0.0,
        wait_for_inclusion: bool = True,
        wait_for_finalization: bool = False,
    ) -> bool:
        """
        Set delegate hotkey take
        Args:
            wallet (bittensor.wallet): The wallet containing the hotkey to be nominated.
            delegate_ss58 (str, optional): Hotkey
            take (float): Delegate take on subnet ID
            wait_for_finalization (bool, optional): If ``True``, waits until the transaction is finalized on the
                blockchain.
            wait_for_inclusion (bool, optional): If ``True``, waits until the transaction is included in a block.

        Returns:
            bool: ``True`` if the process is successful, False otherwise.

        This function is a key part of the decentralized governance mechanism of Bittensor, allowing for the
        dynamic selection and participation of validators in the network's consensus process.
        """
        # Ensure delegate_ss58 is not None
        if delegate_ss58 is None:
            raise ValueError("delegate_ss58 cannot be None")

        # Calculate u16 representation of the take
        takeu16 = int(take * 0xFFFF)

        # Check if the new take is greater or lower than existing take or if existing is set
        delegate = self.get_delegate_by_hotkey(delegate_ss58)
        current_take = None
        if delegate is not None:
            current_take = int(float(delegate.take) * 65535.0)

        if takeu16 == current_take:
            bittensor.__console__.print("Nothing to do, take hasn't changed")
            return True
        if current_take is None or current_take < takeu16:
            bittensor.__console__.print(
                "Current take is either not set or is lower than the new one. Will use increase_take"
            )
            return increase_take_extrinsic(
                subtensor=self,
                wallet=wallet,
                hotkey_ss58=delegate_ss58,
                take=takeu16,
                wait_for_inclusion=wait_for_inclusion,
                wait_for_finalization=wait_for_finalization,
            )
        else:
            bittensor.__console__.print(
                "Current take is higher than the new one. Will use decrease_take"
            )
            return decrease_take_extrinsic(
                subtensor=self,
                wallet=wallet,
                hotkey_ss58=delegate_ss58,
                take=takeu16,
                wait_for_inclusion=wait_for_inclusion,
                wait_for_finalization=wait_for_finalization,
            )

    def send_extrinsic(
        self,
        wallet: "bittensor.wallet",
        module: str,
        function: str,
        params: dict,
        period: int = 5,
        wait_for_inclusion: bool = False,
        wait_for_finalization: bool = False,
        max_retries: int = 3,
        wait_time: int = 3,
        max_wait: int = 20,
    ) -> Optional[ExtrinsicReceipt]:
        """
        Sends an extrinsic to the Bittensor blockchain using the provided wallet and parameters. This method
        constructs and submits the extrinsic, handling retries and blockchain communication.

        Args:
            wallet (bittensor.wallet): The wallet associated with the extrinsic.
            module (str): The module name for the extrinsic.
            function (str): The function name for the extrinsic.
            params (dict): The parameters for the extrinsic.
            period (int, optional): The number of blocks for the extrinsic to live in the mempool. Defaults to 5.
            wait_for_inclusion (bool, optional): Waits for the transaction to be included in a block.
            wait_for_finalization (bool, optional): Waits for the transaction to be finalized on the blockchain.
            max_retries (int, optional): The maximum number of retries for the extrinsic. Defaults to 3.
            wait_time (int, optional): The wait time between retries. Defaults to 3.
            max_wait (int, optional): The maximum wait time for the extrinsic. Defaults to 20.

        Returns:
            Optional[ExtrinsicReceipt]: The receipt of the extrinsic if successful, None otherwise.
        """
        call = self.substrate.compose_call(
            call_module=module,
            call_function=function,
            call_params=params,
        )

        hotkey = wallet.get_hotkey().ss58_address
        # Periodically update the nonce cache
        if hotkey not in KEY_NONCE or self.get_current_block() % 5 == 0:
            KEY_NONCE[hotkey] = self.substrate.get_account_nonce(hotkey)

        nonce = KEY_NONCE[hotkey]

        # <3 parity tech
        old_init_runtime = self.substrate.init_runtime
        self.substrate.init_runtime = lambda: None
        self.substrate.init_runtime = old_init_runtime
        response = None

        for attempt in range(1, max_retries + 1):
            try:
                # Create the extrinsic with new nonce
                extrinsic = self.substrate.create_signed_extrinsic(
                    call=call,
                    keypair=wallet.hotkey,
                    era={"period": period},
                    nonce=nonce,
                )

                # Submit the extrinsic
                response = self.substrate.submit_extrinsic(
                    extrinsic,
                    wait_for_inclusion=wait_for_inclusion,
                    wait_for_finalization=wait_for_finalization,
                )

                # Return immediately if we don't wait
                if not wait_for_inclusion and not wait_for_finalization:
                    KEY_NONCE[hotkey] = nonce + 1  # update the nonce cache
                    return response

                # If we wait for finalization or inclusion, check if it is successful
                if response.is_success:
                    KEY_NONCE[hotkey] = nonce + 1  # update the nonce cache
                    return response
                else:
                    # Wait for a while
                    wait = min(wait_time * attempt, max_wait)
                    time.sleep(wait)
                    # Incr the nonce and try again
                    nonce = nonce + 1
                    continue

            # This dies because user is spamming... incr and try again
            except SubstrateRequestException as e:
                if "Priority is too low" in e.args[0]["message"]:
                    wait = min(wait_time * attempt, max_wait)
                    _logger.warning(
                        f"Priority is too low, retrying with new nonce: {nonce} in {wait} seconds."
                    )
                    nonce = nonce + 1
                    time.sleep(wait)
                    continue
                else:
                    _logger.error(f"Error sending extrinsic: {e}")
                    response = None

        return response

    ###############
    # Set Weights #
    ###############
    # TODO: still needed? Can't find any usage of this method.
    def set_weights(
        self,
        wallet: "bittensor.wallet",
        netuid: int,
        uids: Union[NDArray[np.int64], "torch.LongTensor", list],
        weights: Union[NDArray[np.float32], "torch.FloatTensor", list],
        version_key: int = bittensor.__version_as_int__,
        wait_for_inclusion: bool = False,
        wait_for_finalization: bool = False,
        prompt: bool = False,
        max_retries: int = 5,
    ) -> Tuple[bool, str]:
        """
        Sets the inter-neuronal weights for the specified neuron. This process involves specifying the
        influence or trust a neuron places on other neurons in the network, which is a fundamental aspect
        of Bittensor's decentralized learning architecture.

        Args:
            wallet (bittensor.wallet): The wallet associated with the neuron setting the weights.
            netuid (int): The unique identifier of the subnet.
            uids (Union[NDArray[np.int64], torch.LongTensor, list]): The list of neuron UIDs that the weights are being
                set for.
            weights (Union[NDArray[np.float32], torch.FloatTensor, list]): The corresponding weights to be set for each
                UID.
            version_key (int, optional): Version key for compatibility with the network.
            wait_for_inclusion (bool, optional): Waits for the transaction to be included in a block.
            wait_for_finalization (bool, optional): Waits for the transaction to be finalized on the blockchain.
            prompt (bool, optional): If ``True``, prompts for user confirmation before proceeding.
            max_retries (int, optional): The number of maximum attempts to set weights. (Default: 5)

        Returns:
            Tuple[bool, str]: ``True`` if the setting of weights is successful, False otherwise. And `msg`, a string
            value describing the success or potential error.

        This function is crucial in shaping the network's collective intelligence, where each neuron's
        learning and contribution are influenced by the weights it sets towards others【81†source】.
        """
        uid = self.get_uid_for_hotkey_on_subnet(wallet.hotkey.ss58_address, netuid)
        retries = 0
        success = False
        message = "No attempt made. Perhaps it is too soon to set weights!"
        while (
            self.blocks_since_last_update(netuid, uid) > self.weights_rate_limit(netuid)  # type: ignore
            and retries < max_retries
        ):
            try:
                success, message = set_weights_extrinsic(
                    subtensor=self,
                    wallet=wallet,
                    netuid=netuid,
                    uids=uids,
                    weights=weights,
                    version_key=version_key,
                    wait_for_inclusion=wait_for_inclusion,
                    wait_for_finalization=wait_for_finalization,
                    prompt=prompt,
                )
            except Exception as e:
                _logger.error(f"Error setting weights: {e}")
            finally:
                retries += 1

        return success, message

    def _do_set_weights(
        self,
        wallet: "bittensor.wallet",
        uids: List[int],
        vals: List[int],
        netuid: int,
        version_key: int = bittensor.__version_as_int__,
        wait_for_inclusion: bool = False,
        wait_for_finalization: bool = False,
    ) -> Tuple[bool, Optional[str]]:  # (success, error_message)
        """
        Internal method to send a transaction to the Bittensor blockchain, setting weights
        for specified neurons. This method constructs and submits the transaction, handling
        retries and blockchain communication.

        Args:
            wallet (bittensor.wallet): The wallet associated with the neuron setting the weights.
            uids (List[int]): List of neuron UIDs for which weights are being set.
            vals (List[int]): List of weight values corresponding to each UID.
            netuid (int): Unique identifier for the network.
            version_key (int, optional): Version key for compatibility with the network.
            wait_for_inclusion (bool, optional): Waits for the transaction to be included in a block.
            wait_for_finalization (bool, optional): Waits for the transaction to be finalized on the blockchain.

        Returns:
            Tuple[bool, Optional[str]]: A tuple containing a success flag and an optional error message.

        This method is vital for the dynamic weighting mechanism in Bittensor, where neurons adjust their
        trust in other neurons based on observed performance and contributions.
        """

        @retry(delay=1, tries=3, backoff=2, max_delay=4, logger=_logger)
        def make_substrate_call_with_retry():
            call = self.substrate.compose_call(
                call_module="SubtensorModule",
                call_function="set_weights",
                call_params={
                    "dests": uids,
                    "weights": vals,
                    "netuid": netuid,
                    "version_key": version_key,
                },
            )
            # Period dictates how long the extrinsic will stay as part of waiting pool
            extrinsic = self.substrate.create_signed_extrinsic(
                call=call,
                keypair=wallet.hotkey,
                era={"period": 5},
            )
            response = self.substrate.submit_extrinsic(
                extrinsic,
                wait_for_inclusion=wait_for_inclusion,
                wait_for_finalization=wait_for_finalization,
            )
            # We only wait here if we expect finalization.
            if not wait_for_finalization and not wait_for_inclusion:
                return True, "Not waiting for finalization or inclusion."

            response.process_events()
            if response.is_success:
                return True, "Successfully set weights."
            else:
                return False, format_error_message(response.error_message)

        return make_substrate_call_with_retry()

    ##################
    # Commit Weights #
    ##################
    def commit_weights(
        self,
        wallet: "bittensor.wallet",
        netuid: int,
        salt: List[int],
        uids: Union[NDArray[np.int64], list],
        weights: Union[NDArray[np.int64], list],
        version_key: int = bittensor.__version_as_int__,
        wait_for_inclusion: bool = False,
        wait_for_finalization: bool = False,
        prompt: bool = False,
        max_retries: int = 5,
    ) -> Tuple[bool, str]:
        """
        Commits a hash of the neuron's weights to the Bittensor blockchain using the provided wallet.
        This action serves as a commitment or snapshot of the neuron's current weight distribution.

        Args:
            wallet (bittensor.wallet): The wallet associated with the neuron committing the weights.
            netuid (int): The unique identifier of the subnet.
            salt (List[int]): list of randomly generated integers as salt to generated weighted hash.
            uids (np.ndarray): NumPy array of neuron UIDs for which weights are being committed.
            weights (np.ndarray): NumPy array of weight values corresponding to each UID.
            version_key (int, optional): Version key for compatibility with the network.
            wait_for_inclusion (bool, optional): Waits for the transaction to be included in a block.
            wait_for_finalization (bool, optional): Waits for the transaction to be finalized on the blockchain.
            prompt (bool, optional): If ``True``, prompts for user confirmation before proceeding.
            max_retries (int, optional): The number of maximum attempts to commit weights. (Default: 5)

        Returns:
            Tuple[bool, str]: ``True`` if the weight commitment is successful, False otherwise. And `msg`, a string
            value describing the success or potential error.

        This function allows neurons to create a tamper-proof record of their weight distribution at a specific point in time,
        enhancing transparency and accountability within the Bittensor network.
        """
        retries = 0
        success = False
        message = "No attempt made. Perhaps it is too soon to commit weights!"

        _logger.info(
            "Committing weights with params: netuid={}, uids={}, weights={}, version_key={}".format(
                netuid, uids, weights, version_key
            )
        )

        # Generate the hash of the weights
        commit_hash = weight_utils.generate_weight_hash(
            address=wallet.hotkey.ss58_address,
            netuid=netuid,
            uids=list(uids),
            values=list(weights),
            salt=salt,
            version_key=version_key,
        )

        _logger.info("Commit Hash: {}".format(commit_hash))

        while retries < max_retries:
            try:
                success, message = commit_weights_extrinsic(
                    subtensor=self,
                    wallet=wallet,
                    netuid=netuid,
                    commit_hash=commit_hash,
                    wait_for_inclusion=wait_for_inclusion,
                    wait_for_finalization=wait_for_finalization,
                    prompt=prompt,
                )
                if success:
                    break
            except Exception as e:
                bittensor.logging.error(f"Error committing weights: {e}")
            finally:
                retries += 1

        return success, message

    def _do_commit_weights(
        self,
        wallet: "bittensor.wallet",
        netuid: int,
        commit_hash: str,
        wait_for_inclusion: bool = False,
        wait_for_finalization: bool = False,
    ) -> Tuple[bool, Optional[str]]:
        """
        Internal method to send a transaction to the Bittensor blockchain, committing the hash of a neuron's weights.
        This method constructs and submits the transaction, handling retries and blockchain communication.

        Args:
            wallet (bittensor.wallet): The wallet associated with the neuron committing the weights.
            netuid (int): The unique identifier of the subnet.
            commit_hash (str): The hash of the neuron's weights to be committed.
            wait_for_inclusion (bool, optional): Waits for the transaction to be included in a block.
            wait_for_finalization (bool, optional): Waits for the transaction to be finalized on the blockchain.

        Returns:
            Tuple[bool, Optional[str]]: A tuple containing a success flag and an optional error message.

        This method ensures that the weight commitment is securely recorded on the Bittensor blockchain, providing a
        verifiable record of the neuron's weight distribution at a specific point in time.
        """

        @retry(delay=1, tries=3, backoff=2, max_delay=4, logger=_logger)
        def make_substrate_call_with_retry():
            call = self.substrate.compose_call(
                call_module="SubtensorModule",
                call_function="commit_weights",
                call_params={
                    "netuid": netuid,
                    "commit_hash": commit_hash,
                },
            )
            extrinsic = self.substrate.create_signed_extrinsic(
                call=call,
                keypair=wallet.hotkey,
            )
            response = self.substrate.submit_extrinsic(
                extrinsic,
                wait_for_inclusion=wait_for_inclusion,
                wait_for_finalization=wait_for_finalization,
            )

            if not wait_for_finalization and not wait_for_inclusion:
                return True, None

            response.process_events()
            if response.is_success:
                return True, None
            else:
                return False, response.error_message

        return make_substrate_call_with_retry()

    ##################
<<<<<<< HEAD
=======
    # Commit Weights #
    ##################
    def commit_weights(
        self,
        wallet: "bittensor.wallet",
        netuid: int,
        salt: List[int],
        uids: Union[NDArray[np.int64], list],
        weights: Union[NDArray[np.int64], list],
        version_key: int = bittensor.__version_as_int__,
        wait_for_inclusion: bool = False,
        wait_for_finalization: bool = False,
        prompt: bool = False,
        max_retries: int = 5,
    ) -> Tuple[bool, str]:
        """
        Commits a hash of the neuron's weights to the Bittensor blockchain using the provided wallet.
        This action serves as a commitment or snapshot of the neuron's current weight distribution.

        Args:
            wallet (bittensor.wallet): The wallet associated with the neuron committing the weights.
            netuid (int): The unique identifier of the subnet.
            salt (List[int]): list of randomly generated integers as salt to generated weighted hash.
            uids (np.ndarray): NumPy array of neuron UIDs for which weights are being committed.
            weights (np.ndarray): NumPy array of weight values corresponding to each UID.
            version_key (int, optional): Version key for compatibility with the network.
            wait_for_inclusion (bool, optional): Waits for the transaction to be included in a block.
            wait_for_finalization (bool, optional): Waits for the transaction to be finalized on the blockchain.
            prompt (bool, optional): If ``True``, prompts for user confirmation before proceeding.
            max_retries (int, optional): The number of maximum attempts to commit weights. (Default: 5)

        Returns:
            Tuple[bool, str]: ``True`` if the weight commitment is successful, False otherwise. And `msg`, a string
            value describing the success or potential error.

        This function allows neurons to create a tamper-proof record of their weight distribution at a specific point in time,
        enhancing transparency and accountability within the Bittensor network.
        """
        uid = self.get_uid_for_hotkey_on_subnet(wallet.hotkey.ss58_address, netuid)
        retries = 0
        success = False
        message = "No attempt made. Perhaps it is too soon to commit weights!"

        _logger.info(
            "Committing weights with params: netuid={}, uids={}, weights={}, version_key={}".format(
                netuid, uids, weights, version_key
            )
        )

        # Generate the hash of the weights
        commit_hash = weight_utils.generate_weight_hash(
            address=wallet.hotkey.ss58_address,
            netuid=netuid,
            uids=list(uids),
            values=list(weights),
            salt=salt,
            version_key=version_key,
        )

        _logger.info("Commit Hash: {}".format(commit_hash))

        while retries < max_retries:
            try:
                success, message = commit_weights_extrinsic(
                    subtensor=self,
                    wallet=wallet,
                    netuid=netuid,
                    commit_hash=commit_hash,
                    wait_for_inclusion=wait_for_inclusion,
                    wait_for_finalization=wait_for_finalization,
                    prompt=prompt,
                )
                if success:
                    break
            except Exception as e:
                bittensor.logging.error(f"Error committing weights: {e}")
            finally:
                retries += 1

        return success, message

    def _do_commit_weights(
        self,
        wallet: "bittensor.wallet",
        netuid: int,
        commit_hash: str,
        wait_for_inclusion: bool = False,
        wait_for_finalization: bool = False,
    ) -> Tuple[bool, Optional[str]]:
        """
        Internal method to send a transaction to the Bittensor blockchain, committing the hash of a neuron's weights.
        This method constructs and submits the transaction, handling retries and blockchain communication.

        Args:
            wallet (bittensor.wallet): The wallet associated with the neuron committing the weights.
            netuid (int): The unique identifier of the subnet.
            commit_hash (str): The hash of the neuron's weights to be committed.
            wait_for_inclusion (bool, optional): Waits for the transaction to be included in a block.
            wait_for_finalization (bool, optional): Waits for the transaction to be finalized on the blockchain.

        Returns:
            Tuple[bool, Optional[str]]: A tuple containing a success flag and an optional error message.

        This method ensures that the weight commitment is securely recorded on the Bittensor blockchain, providing a
        verifiable record of the neuron's weight distribution at a specific point in time.
        """

        @retry(delay=1, tries=3, backoff=2, max_delay=4, logger=_logger)
        def make_substrate_call_with_retry():
            call = self.substrate.compose_call(
                call_module="SubtensorModule",
                call_function="commit_weights",
                call_params={
                    "netuid": netuid,
                    "commit_hash": commit_hash,
                },
            )
            extrinsic = self.substrate.create_signed_extrinsic(
                call=call,
                keypair=wallet.hotkey,
            )
            response = self.substrate.submit_extrinsic(
                extrinsic,
                wait_for_inclusion=wait_for_inclusion,
                wait_for_finalization=wait_for_finalization,
            )

            if not wait_for_finalization and not wait_for_inclusion:
                return True, None

            response.process_events()
            if response.is_success:
                return True, None
            else:
                return False, response.error_message

        return make_substrate_call_with_retry()

    ##################
>>>>>>> 637c9ca1
    # Reveal Weights #
    ##################
    def reveal_weights(
        self,
        wallet: "bittensor.wallet",
        netuid: int,
        uids: Union[NDArray[np.int64], list],
        weights: Union[NDArray[np.int64], list],
        salt: Union[NDArray[np.int64], list],
        version_key: int = bittensor.__version_as_int__,
        wait_for_inclusion: bool = False,
        wait_for_finalization: bool = False,
        prompt: bool = False,
        max_retries: int = 5,
    ) -> Tuple[bool, str]:
        """
        Reveals the weights for a specific subnet on the Bittensor blockchain using the provided wallet.
        This action serves as a revelation of the neuron's previously committed weight distribution.

        Args:
            wallet (bittensor.wallet): The wallet associated with the neuron revealing the weights.
            netuid (int): The unique identifier of the subnet.
            uids (np.ndarray): NumPy array of neuron UIDs for which weights are being revealed.
            weights (np.ndarray): NumPy array of weight values corresponding to each UID.
            salt (np.ndarray): NumPy array of salt values corresponding to the hash function.
            version_key (int, optional): Version key for compatibility with the network.
            wait_for_inclusion (bool, optional): Waits for the transaction to be included in a block.
            wait_for_finalization (bool, optional): Waits for the transaction to be finalized on the blockchain.
            prompt (bool, optional): If ``True``, prompts for user confirmation before proceeding.
            max_retries (int, optional): The number of maximum attempts to reveal weights. (Default: 5)

        Returns:
            Tuple[bool, str]: ``True`` if the weight revelation is successful, False otherwise. And `msg`, a string
            value describing the success or potential error.

        This function allows neurons to reveal their previously committed weight distribution, ensuring transparency
        and accountability within the Bittensor network.
        """
<<<<<<< HEAD
=======
        uid = self.get_uid_for_hotkey_on_subnet(wallet.hotkey.ss58_address, netuid)
>>>>>>> 637c9ca1
        retries = 0
        success = False
        message = "No attempt made. Perhaps it is too soon to reveal weights!"

        while retries < max_retries:
            try:
                success, message = reveal_weights_extrinsic(
                    subtensor=self,
                    wallet=wallet,
                    netuid=netuid,
                    uids=list(uids),
                    weights=list(weights),
                    salt=list(salt),
                    version_key=version_key,
                    wait_for_inclusion=wait_for_inclusion,
                    wait_for_finalization=wait_for_finalization,
                    prompt=prompt,
                )
                if success:
                    break
            except Exception as e:
                bittensor.logging.error(f"Error revealing weights: {e}")
            finally:
                retries += 1

        return success, message

    def _do_reveal_weights(
        self,
        wallet: "bittensor.wallet",
        netuid: int,
        uids: List[int],
        values: List[int],
        salt: List[int],
        version_key: int,
        wait_for_inclusion: bool = False,
        wait_for_finalization: bool = False,
    ) -> Tuple[bool, Optional[str]]:
        """
        Internal method to send a transaction to the Bittensor blockchain, revealing the weights for a specific subnet.
        This method constructs and submits the transaction, handling retries and blockchain communication.

        Args:
            wallet (bittensor.wallet): The wallet associated with the neuron revealing the weights.
            netuid (int): The unique identifier of the subnet.
            uids (List[int]): List of neuron UIDs for which weights are being revealed.
            values (List[int]): List of weight values corresponding to each UID.
            salt (List[int]): List of salt values corresponding to the hash function.
            version_key (int): Version key for compatibility with the network.
            wait_for_inclusion (bool, optional): Waits for the transaction to be included in a block.
            wait_for_finalization (bool, optional): Waits for the transaction to be finalized on the blockchain.

        Returns:
            Tuple[bool, Optional[str]]: A tuple containing a success flag and an optional error message.

        This method ensures that the weight revelation is securely recorded on the Bittensor blockchain, providing transparency
        and accountability for the neuron's weight distribution.
        """

        @retry(delay=1, tries=3, backoff=2, max_delay=4, logger=_logger)
        def make_substrate_call_with_retry():
            call = self.substrate.compose_call(
                call_module="SubtensorModule",
                call_function="reveal_weights",
                call_params={
                    "netuid": netuid,
                    "uids": uids,
                    "values": values,
                    "salt": salt,
                    "version_key": version_key,
                },
            )
            extrinsic = self.substrate.create_signed_extrinsic(
                call=call,
                keypair=wallet.hotkey,
            )
            response = self.substrate.submit_extrinsic(
                extrinsic,
                wait_for_inclusion=wait_for_inclusion,
                wait_for_finalization=wait_for_finalization,
            )

            if not wait_for_finalization and not wait_for_inclusion:
                return True, None

            response.process_events()
            if response.is_success:
                return True, None
            else:
<<<<<<< HEAD
                return False, format_error_message(response.error_message)
=======
                return False, response.error_message
>>>>>>> 637c9ca1

        return make_substrate_call_with_retry()

    ################
    # Registration #
    ################
    def register(
        self,
        wallet: "bittensor.wallet",
        netuid: int,
        wait_for_inclusion: bool = False,
        wait_for_finalization: bool = True,
        prompt: bool = False,
        max_allowed_attempts: int = 3,
        output_in_place: bool = True,
        cuda: bool = False,
        dev_id: Union[List[int], int] = 0,
        tpb: int = 256,
        num_processes: Optional[int] = None,
        update_interval: Optional[int] = None,
        log_verbose: bool = False,
    ) -> bool:
        """
        Registers a neuron on the Bittensor network using the provided wallet. Registration
        is a critical step for a neuron to become an active participant in the network, enabling
        it to stake, set weights, and receive incentives.

        Args:
            wallet (bittensor.wallet): The wallet associated with the neuron to be registered.
            netuid (int): The unique identifier of the subnet.
            wait_for_inclusion (bool, optional): Waits for the transaction to be included in a block.
                Defaults to `False`.
            wait_for_finalization (bool, optional): Waits for the transaction to be finalized on the blockchain.
                 Defaults to `True`.
            prompt (bool, optional): If ``True``, prompts for user confirmation before proceeding.
            max_allowed_attempts (int): Maximum number of attempts to register the wallet.
            output_in_place (bool): If true, prints the progress of the proof of work to the console in-place. Meaning
                the progress is printed on the same lines. Defaults to `True`.
            cuda (bool): If ``true``, the wallet should be registered using CUDA device(s). Defaults to `False`.
            dev_id (Union[List[int], int]): The CUDA device id to use, or a list of device ids. Defaults to `0` (zero).
            tpb (int): The number of threads per block (CUDA). Default to `256`.
            num_processes (Optional[int]): The number of processes to use to register. Default to `None`.
            update_interval (Optional[int]): The number of nonces to solve between updates.  Default to `None`.
            log_verbose (bool): If ``true``, the registration process will log more information.  Default to `False`.

        Returns:
            bool: ``True`` if the registration is successful, False otherwise.

        This function facilitates the entry of new neurons into the network, supporting the decentralized
        growth and scalability of the Bittensor ecosystem.
        """
        return register_extrinsic(
            subtensor=self,
            wallet=wallet,
            netuid=netuid,
            wait_for_inclusion=wait_for_inclusion,
            wait_for_finalization=wait_for_finalization,
            prompt=prompt,
            max_allowed_attempts=max_allowed_attempts,
            output_in_place=output_in_place,
            cuda=cuda,
            dev_id=dev_id,
            tpb=tpb,
            num_processes=num_processes,
            update_interval=update_interval,
            log_verbose=log_verbose,
        )

    def swap_hotkey(
        self,
        wallet: "bittensor.wallet",
        new_wallet: "bittensor.wallet",
        wait_for_inclusion: bool = False,
        wait_for_finalization: bool = True,
        prompt: bool = False,
    ) -> bool:
        """
        Swaps an old hotkey with a new hotkey for the specified wallet.

        This method initiates an extrinsic to change the hotkey associated with a wallet to a new hotkey. It provides
        options to wait for inclusion and finalization of the transaction, and to prompt the user for confirmation.

        Args:
            wallet (bittensor.wallet): The wallet whose hotkey is to be swapped.
            new_wallet (bittensor.wallet): The new wallet with the hotkey to be set.
            wait_for_inclusion (bool): Whether to wait for the transaction to be included in a block.
                Default is `False`.
            wait_for_finalization (bool): Whether to wait for the transaction to be finalized. Default is `True`.
            prompt (bool): Whether to prompt the user for confirmation before proceeding. Default is `False`.

        Returns:
            bool: True if the hotkey swap was successful, False otherwise.
        """
        return swap_hotkey_extrinsic(
            subtensor=self,
            wallet=wallet,
            new_wallet=new_wallet,
            wait_for_inclusion=wait_for_inclusion,
            wait_for_finalization=wait_for_finalization,
            prompt=prompt,
        )

    def run_faucet(
        self,
        wallet: "bittensor.wallet",
        wait_for_inclusion: bool = False,
        wait_for_finalization: bool = True,
        prompt: bool = False,
        max_allowed_attempts: int = 3,
        output_in_place: bool = True,
        cuda: bool = False,
        dev_id: Union[List[int], int] = 0,
        tpb: int = 256,
        num_processes: Optional[int] = None,
        update_interval: Optional[int] = None,
        log_verbose: bool = False,
    ) -> bool:
        """
        Facilitates a faucet transaction, allowing new neurons to receive an initial amount of TAO
        for participating in the network. This function is particularly useful for newcomers to the
        Bittensor network, enabling them to start with a small stake on testnet only.

        Args:
            wallet (bittensor.wallet): The wallet for which the faucet transaction is to be run.
            wait_for_inclusion (bool, optional): Waits for the transaction to be included in a block.
                Defaults to `False`.
            wait_for_finalization (bool, optional): Waits for the transaction to be finalized on the blockchain.
                 Defaults to `True`.
            prompt (bool, optional): If ``True``, prompts for user confirmation before proceeding.
            max_allowed_attempts (int): Maximum number of attempts to register the wallet.
            output_in_place (bool): If true, prints the progress of the proof of work to the console in-place. Meaning
                the progress is printed on the same lines. Defaults to `True`.
            cuda (bool): If ``true``, the wallet should be registered using CUDA device(s). Defaults to `False`.
            dev_id (Union[List[int], int]): The CUDA device id to use, or a list of device ids. Defaults to `0` (zero).
            tpb (int): The number of threads per block (CUDA). Default to `256`.
            num_processes (Optional[int]): The number of processes to use to register. Default to `None`.
            update_interval (Optional[int]): The number of nonces to solve between updates.  Default to `None`.
            log_verbose (bool): If ``true``, the registration process will log more information.  Default to `False`.

        Returns:
            bool: ``True`` if the faucet transaction is successful, False otherwise.

        This function is part of Bittensor's onboarding process, ensuring that new neurons have
        the necessary resources to begin their journey in the decentralized AI network.

        Note:
            This is for testnet ONLY and is disabled currently. You must build your own staging subtensor chain with the
            ``--features pow-faucet`` argument to enable this.
        """
        result, _ = run_faucet_extrinsic(
            subtensor=self,
            wallet=wallet,
            wait_for_inclusion=wait_for_inclusion,
            wait_for_finalization=wait_for_finalization,
            prompt=prompt,
            max_allowed_attempts=max_allowed_attempts,
            output_in_place=output_in_place,
            cuda=cuda,
            dev_id=dev_id,
            tpb=tpb,
            num_processes=num_processes,
            update_interval=update_interval,
            log_verbose=log_verbose,
        )
        return result

    def burned_register(
        self,
        wallet: "bittensor.wallet",
        netuid: int,
        wait_for_inclusion: bool = False,
        wait_for_finalization: bool = True,
        prompt: bool = False,
    ) -> bool:
        """
        Registers a neuron on the Bittensor network by recycling TAO. This method of registration
        involves recycling TAO tokens, allowing them to be re-mined by performing work on the network.

        Args:
            wallet (bittensor.wallet): The wallet associated with the neuron to be registered.
            netuid (int): The unique identifier of the subnet.
            wait_for_inclusion (bool, optional): Waits for the transaction to be included in a block.
                Defaults to `False`.
            wait_for_finalization (bool, optional): Waits for the transaction to be finalized on the blockchain.
                Defaults to `True`.
            prompt (bool, optional): If ``True``, prompts for user confirmation before proceeding. Defaults to `False`.

        Returns:
            bool: ``True`` if the registration is successful, False otherwise.
        """
        return burned_register_extrinsic(
            subtensor=self,
            wallet=wallet,
            netuid=netuid,
            wait_for_inclusion=wait_for_inclusion,
            wait_for_finalization=wait_for_finalization,
            prompt=prompt,
        )

    def _do_pow_register(
        self,
        netuid: int,
        wallet: "bittensor.wallet",
        pow_result: POWSolution,
        wait_for_inclusion: bool = False,
        wait_for_finalization: bool = True,
    ) -> Tuple[bool, Optional[str]]:
        """Sends a (POW) register extrinsic to the chain.

        Args:
            netuid (int): The subnet to register on.
            wallet (bittensor.wallet): The wallet to register.
            pow_result (POWSolution): The PoW result to register.
            wait_for_inclusion (bool): If ``True``, waits for the extrinsic to be included in a block.
                Default to `False`.
            wait_for_finalization (bool): If ``True``, waits for the extrinsic to be finalized. Default to `True`.

        Returns:
            success (bool): ``True`` if the extrinsic was included in a block.
            error (Optional[str]): ``None`` on success or not waiting for inclusion/finalization, otherwise the error
                message.
        """

        @retry(delay=1, tries=3, backoff=2, max_delay=4, logger=_logger)
        def make_substrate_call_with_retry():
            # create extrinsic call
            call = self.substrate.compose_call(
                call_module="SubtensorModule",
                call_function="register",
                call_params={
                    "netuid": netuid,
                    "block_number": pow_result.block_number,
                    "nonce": pow_result.nonce,
                    "work": [int(byte_) for byte_ in pow_result.seal],
                    "hotkey": wallet.hotkey.ss58_address,
                    "coldkey": wallet.coldkeypub.ss58_address,
                },
            )
            extrinsic = self.substrate.create_signed_extrinsic(
                call=call, keypair=wallet.hotkey
            )
            response = self.substrate.submit_extrinsic(
                extrinsic,
                wait_for_inclusion=wait_for_inclusion,
                wait_for_finalization=wait_for_finalization,
            )

            # We only wait here if we expect finalization.
            if not wait_for_finalization and not wait_for_inclusion:
                return True, None

            # process if registration successful, try again if pow is still valid
            response.process_events()
            if not response.is_success:
                return False, format_error_message(response.error_message)
            # Successful registration
            else:
                return True, None

        return make_substrate_call_with_retry()

    def _do_burned_register(
        self,
        netuid: int,
        wallet: "bittensor.wallet",
        wait_for_inclusion: bool = False,
        wait_for_finalization: bool = True,
    ) -> Tuple[bool, Optional[str]]:
        """
        Performs a burned register extrinsic call to the Subtensor chain.

        This method sends a registration transaction to the Subtensor blockchain using the burned register mechanism. It
        retries the call up to three times with exponential backoff in case of failures.

        Args:
            netuid (int): The network unique identifier to register on.
            wallet (bittensor.wallet): The wallet to be registered.
            wait_for_inclusion (bool): Whether to wait for the transaction to be included in a block. Default is False.
            wait_for_finalization (bool): Whether to wait for the transaction to be finalized. Default is True.

        Returns:
            Tuple[bool, Optional[str]]: A tuple containing a boolean indicating success or failure, and an optional error message.
        """

        @retry(delay=1, tries=3, backoff=2, max_delay=4, logger=_logger)
        def make_substrate_call_with_retry():
            # create extrinsic call
            call = self.substrate.compose_call(
                call_module="SubtensorModule",
                call_function="burned_register",
                call_params={
                    "netuid": netuid,
                    "hotkey": wallet.hotkey.ss58_address,
                },
            )
            extrinsic = self.substrate.create_signed_extrinsic(
                call=call, keypair=wallet.coldkey
            )
            response = self.substrate.submit_extrinsic(
                extrinsic,
                wait_for_inclusion=wait_for_inclusion,
                wait_for_finalization=wait_for_finalization,
            )

            # We only wait here if we expect finalization.
            if not wait_for_finalization and not wait_for_inclusion:
                return True, None

            # process if registration successful, try again if pow is still valid
            response.process_events()
            if not response.is_success:
                return False, format_error_message(response.error_message)
            # Successful registration
            else:
                return True, None

        return make_substrate_call_with_retry()

    def _do_swap_hotkey(
        self,
        wallet: "bittensor.wallet",
        new_wallet: "bittensor.wallet",
        wait_for_inclusion: bool = False,
        wait_for_finalization: bool = True,
    ) -> Tuple[bool, Optional[str]]:
        """
        Performs a hotkey swap extrinsic call to the Subtensor chain.

        Args:
            wallet (bittensor.wallet): The wallet whose hotkey is to be swapped.
            new_wallet (bittensor.wallet): The wallet with the new hotkey to be set.
            wait_for_inclusion (bool): Whether to wait for the transaction to be included in a block. Default is
            `False`.
            wait_for_finalization (bool): Whether to wait for the transaction to be finalized. Default is `True`.

        Returns:
            Tuple[bool, Optional[str]]: A tuple containing a boolean indicating success or failure, and an optional
                error message.
        """

        @retry(delay=1, tries=3, backoff=2, max_delay=4, logger=_logger)
        def make_substrate_call_with_retry():
            # create extrinsic call
            call = self.substrate.compose_call(
                call_module="SubtensorModule",
                call_function="swap_hotkey",
                call_params={
                    "hotkey": wallet.hotkey.ss58_address,
                    "new_hotkey": new_wallet.hotkey.ss58_address,
                },
            )
            extrinsic = self.substrate.create_signed_extrinsic(
                call=call, keypair=wallet.coldkey
            )
            response = self.substrate.submit_extrinsic(
                extrinsic,
                wait_for_inclusion=wait_for_inclusion,
                wait_for_finalization=wait_for_finalization,
            )

            # We only wait here if we expect finalization.
            if not wait_for_finalization and not wait_for_inclusion:
                return True, None

            # process if registration successful, try again if pow is still valid
            response.process_events()
            if not response.is_success:
                return False, format_error_message(response.error_message)
            # Successful registration
            else:
                return True, None

        return make_substrate_call_with_retry()

    ############
    # Transfer #
    ############
    def transfer(
        self,
        wallet: "bittensor.wallet",
        dest: str,
        amount: Union[Balance, float],
        wait_for_inclusion: bool = True,
        wait_for_finalization: bool = False,
        prompt: bool = False,
    ) -> bool:
        """
        Executes a transfer of funds from the provided wallet to the specified destination address.
        This function is used to move TAO tokens within the Bittensor network, facilitating transactions
        between neurons.

        Args:
            wallet (bittensor.wallet): The wallet from which funds are being transferred.
            dest (str): The destination public key address.
            amount (Union[Balance, float]): The amount of TAO to be transferred.
            wait_for_inclusion (bool, optional): Waits for the transaction to be included in a block.
            wait_for_finalization (bool, optional): Waits for the transaction to be finalized on the blockchain.
            prompt (bool, optional): If ``True``, prompts for user confirmation before proceeding.

        Returns:
            transfer_extrinsic (bool): ``True`` if the transfer is successful, False otherwise.

        This function is essential for the fluid movement of tokens in the network, supporting
        various economic activities such as staking, delegation, and reward distribution.
        """
        return transfer_extrinsic(
            subtensor=self,
            wallet=wallet,
            dest=dest,
            amount=amount,
            wait_for_inclusion=wait_for_inclusion,
            wait_for_finalization=wait_for_finalization,
            prompt=prompt,
        )

    def get_transfer_fee(
        self, wallet: "bittensor.wallet", dest: str, value: Union["Balance", float, int]
    ) -> "Balance":
        """
        Calculates the transaction fee for transferring tokens from a wallet to a specified destination address.
        This function simulates the transfer to estimate the associated cost, taking into account the current
        network conditions and transaction complexity.

        Args:
            wallet (bittensor.wallet): The wallet from which the transfer is initiated.
            dest (str): The ``SS58`` address of the destination account.
            value (Union[Balance, float, int]): The amount of tokens to be transferred, specified as a Balance object,
                or in Tao (float) or Rao (int) units.

        Returns:
            Balance: The estimated transaction fee for the transfer, represented as a Balance object.

        Estimating the transfer fee is essential for planning and executing token transactions, ensuring that the
        wallet has sufficient funds to cover both the transfer amount and the associated costs. This function
        provides a crucial tool for managing financial operations within the Bittensor network.
        """
        if isinstance(value, float):
            value = Balance.from_tao(value)
        elif isinstance(value, int):
            value = Balance.from_rao(value)

        if isinstance(value, Balance):
            call = self.substrate.compose_call(
                call_module="Balances",
                call_function="transfer_allow_death",
                call_params={"dest": dest, "value": value.rao},
            )

            try:
                payment_info = self.substrate.get_payment_info(
                    call=call, keypair=wallet.coldkeypub
                )
            except Exception as e:
                bittensor.__console__.print(
                    ":cross_mark: [red]Failed to get payment info[/red]:[bold white]\n  {}[/bold white]".format(
                        e
                    )
                )
                payment_info = {"partialFee": int(2e7)}  # assume  0.02 Tao

            fee = Balance.from_rao(payment_info["partialFee"])
            return fee
        else:
            fee = Balance.from_rao(int(2e7))
            _logger.error(
                "To calculate the transaction fee, the value must be Balance, float, or int. Received type: %s. Fee "
                "is %s",
                type(value),
                2e7,
            )
            return fee

    def _do_transfer(
        self,
        wallet: "bittensor.wallet",
        dest: str,
        transfer_balance: "Balance",
        wait_for_inclusion: bool = True,
        wait_for_finalization: bool = False,
    ) -> Tuple[bool, Optional[str], Optional[str]]:
        """Sends a transfer extrinsic to the chain.

        Args:
            wallet (:func:`bittensor.wallet`): Wallet object.
            dest (str): Destination public key address.
            transfer_balance (:func:`Balance`): Amount to transfer.
            wait_for_inclusion (bool): If ``true``, waits for inclusion.
            wait_for_finalization (bool): If ``true``, waits for finalization.
        Returns:
            success (bool): ``True`` if transfer was successful.
            block_hash (str): Block hash of the transfer. On success and if wait_for_ finalization/inclusion is
                ``True``.
            error (str): Error message if transfer failed.
        """

        @retry(delay=1, tries=3, backoff=2, max_delay=4, logger=_logger)
        def make_substrate_call_with_retry():
            call = self.substrate.compose_call(
                call_module="Balances",
                call_function="transfer_allow_death",
                call_params={"dest": dest, "value": transfer_balance.rao},
            )
            extrinsic = self.substrate.create_signed_extrinsic(
                call=call, keypair=wallet.coldkey
            )
            response = self.substrate.submit_extrinsic(
                extrinsic,
                wait_for_inclusion=wait_for_inclusion,
                wait_for_finalization=wait_for_finalization,
            )
            # We only wait here if we expect finalization.
            if not wait_for_finalization and not wait_for_inclusion:
                return True, None, None

            # Otherwise continue with finalization.
            response.process_events()
            if response.is_success:
                block_hash = response.block_hash
                return True, block_hash, None
            else:
                return False, None, format_error_message(response.error_message)

        return make_substrate_call_with_retry()

    def get_existential_deposit(
        self, block: Optional[int] = None
    ) -> Optional["Balance"]:
        """
        Retrieves the existential deposit amount for the Bittensor blockchain. The existential deposit
        is the minimum amount of TAO required for an account to exist on the blockchain. Accounts with
        balances below this threshold can be reaped to conserve network resources.

        Args:
            block (Optional[int]): Block number at which to query the deposit amount. If ``None``, the current block is
                used.

        Returns:
            Optional[Balance]: The existential deposit amount, or ``None`` if the query fails.

        The existential deposit is a fundamental economic parameter in the Bittensor network, ensuring
        efficient use of storage and preventing the proliferation of dust accounts.
        """
        result = self.query_constant(
            module_name="Balances", constant_name="ExistentialDeposit", block=block
        )

        if result is None or not hasattr(result, "value"):
            return None

        return Balance.from_rao(result.value)

    ###########
    # Network #
    ###########
    def register_subnetwork(
        self,
        wallet: "bittensor.wallet",
        wait_for_inclusion: bool = False,
        wait_for_finalization=True,
        prompt: bool = False,
    ) -> bool:
        """
        Registers a new subnetwork on the Bittensor network using the provided wallet. This function
        is used for the creation and registration of subnetworks, which are specialized segments of the
        overall Bittensor network.

        Args:
            wallet (bittensor.wallet): The wallet to be used for registration.
            wait_for_inclusion (bool, optional): Waits for the transaction to be included in a block.
            wait_for_finalization (bool, optional): Waits for the transaction to be finalized on the blockchain.
            prompt (bool, optional): If ``True``, prompts for user confirmation before proceeding.

        Returns:
            bool: ``True`` if the subnetwork registration is successful, False otherwise.

        This function allows for the expansion and diversification of the Bittensor network, supporting
        its decentralized and adaptable architecture.
        """
        return register_subnetwork_extrinsic(
            self,
            wallet=wallet,
            wait_for_inclusion=wait_for_inclusion,
            wait_for_finalization=wait_for_finalization,
            prompt=prompt,
        )

    def set_hyperparameter(
        self,
        wallet: "bittensor.wallet",
        netuid: int,
        parameter: str,
        value,
        wait_for_inclusion: bool = False,
        wait_for_finalization=True,
        prompt: bool = False,
    ) -> bool:
        """
        Sets a specific hyperparameter for a given subnetwork on the Bittensor blockchain. This action
        involves adjusting network-level parameters, influencing the behavior and characteristics of the
        subnetwork.

        Args:
            wallet (bittensor.wallet): The wallet used for setting the hyperparameter.
            netuid (int): The unique identifier of the subnetwork.
            parameter (str): The name of the hyperparameter to be set.
            value: The new value for the hyperparameter.
            wait_for_inclusion (bool, optional): Waits for the transaction to be included in a block.
            wait_for_finalization (bool, optional): Waits for the transaction to be finalized on the blockchain.
            prompt (bool, optional): If ``True``, prompts for user confirmation before proceeding.

        Returns:
            bool: ``True`` if the hyperparameter setting is successful, False otherwise.

        This function plays a critical role in the dynamic governance and adaptability of the Bittensor
        network, allowing for fine-tuning of network operations and characteristics.
        """
        return set_hyperparameter_extrinsic(
            self,
            wallet=wallet,
            netuid=netuid,
            parameter=parameter,
            value=value,
            wait_for_inclusion=wait_for_inclusion,
            wait_for_finalization=wait_for_finalization,
            prompt=prompt,
        )

    ###########
    # Serving #
    ###########
    def serve(
        self,
        wallet: "bittensor.wallet",
        ip: str,
        port: int,
        protocol: int,
        netuid: int,
        placeholder1: int = 0,
        placeholder2: int = 0,
        wait_for_inclusion: bool = False,
        wait_for_finalization=True,
    ) -> bool:
        """
        Registers a neuron's serving endpoint on the Bittensor network. This function announces the
        IP address and port where the neuron is available to serve requests, facilitating peer-to-peer
        communication within the network.

        Args:
            wallet (bittensor.wallet): The wallet associated with the neuron being served.
            ip (str): The IP address of the serving neuron.
            port (int): The port number on which the neuron is serving.
            protocol (int): The protocol type used by the neuron (e.g., GRPC, HTTP).
            netuid (int): The unique identifier of the subnetwork.
            placeholder1 (int, optional): Placeholder parameter for future extensions. Default is ``0``.
            placeholder2 (int, optional): Placeholder parameter for future extensions. Default is ``0``.
            wait_for_inclusion (bool, optional): Waits for the transaction to be included in a block. Default is
                ``False``.
            wait_for_finalization (bool, optional): Waits for the transaction to be finalized on the blockchain. Default
                is ``True``.

        Returns:
            bool: ``True`` if the serve registration is successful, False otherwise.

        This function is essential for establishing the neuron's presence in the network, enabling
        it to participate in the decentralized machine learning processes of Bittensor.
        """
        return serve_extrinsic(
            self,
            wallet,
            ip,
            port,
            protocol,
            netuid,
            placeholder1,
            placeholder2,
            wait_for_inclusion,
            wait_for_finalization,
        )

    def serve_axon(
        self,
        netuid: int,
        axon: "bittensor.axon",
        wait_for_inclusion: bool = False,
        wait_for_finalization: bool = True,
    ) -> bool:
        """
        Registers an Axon serving endpoint on the Bittensor network for a specific neuron. This function
        is used to set up the Axon, a key component of a neuron that handles incoming queries and data
        processing tasks.

        Args:
            netuid (int): The unique identifier of the subnetwork.
            axon (bittensor.Axon): The Axon instance to be registered for serving.
            wait_for_inclusion (bool, optional): Waits for the transaction to be included in a block.
            wait_for_finalization (bool, optional): Waits for the transaction to be finalized on the blockchain.

        Returns:
            bool: ``True`` if the Axon serve registration is successful, False otherwise.

        By registering an Axon, the neuron becomes an active part of the network's distributed
        computing infrastructure, contributing to the collective intelligence of Bittensor.
        """
        return serve_axon_extrinsic(
            self, netuid, axon, wait_for_inclusion, wait_for_finalization
        )

    def _do_serve_axon(
        self,
        wallet: "bittensor.wallet",
        call_params: AxonServeCallParams,
        wait_for_inclusion: bool = False,
        wait_for_finalization: bool = True,
    ) -> Tuple[bool, Optional[str]]:
        """
        Internal method to submit a serve axon transaction to the Bittensor blockchain. This method
        creates and submits a transaction, enabling a neuron's Axon to serve requests on the network.

        Args:
            wallet (bittensor.wallet): The wallet associated with the neuron.
            call_params (AxonServeCallParams): Parameters required for the serve axon call.
            wait_for_inclusion (bool, optional): Waits for the transaction to be included in a block.
            wait_for_finalization (bool, optional): Waits for the transaction to be finalized on the blockchain.

        Returns:
            Tuple[bool, Optional[str]]: A tuple containing a success flag and an optional error message.

        This function is crucial for initializing and announcing a neuron's Axon service on the network,
        enhancing the decentralized computation capabilities of Bittensor.
        """

        @retry(delay=1, tries=3, backoff=2, max_delay=4, logger=_logger)
        def make_substrate_call_with_retry():
            call = self.substrate.compose_call(
                call_module="SubtensorModule",
                call_function="serve_axon",
                call_params=call_params,
            )
            extrinsic = self.substrate.create_signed_extrinsic(
                call=call, keypair=wallet.hotkey
            )
            response = self.substrate.submit_extrinsic(
                extrinsic,
                wait_for_inclusion=wait_for_inclusion,
                wait_for_finalization=wait_for_finalization,
            )
            if wait_for_inclusion or wait_for_finalization:
                response.process_events()
                if response.is_success:
                    return True, None
                else:
                    return False, format_error_message(response.error_message)
            else:
                return True, None

        return make_substrate_call_with_retry()

    def serve_prometheus(
        self,
        wallet: "bittensor.wallet",
        port: int,
        netuid: int,
        wait_for_inclusion: bool = False,
        wait_for_finalization: bool = True,
    ) -> bool:
        return prometheus_extrinsic(
            self,
            wallet=wallet,
            port=port,
            netuid=netuid,
            wait_for_inclusion=wait_for_inclusion,
            wait_for_finalization=wait_for_finalization,
        )

    def _do_serve_prometheus(
        self,
        wallet: "bittensor.wallet",
        call_params: PrometheusServeCallParams,
        wait_for_inclusion: bool = False,
        wait_for_finalization: bool = True,
    ) -> Tuple[bool, Optional[str]]:
        """
        Sends a serve prometheus extrinsic to the chain.
        Args:
            wallet (:func:`bittensor.wallet`): Wallet object.
            call_params (:func:`PrometheusServeCallParams`): Prometheus serve call parameters.
            wait_for_inclusion (bool): If ``true``, waits for inclusion.
            wait_for_finalization (bool): If ``true``, waits for finalization.
        Returns:
            success (bool): ``True`` if serve prometheus was successful.
            error (:func:`Optional[str]`): Error message if serve prometheus failed, ``None`` otherwise.
        """

        @retry(delay=1, tries=3, backoff=2, max_delay=4, logger=_logger)
        def make_substrate_call_with_retry():
            call = self.substrate.compose_call(
                call_module="SubtensorModule",
                call_function="serve_prometheus",
                call_params=call_params,
            )
            extrinsic = self.substrate.create_signed_extrinsic(
                call=call, keypair=wallet.hotkey
            )
            response = self.substrate.submit_extrinsic(
                extrinsic,
                wait_for_inclusion=wait_for_inclusion,
                wait_for_finalization=wait_for_finalization,
            )
            if wait_for_inclusion or wait_for_finalization:
                response.process_events()
                if response.is_success:
                    return True, None
                else:
                    return False, format_error_message(response.error_message)
            else:
                return True, None

        return make_substrate_call_with_retry()

    def _do_associate_ips(
        self,
        wallet: "bittensor.wallet",
        ip_info_list: List["IPInfo"],
        netuid: int,
        wait_for_inclusion: bool = False,
        wait_for_finalization: bool = True,
    ) -> Tuple[bool, Optional[str]]:
        """
        Sends an associate IPs extrinsic to the chain.

        Args:
            wallet (:func:`bittensor.wallet`): Wallet object.
            ip_info_list (:func:`List[IPInfo]`): List of IPInfo objects.
            netuid (int): Netuid to associate IPs to.
            wait_for_inclusion (bool): If ``true``, waits for inclusion.
            wait_for_finalization (bool): If ``true``, waits for finalization.

        Returns:
            success (bool): ``True`` if associate IPs was successful.
            error (:func:`Optional[str]`): Error message if associate IPs failed, None otherwise.
        """

        @retry(delay=1, tries=3, backoff=2, max_delay=4, logger=_logger)
        def make_substrate_call_with_retry():
            call = self.substrate.compose_call(
                call_module="SubtensorModule",
                call_function="associate_ips",
                call_params={
                    "ip_info_list": [ip_info.encode() for ip_info in ip_info_list],
                    "netuid": netuid,
                },
            )
            extrinsic = self.substrate.create_signed_extrinsic(
                call=call, keypair=wallet.hotkey
            )
            response = self.substrate.submit_extrinsic(
                extrinsic,
                wait_for_inclusion=wait_for_inclusion,
                wait_for_finalization=wait_for_finalization,
            )
            if wait_for_inclusion or wait_for_finalization:
                response.process_events()
                if response.is_success:
                    return True, None
                else:
                    return False, response.error_message
            else:
                return True, None

        return make_substrate_call_with_retry()

    ###########
    # Staking #
    ###########
    def add_stake(
        self,
        wallet: "bittensor.wallet",
        hotkey_ss58: Optional[str] = None,
        amount: Optional[Union["Balance", float]] = None,
        wait_for_inclusion: bool = True,
        wait_for_finalization: bool = False,
        prompt: bool = False,
    ) -> bool:
        """
        Adds the specified amount of stake to a neuron identified by the hotkey ``SS58`` address. Staking
        is a fundamental process in the Bittensor network that enables neurons to participate actively
        and earn incentives.

        Args:
            wallet (bittensor.wallet): The wallet to be used for staking.
            hotkey_ss58 (Optional[str]): The ``SS58`` address of the hotkey associated with the neuron.
            amount (Union[Balance, float]): The amount of TAO to stake.
            wait_for_inclusion (bool, optional): Waits for the transaction to be included in a block.
            wait_for_finalization (bool, optional): Waits for the transaction to be finalized on the blockchain.
            prompt (bool, optional): If ``True``, prompts for user confirmation before proceeding.

        Returns:
            bool: ``True`` if the staking is successful, False otherwise.

        This function enables neurons to increase their stake in the network, enhancing their influence
        and potential rewards in line with Bittensor's consensus and reward mechanisms.
        """
        return add_stake_extrinsic(
            subtensor=self,
            wallet=wallet,
            hotkey_ss58=hotkey_ss58,
            amount=amount,
            wait_for_inclusion=wait_for_inclusion,
            wait_for_finalization=wait_for_finalization,
            prompt=prompt,
        )

    def add_stake_multiple(
        self,
        wallet: "bittensor.wallet",
        hotkey_ss58s: List[str],
        amounts: Optional[List[Union["Balance", float]]] = None,
        wait_for_inclusion: bool = True,
        wait_for_finalization: bool = False,
        prompt: bool = False,
    ) -> bool:
        """
        Adds stakes to multiple neurons identified by their hotkey SS58 addresses. This bulk operation
        allows for efficient staking across different neurons from a single wallet.

        Args:
            wallet (bittensor.wallet): The wallet used for staking.
            hotkey_ss58s (List[str]): List of ``SS58`` addresses of hotkeys to stake to.
            amounts (List[Union[Balance, float]], optional): Corresponding amounts of TAO to stake for each hotkey.
            wait_for_inclusion (bool, optional): Waits for the transaction to be included in a block.
            wait_for_finalization (bool, optional): Waits for the transaction to be finalized on the blockchain.
            prompt (bool, optional): If ``True``, prompts for user confirmation before proceeding.

        Returns:
            bool: ``True`` if the staking is successful for all specified neurons, False otherwise.

        This function is essential for managing stakes across multiple neurons, reflecting the dynamic
        and collaborative nature of the Bittensor network.
        """
        return add_stake_multiple_extrinsic(
            self,
            wallet,
            hotkey_ss58s,
            amounts,
            wait_for_inclusion,
            wait_for_finalization,
            prompt,
        )

    def _do_stake(
        self,
        wallet: "bittensor.wallet",
        hotkey_ss58: str,
        amount: "Balance",
        wait_for_inclusion: bool = True,
        wait_for_finalization: bool = False,
    ) -> bool:
        """Sends a stake extrinsic to the chain.

        Args:
            wallet (:func:`bittensor.wallet`): Wallet object that can sign the extrinsic.
            hotkey_ss58 (str): Hotkey ``ss58`` address to stake to.
            amount (:func:`Balance`): Amount to stake.
            wait_for_inclusion (bool): If ``true``, waits for inclusion before returning.
            wait_for_finalization (bool): If ``true``, waits for finalization before returning.
        Returns:
            success (bool): ``True`` if the extrinsic was successful.
        Raises:
            StakeError: If the extrinsic failed.
        """

        @retry(delay=1, tries=3, backoff=2, max_delay=4, logger=_logger)
        def make_substrate_call_with_retry():
            call = self.substrate.compose_call(
                call_module="SubtensorModule",
                call_function="add_stake",
                call_params={"hotkey": hotkey_ss58, "amount_staked": amount.rao},
            )
            extrinsic = self.substrate.create_signed_extrinsic(
                call=call, keypair=wallet.coldkey
            )
            response = self.substrate.submit_extrinsic(
                extrinsic,
                wait_for_inclusion=wait_for_inclusion,
                wait_for_finalization=wait_for_finalization,
            )
            # We only wait here if we expect finalization.
            if not wait_for_finalization and not wait_for_inclusion:
                return True

            response.process_events()
            if response.is_success:
                return True
            else:
                raise StakeError(format_error_message(response.error_message))

        return make_substrate_call_with_retry()

    #############
    # Unstaking #
    #############
    def unstake_multiple(
        self,
        wallet: "bittensor.wallet",
        hotkey_ss58s: List[str],
        amounts: Optional[List[Union["Balance", float]]] = None,
        wait_for_inclusion: bool = True,
        wait_for_finalization: bool = False,
        prompt: bool = False,
    ) -> bool:
        """
        Performs batch unstaking from multiple hotkey accounts, allowing a neuron to reduce its staked amounts
        efficiently. This function is useful for managing the distribution of stakes across multiple neurons.

        Args:
            wallet (bittensor.wallet): The wallet linked to the coldkey from which the stakes are being withdrawn.
            hotkey_ss58s (List[str]): A list of hotkey ``SS58`` addresses to unstake from.
            amounts (List[Union[Balance, float]], optional): The amounts of TAO to unstake from each hotkey. If not
                provided, unstakes all available stakes.
            wait_for_inclusion (bool, optional): Waits for the transaction to be included in a block.
            wait_for_finalization (bool, optional): Waits for the transaction to be finalized on the blockchain.
            prompt (bool, optional): If ``True``, prompts for user confirmation before proceeding.

        Returns:
            bool: ``True`` if the batch unstaking is successful, False otherwise.

        This function allows for strategic reallocation or withdrawal of stakes, aligning with the dynamic
        stake management aspect of the Bittensor network.
        """
        return unstake_multiple_extrinsic(
            self,
            wallet,
            hotkey_ss58s,
            amounts,
            wait_for_inclusion,
            wait_for_finalization,
            prompt,
        )

    def unstake(
        self,
        wallet: "bittensor.wallet",
        hotkey_ss58: Optional[str] = None,
        amount: Optional[Union["Balance", float]] = None,
        wait_for_inclusion: bool = True,
        wait_for_finalization: bool = False,
        prompt: bool = False,
    ) -> bool:
        """
        Removes a specified amount of stake from a single hotkey account. This function is critical for adjusting
        individual neuron stakes within the Bittensor network.

        Args:
            wallet (bittensor.wallet): The wallet associated with the neuron from which the stake is being removed.
            hotkey_ss58 (Optional[str]): The ``SS58`` address of the hotkey account to unstake from.
            amount (Union[Balance, float], optional): The amount of TAO to unstake. If not specified, unstakes all.
            wait_for_inclusion (bool, optional): Waits for the transaction to be included in a block.
            wait_for_finalization (bool, optional): Waits for the transaction to be finalized on the blockchain.
            prompt (bool, optional): If ``True``, prompts for user confirmation before proceeding.

        Returns:
            bool: ``True`` if the unstaking process is successful, False otherwise.

        This function supports flexible stake management, allowing neurons to adjust their network participation
        and potential reward accruals.
        """
        return unstake_extrinsic(
            self,
            wallet,
            hotkey_ss58,
            amount,
            wait_for_inclusion,
            wait_for_finalization,
            prompt,
        )

    def _do_unstake(
        self,
        wallet: "bittensor.wallet",
        hotkey_ss58: str,
        amount: "Balance",
        wait_for_inclusion: bool = True,
        wait_for_finalization: bool = False,
    ) -> bool:
        """Sends an unstake extrinsic to the chain.

        Args:
            wallet (:func:`bittensor.wallet`): Wallet object that can sign the extrinsic.
            hotkey_ss58 (str): Hotkey ``ss58`` address to unstake from.
            amount (:func:`Balance`): Amount to unstake.
            wait_for_inclusion (bool): If ``true``, waits for inclusion before returning.
            wait_for_finalization (bool): If ``true``, waits for finalization before returning.
        Returns:
            success (bool): ``True`` if the extrinsic was successful.
        Raises:
            StakeError: If the extrinsic failed.
        """

        @retry(delay=1, tries=3, backoff=2, max_delay=4, logger=_logger)
        def make_substrate_call_with_retry():
            call = self.substrate.compose_call(
                call_module="SubtensorModule",
                call_function="remove_stake",
                call_params={"hotkey": hotkey_ss58, "amount_unstaked": amount.rao},
            )
            extrinsic = self.substrate.create_signed_extrinsic(
                call=call, keypair=wallet.coldkey
            )
            response = self.substrate.submit_extrinsic(
                extrinsic,
                wait_for_inclusion=wait_for_inclusion,
                wait_for_finalization=wait_for_finalization,
            )
            # We only wait here if we expect finalization.
            if not wait_for_finalization and not wait_for_inclusion:
                return True

            response.process_events()
            if response.is_success:
                return True
            else:
                raise StakeError(format_error_message(response.error_message))

        return make_substrate_call_with_retry()

    ##########
    # Senate #
    ##########

    def register_senate(
        self,
        wallet: "bittensor.wallet",
        wait_for_inclusion: bool = True,
        wait_for_finalization: bool = False,
        prompt: bool = False,
    ) -> bool:
        """
        Removes a specified amount of stake from a single hotkey account. This function is critical for adjusting
        individual neuron stakes within the Bittensor network.

        Args:
            wallet (bittensor.wallet): The wallet associated with the neuron from which the stake is being removed.
            wait_for_inclusion (bool, optional): Waits for the transaction to be included in a block.
            wait_for_finalization (bool, optional): Waits for the transaction to be finalized on the blockchain.
            prompt (bool, optional): If ``True``, prompts for user confirmation before proceeding.

        Returns:
            bool: ``True`` if the unstaking process is successful, False otherwise.

        This function supports flexible stake management, allowing neurons to adjust their network participation
        and potential reward accruals.
        """
        return register_senate_extrinsic(
            self, wallet, wait_for_inclusion, wait_for_finalization, prompt
        )

    def leave_senate(
        self,
        wallet: "bittensor.wallet",
        wait_for_inclusion: bool = True,
        wait_for_finalization: bool = False,
        prompt: bool = False,
    ) -> bool:
        """
        Removes a specified amount of stake from a single hotkey account. This function is critical for adjusting
        individual neuron stakes within the Bittensor network.

        Args:
            wallet (bittensor.wallet): The wallet associated with the neuron from which the stake is being removed.
            wait_for_inclusion (bool, optional): Waits for the transaction to be included in a block.
            wait_for_finalization (bool, optional): Waits for the transaction to be finalized on the blockchain.
            prompt (bool, optional): If ``True``, prompts for user confirmation before proceeding.

        Returns:
            bool: ``True`` if the unstaking process is successful, False otherwise.

        This function supports flexible stake management, allowing neurons to adjust their network participation
        and potential reward accruals.
        """
        return leave_senate_extrinsic(
            self, wallet, wait_for_inclusion, wait_for_finalization, prompt
        )

    def vote_senate(
        self,
        wallet: "bittensor.wallet",
        proposal_hash: str,
        proposal_idx: int,
        vote: bool,
        wait_for_inclusion: bool = True,
        wait_for_finalization: bool = False,
        prompt: bool = False,
    ) -> bool:
        """
        Removes a specified amount of stake from a single hotkey account. This function is critical for adjusting
        individual neuron stakes within the Bittensor network.

        Args:
            wallet (bittensor.wallet): The wallet associated with the neuron from which the stake is being removed.
            proposal_hash (str): The hash of the proposal being voted on.
            proposal_idx (int): The index of the proposal being voted on.
            vote (bool): The vote to be cast (True for yes, False for no).
            wait_for_inclusion (bool, optional): Waits for the transaction to be included in a block.
            wait_for_finalization (bool, optional): Waits for the transaction to be finalized on the blockchain.
            prompt (bool, optional): If ``True``, prompts for user confirmation before proceeding.

        Returns:
            bool: ``True`` if the unstaking process is successful, False otherwise.

        This function supports flexible stake management, allowing neurons to adjust their network participation
        and potential reward accruals.
        """
        return vote_senate_extrinsic(
            self,
            wallet,
            proposal_hash,
            proposal_idx,
            vote,
            wait_for_inclusion,
            wait_for_finalization,
            prompt,
        )

    def is_senate_member(self, hotkey_ss58: str, block: Optional[int] = None) -> bool:
        """
        Checks if a given neuron (identified by its hotkey SS58 address) is a member of the Bittensor senate.
        The senate is a key governance body within the Bittensor network, responsible for overseeing and
        approving various network operations and proposals.

        Args:
            hotkey_ss58 (str): The ``SS58`` address of the neuron's hotkey.
            block (Optional[int]): The blockchain block number at which to check senate membership.

        Returns:
            bool: ``True`` if the neuron is a senate member at the given block, False otherwise.

        This function is crucial for understanding the governance dynamics of the Bittensor network and for
        identifying the neurons that hold decision-making power within the network.
        """
        senate_members = self.query_module(
            module="SenateMembers", name="Members", block=block
        )
        if not hasattr(senate_members, "serialize"):
            return False
        senate_members_serialized = senate_members.serialize()

        if not hasattr(senate_members_serialized, "count"):
            return False

        return senate_members_serialized.count(hotkey_ss58) > 0

    def get_vote_data(
        self, proposal_hash: str, block: Optional[int] = None
    ) -> Optional[ProposalVoteData]:
        """
        Retrieves the voting data for a specific proposal on the Bittensor blockchain. This data includes
        information about how senate members have voted on the proposal.

        Args:
            proposal_hash (str): The hash of the proposal for which voting data is requested.
            block (Optional[int]): The blockchain block number to query the voting data.

        Returns:
            Optional[ProposalVoteData]: An object containing the proposal's voting data, or ``None`` if not found.

        This function is important for tracking and understanding the decision-making processes within
        the Bittensor network, particularly how proposals are received and acted upon by the governing body.
        """
        vote_data = self.query_module(
            module="Triumvirate", name="Voting", block=block, params=[proposal_hash]
        )
        if not hasattr(vote_data, "serialize"):
            return None
        return vote_data.serialize() if vote_data is not None else None

    get_proposal_vote_data = get_vote_data

    def get_senate_members(self, block: Optional[int] = None) -> Optional[List[str]]:
        """
        Retrieves the list of current senate members from the Bittensor blockchain. Senate members are
        responsible for governance and decision-making within the network.

        Args:
            block (Optional[int]): The blockchain block number at which to retrieve the senate members.

        Returns:
            Optional[List[str]]: A list of ``SS58`` addresses of current senate members, or ``None`` if not available.

        Understanding the composition of the senate is key to grasping the governance structure and
        decision-making authority within the Bittensor network.
        """
        senate_members = self.query_module("SenateMembers", "Members", block=block)
        if not hasattr(senate_members, "serialize"):
            return None
        return senate_members.serialize() if senate_members is not None else None

    def get_proposal_call_data(
        self, proposal_hash: str, block: Optional[int] = None
    ) -> Optional["GenericCall"]:
        """
        Retrieves the call data of a specific proposal on the Bittensor blockchain. This data provides
        detailed information about the proposal, including its purpose and specifications.

        Args:
            proposal_hash (str): The hash of the proposal.
            block (Optional[int]): The blockchain block number at which to query the proposal call data.

        Returns:
            Optional[GenericCall]: An object containing the proposal's call data, or ``None`` if not found.

        This function is crucial for analyzing the types of proposals made within the network and the
        specific changes or actions they intend to implement or address.
        """
        proposal_data = self.query_module(
            module="Triumvirate", name="ProposalOf", block=block, params=[proposal_hash]
        )
        if not hasattr(proposal_data, "serialize"):
            return None

        return proposal_data.serialize() if proposal_data is not None else None

    def get_proposal_hashes(self, block: Optional[int] = None) -> Optional[List[str]]:
        """
        Retrieves the list of proposal hashes currently present on the Bittensor blockchain. Each hash
        uniquely identifies a proposal made within the network.

        Args:
            block (Optional[int]): The blockchain block number to query the proposal hashes.

        Returns:
            Optional[List[str]]: A list of proposal hashes, or ``None`` if not available.

        This function enables tracking and reviewing the proposals made in the network, offering insights
        into the active governance and decision-making processes.
        """
        proposal_hashes = self.query_module(
            module="Triumvirate", name="Proposals", block=block
        )
        if not hasattr(proposal_hashes, "serialize"):
            return None

        return proposal_hashes.serialize() if proposal_hashes is not None else None

    def get_proposals(
        self, block: Optional[int] = None
    ) -> Optional[Dict[str, Tuple["GenericCall", "ProposalVoteData"]]]:
        """
        Retrieves all active proposals on the Bittensor blockchain, along with their call and voting data.
        This comprehensive view allows for a thorough understanding of the proposals and their reception
        by the senate.

        Args:
            block (Optional[int]): The blockchain block number to query the proposals.

        Returns:
            Optional[Dict[str, Tuple[bittensor.ProposalCallData, bittensor.ProposalVoteData]]]: A dictionary mapping
                proposal hashes to their corresponding call and vote data, or ``None`` if not available.

        This function is integral for analyzing the governance activity on the Bittensor network,
        providing a holistic view of the proposals and their impact or potential changes within the network.
        """
        proposal_hashes: Optional[List[str]] = self.get_proposal_hashes(block=block)
        if proposal_hashes is None:
            return None
        return {
            proposal_hash: (  # type: ignore
                self.get_proposal_call_data(proposal_hash, block=block),
                self.get_proposal_vote_data(proposal_hash, block=block),
            )
            for proposal_hash in proposal_hashes
        }

    ########
    # Root #
    ########

    def root_register(
        self,
        wallet: "bittensor.wallet",
        wait_for_inclusion: bool = False,
        wait_for_finalization: bool = True,
        prompt: bool = False,
    ) -> bool:
        """
        Registers the neuron associated with the wallet on the root network. This process is integral for
        participating in the highest layer of decision-making and governance within the Bittensor network.

        Args:
            wallet (bittensor.wallet): The wallet associated with the neuron to be registered on the root network.
            wait_for_inclusion (bool, optional): Waits for the transaction to be included in a block.
            wait_for_finalization (bool, optional): Waits for the transaction to be finalized on the blockchain.
            prompt (bool, optional): If ``True``, prompts for user confirmation before proceeding.

        Returns:
            bool: ``True`` if the registration on the root network is successful, False otherwise.

        This function enables neurons to engage in the most critical and influential aspects of the network's
        governance, signifying a high level of commitment and responsibility in the Bittensor ecosystem.
        """
        return root_register_extrinsic(
            subtensor=self,
            wallet=wallet,
            wait_for_inclusion=wait_for_inclusion,
            wait_for_finalization=wait_for_finalization,
            prompt=prompt,
        )

    def _do_root_register(
        self,
        wallet: "bittensor.wallet",
        wait_for_inclusion: bool = False,
        wait_for_finalization: bool = True,
    ) -> Tuple[bool, Optional[str]]:
        @retry(delay=1, tries=3, backoff=2, max_delay=4, logger=_logger)
        def make_substrate_call_with_retry():
            # create extrinsic call
            call = self.substrate.compose_call(
                call_module="SubtensorModule",
                call_function="root_register",
                call_params={"hotkey": wallet.hotkey.ss58_address},
            )
            extrinsic = self.substrate.create_signed_extrinsic(
                call=call, keypair=wallet.coldkey
            )
            response = self.substrate.submit_extrinsic(
                extrinsic,
                wait_for_inclusion=wait_for_inclusion,
                wait_for_finalization=wait_for_finalization,
            )

            # We only wait here if we expect finalization.
            if not wait_for_finalization and not wait_for_inclusion:
                return True

            # process if registration successful, try again if pow is still valid
            response.process_events()
            if not response.is_success:
                return False, format_error_message(response.error_message)
            # Successful registration
            else:
                return True, None

        return make_substrate_call_with_retry()

    @legacy_torch_api_compat
    def root_set_weights(
        self,
        wallet: "bittensor.wallet",
        netuids: Union[NDArray[np.int64], "torch.LongTensor", list],
        weights: Union[NDArray[np.float32], "torch.FloatTensor", list],
        version_key: int = 0,
        wait_for_inclusion: bool = False,
        wait_for_finalization: bool = False,
        prompt: bool = False,
    ) -> bool:
        """
        Sets the weights for neurons on the root network. This action is crucial for defining the influence
        and interactions of neurons at the root level of the Bittensor network.

        Args:
            wallet (bittensor.wallet): The wallet associated with the neuron setting the weights.
            netuids (Union[NDArray[np.int64], torch.LongTensor, list]): The list of neuron UIDs for which weights are
                being set.
            weights (Union[NDArray[np.float32], torch.FloatTensor, list]): The corresponding weights to be set for each
                UID.
            version_key (int, optional): Version key for compatibility with the network.
            wait_for_inclusion (bool, optional): Waits for the transaction to be included in a block.
            wait_for_finalization (bool, optional): Waits for the transaction to be finalized on the blockchain.
            prompt (bool, optional): If ``True``, prompts for user confirmation before proceeding.

        Returns:
            bool: ``True`` if the setting of root-level weights is successful, False otherwise.

        This function plays a pivotal role in shaping the root network's collective intelligence and decision-making
        processes, reflecting the principles of decentralized governance and collaborative learning in Bittensor.
        """
        return set_root_weights_extrinsic(
            subtensor=self,
            wallet=wallet,
            netuids=netuids,
            weights=weights,
            version_key=version_key,
            wait_for_inclusion=wait_for_inclusion,
            wait_for_finalization=wait_for_finalization,
            prompt=prompt,
        )

<<<<<<< HEAD
    ##################
    # Registry Calls #
    ##################
=======
    def _do_set_root_weights(
        self,
        wallet: "bittensor.wallet",
        uids: List[int],
        vals: List[int],
        netuid: int = 0,
        version_key: int = bittensor.__version_as_int__,
        wait_for_inclusion: bool = False,
        wait_for_finalization: bool = False,
    ) -> Tuple[bool, Optional[str]]:  # (success, error_message)
        """
        Internal method to send a transaction to the Bittensor blockchain, setting weights
        for specified neurons on root. This method constructs and submits the transaction, handling
        retries and blockchain communication.

        Args:
            wallet (bittensor.wallet): The wallet associated with the neuron setting the weights.
            uids (List[int]): List of neuron UIDs for which weights are being set.
            vals (List[int]): List of weight values corresponding to each UID.
            netuid (int): Unique identifier for the network.
            version_key (int, optional): Version key for compatibility with the network.
            wait_for_inclusion (bool, optional): Waits for the transaction to be included in a block.
            wait_for_finalization (bool, optional): Waits for the transaction to be finalized on the blockchain.

        Returns:
            Tuple[bool, Optional[str]]: A tuple containing a success flag and an optional error message.

        This method is vital for the dynamic weighting mechanism in Bittensor, where neurons adjust their
        trust in other neurons based on observed performance and contributions on the root network.
        """

        @retry(delay=2, tries=3, backoff=2, max_delay=4, logger=_logger)
        def make_substrate_call_with_retry():
            call = self.substrate.compose_call(
                call_module="SubtensorModule",
                call_function="set_root_weights",
                call_params={
                    "dests": uids,
                    "weights": vals,
                    "netuid": netuid,
                    "version_key": version_key,
                    "hotkey": wallet.hotkey.ss58_address,
                },
            )
            # Period dictates how long the extrinsic will stay as part of waiting pool
            extrinsic = self.substrate.create_signed_extrinsic(
                call=call,
                keypair=wallet.coldkey,
                era={"period": 5},
            )
            response = self.substrate.submit_extrinsic(
                extrinsic,
                wait_for_inclusion=wait_for_inclusion,
                wait_for_finalization=wait_for_finalization,
            )
            # We only wait here if we expect finalization.
            if not wait_for_finalization and not wait_for_inclusion:
                return True, "Not waiting for finalziation or inclusion."

            response.process_events()
            if response.is_success:
                return True, "Successfully set weights."
            else:
                return False, response.error_message

        return make_substrate_call_with_retry()

    ########################
    #### Registry Calls ####
    ########################

    """ Queries subtensor registry named storage with params and block. """
>>>>>>> 637c9ca1

    # Queries subtensor registry named storage with params and block.
    def query_identity(
        self,
        key: str,
        block: Optional[int] = None,
    ) -> dict:
        """
        Queries the identity of a neuron on the Bittensor blockchain using the given key. This function retrieves
        detailed identity information about a specific neuron, which is a crucial aspect of the network's decentralized
        identity and governance system.

        NOTE:
            See the `Bittensor CLI documentation <https://docs.bittensor.com/reference/btcli>`_ for supported identity
            parameters.

        Args:
            key (str): The key used to query the neuron's identity, typically the neuron's ``SS58`` address.
            block (Optional[int]): The blockchain block number at which to perform the query.

        Returns:
            result (dict): An object containing the identity information of the neuron if found, ``None`` otherwise.

        The identity information can include various attributes such as the neuron's stake, rank, and other
        network-specific details, providing insights into the neuron's role and status within the Bittensor network.
        """

        @retry(delay=1, tries=3, backoff=2, max_delay=4, logger=_logger)
        def make_substrate_call_with_retry() -> "ScaleType":
            return self.substrate.query(
                module="Registry",
                storage_function="IdentityOf",
                params=[key],
                block_hash=(
                    None if block is None else self.substrate.get_block_hash(block)
                ),
            )

        identity_info = make_substrate_call_with_retry()

        return bittensor.utils.wallet_utils.decode_hex_identity_dict(
            identity_info.value["info"]
        )

    def update_identity(
        self,
        wallet: "bittensor.wallet",
        identified: Optional[str] = None,
        params: Optional[dict] = None,
        wait_for_inclusion: bool = True,
        wait_for_finalization: bool = False,
    ) -> bool:
        """
        Updates the identity of a neuron on the Bittensor blockchain. This function allows neurons to modify their
        identity attributes, reflecting changes in their roles, stakes, or other network-specific parameters.

        NOTE:
            See the `Bittensor CLI documentation <https://docs.bittensor.com/reference/btcli>`_ for supported identity
            parameters.

        Args:
            wallet (bittensor.wallet): The wallet associated with the neuron whose identity is being updated.
            identified (str, optional): The identified ``SS58`` address of the neuron. Defaults to the wallet's coldkey
                address.
            params (dict, optional): A dictionary of parameters to update in the neuron's identity.
            wait_for_inclusion (bool, optional): Waits for the transaction to be included in a block.
            wait_for_finalization (bool, optional): Waits for the transaction to be finalized on the blockchain.

        Returns:
            bool: ``True`` if the identity update is successful, False otherwise.

        This function plays a vital role in maintaining the accuracy and currency of neuron identities in the
        Bittensor network, ensuring that the network's governance and consensus mechanisms operate effectively.
        """
        if identified is None:
            identified = wallet.coldkey.ss58_address

        params = {} if params is None else params

        call_params = bittensor.utils.wallet_utils.create_identity_dict(**params)
        call_params["identified"] = identified

        @retry(delay=1, tries=3, backoff=2, max_delay=4, logger=_logger)
        def make_substrate_call_with_retry() -> bool:
            call = self.substrate.compose_call(
                call_module="Registry",
                call_function="set_identity",
                call_params=call_params,
            )
            extrinsic = self.substrate.create_signed_extrinsic(
                call=call, keypair=wallet.coldkey
            )
            response = self.substrate.submit_extrinsic(
                extrinsic,
                wait_for_inclusion=wait_for_inclusion,
                wait_for_finalization=wait_for_finalization,
            )
            # We only wait here if we expect finalization.
            if not wait_for_finalization and not wait_for_inclusion:
                return True
            response.process_events()
            if response.is_success:
                return True
            else:
                raise IdentityError(response.error_message)

        return make_substrate_call_with_retry()

    # Make some commitment on-chain about arbitrary data.
    def commit(self, wallet, netuid: int, data: str):
        """
        Commits arbitrary data to the Bittensor network by publishing metadata.

        Args:
            wallet (bittensor.wallet): The wallet associated with the neuron committing the data.
            netuid (int): The unique identifier of the subnetwork.
            data (str): The data to be committed to the network.
        """
        publish_metadata(self, wallet, netuid, f"Raw{len(data)}", data.encode())

    def get_commitment(self, netuid: int, uid: int, block: Optional[int] = None) -> str:
        """
        Retrieves the on-chain commitment for a specific neuron in the Bittensor network.

        Args:
            netuid (int): The unique identifier of the subnetwork.
            uid (int): The unique identifier of the neuron.
            block (Optional[int]): The block number to retrieve the commitment from. If None, the latest block
                is used. Default is ``None``.

        Returns:
            str: The commitment data as a string.
        """
        metagraph = self.metagraph(netuid)
        hotkey = metagraph.hotkeys[uid]  # type: ignore

        metadata = get_metadata(self, netuid, hotkey, block)
        commitment = metadata["info"]["fields"][0]  # type: ignore
        hex_data = commitment[list(commitment.keys())[0]][2:]  # type: ignore

        return bytes.fromhex(hex_data).decode()

    ##################
    # Standard Calls #
    ##################

    # Queries subtensor named storage with params and block.
    def query_subtensor(
        self,
        name: str,
        block: Optional[int] = None,
        params: Optional[list] = None,
    ) -> "ScaleType":
        """
        Queries named storage from the Subtensor module on the Bittensor blockchain. This function is used to retrieve
        specific data or parameters from the blockchain, such as stake, rank, or other neuron-specific attributes.

        Args:
            name (str): The name of the storage function to query.
            block (Optional[int]): The blockchain block number at which to perform the query.
            params (Optional[List[object]], optional): A list of parameters to pass to the query function.

        Returns:
            query_response (ScaleType): An object containing the requested data.

        This query function is essential for accessing detailed information about the network and its neurons,
        providing valuable insights into the state and dynamics of the Bittensor ecosystem.
        """

        @retry(delay=1, tries=3, backoff=2, max_delay=4, logger=_logger)
        def make_substrate_call_with_retry() -> "ScaleType":
            return self.substrate.query(
                module="SubtensorModule",
                storage_function=name,
                params=params,
                block_hash=(
                    None if block is None else self.substrate.get_block_hash(block)
                ),
            )

        return make_substrate_call_with_retry()

    # Queries subtensor map storage with params and block.
    def query_map_subtensor(
        self,
        name: str,
        block: Optional[int] = None,
        params: Optional[list] = None,
    ) -> "QueryMapResult":
        """
        Queries map storage from the Subtensor module on the Bittensor blockchain. This function is designed to
        retrieve a map-like data structure, which can include various neuron-specific details or network-wide
        attributes.

        Args:
            name (str): The name of the map storage function to query.
            block (Optional[int]): The blockchain block number at which to perform the query.
            params (Optional[List[object]], optional): A list of parameters to pass to the query function.

        Returns:
            QueryMapResult: An object containing the map-like data structure, or ``None`` if not found.

        This function is particularly useful for analyzing and understanding complex network structures and
        relationships within the Bittensor ecosystem, such as inter-neuronal connections and stake distributions.
        """

        @retry(delay=1, tries=3, backoff=2, max_delay=4, logger=_logger)
        def make_substrate_call_with_retry():
            return self.substrate.query_map(
                module="SubtensorModule",
                storage_function=name,
                params=params,
                block_hash=(
                    None if block is None else self.substrate.get_block_hash(block)
                ),
            )

        return make_substrate_call_with_retry()

    def query_constant(
        self, module_name: str, constant_name: str, block: Optional[int] = None
    ) -> Optional["ScaleType"]:
        """
        Retrieves a constant from the specified module on the Bittensor blockchain. This function is used to
        access fixed parameters or values defined within the blockchain's modules, which are essential for
        understanding the network's configuration and rules.

        Args:
            module_name (str): The name of the module containing the constant.
            constant_name (str): The name of the constant to retrieve.
            block (Optional[int]): The blockchain block number at which to query the constant.

        Returns:
            Optional[ScaleType]: The value of the constant if found, ``None`` otherwise.

        Constants queried through this function can include critical network parameters such as inflation rates,
        consensus rules, or validation thresholds, providing a deeper understanding of the Bittensor network's
        operational parameters.
        """

        @retry(delay=1, tries=3, backoff=2, max_delay=4, logger=_logger)
        def make_substrate_call_with_retry():
            return self.substrate.get_constant(
                module_name=module_name,
                constant_name=constant_name,
                block_hash=(
                    None if block is None else self.substrate.get_block_hash(block)
                ),
            )

        return make_substrate_call_with_retry()

    # Queries any module storage with params and block.
    def query_module(
        self,
        module: str,
        name: str,
        block: Optional[int] = None,
        params: Optional[list] = None,
    ) -> "ScaleType":
        """
        Queries any module storage on the Bittensor blockchain with the specified parameters and block number.
        This function is a generic query interface that allows for flexible and diverse data retrieval from
        various blockchain modules.

        Args:
            module (str): The name of the module from which to query data.
            name (str): The name of the storage function within the module.
            block (Optional[int]): The blockchain block number at which to perform the query.
            params (Optional[List[object]], optional): A list of parameters to pass to the query function.

        Returns:
            Optional[ScaleType]: An object containing the requested data if found, ``None`` otherwise.

        This versatile query function is key to accessing a wide range of data and insights from different
        parts of the Bittensor blockchain, enhancing the understanding and analysis of the network's state and dynamics.
        """

        @retry(delay=1, tries=3, backoff=2, max_delay=4, logger=_logger)
        def make_substrate_call_with_retry() -> "ScaleType":
            return self.substrate.query(
                module=module,
                storage_function=name,
                params=params,
                block_hash=(
                    None if block is None else self.substrate.get_block_hash(block)
                ),
            )

        return make_substrate_call_with_retry()

    # Queries any module map storage with params and block.
    def query_map(
        self,
        module: str,
        name: str,
        block: Optional[int] = None,
        params: Optional[list] = None,
    ) -> QueryMapResult:
        """
        Queries map storage from any module on the Bittensor blockchain. This function retrieves data structures
        that represent key-value mappings, essential for accessing complex and structured data within the blockchain
        modules.

        Args:
            module (str): The name of the module from which to query the map storage.
            name (str): The specific storage function within the module to query.
            block (Optional[int]): The blockchain block number at which to perform the query.
            params (Optional[List[object]], optional): Parameters to be passed to the query.

        Returns:
            result (QueryMapResult): A data structure representing the map storage if found, ``None`` otherwise.

        This function is particularly useful for retrieving detailed and structured data from various blockchain
        modules, offering insights into the network's state and the relationships between its different components.
        """

        @retry(delay=1, tries=3, backoff=2, max_delay=4, logger=_logger)
        def make_substrate_call_with_retry() -> "QueryMapResult":
            return self.substrate.query_map(
                module=module,
                storage_function=name,
                params=params,
                block_hash=(
                    None if block is None else self.substrate.get_block_hash(block)
                ),
            )

        return make_substrate_call_with_retry()

    def state_call(
        self,
        method: str,
        data: str,
        block: Optional[int] = None,
    ) -> Dict[Any, Any]:
        """
        Makes a state call to the Bittensor blockchain, allowing for direct queries of the blockchain's state.
        This function is typically used for advanced queries that require specific method calls and data inputs.

        Args:
            method (str): The method name for the state call.
            data (str): The data to be passed to the method.
            block (Optional[int]): The blockchain block number at which to perform the state call.

        Returns:
            result (Dict[Any, Any]): The result of the rpc call.

        The state call function provides a more direct and flexible way of querying blockchain data,
        useful for specific use cases where standard queries are insufficient.
        """

        @retry(delay=1, tries=3, backoff=2, max_delay=4, logger=_logger)
        def make_substrate_call_with_retry() -> Dict[Any, Any]:
            block_hash = None if block is None else self.substrate.get_block_hash(block)

            return self.substrate.rpc_request(
                method="state_call",
                params=[method, data, block_hash] if block_hash else [method, data],
            )

        return make_substrate_call_with_retry()

    def query_runtime_api(
        self,
        runtime_api: str,
        method: str,
        params: Optional[Union[List[int], Dict[str, int]]],
        block: Optional[int] = None,
    ) -> Optional[str]:
        """
        Queries the runtime API of the Bittensor blockchain, providing a way to interact with the underlying
        runtime and retrieve data encoded in Scale Bytes format. This function is essential for advanced users
        who need to interact with specific runtime methods and decode complex data types.

        Args:
            runtime_api (str): The name of the runtime API to query.
            method (str): The specific method within the runtime API to call.
            params (Optional[List[ParamWithTypes]], optional): The parameters to pass to the method call.
            block (Optional[int]): The blockchain block number at which to perform the query.

        Returns:
            Optional[bytes]: The Scale Bytes encoded result from the runtime API call, or ``None`` if the call fails.

        This function enables access to the deeper layers of the Bittensor blockchain, allowing for detailed
        and specific interactions with the network's runtime environment.
        """
        call_definition = bittensor.__type_registry__["runtime_api"][runtime_api][  # type: ignore
            "methods"  # type: ignore
        ][method]  # type: ignore

        json_result = self.state_call(
            method=f"{runtime_api}_{method}",
            data=(
                "0x"
                if params is None
                else self._encode_params(call_definition=call_definition, params=params)
            ),
            block=block,
        )

        if json_result is None:
            return None

        return_type = call_definition["type"]

        as_scale_bytes = scalecodec.ScaleBytes(json_result["result"])  # type: ignore

        rpc_runtime_config = RuntimeConfiguration()
        rpc_runtime_config.update_type_registry(load_type_registry_preset("legacy"))
        rpc_runtime_config.update_type_registry(custom_rpc_type_registry)

        obj = rpc_runtime_config.create_scale_object(return_type, as_scale_bytes)
        if obj.data.to_hex() == "0x0400":  # RPC returned None result
            return None

        return obj.decode()

    def _encode_params(
        self,
        call_definition: List["ParamWithTypes"],
        params: Union[List[Any], Dict[str, Any]],
    ) -> str:
        """Returns a hex encoded string of the params using their types."""
        param_data = scalecodec.ScaleBytes(b"")

        for i, param in enumerate(call_definition["params"]):  # type: ignore
            scale_obj = self.substrate.create_scale_object(param["type"])
            if type(params) is list:
                param_data += scale_obj.encode(params[i])
            else:
                if param["name"] not in params:
                    raise ValueError(f"Missing param {param['name']} in params dict.")

                param_data += scale_obj.encode(params[param["name"]])

        return param_data.to_hex()

    ##########################
    # Hyper parameter calls. #
    ##########################

    def _get_hyperparameter(
        self, param_name: str, netuid: int, block: Optional[int] = None
    ) -> Optional[Any]:
        """
        Retrieves a specified hyperparameter for a specific subnet.

        Args:
            param_name (str): The name of the hyperparameter to retrieve.
            netuid (int): The unique identifier of the subnet.
            block (Optional[int]): The blockchain block number for the query.

        Returns:
            Optional[Union[int, float]]: The value of the specified hyperparameter if the subnet exists, ``None``
                otherwise.
        """
        if not self.subnet_exists(netuid, block):
            return None

        result = self.query_subtensor(param_name, block, [netuid])
        if result is None or not hasattr(result, "value"):
            return None

        return result.value

    def rho(self, netuid: int, block: Optional[int] = None) -> Optional[int]:
        """
        Retrieves the 'Rho' hyperparameter for a specified subnet within the Bittensor network. 'Rho' represents the
        global inflation rate, which directly influences the network's token emission rate and economic model.

        Note:
            This is currently fixed such that the Bittensor blockchain emmits 7200 Tao per day.

        Args:
            netuid (int): The unique identifier of the subnet.
            block (Optional[int]): The blockchain block number at which to query the parameter.

        Returns:
            Optional[int]: The value of the 'Rho' hyperparameter if the subnet exists, ``None`` otherwise.

        Mathematical Context:
            Rho (p) is calculated based on the network's target inflation and actual neuron staking.
            It adjusts the emission rate of the TAO token to balance the network's economy and dynamics.
            The formula for Rho is defined as: p = (Staking_Target / Staking_Actual) * Inflation_Target.
            Here, Staking_Target and Staking_Actual represent the desired and actual total stakes in the network,
            while Inflation_Target is the predefined inflation rate goal.

        'Rho' is essential for understanding the network's economic dynamics, affecting the reward distribution
        and incentive structures across the network's neurons.
        """
        call = self._get_hyperparameter(param_name="Rho", netuid=netuid, block=block)
        return None if call is None else int(call)

    def kappa(self, netuid: int, block: Optional[int] = None) -> Optional[float]:
        """
        Retrieves the 'Kappa' hyperparameter for a specified subnet. 'Kappa' is a critical parameter in
        the Bittensor network that controls the distribution of stake weights among neurons, impacting their
        rankings and incentive allocations.

        Args:
            netuid (int): The unique identifier of the subnet.
            block (Optional[int]): The blockchain block number for the query.

        Returns:
            Optional[float]: The value of the 'Kappa' hyperparameter if the subnet exists, None otherwise.

        Mathematical Context:
            Kappa (κ) is used in the calculation of neuron ranks, which determine their share of network incentives.
            It is derived from the softmax function applied to the inter-neuronal weights set by each neuron.
            The formula for Kappa is: κ_i = exp(w_i) / Σ(exp(w_j)), where w_i represents the weight set by neuron i,
            and the denominator is the sum of exponential weights set by all neurons.
            This mechanism ensures a normalized and probabilistic distribution of ranks based on relative weights.

        Understanding 'Kappa' is crucial for analyzing stake dynamics and the consensus mechanism within the network,
        as it plays a significant role in neuron ranking and incentive allocation processes.
        """
        call = self._get_hyperparameter(param_name="Kappa", netuid=netuid, block=block)
        return None if call is None else U16_NORMALIZED_FLOAT(int(call))

    def difficulty(self, netuid: int, block: Optional[int] = None) -> Optional[int]:
        """
        Retrieves the 'Difficulty' hyperparameter for a specified subnet in the Bittensor network.
        This parameter is instrumental in determining the computational challenge required for neurons
        to participate in consensus and validation processes.

        Args:
            netuid (int): The unique identifier of the subnet.
            block (Optional[int]): The blockchain block number for the query.

        Returns:
            Optional[int]: The value of the 'Difficulty' hyperparameter if the subnet exists, ``None`` otherwise.

        The 'Difficulty' parameter directly impacts the network's security and integrity by setting the
        computational effort required for validating transactions and participating in the network's consensus
        mechanism.
        """
        call = self._get_hyperparameter(
            param_name="Difficulty", netuid=netuid, block=block
        )
        if call is None:
            return None
        return int(call)

    def recycle(self, netuid: int, block: Optional[int] = None) -> Optional["Balance"]:
        """
        Retrieves the 'Burn' hyperparameter for a specified subnet. The 'Burn' parameter represents the
        amount of Tao that is effectively recycled within the Bittensor network.

        Args:
            netuid (int): The unique identifier of the subnet.
            block (Optional[int]): The blockchain block number for the query.

        Returns:
            Optional[Balance]: The value of the 'Burn' hyperparameter if the subnet exists, None otherwise.

        Understanding the 'Burn' rate is essential for analyzing the network registration usage, particularly
        how it is correlated with user activity and the overall cost of participation in a given subnet.
        """
        call = self._get_hyperparameter(param_name="Burn", netuid=netuid, block=block)
        return None if call is None else Balance.from_rao(int(call))

    # Returns network ImmunityPeriod hyper parameter.
    def immunity_period(
        self, netuid: int, block: Optional[int] = None
    ) -> Optional[int]:
        """
        Retrieves the 'ImmunityPeriod' hyperparameter for a specific subnet. This parameter defines the
        duration during which new neurons are protected from certain network penalties or restrictions.

        Args:
            netuid (int): The unique identifier of the subnet.
            block (Optional[int]): The blockchain block number for the query.

        Returns:
            Optional[int]: The value of the 'ImmunityPeriod' hyperparameter if the subnet exists, ``None`` otherwise.

        The 'ImmunityPeriod' is a critical aspect of the network's governance system, ensuring that new
        participants have a grace period to establish themselves and contribute to the network without facing
        immediate punitive actions.
        """
        call = self._get_hyperparameter(
            param_name="ImmunityPeriod", netuid=netuid, block=block
        )
        return None if call is None else int(call)

    def validator_batch_size(
        self, netuid: int, block: Optional[int] = None
    ) -> Optional[int]:
        """
        Returns network ValidatorBatchSize hyper parameter.

        Args:
            netuid (int): The unique identifier of the subnetwork.
            block (Optional[int]): The block number to retrieve the parameter from. If None, the latest block
                is used. Default is ``None``.

        Returns:
            Optional[int]: The value of the ValidatorBatchSize hyperparameter, or None if the subnetwork does not exist
                or the parameter is not found.
        """
        call = self._get_hyperparameter(
            param_name="ValidatorBatchSize", netuid=netuid, block=block
        )
        return None if call is None else int(call)

    def validator_prune_len(
        self, netuid: int, block: Optional[int] = None
    ) -> Optional[int]:
        """
        Returns network ValidatorPruneLen hyper parameter.

        Args:
            netuid (int): The unique identifier of the subnetwork.
            block (Optional[int]): The block number to retrieve the parameter from. If None, the latest block
            is used. Default is ``None``.

        Returns:
            Optional[int]: The value of the ValidatorPruneLen hyperparameter, or None if the subnetwork does not exist
            or the parameter is not found.
        """
        call = self._get_hyperparameter(
            param_name="ValidatorPruneLen", netuid=netuid, block=block
        )
        return None if call is None else int(call)

    def validator_logits_divergence(
        self, netuid: int, block: Optional[int] = None
    ) -> Optional[float]:
        """
        Returns network ValidatorLogitsDivergence hyper parameter.

        Args:
            netuid (int): The unique identifier of the subnetwork.
            block (Optional[int]): The block number to retrieve the parameter from. If None, the latest block
            is used. Default is ``None``.

        Returns:
            Optional[float]: The value of the ValidatorLogitsDivergence hyperparameter, or None if the subnetwork does
            not exist or the parameter is not found.
        """
        call = self._get_hyperparameter(
            param_name="ValidatorLogitsDivergence", netuid=netuid, block=block
        )
        return None if call is None else U16_NORMALIZED_FLOAT(int(call))

    def validator_sequence_length(
        self, netuid: int, block: Optional[int] = None
    ) -> Optional[int]:
        """
        Returns network ValidatorSequenceLength hyperparameter.

        Args:
            netuid (int): The unique identifier of the subnetwork.
            block (Optional[int], optional): The block number to retrieve the parameter from. If ``None``, the latest
                block is used. Default is ``None``.

        Returns:
            Optional[int]: The value of the ValidatorSequenceLength hyperparameter, or ``None`` if the subnetwork does
                not exist or the parameter is not found.
        """
        call = self._get_hyperparameter(
            param_name="ValidatorSequenceLength", netuid=netuid, block=block
        )
        return None if call is None else int(call)

    def validator_epochs_per_reset(
        self, netuid: int, block: Optional[int] = None
    ) -> Optional[int]:
        """
        Returns network ValidatorEpochsPerReset hyperparameter.

        Args:
            netuid (int): The unique identifier of the subnetwork.
            block (Optional[int], optional): The block number to retrieve the parameter from. If ``None``, the latest
                block is used. Default is ``None``.

        Returns:
            Optional[int]: The value of the ValidatorEpochsPerReset hyperparameter, or ``None`` if the subnetwork does
                not exist or the parameter is not found.
        """
        call = self._get_hyperparameter(
            param_name="ValidatorEpochsPerReset", netuid=netuid, block=block
        )
        return None if call is None else int(call)

    def validator_epoch_length(
        self, netuid: int, block: Optional[int] = None
    ) -> Optional[int]:
        """
        Returns network ValidatorEpochLen hyperparameter.

        Args:
            netuid (int): The unique identifier of the subnetwork.
            block (Optional[int], optional): The block number to retrieve the parameter from. If ``None``, the latest
                block is used. Default is ``None``.

        Returns:
            Optional[int]: The value of the ValidatorEpochLen hyperparameter, or ``None`` if the subnetwork does not
                exist or the parameter is not found.
        """
        call = self._get_hyperparameter(
            param_name="ValidatorEpochLen", netuid=netuid, block=block
        )
        return None if call is None else int(call)

    def validator_exclude_quantile(
        self, netuid: int, block: Optional[int] = None
    ) -> Optional[float]:
        """
        Returns network ValidatorExcludeQuantile hyperparameter.

        Args:
            netuid (int): The unique identifier of the subnetwork.
            block (Optional[int], optional): The block number to retrieve the parameter from. If ``None``, the latest block is used. Default is ``None``.

        Returns:
            Optional[float]: The value of the ValidatorExcludeQuantile hyperparameter, or ``None`` if the subnetwork does not exist or the parameter is not found.
        """
        call = self._get_hyperparameter(
            param_name="ValidatorExcludeQuantile", netuid=netuid, block=block
        )
        return None if call is None else U16_NORMALIZED_FLOAT(int(call))

    def max_allowed_validators(
        self, netuid: int, block: Optional[int] = None
    ) -> Optional[int]:
        """
        Returns network ValidatorExcludeQuantile hyperparameter.

        Args:
            netuid (int): The unique identifier of the subnetwork.
            block (Optional[int], optional): The block number to retrieve the parameter from. If ``None``, the latest
                block is used. Default is ``None``.

        Returns:
            Optional[float]: The value of the ValidatorExcludeQuantile hyperparameter, or ``None`` if the subnetwork
                does not exist or the parameter is not found.
        """
        call = self._get_hyperparameter(
            param_name="MaxAllowedValidators", netuid=netuid, block=block
        )
        return None if call is None else int(call)

    def min_allowed_weights(
        self, netuid: int, block: Optional[int] = None
    ) -> Optional[int]:
        """
        Returns network MinAllowedWeights hyperparameter.

        Args:
            netuid (int): The unique identifier of the subnetwork.
            block (Optional[int], optional): The block number to retrieve the parameter from. If ``None``, the latest
                block is used. Default is ``None``.

        Returns:
            Optional[int]: The value of the MinAllowedWeights hyperparameter, or ``None`` if the subnetwork does not
                exist or the parameter is not found.
        """
        call = self._get_hyperparameter(
            param_name="MinAllowedWeights", block=block, netuid=netuid
        )
        return None if call is None else int(call)

    def max_weight_limit(
        self, netuid: int, block: Optional[int] = None
    ) -> Optional[float]:
        """
        Returns network MaxWeightsLimit hyperparameter.

        Args:
            netuid (int): The unique identifier of the subnetwork.
            block (Optional[int], optional): The block number to retrieve the parameter from. If ``None``, the latest
                block is used. Default is ``None``.

        Returns:
            Optional[float]: The value of the MaxWeightsLimit hyperparameter, or ``None`` if the subnetwork does not
                exist or the parameter is not found.
        """
        call = self._get_hyperparameter(
            param_name="MaxWeightsLimit", block=block, netuid=netuid
        )
        return None if call is None else U16_NORMALIZED_FLOAT(int(call))

    def adjustment_alpha(
        self, netuid: int, block: Optional[int] = None
    ) -> Optional[float]:
        """
        Returns network AdjustmentAlpha hyperparameter.

        Args:
            netuid (int): The unique identifier of the subnetwork.
            block (Optional[int], optional): The block number to retrieve the parameter from. If ``None``, the latest
                block is used. Default is ``None``.

        Returns:
            Optional[float]: The value of the AdjustmentAlpha hyperparameter, or ``None`` if the subnetwork does not
                exist or the parameter is not found.
        """
        call = self._get_hyperparameter(
            param_name="AdjustmentAlpha", block=block, netuid=netuid
        )
        return None if call is None else U64_NORMALIZED_FLOAT(int(call))

    def bonds_moving_avg(
        self, netuid: int, block: Optional[int] = None
    ) -> Optional[float]:
        """
        Returns network BondsMovingAverage hyperparameter.

        Args:
            netuid (int): The unique identifier of the subnetwork.
            block (Optional[int], optional): The block number to retrieve the parameter from. If ``None``, the latest
                block is used. Default is ``None``.

        Returns:
            Optional[float]: The value of the BondsMovingAverage hyperparameter, or ``None`` if the subnetwork does not
                exist or the parameter is not found.
        """
        call = self._get_hyperparameter(
            param_name="BondsMovingAverage", netuid=netuid, block=block
        )
        return None if call is None else U64_NORMALIZED_FLOAT(int(call))

    def scaling_law_power(
        self, netuid: int, block: Optional[int] = None
    ) -> Optional[float]:
        """Returns network ScalingLawPower hyper parameter"""
        call = self._get_hyperparameter(
            param_name="ScalingLawPower", netuid=netuid, block=block
        )
        return None if call is None else int(call) / 100.0

    def synergy_scaling_law_power(
        self, netuid: int, block: Optional[int] = None
    ) -> Optional[float]:
        """
        Returns network ScalingLawPower hyperparameter.

        Args:
            netuid (int): The unique identifier of the subnetwork.
            block (Optional[int], optional): The block number to retrieve the parameter from. If ``None``, the latest
                block is used. Default is ``None``.

        Returns:
            Optional[float]: The value of the ScalingLawPower hyperparameter, or ``None`` if the subnetwork does not
                exist or the parameter is not found.
        """
        call = self._get_hyperparameter(
            param_name="SynergyScalingLawPower", netuid=netuid, block=block
        )
        return None if call is None else int(call) / 100.0

    def subnetwork_n(self, netuid: int, block: Optional[int] = None) -> Optional[int]:
        """
        Returns network SubnetworkN hyperparameter.

        Args:
            netuid (int): The unique identifier of the subnetwork.
            block (Optional[int], optional): The block number to retrieve the parameter from. If ``None``, the latest
                block is used. Default is ``None``.

        Returns:
            Optional[int]: The value of the SubnetworkN hyperparameter, or ``None`` if the subnetwork does not
                exist or the parameter is not found.
        """
        call = self._get_hyperparameter(
            param_name="SubnetworkN", netuid=netuid, block=block
        )
        return None if call is None else int(call)

    def max_n(self, netuid: int, block: Optional[int] = None) -> Optional[int]:
        """
        Returns network MaxAllowedUids hyperparameter.

        Args:
            netuid (int): The unique identifier of the subnetwork.
            block (Optional[int], optional): The block number to retrieve the parameter from. If ``None``, the latest
                block is used. Default is ``None``.

        Returns:
            Optional[int]: The value of the MaxAllowedUids hyperparameter, or ``None`` if the subnetwork does not
                exist or the parameter is not found.
        """
        call = self._get_hyperparameter(
            param_name="MaxAllowedUids", netuid=netuid, block=block
        )
        return None if call is None else int(call)

    def blocks_since_epoch(
        self, netuid: int, block: Optional[int] = None
    ) -> Optional[int]:
        """
        Returns network BlocksSinceEpoch hyperparameter.

        Args:
            netuid (int): The unique identifier of the subnetwork.
            block (Optional[int], optional): The block number to retrieve the parameter from. If ``None``, the latest
                block is used. Default is ``None``.

        Returns:
            Optional[int]: The value of the BlocksSinceEpoch hyperparameter, or ``None`` if the subnetwork does not
                exist or the parameter is not found.
        """
        call = self._get_hyperparameter(
            param_name="BlocksSinceEpoch", netuid=netuid, block=block
        )
        return None if call is None else int(call)

    def blocks_since_last_update(self, netuid: int, uid: int) -> Optional[int]:
        """
        Returns the number of blocks since the last update for a specific UID in the subnetwork.

        Args:
            netuid (int): The unique identifier of the subnetwork.
            uid (int): The unique identifier of the neuron.

        Returns:
            Optional[int]: The number of blocks since the last update, or ``None`` if the subnetwork or UID does not
                exist.
        """
        call = self._get_hyperparameter(param_name="LastUpdate", netuid=netuid)
        return None if call is None else self.get_current_block() - int(call[uid])

    def weights_rate_limit(self, netuid: int) -> Optional[int]:
        """
        Returns network WeightsSetRateLimit hyperparameter.

        Args:
            netuid (int): The unique identifier of the subnetwork.

        Returns:
            Optional[int]: The value of the WeightsSetRateLimit hyperparameter, or ``None`` if the subnetwork does not
                exist or the parameter is not found.
        """
        call = self._get_hyperparameter(param_name="WeightsSetRateLimit", netuid=netuid)
        return None if call is None else int(call)

    def tempo(self, netuid: int, block: Optional[int] = None) -> Optional[int]:
        """
        Returns network Tempo hyperparameter.

        Args:
            netuid (int): The unique identifier of the subnetwork.
            block (Optional[int], optional): The block number to retrieve the parameter from. If ``None``, the latest
                block is used. Default is ``None``.

        Returns:
            Optional[int]: The value of the Tempo hyperparameter, or ``None`` if the subnetwork does not
                exist or the parameter is not found.
        """
        call = self._get_hyperparameter(param_name="Tempo", netuid=netuid, block=block)
        return None if call is None else int(call)

    #####################
    # Account functions #
    #####################

    def get_total_stake_for_hotkey(
        self, ss58_address: str, block: Optional[int] = None
    ) -> Optional["Balance"]:
        """
        Returns the total stake held on a hotkey including delegative.

        Args:
            ss58_address (str): The SS58 address of the hotkey.
            block (Optional[int], optional): The block number to retrieve the stake from. If ``None``, the latest
                block is used. Default is ``None``.

        Returns:
            Optional[Balance]: The total stake held on the hotkey, or ``None`` if the hotkey does not
                exist or the stake is not found.
        """
        _result = self.query_subtensor("TotalHotkeyStake", block, [ss58_address])
        return (
            None
            if getattr(_result, "value", None) is None
            else Balance.from_rao(_result.value)
        )

    def get_total_stake_for_coldkey(
        self, ss58_address: str, block: Optional[int] = None
    ) -> Optional["Balance"]:
        """
        Returns the total stake held on a coldkey.

        Args:
            ss58_address (str): The SS58 address of the coldkey.
            block (Optional[int], optional): The block number to retrieve the stake from. If ``None``, the latest
                block is used. Default is ``None``.

        Returns:
            Optional[Balance]: The total stake held on the coldkey, or ``None`` if the coldkey does not
                exist or the stake is not found.
        """
        _result = self.query_subtensor("TotalColdkeyStake", block, [ss58_address])
        return (
            None
            if getattr(_result, "value", None) is None
            else Balance.from_rao(_result.value)
        )

    def get_stake_for_coldkey_and_hotkey(
        self, hotkey_ss58: str, coldkey_ss58: str, block: Optional[int] = None
    ) -> Optional["Balance"]:
        """
        Returns the stake under a coldkey - hotkey pairing.

        Args:
            hotkey_ss58 (str): The SS58 address of the hotkey.
            coldkey_ss58 (str): The SS58 address of the coldkey.
            block (Optional[int], optional): The block number to retrieve the stake from. If ``None``, the latest
                block is used. Default is ``None``.

        Returns:
            Optional[Balance]: The stake under the coldkey - hotkey pairing, or ``None`` if the pairing does not
                exist or the stake is not found.
        """
        _result = self.query_subtensor("Stake", block, [hotkey_ss58, coldkey_ss58])
        return (
            None
            if getattr(_result, "value", None) is None
            else Balance.from_rao(_result.value)
        )

    def get_stake(
        self, hotkey_ss58: str, block: Optional[int] = None
    ) -> List[Tuple[str, "Balance"]]:
        """
        Returns a list of stake tuples (coldkey, balance) for each delegating coldkey including the owner.

        Args:
            hotkey_ss58 (str): The SS58 address of the hotkey.
            block (Optional[int], optional): The block number to retrieve the stakes from. If ``None``, the latest
                block is used. Default is ``None``.

        Returns:
            List[Tuple[str, Balance]]: A list of tuples, each containing a coldkey SS58 address and the corresponding
                balance staked by that coldkey.
        """
        return [
            (r[0].value, Balance.from_rao(r[1].value))
            for r in self.query_map_subtensor("Stake", block, [hotkey_ss58])
        ]

    def does_hotkey_exist(self, hotkey_ss58: str, block: Optional[int] = None) -> bool:
        """
        Returns true if the hotkey is known by the chain and there are accounts.

        Args:
            hotkey_ss58 (str): The SS58 address of the hotkey.
            block (Optional[int], optional): The block number to check the hotkey against. If ``None``, the latest
                block is used. Default is ``None``.

        Returns:
            bool: ``True`` if the hotkey is known by the chain and there are accounts, ``False`` otherwise.
        """
        _result = self.query_subtensor("Owner", block, [hotkey_ss58])
        return (
            False
            if getattr(_result, "value", None) is None
            else _result.value != "5C4hrfjw9DjXZTzV3MwzrrAr9P1MJhSrvWGWqi1eSuyUpnhM"
        )

    def get_hotkey_owner(
        self, hotkey_ss58: str, block: Optional[int] = None
    ) -> Optional[str]:
        """
        Returns the coldkey owner of the passed hotkey.

        Args:
            hotkey_ss58 (str): The SS58 address of the hotkey.
            block (Optional[int], optional): The block number to check the hotkey owner against. If ``None``, the latest
                block is used. Default is ``None``.

        Returns:
            Optional[str]: The SS58 address of the coldkey owner, or ``None`` if the hotkey does not exist or the owner
                is not found.
        """
        _result = self.query_subtensor("Owner", block, [hotkey_ss58])
        return (
            None
            if getattr(_result, "value", None) is None
            or not self.does_hotkey_exist(hotkey_ss58, block)
            else _result.value
        )

    # TODO: check if someone still use this method. bittensor not.
    def get_axon_info(
        self, netuid: int, hotkey_ss58: str, block: Optional[int] = None
    ) -> Optional[AxonInfo]:
        """
        Returns the axon information for this hotkey account.

        Args:
            netuid (int): The unique identifier of the subnetwork.
            hotkey_ss58 (str): The SS58 address of the hotkey.
            block (Optional[int], optional): The block number to retrieve the axon information from. If ``None``, the
                latest block is used. Default is ``None``.

        Returns:
            Optional[AxonInfo]: An AxonInfo object containing the axon information, or ``None`` if the axon information
                is not found.
        """
        result = self.query_subtensor("Axons", block, [netuid, hotkey_ss58])
        if result is not None and hasattr(result, "value"):
            return AxonInfo(
                ip=networking.int_to_ip(result.value["ip"]),
                ip_type=result.value["ip_type"],
                port=result.value["port"],
                protocol=result.value["protocol"],
                version=result.value["version"],
                placeholder1=result.value["placeholder1"],
                placeholder2=result.value["placeholder2"],
                hotkey=hotkey_ss58,
                coldkey="",
            )
        return None

    # It is used in subtensor in neuron_info, and serving
    def get_prometheus_info(
        self, netuid: int, hotkey_ss58: str, block: Optional[int] = None
    ) -> Optional[PrometheusInfo]:
        """
        Returns the prometheus information for this hotkey account.

        Args:
            netuid (int): The unique identifier of the subnetwork.
            hotkey_ss58 (str): The SS58 address of the hotkey.
            block (Optional[int], optional): The block number to retrieve the prometheus information from. If ``None``,
                the latest block is used. Default is ``None``.

        Returns:
            Optional[PrometheusInfo]: A PrometheusInfo object containing the prometheus information, or ``None`` if the
                prometheus information is not found.
        """
        result = self.query_subtensor("Prometheus", block, [netuid, hotkey_ss58])
        if result is not None and hasattr(result, "value"):
            return PrometheusInfo(
                ip=networking.int_to_ip(result.value["ip"]),
                ip_type=result.value["ip_type"],
                port=result.value["port"],
                version=result.value["version"],
                block=result.value["block"],
            )
        return None

    #####################
    # Global Parameters #
    #####################

    @property
    def block(self) -> int:
        r"""Returns current chain block.
        Returns:
            block (int):
                Current chain block.
        """
        return self.get_current_block()

    def total_issuance(self, block: Optional[int] = None) -> Optional[Balance]:
        """
        Retrieves the total issuance of the Bittensor network's native token (Tao) as of a specific
        blockchain block. This represents the total amount of currency that has been issued or mined on the network.

        Args:
            block (Optional[int], optional): The blockchain block number at which to perform the query.

        Returns:
            Balance: The total issuance of TAO, represented as a Balance object.

        The total issuance is a key economic indicator in the Bittensor network, reflecting the overall supply
        of the currency and providing insights into the network's economic health and inflationary trends.
        """
        _result = self.query_subtensor("TotalIssuance", block)
        return (
            None
            if getattr(_result, "value", None) is None
            else Balance.from_rao(_result.value)
        )

    def total_stake(self, block: Optional[int] = None) -> Optional[Balance]:
        """
        Retrieves the total amount of TAO staked on the Bittensor network as of a specific blockchain block.
        This represents the cumulative stake across all neurons in the network, indicating the overall level
        of participation and investment by the network's participants.

        Args:
            block (Optional[int], optional): The blockchain block number at which to perform the query.

        Returns:
            Balance: The total amount of TAO staked on the network, represented as a Balance object.

        The total stake is an important metric for understanding the network's security, governance dynamics,
        and the level of commitment by its participants. It is also a critical factor in the network's
        consensus and incentive mechanisms.
        """
        _result = self.query_subtensor("TotalStake", block)
        return (
            None
            if getattr(_result, "value", None) is None
            else Balance.from_rao(_result.value)
        )

    def serving_rate_limit(
        self, netuid: int, block: Optional[int] = None
    ) -> Optional[int]:
        """
        Retrieves the serving rate limit for a specific subnet within the Bittensor network.
        This rate limit determines how often you can change your node's IP address on the blockchain. Expressed in
        number of blocks. Applies to both subnet validator and subnet miner nodes. Used when you move your node to a new
        machine.

        Args:
            netuid (int): The unique identifier of the subnet.
            block (Optional[int], optional): The blockchain block number at which to perform the query.

        Returns:
            Optional[int]: The serving rate limit of the subnet if it exists, ``None`` otherwise.

        The serving rate limit is a crucial parameter for maintaining network efficiency and preventing
        overuse of resources by individual neurons. It helps ensure a balanced distribution of service
        requests across the network.
        """
        call = self._get_hyperparameter(
            param_name="ServingRateLimit", netuid=netuid, block=block
        )
        return None if call is None else int(call)

    def tx_rate_limit(self, block: Optional[int] = None) -> Optional[int]:
        """
        Retrieves the transaction rate limit for the Bittensor network as of a specific blockchain block.
        This rate limit sets the maximum number of transactions that can be processed within a given time frame.

        Args:
            block (Optional[int], optional): The blockchain block number at which to perform the query.

        Returns:
            Optional[int]: The transaction rate limit of the network, None if not available.

        The transaction rate limit is an essential parameter for ensuring the stability and scalability
        of the Bittensor network. It helps in managing network load and preventing congestion, thereby
        maintaining efficient and timely transaction processing.
        """
        _result = self.query_subtensor("TxRateLimit", block)
        return getattr(_result, "value", None)

    ######################
    # Network Parameters #
    ######################

    def subnet_exists(self, netuid: int, block: Optional[int] = None) -> bool:
        """
        Checks if a subnet with the specified unique identifier (netuid) exists within the Bittensor network.

        Args:
            netuid (int): The unique identifier of the subnet.
            block (Optional[int], optional): The blockchain block number at which to check the subnet's existence.

        Returns:
            bool: ``True`` if the subnet exists, False otherwise.

        This function is critical for verifying the presence of specific subnets in the network,
        enabling a deeper understanding of the network's structure and composition.
        """
        _result = self.query_subtensor("NetworksAdded", block, [netuid])
        return getattr(_result, "value", False)

    def get_all_subnet_netuids(self, block: Optional[int] = None) -> List[int]:
        """
        Retrieves the list of all subnet unique identifiers (netuids) currently present in the Bittensor network.

        Args:
            block (Optional[int], optional): The blockchain block number at which to retrieve the subnet netuids.

        Returns:
            List[int]: A list of subnet netuids.

        This function provides a comprehensive view of the subnets within the Bittensor network,
        offering insights into its diversity and scale.
        """
        result = self.query_map_subtensor("NetworksAdded", block)
        return (
            []
            if result is None or not hasattr(result, "records")
            else [netuid.value for netuid, exists in result if exists]
        )

    def get_total_subnets(self, block: Optional[int] = None) -> Optional[int]:
        """
        Retrieves the total number of subnets within the Bittensor network as of a specific blockchain block.

        Args:
            block (Optional[int], optional): The blockchain block number for the query.

        Returns:
            int: The total number of subnets in the network.

        Understanding the total number of subnets is essential for assessing the network's growth and
        the extent of its decentralized infrastructure.
        """
        _result = self.query_subtensor("TotalNetworks", block)
        return getattr(_result, "value", None)

    def get_subnet_modality(
        self, netuid: int, block: Optional[int] = None
    ) -> Optional[int]:
        """
        Returns the NetworkModality hyperparameter for a specific subnetwork.

        Args:
            netuid (int): The unique identifier of the subnetwork.
            block (Optional[int], optional): The block number to retrieve the parameter from. If ``None``, the latest block is used. Default is ``None``.

        Returns:
            Optional[int]: The value of the NetworkModality hyperparameter, or ``None`` if the subnetwork does not exist or the parameter is not found.
        """
        _result = self.query_subtensor("NetworkModality", block, [netuid])
        return getattr(_result, "value", None)

    def get_subnet_connection_requirement(
        self, netuid_0: int, netuid_1: int, block: Optional[int] = None
    ) -> Optional[int]:
        _result = self.query_subtensor("NetworkConnect", block, [netuid_0, netuid_1])
        return getattr(_result, "value", None)

    def get_emission_value_by_subnet(
        self, netuid: int, block: Optional[int] = None
    ) -> Optional[float]:
        """
        Retrieves the emission value of a specific subnet within the Bittensor network. The emission value
        represents the rate at which the subnet emits or distributes the network's native token (Tao).

        Args:
            netuid (int): The unique identifier of the subnet.
            block (Optional[int], optional): The blockchain block number for the query.

        Returns:
            Optional[float]: The emission value of the subnet, None if not available.

        The emission value is a critical economic parameter, influencing the incentive distribution and
        reward mechanisms within the subnet.
        """
        _result = self.query_subtensor("EmissionValues", block, [netuid])
        return (
            None
            if getattr(_result, "value", None) is None
            else Balance.from_rao(_result.value)
        )

    def get_subnet_connection_requirements(
        self, netuid: int, block: Optional[int] = None
    ) -> Dict[str, int]:
        """
        Retrieves the connection requirements for a specific subnet within the Bittensor network. This
        function provides details on the criteria that must be met for neurons to connect to the subnet.

        Args:
            netuid (int): The network UID of the subnet to query.
            block (Optional[int], optional): The blockchain block number for the query.

        Returns:
            Dict[str, int]: A dictionary detailing the connection requirements for the subnet.

        Understanding these requirements is crucial for neurons looking to participate in or interact
        with specific subnets, ensuring compliance with their connection standards.
        """
        result = self.query_map_subtensor("NetworkConnect", block, [netuid])
        return (
            {str(netuid.value): exists.value for netuid, exists in result.records}
            if result and hasattr(result, "records")
            else {}
        )

    def get_subnets(self, block: Optional[int] = None) -> List[int]:
        """
        Retrieves a list of all subnets currently active within the Bittensor network. This function
        provides an overview of the various subnets and their identifiers.

        Args:
            block (Optional[int], optional): The blockchain block number for the query.

        Returns:
            List[int]: A list of network UIDs representing each active subnet.

        This function is valuable for understanding the network's structure and the diversity of subnets
        available for neuron participation and collaboration.
        """
        result = self.query_map_subtensor("NetworksAdded", block)
        return (
            [network[0].value for network in result.records]
            if result and hasattr(result, "records")
            else []
        )

    def get_all_subnets_info(self, block: Optional[int] = None) -> List[SubnetInfo]:
        """
        Retrieves detailed information about all subnets within the Bittensor network. This function
        provides comprehensive data on each subnet, including its characteristics and operational parameters.

        Args:
            block (Optional[int], optional): The blockchain block number for the query.

        Returns:
            List[SubnetInfo]: A list of SubnetInfo objects, each containing detailed information about a subnet.

        Gaining insights into the subnets' details assists in understanding the network's composition,
        the roles of different subnets, and their unique features.
        """

        @retry(delay=1, tries=3, backoff=2, max_delay=4, logger=_logger)
        def make_substrate_call_with_retry():
            block_hash = None if block is None else self.substrate.get_block_hash(block)

            return self.substrate.rpc_request(
                method="subnetInfo_getSubnetsInfo",  # custom rpc method
                params=[block_hash] if block_hash else [],
            )

        json_body = make_substrate_call_with_retry()

        if not (result := json_body.get("result", None)):
            return []

        return SubnetInfo.list_from_vec_u8(result)

    def get_subnet_info(
        self, netuid: int, block: Optional[int] = None
    ) -> Optional[SubnetInfo]:
        """
        Retrieves detailed information about a specific subnet within the Bittensor network. This function
        provides key data on the subnet, including its operational parameters and network status.

        Args:
            netuid (int): The network UID of the subnet to query.
            block (Optional[int], optional): The blockchain block number for the query.

        Returns:
            Optional[SubnetInfo]: Detailed information about the subnet, or ``None`` if not found.

        This function is essential for neurons and stakeholders interested in the specifics of a particular
        subnet, including its governance, performance, and role within the broader network.
        """

        @retry(delay=1, tries=3, backoff=2, max_delay=4, logger=_logger)
        def make_substrate_call_with_retry():
            block_hash = None if block is None else self.substrate.get_block_hash(block)

            return self.substrate.rpc_request(
                method="subnetInfo_getSubnetInfo",  # custom rpc method
                params=[netuid, block_hash] if block_hash else [netuid],
            )

        json_body = make_substrate_call_with_retry()

        if not (result := json_body.get("result", None)):
            return None

        return SubnetInfo.from_vec_u8(result)

    def get_subnet_hyperparameters(
        self, netuid: int, block: Optional[int] = None
    ) -> Optional[Union[List, SubnetHyperparameters]]:
        """
        Retrieves the hyperparameters for a specific subnet within the Bittensor network. These hyperparameters
        define the operational settings and rules governing the subnet's behavior.

        Args:
            netuid (int): The network UID of the subnet to query.
            block (Optional[int], optional): The blockchain block number for the query.

        Returns:
            Optional[SubnetHyperparameters]: The subnet's hyperparameters, or ``None`` if not available.

        Understanding the hyperparameters is crucial for comprehending how subnets are configured and
        managed, and how they interact with the network's consensus and incentive mechanisms.
        """
        hex_bytes_result = self.query_runtime_api(
            runtime_api="SubnetInfoRuntimeApi",
            method="get_subnet_hyperparams",
            params=[netuid],
            block=block,
        )

        if hex_bytes_result is None:
            return []

        if hex_bytes_result.startswith("0x"):
            bytes_result = bytes.fromhex(hex_bytes_result[2:])
        else:
            bytes_result = bytes.fromhex(hex_bytes_result)

        return SubnetHyperparameters.from_vec_u8(bytes_result)  # type: ignore

    def get_subnet_owner(
        self, netuid: int, block: Optional[int] = None
    ) -> Optional[str]:
        """
        Retrieves the owner's address of a specific subnet within the Bittensor network. The owner is
        typically the entity responsible for the creation and maintenance of the subnet.

        Args:
            netuid (int): The network UID of the subnet to query.
            block (Optional[int], optional): The blockchain block number for the query.

        Returns:
            Optional[str]: The SS58 address of the subnet's owner, or ``None`` if not available.

        Knowing the subnet owner provides insights into the governance and operational control of the subnet,
        which can be important for decision-making and collaboration within the network.
        """
        _result = self.query_subtensor("SubnetOwner", block, [netuid])
        return getattr(_result, "value", None)

    ##############
    # Nomination #
    ##############
    def is_hotkey_delegate(self, hotkey_ss58: str, block: Optional[int] = None) -> bool:
        """
        Determines whether a given hotkey (public key) is a delegate on the Bittensor network. This function
        checks if the neuron associated with the hotkey is part of the network's delegation system.

        Args:
            hotkey_ss58 (str): The SS58 address of the neuron's hotkey.
            block (Optional[int], optional): The blockchain block number for the query.

        Returns:
            bool: ``True`` if the hotkey is a delegate, ``False`` otherwise.

        Being a delegate is a significant status within the Bittensor network, indicating a neuron's
        involvement in consensus and governance processes.
        """
        return hotkey_ss58 in [
            info.hotkey_ss58 for info in self.get_delegates(block=block)
        ]

    def get_delegate_take(
        self, hotkey_ss58: str, block: Optional[int] = None
    ) -> Optional[float]:
        """
        Retrieves the delegate 'take' percentage for a neuron identified by its hotkey. The 'take'
        represents the percentage of rewards that the delegate claims from its nominators' stakes.

        Args:
            hotkey_ss58 (str): The ``SS58`` address of the neuron's hotkey.
            block (Optional[int], optional): The blockchain block number for the query.

        Returns:
            Optional[float]: The delegate take percentage, None if not available.

        The delegate take is a critical parameter in the network's incentive structure, influencing
        the distribution of rewards among neurons and their nominators.
        """
        _result = self.query_subtensor("Delegates", block, [hotkey_ss58])
        return (
            None
            if getattr(_result, "value", None) is None
            else U16_NORMALIZED_FLOAT(_result.value)
        )

    def get_nominators_for_hotkey(
        self, hotkey_ss58: str, block: Optional[int] = None
    ) -> Union[List[Tuple[str, Balance]], int]:
        """
        Retrieves a list of nominators and their stakes for a neuron identified by its hotkey.
        Nominators are neurons that stake their tokens on a delegate to support its operations.

        Args:
            hotkey_ss58 (str): The ``SS58`` address of the neuron's hotkey.
            block (Optional[int], optional): The blockchain block number for the query.

        Returns:
           Union[List[Tuple[str, Balance]], int]: A list of tuples containing each nominator's address and staked amount or 0.

        This function provides insights into the neuron's support network within the Bittensor ecosystem,
        indicating its trust and collaboration relationships.
        """
        result = self.query_map_subtensor("Stake", block, [hotkey_ss58])
        return (
            [(record[0].value, record[1].value) for record in result.records]
            if result and hasattr(result, "records")
            else 0
        )

    def get_delegate_by_hotkey(
        self, hotkey_ss58: str, block: Optional[int] = None
    ) -> Optional[DelegateInfo]:
        """
        Retrieves detailed information about a delegate neuron based on its hotkey. This function provides
        a comprehensive view of the delegate's status, including its stakes, nominators, and reward distribution.

        Args:
            hotkey_ss58 (str): The ``SS58`` address of the delegate's hotkey.
            block (Optional[int], optional): The blockchain block number for the query.

        Returns:
            Optional[DelegateInfo]: Detailed information about the delegate neuron, ``None`` if not found.

        This function is essential for understanding the roles and influence of delegate neurons within
        the Bittensor network's consensus and governance structures.
        """

        @retry(delay=1, tries=3, backoff=2, max_delay=4, logger=_logger)
        def make_substrate_call_with_retry(encoded_hotkey_: List[int]):
            block_hash = None if block is None else self.substrate.get_block_hash(block)

            return self.substrate.rpc_request(
                method="delegateInfo_getDelegate",  # custom rpc method
                params=[encoded_hotkey_, block_hash]
                if block_hash
                else [encoded_hotkey_],
            )

        encoded_hotkey = ss58_to_vec_u8(hotkey_ss58)
        json_body = make_substrate_call_with_retry(encoded_hotkey)

        if not (result := json_body.get("result", None)):
            return None

        return DelegateInfo.from_vec_u8(result)

<<<<<<< HEAD
    def get_delegates_lite(self, block: Optional[int] = None) -> List[DelegateInfoLite]:
        """
        Retrieves a lighter list of all delegate neurons within the Bittensor network. This function provides an
        overview of the neurons that are actively involved in the network's delegation system.

        Analyzing the delegate population offers insights into the network's governance dynamics and the distribution
        of trust and responsibility among participating neurons.

        This is a lighter version of :func:`get_delegates`.

        Args:
            block (Optional[int], optional): The blockchain block number for the query.

        Returns:
            List[DelegateInfoLite]: A list of ``DelegateInfoLite`` objects detailing each delegate's characteristics.

        """

        @retry(delay=1, tries=3, backoff=2, max_delay=4, logger=_logger)
        def make_substrate_call_with_retry():
            block_hash = None if block is None else self.substrate.get_block_hash(block)

            return self.substrate.rpc_request(
                method="delegateInfo_getDelegatesLite",  # custom rpc method
                params=[block_hash] if block_hash else [],
            )

        json_body = make_substrate_call_with_retry()

        if not (result := json_body.get("result", None)):
            return []

        return [DelegateInfoLite(**d) for d in result]

=======
>>>>>>> 637c9ca1
    def get_delegates(self, block: Optional[int] = None) -> List[DelegateInfo]:
        """
        Retrieves a list of all delegate neurons within the Bittensor network. This function provides an overview of the
        neurons that are actively involved in the network's delegation system.

        Analyzing the delegate population offers insights into the network's governance dynamics and the distribution of
        trust and responsibility among participating neurons.

        Args:
            block (Optional[int], optional): The blockchain block number for the query.

        Returns:
            List[DelegateInfo]: A list of DelegateInfo objects detailing each delegate's characteristics.

        """

        @retry(delay=1, tries=3, backoff=2, max_delay=4, logger=_logger)
        def make_substrate_call_with_retry():
            block_hash = None if block is None else self.substrate.get_block_hash(block)

            return self.substrate.rpc_request(
                method="delegateInfo_getDelegates",  # custom rpc method
                params=[block_hash] if block_hash else [],
            )

        json_body = make_substrate_call_with_retry()

        if not (result := json_body.get("result", None)):
            return []

        return DelegateInfo.list_from_vec_u8(result)

    def get_delegated(
        self, coldkey_ss58: str, block: Optional[int] = None
    ) -> List[Tuple[DelegateInfo, Balance]]:
        """
        Retrieves a list of delegates and their associated stakes for a given coldkey. This function
        identifies the delegates that a specific account has staked tokens on.

        Args:
            coldkey_ss58 (str): The ``SS58`` address of the account's coldkey.
            block (Optional[int], optional): The blockchain block number for the query.

        Returns:
            List[Tuple[DelegateInfo, Balance]]: A list of tuples, each containing a delegate's information and staked
                amount.

        This function is important for account holders to understand their stake allocations and their
        involvement in the network's delegation and consensus mechanisms.
        """

        @retry(delay=1, tries=3, backoff=2, max_delay=4, logger=_logger)
        def make_substrate_call_with_retry(encoded_coldkey_: List[int]):
            block_hash = None if block is None else self.substrate.get_block_hash(block)

            return self.substrate.rpc_request(
                method="delegateInfo_getDelegated",
                params=[block_hash, encoded_coldkey_]
                if block_hash
                else [encoded_coldkey_],
            )

        encoded_coldkey = ss58_to_vec_u8(coldkey_ss58)
        json_body = make_substrate_call_with_retry(encoded_coldkey)

        if not (result := json_body.get("result", None)):
            return []

        return DelegateInfo.delegated_list_from_vec_u8(result)

    #####################
    # Stake Information #
    #####################

    def get_stake_info_for_coldkey(
        self, coldkey_ss58: str, block: Optional[int] = None
    ) -> Optional[List[StakeInfo]]:
        """
        Retrieves stake information associated with a specific coldkey. This function provides details
        about the stakes held by an account, including the staked amounts and associated delegates.

        Args:
            coldkey_ss58 (str): The ``SS58`` address of the account's coldkey.
            block (Optional[int], optional): The blockchain block number for the query.

        Returns:
            List[StakeInfo]: A list of StakeInfo objects detailing the stake allocations for the account.

        Stake information is vital for account holders to assess their investment and participation
        in the network's delegation and consensus processes.
        """
        encoded_coldkey = ss58_to_vec_u8(coldkey_ss58)

        hex_bytes_result = self.query_runtime_api(
            runtime_api="StakeInfoRuntimeApi",
            method="get_stake_info_for_coldkey",
            params=[encoded_coldkey],  # type: ignore
            block=block,
        )

        if hex_bytes_result is None:
            return None

        if hex_bytes_result.startswith("0x"):
            bytes_result = bytes.fromhex(hex_bytes_result[2:])
        else:
            bytes_result = bytes.fromhex(hex_bytes_result)
        # TODO: review if this is the correct type / works
        return StakeInfo.list_from_vec_u8(bytes_result)  # type: ignore

    def get_stake_info_for_coldkeys(
        self, coldkey_ss58_list: List[str], block: Optional[int] = None
    ) -> Optional[Dict[str, List[StakeInfo]]]:
        """
        Retrieves stake information for a list of coldkeys. This function aggregates stake data for multiple
        accounts, providing a collective view of their stakes and delegations.

        Args:
            coldkey_ss58_list (List[str]): A list of ``SS58`` addresses of the accounts' coldkeys.
            block (Optional[int], optional): The blockchain block number for the query.

        Returns:
            Dict[str, List[StakeInfo]]: A dictionary mapping each coldkey to a list of its StakeInfo objects.

        This function is useful for analyzing the stake distribution and delegation patterns of multiple
        accounts simultaneously, offering a broader perspective on network participation and investment strategies.
        """
        # TODO: review - ss58_to_vec_u8 returns List[int] but the runtime api expects List[List[int]]
        encoded_coldkeys = [
            ss58_to_vec_u8(coldkey_ss58) for coldkey_ss58 in coldkey_ss58_list
        ]

        hex_bytes_result = self.query_runtime_api(
            runtime_api="StakeInfoRuntimeApi",
            method="get_stake_info_for_coldkeys",
            params=[encoded_coldkeys],  # type: ignore
            block=block,
        )

        if hex_bytes_result is None:
            return None

        if hex_bytes_result.startswith("0x"):
            bytes_result = bytes.fromhex(hex_bytes_result[2:])
        else:
            bytes_result = bytes.fromhex(hex_bytes_result)

        return StakeInfo.list_of_tuple_from_vec_u8(bytes_result)  # type: ignore

    def get_minimum_required_stake(
        self,
    ) -> Balance:
        """
        Returns the minimum required stake for nominators in the Subtensor network.

        This method retries the substrate call up to three times with exponential backoff in case of failures.

        Returns:
            Balance: The minimum required stake as a Balance object.

        Raises:
            Exception: If the substrate call fails after the maximum number of retries.
        """

        @retry(delay=1, tries=3, backoff=2, max_delay=4, logger=_logger)
        def make_substrate_call_with_retry():
            return self.substrate.query(
                module="SubtensorModule", storage_function="NominatorMinRequiredStake"
            )

        result = make_substrate_call_with_retry()
        return Balance.from_rao(result.decode())

    #################################
    # Neuron information per subnet #
    #################################

    def is_hotkey_registered_any(
        self, hotkey_ss58: str, block: Optional[int] = None
    ) -> bool:
        """
        Checks if a neuron's hotkey is registered on any subnet within the Bittensor network.

        Args:
            hotkey_ss58 (str): The ``SS58`` address of the neuron's hotkey.
            block (Optional[int]): The blockchain block number at which to perform the check.

        Returns:
            bool: ``True`` if the hotkey is registered on any subnet, False otherwise.

        This function is essential for determining the network-wide presence and participation of a neuron.
        """
        return len(self.get_netuids_for_hotkey(hotkey_ss58, block)) > 0

    def is_hotkey_registered_on_subnet(
        self, hotkey_ss58: str, netuid: int, block: Optional[int] = None
    ) -> bool:
        """
        Checks if a neuron's hotkey is registered on a specific subnet within the Bittensor network.

        Args:
            hotkey_ss58 (str): The ``SS58`` address of the neuron's hotkey.
            netuid (int): The unique identifier of the subnet.
            block (Optional[int]): The blockchain block number at which to perform the check.

        Returns:
            bool: ``True`` if the hotkey is registered on the specified subnet, False otherwise.

        This function helps in assessing the participation of a neuron in a particular subnet,
        indicating its specific area of operation or influence within the network.
        """
        return self.get_uid_for_hotkey_on_subnet(hotkey_ss58, netuid, block) is not None

    def is_hotkey_registered(
        self,
        hotkey_ss58: str,
        netuid: Optional[int] = None,
        block: Optional[int] = None,
    ) -> bool:
        """
        Determines whether a given hotkey (public key) is registered in the Bittensor network, either
        globally across any subnet or specifically on a specified subnet. This function checks the registration
        status of a neuron identified by its hotkey, which is crucial for validating its participation and
        activities within the network.

        Args:
            hotkey_ss58 (str): The SS58 address of the neuron's hotkey.
            netuid (Optional[int]): The unique identifier of the subnet to check the registration. If ``None``, the
                registration is checked across all subnets.
            block (Optional[int]): The blockchain block number at which to perform the query.

        Returns:
            bool: ``True`` if the hotkey is registered in the specified context (either any subnet or a specific
                subnet), ``False`` otherwise.

        This function is important for verifying the active status of neurons in the Bittensor network. It aids
        in understanding whether a neuron is eligible to participate in network processes such as consensus,
        validation, and incentive distribution based on its registration status.
        """
        if netuid is None:
            return self.is_hotkey_registered_any(hotkey_ss58, block)
        else:
            return self.is_hotkey_registered_on_subnet(hotkey_ss58, netuid, block)

    def get_uid_for_hotkey_on_subnet(
        self, hotkey_ss58: str, netuid: int, block: Optional[int] = None
    ) -> Optional[int]:
        """
        Retrieves the unique identifier (UID) for a neuron's hotkey on a specific subnet.

        Args:
            hotkey_ss58 (str): The ``SS58`` address of the neuron's hotkey.
            netuid (int): The unique identifier of the subnet.
            block (Optional[int]): The blockchain block number for the query.

        Returns:
            Optional[int]: The UID of the neuron if it is registered on the subnet, ``None`` otherwise.

        The UID is a critical identifier within the network, linking the neuron's hotkey to its
        operational and governance activities on a particular subnet.
        """
        _result = self.query_subtensor("Uids", block, [netuid, hotkey_ss58])
        return getattr(_result, "value", None)

    def get_all_uids_for_hotkey(
        self, hotkey_ss58: str, block: Optional[int] = None
    ) -> List[int]:
        """
        Retrieves all unique identifiers (UIDs) associated with a given hotkey across different subnets
        within the Bittensor network. This function helps in identifying all the neuron instances that are
        linked to a specific hotkey.

        Args:
            hotkey_ss58 (str): The ``SS58`` address of the neuron's hotkey.
            block (Optional[int]): The blockchain block number at which to perform the query.

        Returns:
            List[int]: A list of UIDs associated with the given hotkey across various subnets.

        This function is important for tracking a neuron's presence and activities across different
        subnets within the Bittensor ecosystem.
        """
        return [
            self.get_uid_for_hotkey_on_subnet(hotkey_ss58, netuid, block) or 0
            for netuid in self.get_netuids_for_hotkey(hotkey_ss58, block)
        ]

    def get_netuids_for_hotkey(
        self, hotkey_ss58: str, block: Optional[int] = None
    ) -> List[int]:
        """
        Retrieves a list of subnet UIDs (netuids) for which a given hotkey is a member. This function
        identifies the specific subnets within the Bittensor network where the neuron associated with
        the hotkey is active.

        Args:
            hotkey_ss58 (str): The ``SS58`` address of the neuron's hotkey.
            block (Optional[int]): The blockchain block number at which to perform the query.

        Returns:
            List[int]: A list of netuids where the neuron is a member.
        """
        result = self.query_map_subtensor("IsNetworkMember", block, [hotkey_ss58])
        return (
            [record[0].value for record in result.records if record[1]]
            if result and hasattr(result, "records")
            else []
        )

    def get_neuron_for_pubkey_and_subnet(
        self, hotkey_ss58: str, netuid: int, block: Optional[int] = None
    ) -> Optional[NeuronInfo]:
        """
        Retrieves information about a neuron based on its public key (hotkey SS58 address) and the specific
        subnet UID (netuid). This function provides detailed neuron information for a particular subnet within
        the Bittensor network.

        Args:
            hotkey_ss58 (str): The ``SS58`` address of the neuron's hotkey.
            netuid (int): The unique identifier of the subnet.
            block (Optional[int]): The blockchain block number at which to perform the query.

        Returns:
            Optional[NeuronInfo]: Detailed information about the neuron if found, ``None`` otherwise.

        This function is crucial for accessing specific neuron data and understanding its status, stake,
        and other attributes within a particular subnet of the Bittensor ecosystem.
        """
        return self.neuron_for_uid(
            self.get_uid_for_hotkey_on_subnet(hotkey_ss58, netuid, block=block),
            netuid,
            block=block,
        )

    def get_all_neurons_for_pubkey(
        self, hotkey_ss58: str, block: Optional[int] = None
    ) -> List[NeuronInfo]:
        """
        Retrieves information about all neuron instances associated with a given public key (hotkey ``SS58``
        address) across different subnets of the Bittensor network. This function aggregates neuron data
        from various subnets to provide a comprehensive view of a neuron's presence and status within the network.

        Args:
            hotkey_ss58 (str): The ``SS58`` address of the neuron's hotkey.
            block (Optional[int]): The blockchain block number for the query.

        Returns:
            List[NeuronInfo]: A list of NeuronInfo objects detailing the neuron's presence across various subnets.

        This function is valuable for analyzing a neuron's overall participation, influence, and
        contributions across the Bittensor network.
        """
        netuids = self.get_netuids_for_hotkey(hotkey_ss58, block)
        uids = [self.get_uid_for_hotkey_on_subnet(hotkey_ss58, net) for net in netuids]
        return [self.neuron_for_uid(uid, net) for uid, net in list(zip(uids, netuids))]

    def neuron_has_validator_permit(
        self, uid: int, netuid: int, block: Optional[int] = None
    ) -> Optional[bool]:
        """
        Checks if a neuron, identified by its unique identifier (UID), has a validator permit on a specific
        subnet within the Bittensor network. This function determines whether the neuron is authorized to
        participate in validation processes on the subnet.

        Args:
            uid (int): The unique identifier of the neuron.
            netuid (int): The unique identifier of the subnet.
            block (Optional[int]): The blockchain block number for the query.

        Returns:
            Optional[bool]: ``True`` if the neuron has a validator permit, False otherwise.

        This function is essential for understanding a neuron's role and capabilities within a specific
        subnet, particularly regarding its involvement in network validation and governance.
        """
        _result = self.query_subtensor("ValidatorPermit", block, [netuid, uid])
        return getattr(_result, "value", None)

    def neuron_for_wallet(
        self, wallet: "bittensor.wallet", netuid: int, block: Optional[int] = None
    ) -> Optional[NeuronInfo]:
        """
        Retrieves information about a neuron associated with a given wallet on a specific subnet.
        This function provides detailed data about the neuron's status, stake, and activities based on
        the wallet's hotkey address.

        Args:
            wallet (bittensor.wallet): The wallet associated with the neuron.
            netuid (int): The unique identifier of the subnet.
            block (Optional[int]): The blockchain block number at which to perform the query.

        Returns:
            Optional[NeuronInfo]: Detailed information about the neuron if found, ``None`` otherwise.

        This function is important for wallet owners to understand and manage their neuron's presence
        and activities within a particular subnet of the Bittensor network.
        """
        return self.get_neuron_for_pubkey_and_subnet(
            wallet.hotkey.ss58_address, netuid=netuid, block=block
        )

    def neuron_for_uid(
        self, uid: Optional[int], netuid: int, block: Optional[int] = None
    ) -> NeuronInfo:
        """
        Retrieves detailed information about a specific neuron identified by its unique identifier (UID)
        within a specified subnet (netuid) of the Bittensor network. This function provides a comprehensive
        view of a neuron's attributes, including its stake, rank, and operational status.

        Args:
            uid (int): The unique identifier of the neuron.
            netuid (int): The unique identifier of the subnet.
            block (Optional[int], optional): The blockchain block number for the query.

        Returns:
            NeuronInfo: Detailed information about the neuron if found, ``None`` otherwise.

        This function is crucial for analyzing individual neurons' contributions and status within a specific
        subnet, offering insights into their roles in the network's consensus and validation mechanisms.
        """
        if uid is None:
            return NeuronInfo.get_null_neuron()

        @retry(delay=1, tries=3, backoff=2, max_delay=4, logger=_logger)
        def make_substrate_call_with_retry():
            block_hash = None if block is None else self.substrate.get_block_hash(block)
            params = [netuid, uid]
            if block_hash:
                params = params + [block_hash]
            return self.substrate.rpc_request(
                method="neuronInfo_getNeuron",
                params=params,  # custom rpc method
            )

        json_body = make_substrate_call_with_retry()

        if not (result := json_body.get("result", None)):
            return NeuronInfo.get_null_neuron()

        return NeuronInfo.from_vec_u8(result)

    def neurons(self, netuid: int, block: Optional[int] = None) -> List[NeuronInfo]:
        """
        Retrieves a list of all neurons within a specified subnet of the Bittensor network. This function
        provides a snapshot of the subnet's neuron population, including each neuron's attributes and network
        interactions.

        Args:
            netuid (int): The unique identifier of the subnet.
            block (Optional[int], optional): The blockchain block number for the query.

        Returns:
            List[NeuronInfo]: A list of NeuronInfo objects detailing each neuron's characteristics in the subnet.

        Understanding the distribution and status of neurons within a subnet is key to comprehending the
        network's decentralized structure and the dynamics of its consensus and governance processes.
        """
        neurons_lite = self.neurons_lite(netuid=netuid, block=block)
        weights = self.weights(block=block, netuid=netuid)
        bonds = self.bonds(block=block, netuid=netuid)

        weights_as_dict = {uid: w for uid, w in weights}
        bonds_as_dict = {uid: b for uid, b in bonds}

        neurons = [
            NeuronInfo.from_weights_bonds_and_neuron_lite(
                neuron_lite, weights_as_dict, bonds_as_dict
            )
            for neuron_lite in neurons_lite
        ]

        return neurons

    def neuron_for_uid_lite(
        self, uid: int, netuid: int, block: Optional[int] = None
    ) -> Optional[NeuronInfoLite]:
        """
        Retrieves a lightweight version of information about a neuron in a specific subnet, identified by
        its UID. The 'lite' version focuses on essential attributes such as stake and network activity.

        Args:
            uid (int): The unique identifier of the neuron.
            netuid (int): The unique identifier of the subnet.
            block (Optional[int], optional): The blockchain block number for the query.

        Returns:
            Optional[NeuronInfoLite]: A simplified version of neuron information if found, ``None`` otherwise.

        This function is useful for quick and efficient analyses of neuron status and activities within a
        subnet without the need for comprehensive data retrieval.
        """
        if uid is None:
            return NeuronInfoLite.get_null_neuron()

        hex_bytes_result = self.query_runtime_api(
            runtime_api="NeuronInfoRuntimeApi",
            method="get_neuron_lite",
            params={
                "netuid": netuid,
                "uid": uid,
            },
            block=block,
        )

        if hex_bytes_result is None:
            return NeuronInfoLite.get_null_neuron()

        if hex_bytes_result.startswith("0x"):
            bytes_result = bytes.fromhex(hex_bytes_result[2:])
        else:
            bytes_result = bytes.fromhex(hex_bytes_result)

        return NeuronInfoLite.from_vec_u8(bytes_result)  # type: ignore

    def neurons_lite(
        self, netuid: int, block: Optional[int] = None
    ) -> List[NeuronInfoLite]:
        """
        Retrieves a list of neurons in a 'lite' format from a specific subnet of the Bittensor network.
        This function provides a streamlined view of the neurons, focusing on key attributes such as stake
        and network participation.

        Args:
            netuid (int): The unique identifier of the subnet.
            block (Optional[int], optional): The blockchain block number for the query.

        Returns:
            List[NeuronInfoLite]: A list of simplified neuron information for the subnet.

        This function offers a quick overview of the neuron population within a subnet, facilitating
        efficient analysis of the network's decentralized structure and neuron dynamics.
        """
        hex_bytes_result = self.query_runtime_api(
            runtime_api="NeuronInfoRuntimeApi",
            method="get_neurons_lite",
            params=[netuid],
            block=block,
        )

        if hex_bytes_result is None:
            return []

        if hex_bytes_result.startswith("0x"):
            bytes_result = bytes.fromhex(hex_bytes_result[2:])
        else:
            bytes_result = bytes.fromhex(hex_bytes_result)

        return NeuronInfoLite.list_from_vec_u8(bytes_result)  # type: ignore

    def metagraph(
        self,
        netuid: int,
        lite: bool = True,
        block: Optional[int] = None,
    ) -> "bittensor.metagraph":  # type: ignore
        """
        Returns a synced metagraph for a specified subnet within the Bittensor network. The metagraph
        represents the network's structure, including neuron connections and interactions.

        Args:
            netuid (int): The network UID of the subnet to query.
            lite (bool, default=True): If true, returns a metagraph using a lightweight sync (no weights, no bonds).
            block (Optional[int]): Block number for synchronization, or ``None`` for the latest block.

        Returns:
            bittensor.Metagraph: The metagraph representing the subnet's structure and neuron relationships.

        The metagraph is an essential tool for understanding the topology and dynamics of the Bittensor
        network's decentralized architecture, particularly in relation to neuron interconnectivity and consensus
            processes.
        """
        metagraph_ = bittensor.metagraph(
            network=self.network, netuid=netuid, lite=lite, sync=False
        )
        metagraph_.sync(block=block, lite=lite, subtensor=self)

        return metagraph_

    def incentive(self, netuid: int, block: Optional[int] = None) -> List[int]:
        """
        Retrieves the list of incentives for neurons within a specific subnet of the Bittensor network.
        This function provides insights into the reward distribution mechanisms and the incentives allocated
        to each neuron based on their contributions and activities.

        Args:
            netuid (int): The network UID of the subnet to query.
            block (Optional[int]): The blockchain block number for the query.

        Returns:
            List[int]: The list of incentives for neurons within the subnet, indexed by UID.

        Understanding the incentive structure is crucial for analyzing the network's economic model and
        the motivational drivers for neuron participation and collaboration.
        """
        i_map = []
        i_map_encoded = self.query_map_subtensor(name="Incentive", block=block)
        if i_map_encoded.records:
            for netuid_, incentives_map in i_map_encoded:
                if netuid_ == netuid:
                    i_map = incentives_map.serialize()
                    break

        return i_map

    def weights(
        self, netuid: int, block: Optional[int] = None
    ) -> List[Tuple[int, List[Tuple[int, int]]]]:
        """
        Retrieves the weight distribution set by neurons within a specific subnet of the Bittensor network.
        This function maps each neuron's UID to the weights it assigns to other neurons, reflecting the
        network's trust and value assignment mechanisms.

        Args:
            netuid (int): The network UID of the subnet to query.
            block (Optional[int]): The blockchain block number for the query.

        Returns:
            List[Tuple[int, List[Tuple[int, int]]]]: A list of tuples mapping each neuron's UID to its assigned weights.

        The weight distribution is a key factor in the network's consensus algorithm and the ranking of neurons,
        influencing their influence and reward allocation within the subnet.
        """
        w_map = []
        w_map_encoded = self.query_map_subtensor(
            name="Weights", block=block, params=[netuid]
        )
        if w_map_encoded.records:
            for uid, w in w_map_encoded:
                w_map.append((uid.serialize(), w.serialize()))

        return w_map

    def bonds(
        self, netuid: int, block: Optional[int] = None
    ) -> List[Tuple[int, List[Tuple[int, int]]]]:
        """
        Retrieves the bond distribution set by neurons within a specific subnet of the Bittensor network.
        Bonds represent the investments or commitments made by neurons in one another, indicating a level
        of trust and perceived value. This bonding mechanism is integral to the network's market-based approach
        to measuring and rewarding machine intelligence.

        Args:
            netuid (int): The network UID of the subnet to query.
            block (Optional[int]): The blockchain block number for the query.

        Returns:
            List[Tuple[int, List[Tuple[int, int]]]]: A list of tuples mapping each neuron's UID to its bonds with other
                neurons.

        Understanding bond distributions is crucial for analyzing the trust dynamics and market behavior
        within the subnet. It reflects how neurons recognize and invest in each other's intelligence and
        contributions, supporting diverse and niche systems within the Bittensor ecosystem.
        """
        b_map = []
        b_map_encoded = self.query_map_subtensor(
            name="Bonds", block=block, params=[netuid]
        )
        if b_map_encoded.records:
            for uid, b in b_map_encoded:
                b_map.append((uid.serialize(), b.serialize()))

        return b_map

    def associated_validator_ip_info(
        self, netuid: int, block: Optional[int] = None
    ) -> Optional[List["IPInfo"]]:
        """
        Retrieves the list of all validator IP addresses associated with a specific subnet in the Bittensor
        network. This information is crucial for network communication and the identification of validator nodes.

        Args:
            netuid (int): The network UID of the subnet to query.
            block (Optional[int]): The blockchain block number for the query.

        Returns:
            Optional[List[IPInfo]]: A list of IPInfo objects for validator nodes in the subnet, or ``None`` if no
                validators are associated.

        Validator IP information is key for establishing secure and reliable connections within the network,
        facilitating consensus and validation processes critical for the network's integrity and performance.
        """
        hex_bytes_result = self.query_runtime_api(
            runtime_api="ValidatorIPRuntimeApi",
            method="get_associated_validator_ip_info_for_subnet",
            params=[netuid],  # type: ignore
            block=block,
        )

        if hex_bytes_result is None:
            return None

        if hex_bytes_result.startswith("0x"):
            bytes_result = bytes.fromhex(hex_bytes_result[2:])
        else:
            bytes_result = bytes.fromhex(hex_bytes_result)

        return IPInfo.list_from_vec_u8(bytes_result)  # type: ignore

    def get_subnet_burn_cost(self, block: Optional[int] = None) -> Optional[str]:
        """
        Retrieves the burn cost for registering a new subnet within the Bittensor network. This cost
        represents the amount of Tao that needs to be locked or burned to establish a new subnet.

        Args:
            block (Optional[int]): The blockchain block number for the query.

        Returns:
            int: The burn cost for subnet registration.

        The subnet burn cost is an important economic parameter, reflecting the network's mechanisms for
        controlling the proliferation of subnets and ensuring their commitment to the network's long-term viability.
        """
        lock_cost = self.query_runtime_api(
            runtime_api="SubnetRegistrationRuntimeApi",
            method="get_network_registration_cost",
            params=[],
            block=block,
        )

        if lock_cost is None:
            return None

        return lock_cost

    ##############
    # Extrinsics #
    ##############

    def _do_delegation(
        self,
        wallet: "bittensor.wallet",
        delegate_ss58: str,
        amount: "Balance",
        wait_for_inclusion: bool = True,
        wait_for_finalization: bool = False,
    ) -> bool:
        """
        Delegates a specified amount of stake to a delegate's hotkey.

        This method sends a transaction to add stake to a delegate's hotkey and retries the call up to three times
        with exponential backoff in case of failures.

        Args:
            wallet (bittensor.wallet): The wallet from which the stake will be delegated.
            delegate_ss58 (str): The SS58 address of the delegate's hotkey.
            amount (Balance): The amount of stake to be delegated.
            wait_for_inclusion (bool, optional): Whether to wait for the transaction to be included in a block. Default is ``True``.
            wait_for_finalization (bool, optional): Whether to wait for the transaction to be finalized. Default is ``False``.

        Returns:
            bool: ``True`` if the delegation is successful, ``False`` otherwise.
        """

        @retry(delay=1, tries=3, backoff=2, max_delay=4, logger=_logger)
        def make_substrate_call_with_retry():
            call = self.substrate.compose_call(
                call_module="SubtensorModule",
                call_function="add_stake",
                call_params={"hotkey": delegate_ss58, "amount_staked": amount.rao},
            )
            extrinsic = self.substrate.create_signed_extrinsic(
                call=call, keypair=wallet.coldkey
            )
            response = self.substrate.submit_extrinsic(
                extrinsic,
                wait_for_inclusion=wait_for_inclusion,
                wait_for_finalization=wait_for_finalization,
            )
            # We only wait here if we expect finalization.
            if not wait_for_finalization and not wait_for_inclusion:
                return True
            response.process_events()
            if response.is_success:
                return True
            else:
                raise StakeError(format_error_message(response.error_message))

        return make_substrate_call_with_retry()

    def _do_undelegation(
        self,
        wallet: "bittensor.wallet",
        delegate_ss58: str,
        amount: "Balance",
        wait_for_inclusion: bool = True,
        wait_for_finalization: bool = False,
    ) -> bool:
        """
        Removes a specified amount of stake from a delegate's hotkey.

        This method sends a transaction to remove stake from a delegate's hotkey and retries the call up to three times
        with exponential backoff in case of failures.

        Args:
            wallet (bittensor.wallet): The wallet from which the stake will be removed.
            delegate_ss58 (str): The SS58 address of the delegate's hotkey.
            amount (Balance): The amount of stake to be removed.
            wait_for_inclusion (bool, optional): Whether to wait for the transaction to be included in a block. Default is ``True``.
            wait_for_finalization (bool, optional): Whether to wait for the transaction to be finalized. Default is ``False``.

        Returns:
            bool: ``True`` if the undelegation is successful, ``False`` otherwise.
        """

        @retry(delay=1, tries=3, backoff=2, max_delay=4, logger=_logger)
        def make_substrate_call_with_retry():
            call = self.substrate.compose_call(
                call_module="SubtensorModule",
                call_function="remove_stake",
                call_params={
                    "hotkey": delegate_ss58,
                    "amount_unstaked": amount.rao,
                },
            )
            extrinsic = self.substrate.create_signed_extrinsic(
                call=call, keypair=wallet.coldkey
            )
            response = self.substrate.submit_extrinsic(
                extrinsic,
                wait_for_inclusion=wait_for_inclusion,
                wait_for_finalization=wait_for_finalization,
            )
            # We only wait here if we expect finalization.
            if not wait_for_finalization and not wait_for_inclusion:
                return True
            response.process_events()
            if response.is_success:
                return True
            else:
                raise StakeError(format_error_message(response.error_message))

        return make_substrate_call_with_retry()

    def _do_nominate(
        self,
        wallet: "bittensor.wallet",
        wait_for_inclusion: bool = True,
        wait_for_finalization: bool = False,
    ) -> bool:
        """
        Nominates the wallet's hotkey to become a delegate.

        This method sends a transaction to nominate the wallet's hotkey to become a delegate and retries the call up to
        three times with exponential backoff in case of failures.

        Args:
            wallet (bittensor.wallet): The wallet whose hotkey will be nominated.
            wait_for_inclusion (bool, optional): Whether to wait for the transaction to be included in a block. Default is ``True``.
            wait_for_finalization (bool, optional): Whether to wait for the transaction to be finalized. Default is ``False``.

        Returns:
            bool: ``True`` if the nomination is successful, ``False`` otherwise.
        """

        @retry(delay=1, tries=3, backoff=2, max_delay=4, logger=_logger)
        def make_substrate_call_with_retry():
            call = self.substrate.compose_call(
                call_module="SubtensorModule",
                call_function="become_delegate",
                call_params={"hotkey": wallet.hotkey.ss58_address},
            )
            extrinsic = self.substrate.create_signed_extrinsic(
                call=call, keypair=wallet.coldkey
            )  # sign with coldkey
            response = self.substrate.submit_extrinsic(
                extrinsic,
                wait_for_inclusion=wait_for_inclusion,
                wait_for_finalization=wait_for_finalization,
            )
            # We only wait here if we expect finalization.
            if not wait_for_finalization and not wait_for_inclusion:
                return True
            response.process_events()
            if response.is_success:
                return True
            else:
                raise NominationError(format_error_message(response.error_message))

        return make_substrate_call_with_retry()

    def _do_increase_take(
        self,
        wallet: "bittensor.wallet",
        hotkey_ss58: str,
        take: int,
        wait_for_inclusion: bool = True,
        wait_for_finalization: bool = False,
    ) -> bool:
        """
        Increases the take rate for a delegate's hotkey.

        This method sends a transaction to increase the take rate for a delegate's hotkey and retries the call up to
        three times with exponential backoff in case of failures.

        Args:
            wallet (bittensor.wallet): The wallet from which the transaction will be signed.
            hotkey_ss58 (str): The SS58 address of the delegate's hotkey.
            take (int): The new take rate to be set.
            wait_for_inclusion (bool, optional): Whether to wait for the transaction to be included in a block. Default is ``True``.
            wait_for_finalization (bool, optional): Whether to wait for the transaction to be finalized. Default is ``False``.

        Returns:
            bool: ``True`` if the take rate increase is successful, ``False`` otherwise.
        """

        @retry(delay=1, tries=3, backoff=2, max_delay=4)
        def make_substrate_call_with_retry():
            with self.substrate as substrate:
                call = substrate.compose_call(
                    call_module="SubtensorModule",
                    call_function="increase_take",
                    call_params={
                        "hotkey": hotkey_ss58,
                        "take": take,
                    },
                )
                extrinsic = substrate.create_signed_extrinsic(
                    call=call, keypair=wallet.coldkey
                )  # sign with coldkey
                response = substrate.submit_extrinsic(
                    extrinsic,
                    wait_for_inclusion=wait_for_inclusion,
                    wait_for_finalization=wait_for_finalization,
                )
                # We only wait here if we expect finalization.
                if not wait_for_finalization and not wait_for_inclusion:
                    return True
                response.process_events()
                if response.is_success:
                    return True
                else:
                    raise TakeError(format_error_message(response.error_message))

        return make_substrate_call_with_retry()

    def _do_decrease_take(
        self,
        wallet: "bittensor.wallet",
        hotkey_ss58: str,
        take: int,
        wait_for_inclusion: bool = True,
        wait_for_finalization: bool = False,
    ) -> bool:
        """
        Decreases the take rate for a delegate's hotkey.

        This method sends a transaction to decrease the take rate for a delegate's hotkey and retries the call up to
        three times with exponential backoff in case of failures.

        Args:
            wallet (bittensor.wallet): The wallet from which the transaction will be signed.
            hotkey_ss58 (str): The SS58 address of the delegate's hotkey.
            take (int): The new take rate to be set.
            wait_for_inclusion (bool, optional): Whether to wait for the transaction to be included in a block. Default is ``True``.
            wait_for_finalization (bool, optional): Whether to wait for the transaction to be finalized. Default is ``False``.

        Returns:
            bool: ``True`` if the take rate decrease is successful, ``False`` otherwise.
        """

        @retry(delay=1, tries=3, backoff=2, max_delay=4)
        def make_substrate_call_with_retry():
            with self.substrate as substrate:
                call = substrate.compose_call(
                    call_module="SubtensorModule",
                    call_function="decrease_take",
                    call_params={
                        "hotkey": hotkey_ss58,
                        "take": take,
                    },
                )
                extrinsic = substrate.create_signed_extrinsic(
                    call=call, keypair=wallet.coldkey
                )  # sign with coldkey
                response = substrate.submit_extrinsic(
                    extrinsic,
                    wait_for_inclusion=wait_for_inclusion,
                    wait_for_finalization=wait_for_finalization,
                )
                # We only wait here if we expect finalization.
                if not wait_for_finalization and not wait_for_inclusion:
                    return True
                response.process_events()
                if response.is_success:
                    return True
                else:
                    raise TakeError(format_error_message(response.error_message))

        return make_substrate_call_with_retry()

    ##########
    # Legacy #
    ##########

    def get_balance(self, address: str, block: Optional[int] = None) -> Balance:
        """
        Retrieves the token balance of a specific address within the Bittensor network. This function queries
        the blockchain to determine the amount of Tao held by a given account.

        Args:
            address (str): The Substrate address in ``ss58`` format.
            block (int, optional): The blockchain block number at which to perform the query.

        Returns:
            Balance: The account balance at the specified block, represented as a Balance object.

        This function is important for monitoring account holdings and managing financial transactions
        within the Bittensor ecosystem. It helps in assessing the economic status and capacity of network participants.
        """
        try:

            @retry(delay=1, tries=3, backoff=2, max_delay=4, logger=_logger)
            def make_substrate_call_with_retry():
                return self.substrate.query(
                    module="System",
                    storage_function="Account",
                    params=[address],
                    block_hash=(
                        None if block is None else self.substrate.get_block_hash(block)
                    ),
                )

            result = make_substrate_call_with_retry()
        except RemainingScaleBytesNotEmptyException:
            _logger.error(
                "Received a corrupted message. This likely points to an error with the network or subnet."
            )
            return Balance(1000)
        return Balance(result.value["data"]["free"])

    def get_current_block(self) -> int:
        """
        Returns the current block number on the Bittensor blockchain. This function provides the latest block
        number, indicating the most recent state of the blockchain.

        Returns:
            int: The current chain block number.

        Knowing the current block number is essential for querying real-time data and performing time-sensitive
        operations on the blockchain. It serves as a reference point for network activities and data synchronization.
        """

        @retry(delay=1, tries=3, backoff=2, max_delay=4, logger=_logger)
        def make_substrate_call_with_retry():
            return self.substrate.get_block_number(None)  # type: ignore

        return make_substrate_call_with_retry()

    def get_balances(self, block: Optional[int] = None) -> Dict[str, Balance]:
        """
        Retrieves the token balances of all accounts within the Bittensor network as of a specific blockchain block.
        This function provides a comprehensive view of the token distribution among different accounts.

        Args:
            block (int, optional): The blockchain block number at which to perform the query.

        Returns:
            Dict[str, Balance]: A dictionary mapping each account's ``ss58`` address to its balance.

        This function is valuable for analyzing the overall economic landscape of the Bittensor network,
        including the distribution of financial resources and the financial status of network participants.
        """

        @retry(delay=1, tries=3, backoff=2, max_delay=4, logger=_logger)
        def make_substrate_call_with_retry():
            return self.substrate.query_map(
                module="System",
                storage_function="Account",
                block_hash=(
                    None if block is None else self.substrate.get_block_hash(block)
                ),
            )

        result = make_substrate_call_with_retry()
        return_dict = {}
        for r in result:
            bal = Balance(int(r[1]["data"]["free"].value))
            return_dict[r[0].value] = bal
        return return_dict

    # TODO: check with the team if this is used anywhere externally. not in bittensor
    @staticmethod
    def _null_neuron() -> NeuronInfo:
        neuron = NeuronInfo(
            uid=0,
            netuid=0,
            active=0,
            stake=Balance(0),
            rank=0,
            emission=0,
            incentive=0,
            consensus=0,
            trust=0,
            validator_trust=0,
            dividends=0,
            last_update=0,
            validator_permit=False,
            weights=[],
            bonds=[],
            prometheus_info=None,
            axon_info=None,
            is_null=True,
            coldkey="000000000000000000000000000000000000000000000000",
            hotkey="000000000000000000000000000000000000000000000000",
        )  # type: ignore
        return neuron

    def get_block_hash(self, block_id: int) -> str:
        """
        Retrieves the hash of a specific block on the Bittensor blockchain. The block hash is a unique
        identifier representing the cryptographic hash of the block's content, ensuring its integrity and
        immutability.

        Args:
            block_id (int): The block number for which the hash is to be retrieved.

        Returns:
            str: The cryptographic hash of the specified block.

        The block hash is a fundamental aspect of blockchain technology, providing a secure reference to
        each block's data. It is crucial for verifying transactions, ensuring data consistency, and
        maintaining the trustworthiness of the blockchain.
        """
        return self.substrate.get_block_hash(block_id=block_id)

    def get_error_info_by_index(self, error_index: int) -> Tuple[str, str]:
        """
        Returns the error name and description from the Subtensor error list.

        Args:
            error_index (int): The index of the error to retrieve.

        Returns:
            Tuple[str, str]: A tuple containing the error name and description from substrate metadata. If the error index is not found, returns ("Unknown Error", "") and logs a warning.
        """
        unknown_error = ("Unknown Error", "")

        if not self._subtensor_errors:
            self._subtensor_errors = get_subtensor_errors(self.substrate)

        name, description = self._subtensor_errors.get(str(error_index), unknown_error)

        if name == unknown_error[0]:
            _logger.warning(
                f"Subtensor returned an error with an unknown index: {error_index}"
            )

        return name, description


# TODO: remove this after fully migrate `bittensor.subtensor` to `bittensor.Subtensor` in `bittensor/__init__.py`
subtensor = Subtensor<|MERGE_RESOLUTION|>--- conflicted
+++ resolved
@@ -41,11 +41,7 @@
 
 import bittensor
 from bittensor.btlogging import logging as _logger
-<<<<<<< HEAD
 from bittensor.utils import torch, weight_utils, format_error_message
-=======
-from bittensor.utils import torch, weight_utils
->>>>>>> 637c9ca1
 from .chain_data import (
     NeuronInfo,
     DelegateInfo,
@@ -1046,148 +1042,6 @@
         return make_substrate_call_with_retry()
 
     ##################
-<<<<<<< HEAD
-=======
-    # Commit Weights #
-    ##################
-    def commit_weights(
-        self,
-        wallet: "bittensor.wallet",
-        netuid: int,
-        salt: List[int],
-        uids: Union[NDArray[np.int64], list],
-        weights: Union[NDArray[np.int64], list],
-        version_key: int = bittensor.__version_as_int__,
-        wait_for_inclusion: bool = False,
-        wait_for_finalization: bool = False,
-        prompt: bool = False,
-        max_retries: int = 5,
-    ) -> Tuple[bool, str]:
-        """
-        Commits a hash of the neuron's weights to the Bittensor blockchain using the provided wallet.
-        This action serves as a commitment or snapshot of the neuron's current weight distribution.
-
-        Args:
-            wallet (bittensor.wallet): The wallet associated with the neuron committing the weights.
-            netuid (int): The unique identifier of the subnet.
-            salt (List[int]): list of randomly generated integers as salt to generated weighted hash.
-            uids (np.ndarray): NumPy array of neuron UIDs for which weights are being committed.
-            weights (np.ndarray): NumPy array of weight values corresponding to each UID.
-            version_key (int, optional): Version key for compatibility with the network.
-            wait_for_inclusion (bool, optional): Waits for the transaction to be included in a block.
-            wait_for_finalization (bool, optional): Waits for the transaction to be finalized on the blockchain.
-            prompt (bool, optional): If ``True``, prompts for user confirmation before proceeding.
-            max_retries (int, optional): The number of maximum attempts to commit weights. (Default: 5)
-
-        Returns:
-            Tuple[bool, str]: ``True`` if the weight commitment is successful, False otherwise. And `msg`, a string
-            value describing the success or potential error.
-
-        This function allows neurons to create a tamper-proof record of their weight distribution at a specific point in time,
-        enhancing transparency and accountability within the Bittensor network.
-        """
-        uid = self.get_uid_for_hotkey_on_subnet(wallet.hotkey.ss58_address, netuid)
-        retries = 0
-        success = False
-        message = "No attempt made. Perhaps it is too soon to commit weights!"
-
-        _logger.info(
-            "Committing weights with params: netuid={}, uids={}, weights={}, version_key={}".format(
-                netuid, uids, weights, version_key
-            )
-        )
-
-        # Generate the hash of the weights
-        commit_hash = weight_utils.generate_weight_hash(
-            address=wallet.hotkey.ss58_address,
-            netuid=netuid,
-            uids=list(uids),
-            values=list(weights),
-            salt=salt,
-            version_key=version_key,
-        )
-
-        _logger.info("Commit Hash: {}".format(commit_hash))
-
-        while retries < max_retries:
-            try:
-                success, message = commit_weights_extrinsic(
-                    subtensor=self,
-                    wallet=wallet,
-                    netuid=netuid,
-                    commit_hash=commit_hash,
-                    wait_for_inclusion=wait_for_inclusion,
-                    wait_for_finalization=wait_for_finalization,
-                    prompt=prompt,
-                )
-                if success:
-                    break
-            except Exception as e:
-                bittensor.logging.error(f"Error committing weights: {e}")
-            finally:
-                retries += 1
-
-        return success, message
-
-    def _do_commit_weights(
-        self,
-        wallet: "bittensor.wallet",
-        netuid: int,
-        commit_hash: str,
-        wait_for_inclusion: bool = False,
-        wait_for_finalization: bool = False,
-    ) -> Tuple[bool, Optional[str]]:
-        """
-        Internal method to send a transaction to the Bittensor blockchain, committing the hash of a neuron's weights.
-        This method constructs and submits the transaction, handling retries and blockchain communication.
-
-        Args:
-            wallet (bittensor.wallet): The wallet associated with the neuron committing the weights.
-            netuid (int): The unique identifier of the subnet.
-            commit_hash (str): The hash of the neuron's weights to be committed.
-            wait_for_inclusion (bool, optional): Waits for the transaction to be included in a block.
-            wait_for_finalization (bool, optional): Waits for the transaction to be finalized on the blockchain.
-
-        Returns:
-            Tuple[bool, Optional[str]]: A tuple containing a success flag and an optional error message.
-
-        This method ensures that the weight commitment is securely recorded on the Bittensor blockchain, providing a
-        verifiable record of the neuron's weight distribution at a specific point in time.
-        """
-
-        @retry(delay=1, tries=3, backoff=2, max_delay=4, logger=_logger)
-        def make_substrate_call_with_retry():
-            call = self.substrate.compose_call(
-                call_module="SubtensorModule",
-                call_function="commit_weights",
-                call_params={
-                    "netuid": netuid,
-                    "commit_hash": commit_hash,
-                },
-            )
-            extrinsic = self.substrate.create_signed_extrinsic(
-                call=call,
-                keypair=wallet.hotkey,
-            )
-            response = self.substrate.submit_extrinsic(
-                extrinsic,
-                wait_for_inclusion=wait_for_inclusion,
-                wait_for_finalization=wait_for_finalization,
-            )
-
-            if not wait_for_finalization and not wait_for_inclusion:
-                return True, None
-
-            response.process_events()
-            if response.is_success:
-                return True, None
-            else:
-                return False, response.error_message
-
-        return make_substrate_call_with_retry()
-
-    ##################
->>>>>>> 637c9ca1
     # Reveal Weights #
     ##################
     def reveal_weights(
@@ -1226,10 +1080,7 @@
         This function allows neurons to reveal their previously committed weight distribution, ensuring transparency
         and accountability within the Bittensor network.
         """
-<<<<<<< HEAD
-=======
-        uid = self.get_uid_for_hotkey_on_subnet(wallet.hotkey.ss58_address, netuid)
->>>>>>> 637c9ca1
+
         retries = 0
         success = False
         message = "No attempt made. Perhaps it is too soon to reveal weights!"
@@ -1319,11 +1170,7 @@
             if response.is_success:
                 return True, None
             else:
-<<<<<<< HEAD
                 return False, format_error_message(response.error_message)
-=======
-                return False, response.error_message
->>>>>>> 637c9ca1
 
         return make_substrate_call_with_retry()
 
@@ -2811,84 +2658,9 @@
             prompt=prompt,
         )
 
-<<<<<<< HEAD
     ##################
     # Registry Calls #
     ##################
-=======
-    def _do_set_root_weights(
-        self,
-        wallet: "bittensor.wallet",
-        uids: List[int],
-        vals: List[int],
-        netuid: int = 0,
-        version_key: int = bittensor.__version_as_int__,
-        wait_for_inclusion: bool = False,
-        wait_for_finalization: bool = False,
-    ) -> Tuple[bool, Optional[str]]:  # (success, error_message)
-        """
-        Internal method to send a transaction to the Bittensor blockchain, setting weights
-        for specified neurons on root. This method constructs and submits the transaction, handling
-        retries and blockchain communication.
-
-        Args:
-            wallet (bittensor.wallet): The wallet associated with the neuron setting the weights.
-            uids (List[int]): List of neuron UIDs for which weights are being set.
-            vals (List[int]): List of weight values corresponding to each UID.
-            netuid (int): Unique identifier for the network.
-            version_key (int, optional): Version key for compatibility with the network.
-            wait_for_inclusion (bool, optional): Waits for the transaction to be included in a block.
-            wait_for_finalization (bool, optional): Waits for the transaction to be finalized on the blockchain.
-
-        Returns:
-            Tuple[bool, Optional[str]]: A tuple containing a success flag and an optional error message.
-
-        This method is vital for the dynamic weighting mechanism in Bittensor, where neurons adjust their
-        trust in other neurons based on observed performance and contributions on the root network.
-        """
-
-        @retry(delay=2, tries=3, backoff=2, max_delay=4, logger=_logger)
-        def make_substrate_call_with_retry():
-            call = self.substrate.compose_call(
-                call_module="SubtensorModule",
-                call_function="set_root_weights",
-                call_params={
-                    "dests": uids,
-                    "weights": vals,
-                    "netuid": netuid,
-                    "version_key": version_key,
-                    "hotkey": wallet.hotkey.ss58_address,
-                },
-            )
-            # Period dictates how long the extrinsic will stay as part of waiting pool
-            extrinsic = self.substrate.create_signed_extrinsic(
-                call=call,
-                keypair=wallet.coldkey,
-                era={"period": 5},
-            )
-            response = self.substrate.submit_extrinsic(
-                extrinsic,
-                wait_for_inclusion=wait_for_inclusion,
-                wait_for_finalization=wait_for_finalization,
-            )
-            # We only wait here if we expect finalization.
-            if not wait_for_finalization and not wait_for_inclusion:
-                return True, "Not waiting for finalziation or inclusion."
-
-            response.process_events()
-            if response.is_success:
-                return True, "Successfully set weights."
-            else:
-                return False, response.error_message
-
-        return make_substrate_call_with_retry()
-
-    ########################
-    #### Registry Calls ####
-    ########################
-
-    """ Queries subtensor registry named storage with params and block. """
->>>>>>> 637c9ca1
 
     # Queries subtensor registry named storage with params and block.
     def query_identity(
@@ -4510,7 +4282,6 @@
 
         return DelegateInfo.from_vec_u8(result)
 
-<<<<<<< HEAD
     def get_delegates_lite(self, block: Optional[int] = None) -> List[DelegateInfoLite]:
         """
         Retrieves a lighter list of all delegate neurons within the Bittensor network. This function provides an
@@ -4545,8 +4316,6 @@
 
         return [DelegateInfoLite(**d) for d in result]
 
-=======
->>>>>>> 637c9ca1
     def get_delegates(self, block: Optional[int] = None) -> List[DelegateInfo]:
         """
         Retrieves a list of all delegate neurons within the Bittensor network. This function provides an overview of the
