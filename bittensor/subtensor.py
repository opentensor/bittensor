--- conflicted
+++ resolved
@@ -173,10 +173,7 @@
     def add_args(cls, parser: argparse.ArgumentParser, prefix: Optional[str] = None):
         prefix_str = "" if prefix is None else f"{prefix}."
         try:
-<<<<<<< HEAD
             # TODO Add this back later (just annoying for the demo.)
-=======
->>>>>>> c37cc80a
             default_network = os.getenv("BT_SUBTENSOR_NETWORK") or "local"
             default_chain_endpoint = (
                 os.getenv("BT_SUBTENSOR_CHAIN_ENDPOINT")
@@ -3306,6 +3303,19 @@
         if not hasattr(_result, "value") or _result is None:
             return None
         return Balance.from_rao(_result.value)
+    
+    def get_dynamic_info(self):
+        alpha_reserves = {}
+        tao_reserves = {}
+        k_values = {}
+        for rec in self.substrate.query_map(module="SubtensorModule",storage_function='DynamicAlphaReserve', params=[], block_hash=None,).records:
+            alpha_reserves[rec[0].value] = rec[1].value
+        for rec in self.substrate.query_map( module="SubtensorModule", storage_function='DynamicTAOReserve', params=[], block_hash=None).records:
+            tao_reserves[rec[0].value] = rec[1].value
+        for rec in self.substrate.query_map( module="SubtensorModule", storage_function='DynamicK', params=[], block_hash=None).records:
+            k_values[rec[0].value] = rec[1].value
+        reserves = [{'netuid': netuid, 'tao_reserve': tao_reserves[netuid], 'alpha_reserve': alpha_reserves[netuid], 'k': k_values[netuid]} for netuid in tao_reserves.keys()]
+        return reserves
 
     def get_stake(
         self, hotkey_ss58: str, block: Optional[int] = None
