--- conflicted
+++ resolved
@@ -42,15 +42,11 @@
 import bittensor
 from bittensor.btlogging import logging as _logger
 from bittensor.utils import torch, weight_utils, format_error_message
-<<<<<<< HEAD
-from bittensor.utils.registration import POWSolution
-=======
 from bittensor.utils.registration import (
     POWSolution,
     create_pow,
     torch,
 )
->>>>>>> c5076094
 
 from .chain_data import (
     DelegateInfoLite,
