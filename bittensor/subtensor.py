# The MIT License (MIT)
# Copyright © 2021 Yuma Rao
# Copyright © 2023 Opentensor Foundation

# Permission is hereby granted, free of charge, to any person obtaining a copy of this software and associated
# documentation files (the “Software”), to deal in the Software without restriction, including without limitation
# the rights to use, copy, modify, merge, publish, distribute, sublicense, and/or sell copies of the Software,
# and to permit persons to whom the Software is furnished to do so, subject to the following conditions:

# The above copyright notice and this permission notice shall be included in all copies or substantial portions of
# the Software.

# THE SOFTWARE IS PROVIDED “AS IS”, WITHOUT WARRANTY OF ANY KIND, EXPRESS OR IMPLIED, INCLUDING BUT NOT LIMITED TO
# THE WARRANTIES OF MERCHANTABILITY, FITNESS FOR A PARTICULAR PURPOSE AND NONINFRINGEMENT. IN NO EVENT SHALL
# THE AUTHORS OR COPYRIGHT HOLDERS BE LIABLE FOR ANY CLAIM, DAMAGES OR OTHER LIABILITY, WHETHER IN AN ACTION
# OF CONTRACT, TORT OR OTHERWISE, ARISING FROM, OUT OF OR IN CONNECTION WITH THE SOFTWARE OR THE USE OR OTHER
# DEALINGS IN THE SOFTWARE.

"""
The ``bittensor.subtensor`` module in Bittensor serves as a crucial interface for interacting with the Bittensor
blockchain, facilitating a range of operations essential for the decentralized machine learning network.
"""

import argparse
import asyncio
import copy
import socket
import time
from typing import List, Dict, Union, Optional, Tuple, TypedDict, Any

import numpy as np
import scalecodec
from numpy.typing import NDArray
from scalecodec.base import RuntimeConfiguration
from scalecodec.exceptions import RemainingScaleBytesNotEmptyException
from scalecodec.type_registry import load_type_registry_preset
from scalecodec.types import GenericCall, ScaleType
from substrateinterface.base import QueryMapResult, ExtrinsicReceipt
from substrateinterface.exceptions import SubstrateRequestException

from bittensor.utils.async_substrate import AsyncSubstrateInterface

import bittensor
<<<<<<< HEAD
from bittensor.utils import torch, weight_utils
from bittensor.chain_data import (
=======
from bittensor.btlogging import logging as _logger
from bittensor.utils import torch, weight_utils, format_error_message
from .chain_data import (
    DelegateInfoLite,
>>>>>>> e6504175
    NeuronInfo,
    DelegateInfo,
    PrometheusInfo,
    SubnetInfo,
    SubnetHyperparameters,
    StakeInfo,
    NeuronInfoLite,
    AxonInfo,
    ProposalVoteData,
    IPInfo,
    custom_rpc_type_registry,
)
from bittensor.errors import IdentityError, NominationError, StakeError, TakeError
from bittensor.extrinsics.commit_weights import (
    commit_weights_extrinsic,
    reveal_weights_extrinsic,
)
from bittensor.extrinsics.delegation import (
    delegate_extrinsic,
    nominate_extrinsic,
    undelegate_extrinsic,
    increase_take_extrinsic,
    decrease_take_extrinsic,
)
from bittensor.extrinsics.network import (
    register_subnetwork_extrinsic,
    set_hyperparameter_extrinsic,
)
from bittensor.extrinsics.prometheus import prometheus_extrinsic
from bittensor.extrinsics.registration import (
    register_extrinsic,
    burned_register_extrinsic,
    run_faucet_extrinsic,
    swap_hotkey_extrinsic,
)
from bittensor.extrinsics.root import (
    root_register_extrinsic,
    set_root_weights_extrinsic,
)
from bittensor.extrinsics.senate import (
    register_senate_extrinsic,
    leave_senate_extrinsic,
    vote_senate_extrinsic,
)
from bittensor.extrinsics.serving import (
    serve_extrinsic,
    serve_axon_extrinsic,
    publish_metadata,
    get_metadata,
)
from bittensor.extrinsics.set_weights import set_weights_extrinsic
from bittensor.extrinsics.staking import (
    add_stake_extrinsic,
    add_stake_multiple_extrinsic,
)
from bittensor.extrinsics.transfer import transfer_extrinsic
from bittensor.extrinsics.unstaking import unstake_extrinsic, unstake_multiple_extrinsic
from bittensor.types import AxonServeCallParams, PrometheusServeCallParams
from bittensor.utils import (
    u16_normalized_float,
    ss58_to_vec_u8,
    u64_normalized_float,
    networking,
)
from bittensor.utils.balance import Balance
from bittensor.utils.registration import POWSolution
from bittensor.utils.registration import legacy_torch_api_compat
from tenacity import retry, stop_after_attempt, wait_fixed


KEY_NONCE: Dict[str, int] = {}


class ParamWithTypes(TypedDict):
    name: str  # Name of the parameter.
    type: str  # ScaleType string of the parameter.


class Subtensor:
    """
    The Subtensor class in Bittensor serves as a crucial interface for interacting with the Bittensor blockchain,
    facilitating a range of operations essential for the decentralized machine learning network.

    This class enables neurons (network participants) to engage in activities such as registering on the network,
    managing staked weights, setting inter-neuronal weights, and participating in consensus mechanisms.

    The Bittensor network operates on a digital ledger where each neuron holds stakes (S) and learns a set
    of inter-peer weights (W). These weights, set by the neurons themselves, play a critical role in determining
    the ranking and incentive mechanisms within the network. Higher-ranked neurons, as determined by their
    contributions and trust within the network, receive more incentives.

    The Subtensor class connects to various Bittensor networks like the main ``finney`` network or local test
    networks, providing a gateway to the blockchain layer of Bittensor. It leverages a staked weighted trust
    system and consensus to ensure fair and distributed incentive mechanisms, where incentives (I) are
    primarily allocated to neurons that are trusted by the majority of the network.

    Additionally, Bittensor introduces a speculation-based reward mechanism in the form of bonds (B), allowing
    neurons to accumulate bonds in other neurons, speculating on their future value. This mechanism aligns
    with market-based speculation, incentivizing neurons to make judicious decisions in their inter-neuronal
    investments.

    Example Usage::

        # Connect to the main Bittensor network (Finney).
        finney_subtensor = subtensor(network='finney')

        # Close websocket connection with the Bittensor network.
        finney_subtensor.close()

        # (Re)creates the websocket connection with the Bittensor network.
        finney_subtensor.connect_websocket()

        # Register a new neuron on the network.
        wallet = bittensor.wallet(...)  # Assuming a wallet instance is created.
        success = finney_subtensor.register(wallet=wallet, netuid=netuid)

        # Set inter-neuronal weights for collaborative learning.
        success = finney_subtensor.set_weights(wallet=wallet, netuid=netuid, uids=[...], weights=[...])

        # Speculate by accumulating bonds in other promising neurons.
        success = finney_subtensor.delegate(wallet=wallet, delegate_ss58=other_neuron_ss58, amount=bond_amount)

        # Get the metagraph for a specific subnet using given subtensor connection
        metagraph = subtensor.metagraph(netuid=netuid)

    By facilitating these operations, the Subtensor class is instrumental in maintaining the decentralized
    intelligence and dynamic learning environment of the Bittensor network, as envisioned in its foundational
    principles and mechanisms described in the `NeurIPS paper
    <https://bittensor.com/pdfs/academia/NeurIPS_DAO_Workshop_2022_3_3.pdf>`_. paper.
    """

    def __init__(
        self,
        network: Optional[str] = None,
        config: Optional[bittensor.config] = None,
        _mock: bool = False,
        log_verbose: bool = True,
    ):
        """
        Initializes a Subtensor interface for interacting with the Bittensor blockchain.

        NOTE:
            Currently subtensor defaults to the ``finney`` network. This will change in a future release.

        We strongly encourage users to run their own local subtensor node whenever possible. This increases
        decentralization and resilience of the network. In a future release, local subtensor will become the
        default and the fallback to ``finney`` removed. Please plan ahead for this change. We will provide detailed
        instructions on how to run a local subtensor node in the documentation in a subsequent release.

        Args:
            network (str, optional): The network name to connect to (e.g., ``finney``, ``local``). This can also be the
                chain endpoint (e.g., ``wss://entrypoint-finney.opentensor.ai:443``) and will be correctly parsed into
                the network and chain endpoint. If not specified, defaults to the main Bittensor network.
            config (bittensor.config, optional): Configuration object for the subtensor. If not provided, a default
                configuration is used.
            _mock (bool, optional): If set to ``True``, uses a mocked connection for testing purposes.

        This initialization sets up the connection to the specified Bittensor network, allowing for various
        blockchain operations such as neuron registration, stake management, and setting weights.

        """
        # Determine config.subtensor.chain_endpoint and config.subtensor.network config.
        # If chain_endpoint is set, we override the network flag, otherwise, the chain_endpoint is assigned by the
        # network.
        # Argument importance: network > chain_endpoint > config.subtensor.chain_endpoint > config.subtensor.network

        # Check if network is a config object. (Single argument passed as first positional)
        if isinstance(network, bittensor.config):
            if network.subtensor is None:
                bittensor.logging.warning(
                    "If passing a bittensor config object, it must not be empty. Using default subtensor config."
                )
                config = None
            else:
                config = network
            network = None

        if config is None:
            config = Subtensor.config()
        self.config = copy.deepcopy(config)  # type: ignore

        # Setup config.subtensor.network and config.subtensor.chain_endpoint
        self.chain_endpoint, self.network = Subtensor.setup_config(network, config)  # type: ignore

        if (
            self.network == "finney"
            or self.chain_endpoint == bittensor.__finney_entrypoint__
        ) and log_verbose:
            bittensor.logging.info(
                f"You are connecting to {self.network} network with endpoint {self.chain_endpoint}."
            )
            bittensor.logging.warning(
                "We strongly encourage running a local subtensor node whenever possible. "
                "This increases decentralization and resilience of the network."
            )
            bittensor.logging.warning(
                "In a future release, local subtensor will become the default endpoint. "
                "To get ahead of this change, please run a local subtensor node and point to it."
            )

        # Attempt to connect to chosen endpoint. Fallback to finney if local unavailable.
        try:
            self.substrate = AsyncSubstrateInterface(bittensor.__finney_entrypoint__)
        except ConnectionRefusedError:
            bittensor.logging.error(
                f"Could not connect to {self.network} network with {self.chain_endpoint} chain endpoint. Exiting...",
            )
            bittensor.logging.info(
                "You can check if you have connectivity by running this command: nc -vz localhost "
                f"{self.chain_endpoint.split(':')[2]}"
            )
            exit(1)
            # TODO (edu/phil): Advise to run local subtensor and point to dev docs.

        try:
            if self.substrate.substrate:
                self.substrate.substrate.websocket.settimeout(600)
        # except:
        #     bittensor.logging.warning("Could not set websocket timeout.")
        except AttributeError as e:
            bittensor.logging.warning(f"AttributeError: {e}")
        except TypeError as e:
            bittensor.logging.warning(f"TypeError: {e}")
        except (socket.error, OSError) as e:
            bittensor.logging.warning(f"Socket error: {e}")

        if log_verbose:
            bittensor.logging.info(
                f"Connected to {self.network} network and {self.chain_endpoint}."
            )

        self._subtensor_errors: Dict[str, Dict[str, str]] = {}

    def __str__(self) -> str:
        if self.network == self.chain_endpoint:
            # Connecting to chain endpoint without network known.
            return "subtensor({})".format(self.chain_endpoint)
        else:
            # Connecting to network with endpoint known.
            return "subtensor({}, {})".format(self.network, self.chain_endpoint)

    def __repr__(self) -> str:
        return self.__str__()

    @staticmethod
    def config() -> "bittensor.config":
        """
        Creates and returns a Bittensor configuration object.

        Returns:
            config (bittensor.config): A Bittensor configuration object configured with arguments added by the
                `subtensor.add_args` method.
        """
        parser = argparse.ArgumentParser()
        Subtensor.add_args(parser)
        return bittensor.config(parser, args=[])

    @classmethod
    def help(cls):
        """Print help to stdout."""
        parser = argparse.ArgumentParser()
        cls.add_args(parser)
        print(cls.__new__.__doc__)
        parser.print_help()

    @classmethod
    def add_args(cls, parser: "argparse.ArgumentParser", prefix: Optional[str] = None):
        """
        Adds command-line arguments to the provided ArgumentParser for configuring the Subtensor settings.

        Args:
            parser (argparse.ArgumentParser): The ArgumentParser object to which the Subtensor arguments will be added.
            prefix (Optional[str]): An optional prefix for the argument names. If provided, the prefix is prepended to
                each argument name.

        Arguments added:
            --subtensor.network: The Subtensor network flag. Possible values are 'finney', 'test', 'archive', and
                'local'. Overrides the chain endpoint if set.
            --subtensor.chain_endpoint: The Subtensor chain endpoint flag. If set, it overrides the network flag.
            --subtensor._mock: If true, uses a mocked connection to the chain.

        Example:
            parser = argparse.ArgumentParser()
            Subtensor.add_args(parser)
        """
        prefix_str = "" if prefix is None else f"{prefix}."
        try:
            default_network = bittensor.__networks__[1]
            default_chain_endpoint = bittensor.__finney_entrypoint__

            parser.add_argument(
                f"--{prefix_str}subtensor.network",
                default=default_network,
                type=str,
                help="""The subtensor network flag. The likely choices are:
                                        -- finney (main network)
                                        -- test (test network)
                                        -- archive (archive network +300 blocks)
                                        -- local (local running network)
                                    If this option is set it overloads subtensor.chain_endpoint with
                                    an entry point node from that network.
                                    """,
            )
            parser.add_argument(
                f"--{prefix_str}subtensor.chain_endpoint",
                default=default_chain_endpoint,
                type=str,
                help="""The subtensor endpoint flag. If set, overrides the --network flag.""",
            )
            parser.add_argument(
                f"--{prefix_str}subtensor._mock",
                default=False,
                type=bool,
                help="""If true, uses a mocked connection to the chain.""",
            )

        except argparse.ArgumentError:
            # re-parsing arguments.
            pass

    @staticmethod
    def determine_chain_endpoint_and_network(network: str):
        """Determines the chain endpoint and network from the passed network or chain_endpoint.

        Args:
            network (str): The network flag. The choices are: ``-- finney`` (main network), ``-- archive``
                (archive network +300 blocks), ``-- local`` (local running network), ``-- test`` (test network).
        Returns:
            network (str): The network flag.
            chain_endpoint (str): The chain endpoint flag. If set, overrides the ``network`` argument.
        """
        if network is None:
            return None, None
        if network in ["finney", "local", "test", "archive"]:
            if network == "finney":
                # Kiru Finney staging network.
                return network, bittensor.__finney_entrypoint__
            elif network == "local":
                return network, bittensor.__local_entrypoint__
            elif network == "test":
                return network, bittensor.__finney_test_entrypoint__
            elif network == "archive":
                return network, bittensor.__archive_entrypoint__
        else:
            if (
                network == bittensor.__finney_entrypoint__
                or "entrypoint-finney.opentensor.ai" in network
            ):
                return "finney", bittensor.__finney_entrypoint__
            elif (
                network == bittensor.__finney_test_entrypoint__
                or "test.finney.opentensor.ai" in network
            ):
                return "test", bittensor.__finney_test_entrypoint__
            elif (
                network == bittensor.__archive_entrypoint__
                or "archive.chain.opentensor.ai" in network
            ):
                return "archive", bittensor.__archive_entrypoint__
            elif "127.0.0.1" in network or "localhost" in network:
                return "local", network
            else:
                return "unknown", network

    @staticmethod
    def setup_config(network: str, config: "bittensor.config"):
        """
        Sets up and returns the configuration for the Subtensor network and endpoint.

        This method determines the appropriate network and chain endpoint based on the provided network string or
        configuration object. It evaluates the network and endpoint in the following order of precedence:
        1. Provided network string.
        2. Configured chain endpoint in the `config` object.
        3. Configured network in the `config` object.
        4. Default chain endpoint.
        5. Default network.

        Args:
            network (str): The name of the Subtensor network. If None, the network and endpoint will be determined from
                the `config` object.
            config (bittensor.config): The configuration object containing the network and chain endpoint settings.

        Returns:
            tuple: A tuple containing the formatted WebSocket endpoint URL and the evaluated network name.
        """
        if network is not None:
            (
                evaluated_network,
                evaluated_endpoint,
            ) = Subtensor.determine_chain_endpoint_and_network(network)
        else:
            if config.get("__is_set", {}).get("subtensor.chain_endpoint"):
                (
                    evaluated_network,
                    evaluated_endpoint,
                ) = Subtensor.determine_chain_endpoint_and_network(
                    config.subtensor.chain_endpoint
                )

            elif config.get("__is_set", {}).get("subtensor.network"):
                (
                    evaluated_network,
                    evaluated_endpoint,
                ) = Subtensor.determine_chain_endpoint_and_network(
                    config.subtensor.network
                )

            elif config.subtensor.get("chain_endpoint"):
                (
                    evaluated_network,
                    evaluated_endpoint,
                ) = Subtensor.determine_chain_endpoint_and_network(
                    config.subtensor.chain_endpoint
                )

            elif config.subtensor.get("network"):
                (
                    evaluated_network,
                    evaluated_endpoint,
                ) = Subtensor.determine_chain_endpoint_and_network(
                    config.subtensor.network
                )

            else:
                (
                    evaluated_network,
                    evaluated_endpoint,
                ) = Subtensor.determine_chain_endpoint_and_network(
                    bittensor.defaults.subtensor.network
                )

        return (
            networking.get_formatted_ws_endpoint_url(evaluated_endpoint),
            evaluated_network,
        )

    def close(self):
        """Cleans up resources for this subtensor instance like active websocket connection and active extensions."""
        self.substrate.close()

    ##############
    # Delegation #
    ##############
    async def nominate(
        self,
        wallet: "bittensor.wallet",
        wait_for_finalization: bool = False,
        wait_for_inclusion: bool = True,
    ) -> bool:
        """
        Becomes a delegate for the hotkey associated with the given wallet. This method is used to nominate
        a neuron (identified by the hotkey in the wallet) as a delegate on the Bittensor network, allowing it
        to participate in consensus and validation processes.

        Args:
            wallet (bittensor.wallet): The wallet containing the hotkey to be nominated.
            wait_for_finalization (bool, optional): If ``True``, waits until the transaction is finalized on the
                blockchain.
            wait_for_inclusion (bool, optional): If ``True``, waits until the transaction is included in a block.

        Returns:
            bool: ``True`` if the nomination process is successful, ``False`` otherwise.

        This function is a key part of the decentralized governance mechanism of Bittensor, allowing for the
        dynamic selection and participation of validators in the network's consensus process.
        """
        return await nominate_extrinsic(
            subtensor=self,
            wallet=wallet,
            wait_for_finalization=wait_for_finalization,
            wait_for_inclusion=wait_for_inclusion,
        )

    async def delegate(
        self,
        wallet: "bittensor.wallet",
        delegate_ss58: Optional[str] = None,
        amount: Optional[Union[Balance, float]] = None,
        wait_for_inclusion: bool = True,
        wait_for_finalization: bool = False,
        prompt: bool = False,
    ) -> bool:
        """
        Becomes a delegate for the hotkey associated with the given wallet. This method is used to nominate
        a neuron (identified by the hotkey in the wallet) as a delegate on the Bittensor network, allowing it
        to participate in consensus and validation processes.

        Args:
            wallet (bittensor.wallet): The wallet containing the hotkey to be nominated.
            delegate_ss58 (Optional[str]): The ``SS58`` address of the delegate neuron.
            amount (Union[Balance, float]): The amount of TAO to undelegate.
            wait_for_finalization (bool, optional): If ``True``, waits until the transaction is finalized on the
                blockchain.
            wait_for_inclusion (bool, optional): If ``True``, waits until the transaction is included in a block.
            prompt (bool, optional): If ``True``, prompts for user confirmation before proceeding.

        Returns:
            bool: ``True`` if the nomination process is successful, False otherwise.

        This function is a key part of the decentralized governance mechanism of Bittensor, allowing for the
        dynamic selection and participation of validators in the network's consensus process.
        """
        return await delegate_extrinsic(
            subtensor=self,
            wallet=wallet,
            delegate_ss58=delegate_ss58,
            amount=amount,
            wait_for_inclusion=wait_for_inclusion,
            wait_for_finalization=wait_for_finalization,
            prompt=prompt,
        )

    async def undelegate(
        self,
        wallet: "bittensor.wallet",
        delegate_ss58: Optional[str] = None,
        amount: Optional[Union[Balance, float]] = None,
        wait_for_inclusion: bool = True,
        wait_for_finalization: bool = False,
        prompt: bool = False,
    ) -> bool:
        """
        Removes a specified amount of stake from a delegate neuron using the provided wallet. This action
        reduces the staked amount on another neuron, effectively withdrawing support or speculation.

        Args:
            wallet (bittensor.wallet): The wallet used for the undelegation process.
            delegate_ss58 (Optional[str]): The ``SS58`` address of the delegate neuron.
            amount (Union[Balance, float]): The amount of TAO to undelegate.
            wait_for_inclusion (bool, optional): Waits for the transaction to be included in a block.
            wait_for_finalization (bool, optional): Waits for the transaction to be finalized on the blockchain.
            prompt (bool, optional): If ``True``, prompts for user confirmation before proceeding.

        Returns:
            bool: ``True`` if the undelegation is successful, False otherwise.

        This function reflects the dynamic and speculative nature of the Bittensor network, allowing neurons
        to adjust their stakes and investments based on changing perceptions and performances within the network.
        """
        return await undelegate_extrinsic(
            subtensor=self,
            wallet=wallet,
            delegate_ss58=delegate_ss58,
            amount=amount,
            wait_for_inclusion=wait_for_inclusion,
            wait_for_finalization=wait_for_finalization,
            prompt=prompt,
        )

    async def set_take(
        self,
        wallet: "bittensor.wallet",
        delegate_ss58: Optional[str] = None,
        take: float = 0.0,
        wait_for_inclusion: bool = True,
        wait_for_finalization: bool = False,
    ) -> bool:
        """
        Set delegate hotkey take
        Args:
            wallet (bittensor.wallet): The wallet containing the hotkey to be nominated.
            delegate_ss58 (str, optional): Hotkey
            take (float): Delegate take on subnet ID
            wait_for_finalization (bool, optional): If ``True``, waits until the transaction is finalized on the
                blockchain.
            wait_for_inclusion (bool, optional): If ``True``, waits until the transaction is included in a block.

        Returns:
            bool: ``True`` if the process is successful, False otherwise.

        This function is a key part of the decentralized governance mechanism of Bittensor, allowing for the
        dynamic selection and participation of validators in the network's consensus process.
        """
        # Ensure delegate_ss58 is not None
        if delegate_ss58 is None:
            raise ValueError("delegate_ss58 cannot be None")

        # Calculate u16 representation of the take
        takeu16 = int(take * 0xFFFF)

        # Check if the new take is greater or lower than existing take or if existing is set
        delegate = await self.get_delegate_by_hotkey(delegate_ss58)
        current_take = None
        if delegate is not None:
            current_take = int(float(delegate.take) * 65535.0)

        if takeu16 == current_take:
            bittensor.__console__.print("Nothing to do, take hasn't changed")
            return True
        if current_take is None or current_take < takeu16:
            bittensor.__console__.print(
                "Current take is either not set or is lower than the new one. Will use increase_take"
            )
            return await increase_take_extrinsic(
                subtensor=self,
                wallet=wallet,
                hotkey_ss58=delegate_ss58,
                take=takeu16,
                wait_for_inclusion=wait_for_inclusion,
                wait_for_finalization=wait_for_finalization,
            )
        else:
            bittensor.__console__.print(
                "Current take is higher than the new one. Will use decrease_take"
            )
            return await decrease_take_extrinsic(
                subtensor=self,
                wallet=wallet,
                hotkey_ss58=delegate_ss58,
                take=takeu16,
                wait_for_inclusion=wait_for_inclusion,
                wait_for_finalization=wait_for_finalization,
            )

    async def send_extrinsic(
        self,
        wallet: "bittensor.wallet",
        module: str,
        function: str,
        params: dict,
        period: int = 5,
        wait_for_inclusion: bool = False,
        wait_for_finalization: bool = False,
        max_retries: int = 3,
        wait_time: int = 3,
        max_wait: int = 20,
    ) -> Optional[ExtrinsicReceipt]:
        """
        Sends an extrinsic to the Bittensor blockchain using the provided wallet and parameters. This method
        constructs and submits the extrinsic, handling retries and blockchain communication.

        Args:
            wallet (bittensor.wallet): The wallet associated with the extrinsic.
            module (str): The module name for the extrinsic.
            function (str): The function name for the extrinsic.
            params (dict): The parameters for the extrinsic.
            period (int, optional): The number of blocks for the extrinsic to live in the mempool. Defaults to 5.
            wait_for_inclusion (bool, optional): Waits for the transaction to be included in a block.
            wait_for_finalization (bool, optional): Waits for the transaction to be finalized on the blockchain.
            max_retries (int, optional): The maximum number of retries for the extrinsic. Defaults to 3.
            wait_time (int, optional): The wait time between retries. Defaults to 3.
            max_wait (int, optional): The maximum wait time for the extrinsic. Defaults to 20.

        Returns:
            Optional[ExtrinsicReceipt]: The receipt of the extrinsic if successful, None otherwise.
        """
        call = await self.substrate.compose_call(
            call_module=module,
            call_function=function,
            call_params=params,
        )

        hotkey = wallet.get_hotkey().ss58_address
        # Periodically update the nonce cache
        if hotkey not in KEY_NONCE or await self.get_current_block() % 5 == 0:
            KEY_NONCE[hotkey] = await self.substrate.get_account_nonce(hotkey)

        nonce = KEY_NONCE[hotkey]

        # TODO: comment this until Ben uncomment this for some reason
        # <3 parity tech
        # old_init_runtime = self.substrate.init_runtime
        # self.substrate.init_runtime = lambda: None
        # self.substrate.init_runtime = old_init_runtime
        response = None

        for attempt in range(1, max_retries + 1):
            try:
                # Create the extrinsic with new nonce
                extrinsic = await self.substrate.create_signed_extrinsic(
                    call=call,
                    keypair=wallet.hotkey,
                    era={"period": period},
                    nonce=nonce,
                )

                # Submit the extrinsic
                response = await self.substrate.submit_extrinsic(
                    extrinsic,
                    wait_for_inclusion=wait_for_inclusion,
                    wait_for_finalization=wait_for_finalization,
                )

                # Return immediately if we don't wait
                if not wait_for_inclusion and not wait_for_finalization:
                    KEY_NONCE[hotkey] = nonce + 1  # update the nonce cache
                    return response

                # If we wait for finalization or inclusion, check if it is successful
                if response.is_success:
                    KEY_NONCE[hotkey] = nonce + 1  # update the nonce cache
                    return response
                else:
                    # Wait for a while
                    wait = min(wait_time * attempt, max_wait)
                    time.sleep(wait)
                    # Incr the nonce and try again
                    nonce = nonce + 1
                    continue

            # This dies because user is spamming... incr and try again
            except SubstrateRequestException as e:
                if "Priority is too low" in e.args[0]["message"]:
                    wait = min(wait_time * attempt, max_wait)
                    bittensor.logging.warning(
                        f"Priority is too low, retrying with new nonce: {nonce} in {wait} seconds."
                    )
                    nonce = nonce + 1
                    time.sleep(wait)
                    continue
                else:
                    bittensor.logging.error(f"Error sending extrinsic: {e}")
                    response = None

        return response

    ###############
    # Set Weights #
    ###############
<<<<<<< HEAD
    async def set_weights(
=======
    # TODO: still needed? Can't find any usage of this method.
    def set_weights(
>>>>>>> e6504175
        self,
        wallet: "bittensor.wallet",
        netuid: int,
        uids: Union[NDArray[np.int64], "torch.LongTensor", list],
        weights: Union[NDArray[np.float32], "torch.FloatTensor", list],
        version_key: int = bittensor.__version_as_int__,
        wait_for_inclusion: bool = False,
        wait_for_finalization: bool = False,
        prompt: bool = False,
        max_retries: int = 5,
    ) -> Tuple[bool, str]:
        """
        Sets the inter-neuronal weights for the specified neuron. This process involves specifying the
        influence or trust a neuron places on other neurons in the network, which is a fundamental aspect
        of Bittensor's decentralized learning architecture.

        Args:
            wallet (bittensor.wallet): The wallet associated with the neuron setting the weights.
            netuid (int): The unique identifier of the subnet.
            uids (Union[NDArray[np.int64], torch.LongTensor, list]): The list of neuron UIDs that the weights are being
                set for.
            weights (Union[NDArray[np.float32], torch.FloatTensor, list]): The corresponding weights to be set for each
                UID.
            version_key (int, optional): Version key for compatibility with the network.
            wait_for_inclusion (bool, optional): Waits for the transaction to be included in a block.
            wait_for_finalization (bool, optional): Waits for the transaction to be finalized on the blockchain.
            prompt (bool, optional): If ``True``, prompts for user confirmation before proceeding.
            max_retries (int, optional): The number of maximum attempts to set weights. (Default: 5)

        Returns:
            Tuple[bool, str]: ``True`` if the setting of weights is successful, False otherwise. And `msg`, a string
            value describing the success or potential error.

        This function is crucial in shaping the network's collective intelligence, where each neuron's
        learning and contribution are influenced by the weights it sets towards others【81†source】.
        """
        uid, weights_rate_limit = await asyncio.gather(
            self.get_uid_for_hotkey_on_subnet(wallet.hotkey.ss58_address, netuid),
            self.weights_rate_limit(netuid),
        )
        retries = 0
        success = False
        message = "No attempt made. Perhaps it is too soon to set weights!"
        while (
            await self.blocks_since_last_update(netuid, uid) > weights_rate_limit  # type: ignore
            and retries < max_retries
        ):
            try:
                success, message = await set_weights_extrinsic(
                    subtensor=self,
                    wallet=wallet,
                    netuid=netuid,
                    uids=uids,
                    weights=weights,
                    version_key=version_key,
                    wait_for_inclusion=wait_for_inclusion,
                    wait_for_finalization=wait_for_finalization,
                    prompt=prompt,
                )
            except Exception as e:
                bittensor.logging.error(f"Error setting weights: {e}")
            finally:
                retries += 1

        return success, message

    async def do_set_weights(
        self,
        wallet: "bittensor.wallet",
        uids: List[int],
        vals: List[int],
        netuid: int,
        version_key: int = bittensor.__version_as_int__,
        wait_for_inclusion: bool = False,
        wait_for_finalization: bool = False,
    ) -> Tuple[bool, Optional[str]]:  # (success, error_message)
        """
        Internal method to send a transaction to the Bittensor blockchain, setting weights
        for specified neurons. This method constructs and submits the transaction, handling
        retries and blockchain communication.

        Args:
            wallet (bittensor.wallet): The wallet associated with the neuron setting the weights.
            uids (List[int]): List of neuron UIDs for which weights are being set.
            vals (List[int]): List of weight values corresponding to each UID.
            netuid (int): Unique identifier for the network.
            version_key (int, optional): Version key for compatibility with the network.
            wait_for_inclusion (bool, optional): Waits for the transaction to be included in a block.
            wait_for_finalization (bool, optional): Waits for the transaction to be finalized on the blockchain.

        Returns:
            Tuple[bool, Optional[str]]: A tuple containing a success flag and an optional error message.

        This method is vital for the dynamic weighting mechanism in Bittensor, where neurons adjust their
        trust in other neurons based on observed performance and contributions.
        """

        @retry(stop=stop_after_attempt(3), wait=wait_fixed(1))
        async def make_substrate_call_with_retry():
            call = await self.substrate.compose_call(
                call_module="SubtensorModule",
                call_function="set_weights",
                call_params={
                    "dests": uids,
                    "weights": vals,
                    "netuid": netuid,
                    "version_key": version_key,
                },
            )
            # Period dictates how long the extrinsic will stay as part of waiting pool
            extrinsic = await self.substrate.create_signed_extrinsic(
                call=call,
                keypair=wallet.hotkey,
                era={"period": 5},
            )
            response = await self.substrate.submit_extrinsic(
                extrinsic,
                wait_for_inclusion=wait_for_inclusion,
                wait_for_finalization=wait_for_finalization,
            )
            # We only wait here if we expect finalization.
            if not wait_for_finalization and not wait_for_inclusion:
                return True, "Not waiting for finalization or inclusion."

            response.process_events()
            if response.is_success:
                return True, "Successfully set weights."
            else:
                return False, format_error_message(response.error_message)

        return await make_substrate_call_with_retry()

    ##################
    # Commit Weights #
    ##################
    async def commit_weights(
        self,
        wallet: "bittensor.wallet",
        netuid: int,
        salt: List[int],
        uids: Union[NDArray[np.int64], list],
        weights: Union[NDArray[np.int64], list],
        version_key: int = bittensor.__version_as_int__,
        wait_for_inclusion: bool = False,
        wait_for_finalization: bool = False,
        prompt: bool = False,
        max_retries: int = 5,
    ) -> Tuple[bool, str]:
        """
        Commits a hash of the neuron's weights to the Bittensor blockchain using the provided wallet.
        This action serves as a commitment or snapshot of the neuron's current weight distribution.

        Args:
            wallet (bittensor.wallet): The wallet associated with the neuron committing the weights.
            netuid (int): The unique identifier of the subnet.
            salt (List[int]): list of randomly generated integers as salt to generated weighted hash.
            uids (np.ndarray): NumPy array of neuron UIDs for which weights are being committed.
            weights (np.ndarray): NumPy array of weight values corresponding to each UID.
            version_key (int, optional): Version key for compatibility with the network.
            wait_for_inclusion (bool, optional): Waits for the transaction to be included in a block.
            wait_for_finalization (bool, optional): Waits for the transaction to be finalized on the blockchain.
            prompt (bool, optional): If ``True``, prompts for user confirmation before proceeding.
            max_retries (int, optional): The number of maximum attempts to commit weights. (Default: 5)

        Returns:
            Tuple[bool, str]: ``True`` if the weight commitment is successful, False otherwise. And `msg`, a string
            value describing the success or potential error.

        This function allows neurons to create a tamper-proof record of their weight distribution at a specific point in
        time, enhancing transparency and accountability within the Bittensor network.
        """
        retries = 0
        success = False
        message = "No attempt made. Perhaps it is too soon to commit weights!"

        bittensor.logging.info(
            "Committing weights with params: netuid={}, uids={}, weights={}, version_key={}".format(
                netuid, uids, weights, version_key
            )
        )

        # Generate the hash of the weights
        commit_hash = weight_utils.generate_weight_hash(
            address=wallet.hotkey.ss58_address,
            netuid=netuid,
            uids=list(uids),
            values=list(weights),
            salt=salt,
            version_key=version_key,
        )

        bittensor.logging.info("Commit Hash: {}".format(commit_hash))

        while retries < max_retries:
            try:
                success, message = await commit_weights_extrinsic(
                    subtensor=self,
                    wallet=wallet,
                    netuid=netuid,
                    commit_hash=commit_hash,
                    wait_for_inclusion=wait_for_inclusion,
                    wait_for_finalization=wait_for_finalization,
                    prompt=prompt,
                )
                if success:
                    break
            except Exception as e:
                bittensor.logging.error(f"Error committing weights: {e}")
            finally:
                retries += 1

        return success, message

    async def do_commit_weights(
        self,
        wallet: "bittensor.wallet",
        netuid: int,
        commit_hash: str,
        wait_for_inclusion: bool = False,
        wait_for_finalization: bool = False,
    ) -> Tuple[bool, Optional[str]]:
        """
        Internal method to send a transaction to the Bittensor blockchain, committing the hash of a neuron's weights.
        This method constructs and submits the transaction, handling retries and blockchain communication.

        Args:
            wallet (bittensor.wallet): The wallet associated with the neuron committing the weights.
            netuid (int): The unique identifier of the subnet.
            commit_hash (str): The hash of the neuron's weights to be committed.
            wait_for_inclusion (bool, optional): Waits for the transaction to be included in a block.
            wait_for_finalization (bool, optional): Waits for the transaction to be finalized on the blockchain.

        Returns:
            Tuple[bool, Optional[str]]: A tuple containing a success flag and an optional error message.

        This method ensures that the weight commitment is securely recorded on the Bittensor blockchain, providing a
        verifiable record of the neuron's weight distribution at a specific point in time.
        """

        @retry(stop=stop_after_attempt(3), wait=wait_fixed(1))
        async def make_substrate_call_with_retry():
            call = await self.substrate.compose_call(
                call_module="SubtensorModule",
                call_function="commit_weights",
                call_params={
                    "netuid": netuid,
                    "commit_hash": commit_hash,
                },
            )
            extrinsic = await self.substrate.create_signed_extrinsic(
                call=call,
                keypair=wallet.hotkey,
            )
            response = await self.substrate.submit_extrinsic(
                extrinsic,
                wait_for_inclusion=wait_for_inclusion,
                wait_for_finalization=wait_for_finalization,
            )

            if not wait_for_finalization and not wait_for_inclusion:
                return True, None

            response.process_events()
            if response.is_success:
                return True, None
            else:
                return False, response.error_message

        return await make_substrate_call_with_retry()

    ##################
    # Reveal Weights #
    ##################
    async def reveal_weights(
        self,
        wallet: "bittensor.wallet",
        netuid: int,
        uids: Union[NDArray[np.int64], list],
        weights: Union[NDArray[np.int64], list],
        salt: Union[NDArray[np.int64], list],
        version_key: int = bittensor.__version_as_int__,
        wait_for_inclusion: bool = False,
        wait_for_finalization: bool = False,
        prompt: bool = False,
        max_retries: int = 5,
    ) -> Tuple[bool, str]:
        """
        Reveals the weights for a specific subnet on the Bittensor blockchain using the provided wallet.
        This action serves as a revelation of the neuron's previously committed weight distribution.

        Args:
            wallet (bittensor.wallet): The wallet associated with the neuron revealing the weights.
            netuid (int): The unique identifier of the subnet.
            uids (np.ndarray): NumPy array of neuron UIDs for which weights are being revealed.
            weights (np.ndarray): NumPy array of weight values corresponding to each UID.
            salt (np.ndarray): NumPy array of salt values corresponding to the hash function.
            version_key (int, optional): Version key for compatibility with the network.
            wait_for_inclusion (bool, optional): Waits for the transaction to be included in a block.
            wait_for_finalization (bool, optional): Waits for the transaction to be finalized on the blockchain.
            prompt (bool, optional): If ``True``, prompts for user confirmation before proceeding.
            max_retries (int, optional): The number of maximum attempts to reveal weights. (Default: 5)

        Returns:
            Tuple[bool, str]: ``True`` if the weight revelation is successful, False otherwise. And `msg`, a string
            value describing the success or potential error.

        This function allows neurons to reveal their previously committed weight distribution, ensuring transparency
        and accountability within the Bittensor network.
        """

        retries = 0
        success = False
        message = "No attempt made. Perhaps it is too soon to reveal weights!"

        while retries < max_retries:
            try:
                success, message = await reveal_weights_extrinsic(
                    subtensor=self,
                    wallet=wallet,
                    netuid=netuid,
                    uids=list(uids),
                    weights=list(weights),
                    salt=list(salt),
                    version_key=version_key,
                    wait_for_inclusion=wait_for_inclusion,
                    wait_for_finalization=wait_for_finalization,
                    prompt=prompt,
                )
                if success:
                    break
            except Exception as e:
                bittensor.logging.error(f"Error revealing weights: {e}")
            finally:
                retries += 1

        return success, message

    async def do_reveal_weights(
        self,
        wallet: "bittensor.wallet",
        netuid: int,
        uids: List[int],
        values: List[int],
        salt: List[int],
        version_key: int,
        wait_for_inclusion: bool = False,
        wait_for_finalization: bool = False,
    ) -> Tuple[bool, Optional[str]]:
        """
        Internal method to send a transaction to the Bittensor blockchain, revealing the weights for a specific subnet.
        This method constructs and submits the transaction, handling retries and blockchain communication.

        Args:
            wallet (bittensor.wallet): The wallet associated with the neuron revealing the weights.
            netuid (int): The unique identifier of the subnet.
            uids (List[int]): List of neuron UIDs for which weights are being revealed.
            values (List[int]): List of weight values corresponding to each UID.
            salt (List[int]): List of salt values corresponding to the hash function.
            version_key (int): Version key for compatibility with the network.
            wait_for_inclusion (bool, optional): Waits for the transaction to be included in a block.
            wait_for_finalization (bool, optional): Waits for the transaction to be finalized on the blockchain.

        Returns:
            Tuple[bool, Optional[str]]: A tuple containing a success flag and an optional error message.

        This method ensures that the weight revelation is securely recorded on the Bittensor blockchain, providing
        transparency and accountability for the neuron's weight distribution.
        """

        @retry(stop=stop_after_attempt(3), wait=wait_fixed(1))
        async def make_substrate_call_with_retry():
            call = await self.substrate.compose_call(
                call_module="SubtensorModule",
                call_function="reveal_weights",
                call_params={
                    "netuid": netuid,
                    "uids": uids,
                    "values": values,
                    "salt": salt,
                    "version_key": version_key,
                },
            )
            extrinsic = await self.substrate.create_signed_extrinsic(
                call=call,
                keypair=wallet.hotkey,
            )
            response = await self.substrate.submit_extrinsic(
                extrinsic,
                wait_for_inclusion=wait_for_inclusion,
                wait_for_finalization=wait_for_finalization,
            )

            if not wait_for_finalization and not wait_for_inclusion:
                return True, None

            response.process_events()
            if response.is_success:
                return True, None
            else:
                return False, format_error_message(response.error_message)

        return await make_substrate_call_with_retry()

    ################
    # Registration #
    ################
    async def register(
        self,
        wallet: "bittensor.wallet",
        netuid: int,
        wait_for_inclusion: bool = False,
        wait_for_finalization: bool = True,
        prompt: bool = False,
        max_allowed_attempts: int = 3,
        output_in_place: bool = True,
        cuda: bool = False,
        dev_id: Union[List[int], int] = 0,
        tpb: int = 256,
        num_processes: Optional[int] = None,
        update_interval: Optional[int] = None,
        log_verbose: bool = False,
    ) -> bool:
        """
        Registers a neuron on the Bittensor network using the provided wallet. Registration
        is a critical step for a neuron to become an active participant in the network, enabling
        it to stake, set weights, and receive incentives.

        Args:
            wallet (bittensor.wallet): The wallet associated with the neuron to be registered.
            netuid (int): The unique identifier of the subnet.
            wait_for_inclusion (bool, optional): Waits for the transaction to be included in a block.
                Defaults to `False`.
            wait_for_finalization (bool, optional): Waits for the transaction to be finalized on the blockchain.
                 Defaults to `True`.
            prompt (bool, optional): If ``True``, prompts for user confirmation before proceeding.
            max_allowed_attempts (int): Maximum number of attempts to register the wallet.
            output_in_place (bool): If true, prints the progress of the proof of work to the console in-place. Meaning
                the progress is printed on the same lines. Defaults to `True`.
            cuda (bool): If ``true``, the wallet should be registered using CUDA device(s). Defaults to `False`.
            dev_id (Union[List[int], int]): The CUDA device id to use, or a list of device ids. Defaults to `0` (zero).
            tpb (int): The number of threads per block (CUDA). Default to `256`.
            num_processes (Optional[int]): The number of processes to use to register. Default to `None`.
            update_interval (Optional[int]): The number of nonces to solve between updates.  Default to `None`.
            log_verbose (bool): If ``true``, the registration process will log more information.  Default to `False`.

        Returns:
            bool: ``True`` if the registration is successful, False otherwise.

        This function facilitates the entry of new neurons into the network, supporting the decentralized
        growth and scalability of the Bittensor ecosystem.
        """
        return await register_extrinsic(
            subtensor=self,
            wallet=wallet,
            netuid=netuid,
            wait_for_inclusion=wait_for_inclusion,
            wait_for_finalization=wait_for_finalization,
            prompt=prompt,
            max_allowed_attempts=max_allowed_attempts,
            output_in_place=output_in_place,
            cuda=cuda,
            dev_id=dev_id,
            tpb=tpb,
            num_processes=num_processes,
            update_interval=update_interval,
            log_verbose=log_verbose,
        )

    async def swap_hotkey(
        self,
        wallet: "bittensor.wallet",
        new_wallet: "bittensor.wallet",
        wait_for_inclusion: bool = False,
        wait_for_finalization: bool = True,
        prompt: bool = False,
    ) -> bool:
        """
        Swaps an old hotkey with a new hotkey for the specified wallet.

        This method initiates an extrinsic to change the hotkey associated with a wallet to a new hotkey. It provides
        options to wait for inclusion and finalization of the transaction, and to prompt the user for confirmation.

        Args:
            wallet (bittensor.wallet): The wallet whose hotkey is to be swapped.
            new_wallet (bittensor.wallet): The new wallet with the hotkey to be set.
            wait_for_inclusion (bool): Whether to wait for the transaction to be included in a block.
                Default is `False`.
            wait_for_finalization (bool): Whether to wait for the transaction to be finalized. Default is `True`.
            prompt (bool): Whether to prompt the user for confirmation before proceeding. Default is `False`.

        Returns:
            bool: True if the hotkey swap was successful, False otherwise.
        """
        return await swap_hotkey_extrinsic(
            subtensor=self,
            wallet=wallet,
            new_wallet=new_wallet,
            wait_for_inclusion=wait_for_inclusion,
            wait_for_finalization=wait_for_finalization,
            prompt=prompt,
        )

    async def run_faucet(
        self,
        wallet: "bittensor.wallet",
        wait_for_inclusion: bool = False,
        wait_for_finalization: bool = True,
        prompt: bool = False,
        max_allowed_attempts: int = 3,
        output_in_place: bool = True,
        cuda: bool = False,
        dev_id: Union[List[int], int] = 0,
        tpb: int = 256,
        num_processes: Optional[int] = None,
        update_interval: Optional[int] = None,
        log_verbose: bool = False,
    ) -> bool:
        """
        Facilitates a faucet transaction, allowing new neurons to receive an initial amount of TAO
        for participating in the network. This function is particularly useful for newcomers to the
        Bittensor network, enabling them to start with a small stake on testnet only.

        Args:
            wallet (bittensor.wallet): The wallet for which the faucet transaction is to be run.
            wait_for_inclusion (bool, optional): Waits for the transaction to be included in a block.
                Defaults to `False`.
            wait_for_finalization (bool, optional): Waits for the transaction to be finalized on the blockchain.
                 Defaults to `True`.
            prompt (bool, optional): If ``True``, prompts for user confirmation before proceeding.
            max_allowed_attempts (int): Maximum number of attempts to register the wallet.
            output_in_place (bool): If true, prints the progress of the proof of work to the console in-place. Meaning
                the progress is printed on the same lines. Defaults to `True`.
            cuda (bool): If ``true``, the wallet should be registered using CUDA device(s). Defaults to `False`.
            dev_id (Union[List[int], int]): The CUDA device id to use, or a list of device ids. Defaults to `0` (zero).
            tpb (int): The number of threads per block (CUDA). Default to `256`.
            num_processes (Optional[int]): The number of processes to use to register. Default to `None`.
            update_interval (Optional[int]): The number of nonces to solve between updates.  Default to `None`.
            log_verbose (bool): If ``true``, the registration process will log more information.  Default to `False`.

        Returns:
            bool: ``True`` if the faucet transaction is successful, False otherwise.

        This function is part of Bittensor's onboarding process, ensuring that new neurons have
        the necessary resources to begin their journey in the decentralized AI network.

        Note:
            This is for testnet ONLY and is disabled currently. You must build your own staging subtensor chain with the
            ``--features pow-faucet`` argument to enable this.
        """
        result, _ = await run_faucet_extrinsic(
            subtensor=self,
            wallet=wallet,
            wait_for_inclusion=wait_for_inclusion,
            wait_for_finalization=wait_for_finalization,
            prompt=prompt,
            max_allowed_attempts=max_allowed_attempts,
            output_in_place=output_in_place,
            cuda=cuda,
            dev_id=dev_id,
            tpb=tpb,
            num_processes=num_processes,
            update_interval=update_interval,
            log_verbose=log_verbose,
        )
        return result

    async def burned_register(
        self,
        wallet: "bittensor.wallet",
        netuid: int,
        wait_for_inclusion: bool = False,
        wait_for_finalization: bool = True,
        prompt: bool = False,
    ) -> bool:
        """
        Registers a neuron on the Bittensor network by recycling TAO. This method of registration
        involves recycling TAO tokens, allowing them to be re-mined by performing work on the network.

        Args:
            wallet (bittensor.wallet): The wallet associated with the neuron to be registered.
            netuid (int): The unique identifier of the subnet.
            wait_for_inclusion (bool, optional): Waits for the transaction to be included in a block.
                Defaults to `False`.
            wait_for_finalization (bool, optional): Waits for the transaction to be finalized on the blockchain.
                Defaults to `True`.
            prompt (bool, optional): If ``True``, prompts for user confirmation before proceeding. Defaults to `False`.

        Returns:
            bool: ``True`` if the registration is successful, False otherwise.
        """
        return await burned_register_extrinsic(
            subtensor=self,
            wallet=wallet,
            netuid=netuid,
            wait_for_inclusion=wait_for_inclusion,
            wait_for_finalization=wait_for_finalization,
            prompt=prompt,
        )

    async def do_pow_register(
        self,
        netuid: int,
        wallet: "bittensor.wallet",
        pow_result: POWSolution,
        wait_for_inclusion: bool = False,
        wait_for_finalization: bool = True,
    ) -> Tuple[bool, Optional[str]]:
        """Sends a (POW) register extrinsic to the chain.

        Args:
            netuid (int): The subnet to register on.
            wallet (bittensor.wallet): The wallet to register.
            pow_result (POWSolution): The PoW result to register.
            wait_for_inclusion (bool): If ``True``, waits for the extrinsic to be included in a block.
                Default to `False`.
            wait_for_finalization (bool): If ``True``, waits for the extrinsic to be finalized. Default to `True`.

        Returns:
            success (bool): ``True`` if the extrinsic was included in a block.
            error (Optional[str]): ``None`` on success or not waiting for inclusion/finalization, otherwise the error
                message.
        """

        @retry(stop=stop_after_attempt(3), wait=wait_fixed(1))
        async def make_substrate_call_with_retry():
            # create extrinsic call
            call = await self.substrate.compose_call(
                call_module="SubtensorModule",
                call_function="register",
                call_params={
                    "netuid": netuid,
                    "block_number": pow_result.block_number,
                    "nonce": pow_result.nonce,
                    "work": [int(byte_) for byte_ in pow_result.seal],
                    "hotkey": wallet.hotkey.ss58_address,
                    "coldkey": wallet.coldkeypub.ss58_address,
                },
            )
            extrinsic = await self.substrate.create_signed_extrinsic(
                call=call, keypair=wallet.hotkey
            )
            response = await self.substrate.submit_extrinsic(
                extrinsic,
                wait_for_inclusion=wait_for_inclusion,
                wait_for_finalization=wait_for_finalization,
            )

            # We only wait here if we expect finalization.
            if not wait_for_finalization and not wait_for_inclusion:
                return True, None

            # process if registration successful, try again if pow is still valid
            response.process_events()
            if not response.is_success:
                return False, format_error_message(response.error_message)
            # Successful registration
            else:
                return True, None

        return await make_substrate_call_with_retry()

    async def do_burned_register(
        self,
        netuid: int,
        wallet: "bittensor.wallet",
        wait_for_inclusion: bool = False,
        wait_for_finalization: bool = True,
    ) -> Tuple[bool, Optional[str]]:
        """
        Performs a burned register extrinsic call to the Subtensor chain.

        This method sends a registration transaction to the Subtensor blockchain using the burned register mechanism. It
        retries the call up to three times with exponential backoff in case of failures.

        Args:
            netuid (int): The network unique identifier to register on.
            wallet (bittensor.wallet): The wallet to be registered.
            wait_for_inclusion (bool): Whether to wait for the transaction to be included in a block. Default is False.
            wait_for_finalization (bool): Whether to wait for the transaction to be finalized. Default is True.

        Returns:
            Tuple[bool, Optional[str]]: A tuple containing a boolean indicating success or failure, and an optional error message.
        """

        @retry(stop=stop_after_attempt(3), wait=wait_fixed(1))
        async def make_substrate_call_with_retry():
            # create extrinsic call
            call = await self.substrate.compose_call(
                call_module="SubtensorModule",
                call_function="burned_register",
                call_params={
                    "netuid": netuid,
                    "hotkey": wallet.hotkey.ss58_address,
                },
            )
            extrinsic = await self.substrate.create_signed_extrinsic(
                call=call, keypair=wallet.coldkey
            )
            response = await self.substrate.submit_extrinsic(
                extrinsic,
                wait_for_inclusion=wait_for_inclusion,
                wait_for_finalization=wait_for_finalization,
            )

            # We only wait here if we expect finalization.
            if not wait_for_finalization and not wait_for_inclusion:
                return True, None

            # process if registration successful, try again if pow is still valid
            response.process_events()
            if not response.is_success:
                return False, format_error_message(response.error_message)
            # Successful registration
            else:
                return True, None

        return await make_substrate_call_with_retry()

    async def do_swap_hotkey(
        self,
        wallet: "bittensor.wallet",
        new_wallet: "bittensor.wallet",
        wait_for_inclusion: bool = False,
        wait_for_finalization: bool = True,
    ) -> Tuple[bool, Optional[str]]:
        """
        Performs a hotkey swap extrinsic call to the Subtensor chain.

        Args:
            wallet (bittensor.wallet): The wallet whose hotkey is to be swapped.
            new_wallet (bittensor.wallet): The wallet with the new hotkey to be set.
            wait_for_inclusion (bool): Whether to wait for the transaction to be included in a block. Default is
            `False`.
            wait_for_finalization (bool): Whether to wait for the transaction to be finalized. Default is `True`.

        Returns:
            Tuple[bool, Optional[str]]: A tuple containing a boolean indicating success or failure, and an optional
                error message.
        """

        @retry(stop=stop_after_attempt(3), wait=wait_fixed(1))
        async def make_substrate_call_with_retry():
            # create extrinsic call
            call = await self.substrate.compose_call(
                call_module="SubtensorModule",
                call_function="swap_hotkey",
                call_params={
                    "hotkey": wallet.hotkey.ss58_address,
                    "new_hotkey": new_wallet.hotkey.ss58_address,
                },
            )
            extrinsic = await self.substrate.create_signed_extrinsic(
                call=call, keypair=wallet.coldkey
            )
            response = await self.substrate.submit_extrinsic(
                extrinsic,
                wait_for_inclusion=wait_for_inclusion,
                wait_for_finalization=wait_for_finalization,
            )

            # We only wait here if we expect finalization.
            if not wait_for_finalization and not wait_for_inclusion:
                return True, None

            # process if registration successful, try again if pow is still valid
            response.process_events()
            if not response.is_success:
                return False, format_error_message(response.error_message)
            # Successful registration
            else:
                return True, None

        return await make_substrate_call_with_retry()

    ############
    # Transfer #
    ############
    async def transfer(
        self,
        wallet: "bittensor.wallet",
        dest: str,
        amount: Union[Balance, float],
        wait_for_inclusion: bool = True,
        wait_for_finalization: bool = False,
        prompt: bool = False,
    ) -> bool:
        """
        Executes a transfer of funds from the provided wallet to the specified destination address.
        This function is used to move TAO tokens within the Bittensor network, facilitating transactions
        between neurons.

        Args:
            wallet (bittensor.wallet): The wallet from which funds are being transferred.
            dest (str): The destination public key address.
            amount (Union[Balance, float]): The amount of TAO to be transferred.
            wait_for_inclusion (bool, optional): Waits for the transaction to be included in a block.
            wait_for_finalization (bool, optional): Waits for the transaction to be finalized on the blockchain.
            prompt (bool, optional): If ``True``, prompts for user confirmation before proceeding.

        Returns:
            transfer_extrinsic (bool): ``True`` if the transfer is successful, False otherwise.

        This function is essential for the fluid movement of tokens in the network, supporting
        various economic activities such as staking, delegation, and reward distribution.
        """
        return await transfer_extrinsic(
            subtensor=self,
            wallet=wallet,
            dest=dest,
            amount=amount,
            wait_for_inclusion=wait_for_inclusion,
            wait_for_finalization=wait_for_finalization,
            prompt=prompt,
        )

    async def get_transfer_fee(
        self, wallet: "bittensor.wallet", dest: str, value: Union["Balance", float, int]
    ) -> "Balance":
        """
        Calculates the transaction fee for transferring tokens from a wallet to a specified destination address.
        This function simulates the transfer to estimate the associated cost, taking into account the current
        network conditions and transaction complexity.

        Args:
            wallet (bittensor.wallet): The wallet from which the transfer is initiated.
            dest (str): The ``SS58`` address of the destination account.
            value (Union[Balance, float, int]): The amount of tokens to be transferred, specified as a Balance object,
                or in Tao (float) or Rao (int) units.

        Returns:
            Balance: The estimated transaction fee for the transfer, represented as a Balance object.

        Estimating the transfer fee is essential for planning and executing token transactions, ensuring that the
        wallet has sufficient funds to cover both the transfer amount and the associated costs. This function
        provides a crucial tool for managing financial operations within the Bittensor network.
        """
        if isinstance(value, float):
            value = Balance.from_tao(value)
        elif isinstance(value, int):
            value = Balance.from_rao(value)

        if isinstance(value, Balance):
            call = await self.substrate.compose_call(
                call_module="Balances",
                call_function="transfer_allow_death",
                call_params={"dest": dest, "value": value.rao},
            )

            try:
                payment_info = await self.substrate.get_payment_info(
                    call=call, keypair=wallet.coldkeypub
                )
            except Exception as e:
                bittensor.__console__.print(
                    ":cross_mark: [red]Failed to get payment info[/red]:[bold white]\n  {}[/bold white]".format(
                        e
                    )
                )
                payment_info = {"partialFee": int(2e7)}  # assume  0.02 Tao

            fee = Balance.from_rao(payment_info["partialFee"])
            return fee
        else:
            fee = Balance.from_rao(int(2e7))
            bittensor.logging.error(
                "To calculate the transaction fee, the value must be Balance, float, or int. Received type: %s. Fee "
                "is %s",
                type(value),
                2e7,
            )
            return fee

    async def do_transfer(
        self,
        wallet: "bittensor.wallet",
        dest: str,
        transfer_balance: "Balance",
        wait_for_inclusion: bool = True,
        wait_for_finalization: bool = False,
    ) -> Tuple[bool, Optional[str], Optional[str]]:
        """Sends a transfer extrinsic to the chain.

        Args:
            wallet (:func:`bittensor.wallet`): Wallet object.
            dest (str): Destination public key address.
            transfer_balance (:func:`Balance`): Amount to transfer.
            wait_for_inclusion (bool): If ``true``, waits for inclusion.
            wait_for_finalization (bool): If ``true``, waits for finalization.
        Returns:
            success (bool): ``True`` if transfer was successful.
            block_hash (str): Block hash of the transfer. On success and if wait_for_ finalization/inclusion is
                ``True``.
            error (str): Error message if transfer failed.
        """

        @retry(stop=stop_after_attempt(3), wait=wait_fixed(1))
        async def make_substrate_call_with_retry():
            call = await self.substrate.compose_call(
                call_module="Balances",
                call_function="transfer_allow_death",
                call_params={"dest": dest, "value": transfer_balance.rao},
            )
            extrinsic = await self.substrate.create_signed_extrinsic(
                call=call, keypair=wallet.coldkey
            )
            response = await self.substrate.submit_extrinsic(
                extrinsic,
                wait_for_inclusion=wait_for_inclusion,
                wait_for_finalization=wait_for_finalization,
            )
            # We only wait here if we expect finalization.
            if not wait_for_finalization and not wait_for_inclusion:
                return True, None, None

            # Otherwise continue with finalization.
            response.process_events()
            if response.is_success:
                block_hash = response.block_hash
                return True, block_hash, None
            else:
                return False, None, format_error_message(response.error_message)

        return await make_substrate_call_with_retry()

    async def get_existential_deposit(
        self, block: Optional[int] = None
    ) -> Optional["Balance"]:
        """
        Retrieves the existential deposit amount for the Bittensor blockchain. The existential deposit
        is the minimum amount of TAO required for an account to exist on the blockchain. Accounts with
        balances below this threshold can be reaped to conserve network resources.

        Args:
            block (Optional[int]): Block number at which to query the deposit amount. If ``None``, the current block is
                used.

        Returns:
            Optional[Balance]: The existential deposit amount, or ``None`` if the query fails.

        The existential deposit is a fundamental economic parameter in the Bittensor network, ensuring
        efficient use of storage and preventing the proliferation of dust accounts.
        """
        result = await self.query_constant(
            module_name="Balances", constant_name="ExistentialDeposit", block=block
        )

        if result is None or not hasattr(result, "value"):
            return None

        return Balance.from_rao(result.value)

    ###########
    # Network #
    ###########
    async def register_subnetwork(
        self,
        wallet: "bittensor.wallet",
        wait_for_inclusion: bool = False,
        wait_for_finalization=True,
        prompt: bool = False,
    ) -> bool:
        """
        Registers a new subnetwork on the Bittensor network using the provided wallet. This function
        is used for the creation and registration of subnetworks, which are specialized segments of the
        overall Bittensor network.

        Args:
            wallet (bittensor.wallet): The wallet to be used for registration.
            wait_for_inclusion (bool, optional): Waits for the transaction to be included in a block.
            wait_for_finalization (bool, optional): Waits for the transaction to be finalized on the blockchain.
            prompt (bool, optional): If ``True``, prompts for user confirmation before proceeding.

        Returns:
            bool: ``True`` if the subnetwork registration is successful, False otherwise.

        This function allows for the expansion and diversification of the Bittensor network, supporting
        its decentralized and adaptable architecture.
        """
        return await register_subnetwork_extrinsic(
            self,
            wallet=wallet,
            wait_for_inclusion=wait_for_inclusion,
            wait_for_finalization=wait_for_finalization,
            prompt=prompt,
        )

    async def set_hyperparameter(
        self,
        wallet: "bittensor.wallet",
        netuid: int,
        parameter: str,
        value,
        wait_for_inclusion: bool = False,
        wait_for_finalization=True,
        prompt: bool = False,
    ) -> bool:
        """
        Sets a specific hyperparameter for a given subnetwork on the Bittensor blockchain. This action
        involves adjusting network-level parameters, influencing the behavior and characteristics of the
        subnetwork.

        Args:
            wallet (bittensor.wallet): The wallet used for setting the hyperparameter.
            netuid (int): The unique identifier of the subnetwork.
            parameter (str): The name of the hyperparameter to be set.
            value: The new value for the hyperparameter.
            wait_for_inclusion (bool, optional): Waits for the transaction to be included in a block.
            wait_for_finalization (bool, optional): Waits for the transaction to be finalized on the blockchain.
            prompt (bool, optional): If ``True``, prompts for user confirmation before proceeding.

        Returns:
            bool: ``True`` if the hyperparameter setting is successful, False otherwise.

        This function plays a critical role in the dynamic governance and adaptability of the Bittensor
        network, allowing for fine-tuning of network operations and characteristics.
        """
        return await set_hyperparameter_extrinsic(
            self,
            wallet=wallet,
            netuid=netuid,
            parameter=parameter,
            value=value,
            wait_for_inclusion=wait_for_inclusion,
            wait_for_finalization=wait_for_finalization,
            prompt=prompt,
        )

    ###########
    # Serving #
    ###########
    async def serve(
        self,
        wallet: "bittensor.wallet",
        ip: str,
        port: int,
        protocol: int,
        netuid: int,
        placeholder1: int = 0,
        placeholder2: int = 0,
        wait_for_inclusion: bool = False,
        wait_for_finalization=True,
    ) -> bool:
        """
        Registers a neuron's serving endpoint on the Bittensor network. This function announces the
        IP address and port where the neuron is available to serve requests, facilitating peer-to-peer
        communication within the network.

        Args:
            wallet (bittensor.wallet): The wallet associated with the neuron being served.
            ip (str): The IP address of the serving neuron.
            port (int): The port number on which the neuron is serving.
            protocol (int): The protocol type used by the neuron (e.g., GRPC, HTTP).
            netuid (int): The unique identifier of the subnetwork.
            placeholder1 (int, optional): Placeholder parameter for future extensions. Default is ``0``.
            placeholder2 (int, optional): Placeholder parameter for future extensions. Default is ``0``.
            wait_for_inclusion (bool, optional): Waits for the transaction to be included in a block. Default is
                ``False``.
            wait_for_finalization (bool, optional): Waits for the transaction to be finalized on the blockchain. Default
                is ``True``.

        Returns:
            bool: ``True`` if the serve registration is successful, False otherwise.

        This function is essential for establishing the neuron's presence in the network, enabling
        it to participate in the decentralized machine learning processes of Bittensor.
        """
        return await serve_extrinsic(
            self,
            wallet,
            ip,
            port,
            protocol,
            netuid,
            placeholder1,
            placeholder2,
            wait_for_inclusion,
            wait_for_finalization,
        )

    async def serve_axon(
        self,
        netuid: int,
        axon: "bittensor.axon",
        wait_for_inclusion: bool = False,
        wait_for_finalization: bool = True,
    ) -> bool:
        """
        Registers an Axon serving endpoint on the Bittensor network for a specific neuron. This function
        is used to set up the Axon, a key component of a neuron that handles incoming queries and data
        processing tasks.

        Args:
            netuid (int): The unique identifier of the subnetwork.
            axon (bittensor.Axon): The Axon instance to be registered for serving.
            wait_for_inclusion (bool, optional): Waits for the transaction to be included in a block.
            wait_for_finalization (bool, optional): Waits for the transaction to be finalized on the blockchain.

        Returns:
            bool: ``True`` if the Axon serve registration is successful, False otherwise.

        By registering an Axon, the neuron becomes an active part of the network's distributed
        computing infrastructure, contributing to the collective intelligence of Bittensor.
        """
        return await serve_axon_extrinsic(
            self, netuid, axon, wait_for_inclusion, wait_for_finalization
        )

    async def do_serve_axon(
        self,
        wallet: "bittensor.wallet",
        call_params: AxonServeCallParams,
        wait_for_inclusion: bool = False,
        wait_for_finalization: bool = True,
    ) -> Tuple[bool, Optional[str]]:
        """
        Internal method to submit a serve axon transaction to the Bittensor blockchain. This method
        creates and submits a transaction, enabling a neuron's Axon to serve requests on the network.

        Args:
            wallet (bittensor.wallet): The wallet associated with the neuron.
            call_params (AxonServeCallParams): Parameters required for the serve axon call.
            wait_for_inclusion (bool, optional): Waits for the transaction to be included in a block.
            wait_for_finalization (bool, optional): Waits for the transaction to be finalized on the blockchain.

        Returns:
            Tuple[bool, Optional[str]]: A tuple containing a success flag and an optional error message.

        This function is crucial for initializing and announcing a neuron's Axon service on the network,
        enhancing the decentralized computation capabilities of Bittensor.
        """

        @retry(stop=stop_after_attempt(3), wait=wait_fixed(1))
        async def make_substrate_call_with_retry():
            call = await self.substrate.compose_call(
                call_module="SubtensorModule",
                call_function="serve_axon",
                call_params=call_params,
            )
            extrinsic = await self.substrate.create_signed_extrinsic(
                call=call, keypair=wallet.hotkey
            )
            response = await self.substrate.submit_extrinsic(
                extrinsic,
                wait_for_inclusion=wait_for_inclusion,
                wait_for_finalization=wait_for_finalization,
            )
            if wait_for_inclusion or wait_for_finalization:
                response.process_events()
                if response.is_success:
                    return True, None
                else:
                    return False, format_error_message(response.error_message)
            else:
                return True, None

        return await make_substrate_call_with_retry()

    # TODO: Is this used somewhere outside of Bittensor? Not inside.
    async def serve_prometheus(
        self,
        wallet: "bittensor.wallet",
        port: int,
        netuid: int,
        wait_for_inclusion: bool = False,
        wait_for_finalization: bool = True,
    ) -> bool:
        return await prometheus_extrinsic(
            self,
            wallet=wallet,
            port=port,
            netuid=netuid,
            wait_for_inclusion=wait_for_inclusion,
            wait_for_finalization=wait_for_finalization,
        )

    async def do_serve_prometheus(
        self,
        wallet: "bittensor.wallet",
        call_params: PrometheusServeCallParams,
        wait_for_inclusion: bool = False,
        wait_for_finalization: bool = True,
    ) -> Tuple[bool, Optional[str]]:
        """
        Sends a serve prometheus extrinsic to the chain.
        Args:
            wallet (:func:`bittensor.wallet`): Wallet object.
            call_params (:func:`PrometheusServeCallParams`): Prometheus serve call parameters.
            wait_for_inclusion (bool): If ``true``, waits for inclusion.
            wait_for_finalization (bool): If ``true``, waits for finalization.
        Returns:
            success (bool): ``True`` if serve prometheus was successful.
            error (:func:`Optional[str]`): Error message if serve prometheus failed, ``None`` otherwise.
        """

        @retry(stop=stop_after_attempt(3), wait=wait_fixed(1))
        async def make_substrate_call_with_retry():
            call = await self.substrate.compose_call(
                call_module="SubtensorModule",
                call_function="serve_prometheus",
                call_params=call_params,
            )
            extrinsic = await self.substrate.create_signed_extrinsic(
                call=call, keypair=wallet.hotkey
            )
            response = await self.substrate.submit_extrinsic(
                extrinsic,
                wait_for_inclusion=wait_for_inclusion,
                wait_for_finalization=wait_for_finalization,
            )
            if wait_for_inclusion or wait_for_finalization:
                response.process_events()
                if response.is_success:
                    return True, None
                else:
                    return False, format_error_message(response.error_message)
            else:
                return True, None

        return await make_substrate_call_with_retry()

    async def _do_associate_ips(
        self,
        wallet: "bittensor.wallet",
        ip_info_list: List["IPInfo"],
        netuid: int,
        wait_for_inclusion: bool = False,
        wait_for_finalization: bool = True,
    ) -> Tuple[bool, Optional[str]]:
        """
        Sends an associate IPs extrinsic to the chain.

        Args:
            wallet (:func:`bittensor.wallet`): Wallet object.
            ip_info_list (:func:`List[IPInfo]`): List of IPInfo objects.
            netuid (int): Netuid to associate IPs to.
            wait_for_inclusion (bool): If ``true``, waits for inclusion.
            wait_for_finalization (bool): If ``true``, waits for finalization.

        Returns:
            success (bool): ``True`` if associate IPs was successful.
            error (:func:`Optional[str]`): Error message if associate IPs failed, None otherwise.
        """

        @retry(stop=stop_after_attempt(3), wait=wait_fixed(1))
        async def make_substrate_call_with_retry():
            call = await self.substrate.compose_call(
                call_module="SubtensorModule",
                call_function="associate_ips",
                call_params={
                    "ip_info_list": [ip_info.encode() for ip_info in ip_info_list],
                    "netuid": netuid,
                },
            )
            extrinsic = await self.substrate.create_signed_extrinsic(
                call=call, keypair=wallet.hotkey
            )
            response = await self.substrate.submit_extrinsic(
                extrinsic,
                wait_for_inclusion=wait_for_inclusion,
                wait_for_finalization=wait_for_finalization,
            )
            if wait_for_inclusion or wait_for_finalization:
                response.process_events()
                if response.is_success:
                    return True, None
                else:
                    return False, response.error_message
            else:
                return True, None

        return await make_substrate_call_with_retry()

    ###########
    # Staking #
    ###########
    async def add_stake(
        self,
        wallet: "bittensor.wallet",
        hotkey_ss58: Optional[str] = None,
        amount: Optional[Union["Balance", float]] = None,
        wait_for_inclusion: bool = True,
        wait_for_finalization: bool = False,
        prompt: bool = False,
    ) -> bool:
        """
        Adds the specified amount of stake to a neuron identified by the hotkey ``SS58`` address. Staking
        is a fundamental process in the Bittensor network that enables neurons to participate actively
        and earn incentives.

        Args:
            wallet (bittensor.wallet): The wallet to be used for staking.
            hotkey_ss58 (Optional[str]): The ``SS58`` address of the hotkey associated with the neuron.
            amount (Union[Balance, float]): The amount of TAO to stake.
            wait_for_inclusion (bool, optional): Waits for the transaction to be included in a block.
            wait_for_finalization (bool, optional): Waits for the transaction to be finalized on the blockchain.
            prompt (bool, optional): If ``True``, prompts for user confirmation before proceeding.

        Returns:
            bool: ``True`` if the staking is successful, False otherwise.

        This function enables neurons to increase their stake in the network, enhancing their influence
        and potential rewards in line with Bittensor's consensus and reward mechanisms.
        """
        return await add_stake_extrinsic(
            subtensor=self,
            wallet=wallet,
            hotkey_ss58=hotkey_ss58,
            amount=amount,
            wait_for_inclusion=wait_for_inclusion,
            wait_for_finalization=wait_for_finalization,
            prompt=prompt,
        )

    async def add_stake_multiple(
        self,
        wallet: "bittensor.wallet",
        hotkey_ss58s: List[str],
        amounts: Optional[List[Union["Balance", float]]] = None,
        wait_for_inclusion: bool = True,
        wait_for_finalization: bool = False,
        prompt: bool = False,
    ) -> bool:
        """
        Adds stakes to multiple neurons identified by their hotkey SS58 addresses. This bulk operation
        allows for efficient staking across different neurons from a single wallet.

        Args:
            wallet (bittensor.wallet): The wallet used for staking.
            hotkey_ss58s (List[str]): List of ``SS58`` addresses of hotkeys to stake to.
            amounts (List[Union[Balance, float]], optional): Corresponding amounts of TAO to stake for each hotkey.
            wait_for_inclusion (bool, optional): Waits for the transaction to be included in a block.
            wait_for_finalization (bool, optional): Waits for the transaction to be finalized on the blockchain.
            prompt (bool, optional): If ``True``, prompts for user confirmation before proceeding.

        Returns:
            bool: ``True`` if the staking is successful for all specified neurons, False otherwise.

        This function is essential for managing stakes across multiple neurons, reflecting the dynamic
        and collaborative nature of the Bittensor network.
        """
        return await add_stake_multiple_extrinsic(
            self,
            wallet,
            hotkey_ss58s,
            amounts,
            wait_for_inclusion,
            wait_for_finalization,
            prompt,
        )

    async def do_stake(
        self,
        wallet: "bittensor.wallet",
        hotkey_ss58: str,
        amount: "Balance",
        wait_for_inclusion: bool = True,
        wait_for_finalization: bool = False,
    ) -> bool:
        """Sends a stake extrinsic to the chain.

        Args:
            wallet (:func:`bittensor.wallet`): Wallet object that can sign the extrinsic.
            hotkey_ss58 (str): Hotkey ``ss58`` address to stake to.
            amount (:func:`Balance`): Amount to stake.
            wait_for_inclusion (bool): If ``true``, waits for inclusion before returning.
            wait_for_finalization (bool): If ``true``, waits for finalization before returning.
        Returns:
            success (bool): ``True`` if the extrinsic was successful.
        Raises:
            StakeError: If the extrinsic failed.
        """

        @retry(stop=stop_after_attempt(3), wait=wait_fixed(1))
        async def make_substrate_call_with_retry():
            call = await self.substrate.compose_call(
                call_module="SubtensorModule",
                call_function="add_stake",
                call_params={"hotkey": hotkey_ss58, "amount_staked": amount.rao},
            )
            extrinsic = await self.substrate.create_signed_extrinsic(
                call=call, keypair=wallet.coldkey
            )
            response = await self.substrate.submit_extrinsic(
                extrinsic,
                wait_for_inclusion=wait_for_inclusion,
                wait_for_finalization=wait_for_finalization,
            )
            # We only wait here if we expect finalization.
            if not wait_for_finalization and not wait_for_inclusion:
                return True

            response.process_events()
            if response.is_success:
                return True
            else:
                raise StakeError(format_error_message(response.error_message))

        return await make_substrate_call_with_retry()

    #############
    # Unstaking #
    #############
    async def unstake_multiple(
        self,
        wallet: "bittensor.wallet",
        hotkey_ss58s: List[str],
        amounts: Optional[List[Union["Balance", float]]] = None,
        wait_for_inclusion: bool = True,
        wait_for_finalization: bool = False,
        prompt: bool = False,
    ) -> bool:
        """
        Performs batch unstaking from multiple hotkey accounts, allowing a neuron to reduce its staked amounts
        efficiently. This function is useful for managing the distribution of stakes across multiple neurons.

        Args:
            wallet (bittensor.wallet): The wallet linked to the coldkey from which the stakes are being withdrawn.
            hotkey_ss58s (List[str]): A list of hotkey ``SS58`` addresses to unstake from.
            amounts (List[Union[Balance, float]], optional): The amounts of TAO to unstake from each hotkey. If not
                provided, unstakes all available stakes.
            wait_for_inclusion (bool, optional): Waits for the transaction to be included in a block.
            wait_for_finalization (bool, optional): Waits for the transaction to be finalized on the blockchain.
            prompt (bool, optional): If ``True``, prompts for user confirmation before proceeding.

        Returns:
            bool: ``True`` if the batch unstaking is successful, False otherwise.

        This function allows for strategic reallocation or withdrawal of stakes, aligning with the dynamic
        stake management aspect of the Bittensor network.
        """
        return await unstake_multiple_extrinsic(
            self,
            wallet,
            hotkey_ss58s,
            amounts,
            wait_for_inclusion,
            wait_for_finalization,
            prompt,
        )

    async def unstake(
        self,
        wallet: "bittensor.wallet",
        hotkey_ss58: Optional[str] = None,
        amount: Optional[Union["Balance", float]] = None,
        wait_for_inclusion: bool = True,
        wait_for_finalization: bool = False,
        prompt: bool = False,
    ) -> bool:
        """
        Removes a specified amount of stake from a single hotkey account. This function is critical for adjusting
        individual neuron stakes within the Bittensor network.

        Args:
            wallet (bittensor.wallet): The wallet associated with the neuron from which the stake is being removed.
            hotkey_ss58 (Optional[str]): The ``SS58`` address of the hotkey account to unstake from.
            amount (Union[Balance, float], optional): The amount of TAO to unstake. If not specified, unstakes all.
            wait_for_inclusion (bool, optional): Waits for the transaction to be included in a block.
            wait_for_finalization (bool, optional): Waits for the transaction to be finalized on the blockchain.
            prompt (bool, optional): If ``True``, prompts for user confirmation before proceeding.

        Returns:
            bool: ``True`` if the unstaking process is successful, False otherwise.

        This function supports flexible stake management, allowing neurons to adjust their network participation
        and potential reward accruals.
        """
        return await unstake_extrinsic(
            self,
            wallet,
            hotkey_ss58,
            amount,
            wait_for_inclusion,
            wait_for_finalization,
            prompt,
        )

    async def do_unstake(
        self,
        wallet: "bittensor.wallet",
        hotkey_ss58: str,
        amount: "Balance",
        wait_for_inclusion: bool = True,
        wait_for_finalization: bool = False,
    ) -> bool:
        """Sends an unstake extrinsic to the chain.

        Args:
            wallet (:func:`bittensor.wallet`): Wallet object that can sign the extrinsic.
            hotkey_ss58 (str): Hotkey ``ss58`` address to unstake from.
            amount (:func:`Balance`): Amount to unstake.
            wait_for_inclusion (bool): If ``true``, waits for inclusion before returning.
            wait_for_finalization (bool): If ``true``, waits for finalization before returning.
        Returns:
            success (bool): ``True`` if the extrinsic was successful.
        Raises:
            StakeError: If the extrinsic failed.
        """

        @retry(stop=stop_after_attempt(3), wait=wait_fixed(1))
        async def make_substrate_call_with_retry():
            call = await self.substrate.compose_call(
                call_module="SubtensorModule",
                call_function="remove_stake",
                call_params={"hotkey": hotkey_ss58, "amount_unstaked": amount.rao},
            )
            extrinsic = await self.substrate.create_signed_extrinsic(
                call=call, keypair=wallet.coldkey
            )
            response = await self.substrate.submit_extrinsic(
                extrinsic,
                wait_for_inclusion=wait_for_inclusion,
                wait_for_finalization=wait_for_finalization,
            )
            # We only wait here if we expect finalization.
            if not wait_for_finalization and not wait_for_inclusion:
                return True

            response.process_events()
            if response.is_success:
                return True
            else:
                raise StakeError(format_error_message(response.error_message))

        return await make_substrate_call_with_retry()

    ##########
    # Senate #
    ##########

    async def register_senate(
        self,
        wallet: "bittensor.wallet",
        wait_for_inclusion: bool = True,
        wait_for_finalization: bool = False,
        prompt: bool = False,
    ) -> bool:
        """
        Removes a specified amount of stake from a single hotkey account. This function is critical for adjusting
        individual neuron stakes within the Bittensor network.

        Args:
            wallet (bittensor.wallet): The wallet associated with the neuron from which the stake is being removed.
            wait_for_inclusion (bool, optional): Waits for the transaction to be included in a block.
            wait_for_finalization (bool, optional): Waits for the transaction to be finalized on the blockchain.
            prompt (bool, optional): If ``True``, prompts for user confirmation before proceeding.

        Returns:
            bool: ``True`` if the unstaking process is successful, False otherwise.

        This function supports flexible stake management, allowing neurons to adjust their network participation
        and potential reward accruals.
        """
        return await register_senate_extrinsic(
            self, wallet, wait_for_inclusion, wait_for_finalization, prompt
        )

    async def leave_senate(
        self,
        wallet: "bittensor.wallet",
        wait_for_inclusion: bool = True,
        wait_for_finalization: bool = False,
        prompt: bool = False,
    ) -> bool:
        """
        Removes a specified amount of stake from a single hotkey account. This function is critical for adjusting
        individual neuron stakes within the Bittensor network.

        Args:
            wallet (bittensor.wallet): The wallet associated with the neuron from which the stake is being removed.
            wait_for_inclusion (bool, optional): Waits for the transaction to be included in a block.
            wait_for_finalization (bool, optional): Waits for the transaction to be finalized on the blockchain.
            prompt (bool, optional): If ``True``, prompts for user confirmation before proceeding.

        Returns:
            bool: ``True`` if the unstaking process is successful, False otherwise.

        This function supports flexible stake management, allowing neurons to adjust their network participation
        and potential reward accruals.
        """
        return await leave_senate_extrinsic(
            self, wallet, wait_for_inclusion, wait_for_finalization, prompt
        )

    async def vote_senate(
        self,
        wallet: "bittensor.wallet",
        proposal_hash: str,
        proposal_idx: int,
        vote: bool,
        wait_for_inclusion: bool = True,
        wait_for_finalization: bool = False,
        prompt: bool = False,
    ) -> bool:
        """
        Removes a specified amount of stake from a single hotkey account. This function is critical for adjusting
        individual neuron stakes within the Bittensor network.

        Args:
            wallet (bittensor.wallet): The wallet associated with the neuron from which the stake is being removed.
            proposal_hash (str): The hash of the proposal being voted on.
            proposal_idx (int): The index of the proposal being voted on.
            vote (bool): The vote to be cast (True for yes, False for no).
            wait_for_inclusion (bool, optional): Waits for the transaction to be included in a block.
            wait_for_finalization (bool, optional): Waits for the transaction to be finalized on the blockchain.
            prompt (bool, optional): If ``True``, prompts for user confirmation before proceeding.

        Returns:
            bool: ``True`` if the unstaking process is successful, False otherwise.

        This function supports flexible stake management, allowing neurons to adjust their network participation
        and potential reward accruals.
        """
        return await vote_senate_extrinsic(
            self,
            wallet,
            proposal_hash,
            proposal_idx,
            vote,
            wait_for_inclusion,
            wait_for_finalization,
            prompt,
        )

    async def is_senate_member(
        self, hotkey_ss58: str, block: Optional[int] = None
    ) -> bool:
        """
        Checks if a given neuron (identified by its hotkey SS58 address) is a member of the Bittensor senate.
        The senate is a key governance body within the Bittensor network, responsible for overseeing and
        approving various network operations and proposals.

        Args:
            hotkey_ss58 (str): The ``SS58`` address of the neuron's hotkey.
            block (Optional[int]): The blockchain block number at which to check senate membership.

        Returns:
            bool: ``True`` if the neuron is a senate member at the given block, False otherwise.

        This function is crucial for understanding the governance dynamics of the Bittensor network and for
        identifying the neurons that hold decision-making power within the network.
        """
        senate_members = await self.query_module(
            module="SenateMembers", name="Members", block=block
        )
        if not hasattr(senate_members, "serialize"):
            return False
        senate_members_serialized = senate_members.serialize()

        if not hasattr(senate_members_serialized, "count"):
            return False

        return senate_members_serialized.count(hotkey_ss58) > 0

    async def get_vote_data(
        self, proposal_hash: str, block: Optional[int] = None
    ) -> Optional[ProposalVoteData]:
        """
        Retrieves the voting data for a specific proposal on the Bittensor blockchain. This data includes
        information about how senate members have voted on the proposal.

        Args:
            proposal_hash (str): The hash of the proposal for which voting data is requested.
            block (Optional[int]): The blockchain block number to query the voting data.

        Returns:
            Optional[ProposalVoteData]: An object containing the proposal's voting data, or ``None`` if not found.

        This function is important for tracking and understanding the decision-making processes within
        the Bittensor network, particularly how proposals are received and acted upon by the governing body.
        """
        vote_data = await self.query_module(
            module="Triumvirate", name="Voting", block=block, params=[proposal_hash]
        )
        if not hasattr(vote_data, "serialize"):
            return None
        return vote_data.serialize() if vote_data is not None else None

    get_proposal_vote_data = get_vote_data

    async def get_senate_members(
        self, block: Optional[int] = None
    ) -> Optional[List[str]]:
        """
        Retrieves the list of current senate members from the Bittensor blockchain. Senate members are
        responsible for governance and decision-making within the network.

        Args:
            block (Optional[int]): The blockchain block number at which to retrieve the senate members.

        Returns:
            Optional[List[str]]: A list of ``SS58`` addresses of current senate members, or ``None`` if not available.

        Understanding the composition of the senate is key to grasping the governance structure and
        decision-making authority within the Bittensor network.
        """
        senate_members = await self.query_module(
            "SenateMembers", "Members", block=block
        )
        if not hasattr(senate_members, "serialize"):
            return None
        return senate_members.serialize() if senate_members is not None else None

    async def get_proposal_call_data(
        self, proposal_hash: str, block: Optional[int] = None
    ) -> Optional["GenericCall"]:
        """
        Retrieves the call data of a specific proposal on the Bittensor blockchain. This data provides
        detailed information about the proposal, including its purpose and specifications.

        Args:
            proposal_hash (str): The hash of the proposal.
            block (Optional[int]): The blockchain block number at which to query the proposal call data.

        Returns:
            Optional[GenericCall]: An object containing the proposal's call data, or ``None`` if not found.

        This function is crucial for analyzing the types of proposals made within the network and the
        specific changes or actions they intend to implement or address.
        """
        proposal_data = await self.query_module(
            module="Triumvirate", name="ProposalOf", block=block, params=[proposal_hash]
        )
        if not hasattr(proposal_data, "serialize"):
            return None

        return proposal_data.serialize() if proposal_data is not None else None

    async def get_proposal_hashes(
        self, block: Optional[int] = None
    ) -> Optional[List[str]]:
        """
        Retrieves the list of proposal hashes currently present on the Bittensor blockchain. Each hash
        uniquely identifies a proposal made within the network.

        Args:
            block (Optional[int]): The blockchain block number to query the proposal hashes.

        Returns:
            Optional[List[str]]: A list of proposal hashes, or ``None`` if not available.

        This function enables tracking and reviewing the proposals made in the network, offering insights
        into the active governance and decision-making processes.
        """
        proposal_hashes = await self.query_module(
            module="Triumvirate", name="Proposals", block=block
        )
        if not hasattr(proposal_hashes, "serialize"):
            return None

        return proposal_hashes.serialize() if proposal_hashes is not None else None

    async def get_proposals(
        self, block: Optional[int] = None
    ) -> Optional[Dict[str, Tuple["GenericCall", "ProposalVoteData"]]]:
        """
        Retrieves all active proposals on the Bittensor blockchain, along with their call and voting data.
        This comprehensive view allows for a thorough understanding of the proposals and their reception
        by the senate.

        Args:
            block (Optional[int]): The blockchain block number to query the proposals.

        Returns:
            Optional[Dict[str, Tuple[bittensor.ProposalCallData, bittensor.ProposalVoteData]]]: A dictionary mapping
                proposal hashes to their corresponding call and vote data, or ``None`` if not available.

        This function is integral for analyzing the governance activity on the Bittensor network,
        providing a holistic view of the proposals and their impact or potential changes within the network.
        """
        proposal_hashes: Optional[List[str]] = await self.get_proposal_hashes(
            block=block
        )
        if proposal_hashes is None:
            return None
        return {
            proposal_hash: (  # type: ignore
                await self.get_proposal_call_data(proposal_hash, block=block),
                await self.get_proposal_vote_data(proposal_hash, block=block),
            )
            for proposal_hash in proposal_hashes
        }

    ########
    # Root #
    ########

    async def root_register(
        self,
        wallet: "bittensor.wallet",
        wait_for_inclusion: bool = False,
        wait_for_finalization: bool = True,
        prompt: bool = False,
    ) -> bool:
        """
        Registers the neuron associated with the wallet on the root network. This process is integral for
        participating in the highest layer of decision-making and governance within the Bittensor network.

        Args:
            wallet (bittensor.wallet): The wallet associated with the neuron to be registered on the root network.
            wait_for_inclusion (bool, optional): Waits for the transaction to be included in a block.
            wait_for_finalization (bool, optional): Waits for the transaction to be finalized on the blockchain.
            prompt (bool, optional): If ``True``, prompts for user confirmation before proceeding.

        Returns:
            bool: ``True`` if the registration on the root network is successful, False otherwise.

        This function enables neurons to engage in the most critical and influential aspects of the network's
        governance, signifying a high level of commitment and responsibility in the Bittensor ecosystem.
        """
        return await root_register_extrinsic(
            subtensor=self,
            wallet=wallet,
            wait_for_inclusion=wait_for_inclusion,
            wait_for_finalization=wait_for_finalization,
            prompt=prompt,
        )

    async def do_root_register(
        self,
        wallet: "bittensor.wallet",
        wait_for_inclusion: bool = False,
        wait_for_finalization: bool = True,
    ) -> Tuple[bool, Optional[str]]:
        @retry(stop=stop_after_attempt(3), wait=wait_fixed(1))
        async def make_substrate_call_with_retry():
            # create extrinsic call
            call = await self.substrate.compose_call(
                call_module="SubtensorModule",
                call_function="root_register",
                call_params={"hotkey": wallet.hotkey.ss58_address},
            )
            extrinsic = await self.substrate.create_signed_extrinsic(
                call=call, keypair=wallet.coldkey
            )
            response = await self.substrate.submit_extrinsic(
                extrinsic,
                wait_for_inclusion=wait_for_inclusion,
                wait_for_finalization=wait_for_finalization,
            )

            # We only wait here if we expect finalization.
            if not wait_for_finalization and not wait_for_inclusion:
                return True

            # process if registration successful, try again if pow is still valid
            response.process_events()
            if not response.is_success:
                return False, format_error_message(response.error_message)
            # Successful registration
            else:
                return True, None

        return await make_substrate_call_with_retry()

    @legacy_torch_api_compat
    async def root_set_weights(
        self,
        wallet: "bittensor.wallet",
        netuids: Union[NDArray[np.int64], "torch.LongTensor", list],
        weights: Union[NDArray[np.float32], "torch.FloatTensor", list],
        version_key: int = 0,
        wait_for_inclusion: bool = False,
        wait_for_finalization: bool = False,
        prompt: bool = False,
    ) -> bool:
        """
        Sets the weights for neurons on the root network. This action is crucial for defining the influence
        and interactions of neurons at the root level of the Bittensor network.

        Args:
            wallet (bittensor.wallet): The wallet associated with the neuron setting the weights.
            netuids (Union[NDArray[np.int64], torch.LongTensor, list]): The list of neuron UIDs for which weights are
                being set.
            weights (Union[NDArray[np.float32], torch.FloatTensor, list]): The corresponding weights to be set for each
                UID.
            version_key (int, optional): Version key for compatibility with the network.
            wait_for_inclusion (bool, optional): Waits for the transaction to be included in a block.
            wait_for_finalization (bool, optional): Waits for the transaction to be finalized on the blockchain.
            prompt (bool, optional): If ``True``, prompts for user confirmation before proceeding.

        Returns:
            bool: ``True`` if the setting of root-level weights is successful, False otherwise.

        This function plays a pivotal role in shaping the root network's collective intelligence and decision-making
        processes, reflecting the principles of decentralized governance and collaborative learning in Bittensor.
        """
        return await set_root_weights_extrinsic(
            subtensor=self,
            wallet=wallet,
            netuids=netuids,
            weights=weights,
            version_key=version_key,
            wait_for_inclusion=wait_for_inclusion,
            wait_for_finalization=wait_for_finalization,
            prompt=prompt,
        )

    def _do_set_root_weights(
        self,
        wallet: "bittensor.wallet",
        uids: List[int],
        vals: List[int],
        netuid: int = 0,
        version_key: int = bittensor.__version_as_int__,
        wait_for_inclusion: bool = False,
        wait_for_finalization: bool = False,
    ) -> Tuple[bool, Optional[str]]:  # (success, error_message)
        """
        Internal method to send a transaction to the Bittensor blockchain, setting weights
        for specified neurons on root. This method constructs and submits the transaction, handling
        retries and blockchain communication.

        Args:
            wallet (bittensor.wallet): The wallet associated with the neuron setting the weights.
            uids (List[int]): List of neuron UIDs for which weights are being set.
            vals (List[int]): List of weight values corresponding to each UID.
            netuid (int): Unique identifier for the network.
            version_key (int, optional): Version key for compatibility with the network.
            wait_for_inclusion (bool, optional): Waits for the transaction to be included in a block.
            wait_for_finalization (bool, optional): Waits for the transaction to be finalized on the blockchain.

        Returns:
            Tuple[bool, Optional[str]]: A tuple containing a success flag and an optional error message.

        This method is vital for the dynamic weighting mechanism in Bittensor, where neurons adjust their
        trust in other neurons based on observed performance and contributions on the root network.
        """

        @retry(delay=2, tries=3, backoff=2, max_delay=4, logger=_logger)
        def make_substrate_call_with_retry():
            call = self.substrate.compose_call(
                call_module="SubtensorModule",
                call_function="set_root_weights",
                call_params={
                    "dests": uids,
                    "weights": vals,
                    "netuid": netuid,
                    "version_key": version_key,
                    "hotkey": wallet.hotkey.ss58_address,
                },
            )
            # Period dictates how long the extrinsic will stay as part of waiting pool
            extrinsic = self.substrate.create_signed_extrinsic(
                call=call,
                keypair=wallet.coldkey,
                era={"period": 5},
            )
            response = self.substrate.submit_extrinsic(
                extrinsic,
                wait_for_inclusion=wait_for_inclusion,
                wait_for_finalization=wait_for_finalization,
            )
            # We only wait here if we expect finalization.
            if not wait_for_finalization and not wait_for_inclusion:
                return True, "Not waiting for finalziation or inclusion."

            response.process_events()
            if response.is_success:
                return True, "Successfully set weights."
            else:
                return False, response.error_message

        return make_substrate_call_with_retry()

    ##################
    # Registry Calls #
    ##################

    # Queries subtensor registry named storage with params and block.
    async def query_identity(
        self,
        key: str,
        block: Optional[int] = None,
    ) -> dict:
        """
        Queries the identity of a neuron on the Bittensor blockchain using the given key. This function retrieves
        detailed identity information about a specific neuron, which is a crucial aspect of the network's decentralized
        identity and governance system.

        NOTE:
            See the `Bittensor CLI documentation <https://docs.bittensor.com/reference/btcli>`_ for supported identity
            parameters.

        Args:
            key (str): The key used to query the neuron's identity, typically the neuron's ``SS58`` address.
            block (Optional[int]): The blockchain block number at which to perform the query.

        Returns:
            result (dict): An object containing the identity information of the neuron if found, ``None`` otherwise.

        The identity information can include various attributes such as the neuron's stake, rank, and other
        network-specific details, providing insights into the neuron's role and status within the Bittensor network.
        """

        @retry(stop=stop_after_attempt(3), wait=wait_fixed(1))
        async def make_substrate_call_with_retry() -> "ScaleType":
            return await self.substrate.query(
                module="Registry",
                storage_function="IdentityOf",
                params=[key],
                block_hash=(
                    None
                    if block is None
                    else await self.substrate.get_block_hash(block)
                ),
            )

        identity_info = await make_substrate_call_with_retry()

        return bittensor.utils.wallet_utils.decode_hex_identity_dict(
            identity_info.value["info"]
        )

    async def update_identity(
        self,
        wallet: "bittensor.wallet",
        identified: Optional[str] = None,
        params: Optional[dict] = None,
        wait_for_inclusion: bool = True,
        wait_for_finalization: bool = False,
    ) -> bool:
        """
        Updates the identity of a neuron on the Bittensor blockchain. This function allows neurons to modify their
        identity attributes, reflecting changes in their roles, stakes, or other network-specific parameters.

        NOTE:
            See the `Bittensor CLI documentation <https://docs.bittensor.com/reference/btcli>`_ for supported identity
            parameters.

        Args:
            wallet (bittensor.wallet): The wallet associated with the neuron whose identity is being updated.
            identified (str, optional): The identified ``SS58`` address of the neuron. Defaults to the wallet's coldkey
                address.
            params (dict, optional): A dictionary of parameters to update in the neuron's identity.
            wait_for_inclusion (bool, optional): Waits for the transaction to be included in a block.
            wait_for_finalization (bool, optional): Waits for the transaction to be finalized on the blockchain.

        Returns:
            bool: ``True`` if the identity update is successful, False otherwise.

        This function plays a vital role in maintaining the accuracy and currency of neuron identities in the
        Bittensor network, ensuring that the network's governance and consensus mechanisms operate effectively.
        """
        if identified is None:
            identified = wallet.coldkey.ss58_address

        params = {} if params is None else params

        call_params = bittensor.utils.wallet_utils.create_identity_dict(**params)
        call_params["identified"] = identified

        @retry(stop=stop_after_attempt(3), wait=wait_fixed(1))
        async def make_substrate_call_with_retry() -> bool:
            call = await self.substrate.compose_call(
                call_module="Registry",
                call_function="set_identity",
                call_params=call_params,
            )
            extrinsic = await self.substrate.create_signed_extrinsic(
                call=call, keypair=wallet.coldkey
            )
            response = await self.substrate.submit_extrinsic(
                extrinsic,
                wait_for_inclusion=wait_for_inclusion,
                wait_for_finalization=wait_for_finalization,
            )
            # We only wait here if we expect finalization.
            if not wait_for_finalization and not wait_for_inclusion:
                return True
            response.process_events()
            if response.is_success:
                return True
            else:
                raise IdentityError(response.error_message)

        return await make_substrate_call_with_retry()

    # Make some commitment on-chain about arbitrary data.
    # TODO: Determine if this is used somewhere?
    async def commit(self, wallet, netuid: int, data: str):
        """
        Commits arbitrary data to the Bittensor network by publishing metadata.

        Args:
            wallet (bittensor.wallet): The wallet associated with the neuron committing the data.
            netuid (int): The unique identifier of the subnetwork.
            data (str): The data to be committed to the network.
        """
        await publish_metadata(self, wallet, netuid, f"Raw{len(data)}", data.encode())

    async def get_commitment(
        self, netuid: int, uid: int, block: Optional[int] = None
    ) -> str:
        """
        Retrieves the on-chain commitment for a specific neuron in the Bittensor network.

        Args:
            netuid (int): The unique identifier of the subnetwork.
            uid (int): The unique identifier of the neuron.
            block (Optional[int]): The block number to retrieve the commitment from. If None, the latest block
                is used. Default is ``None``.

        Returns:
            str: The commitment data as a string.
        """
        metagraph = await self.metagraph(netuid)
        hotkey = metagraph.hotkeys[uid]  # type: ignore

        metadata = await get_metadata(self, netuid, hotkey, block)
        commitment = metadata["info"]["fields"][0]  # type: ignore
        hex_data = commitment[list(commitment.keys())[0]][2:]  # type: ignore

        return bytes.fromhex(hex_data).decode()

    ##################
    # Standard Calls #
    ##################

    # Queries subtensor named storage with params and block.
    async def query_subtensor(
        self,
        name: str,
        block: Optional[int] = None,
        params: Optional[list] = None,
    ) -> "ScaleType":
        """
        Queries named storage from the Subtensor module on the Bittensor blockchain. This function is used to retrieve
        specific data or parameters from the blockchain, such as stake, rank, or other neuron-specific attributes.

        Args:
            name (str): The name of the storage function to query.
            block (Optional[int]): The blockchain block number at which to perform the query.
            params (Optional[List[object]], optional): A list of parameters to pass to the query function.

        Returns:
            query_response (ScaleType): An object containing the requested data.

        This query function is essential for accessing detailed information about the network and its neurons,
        providing valuable insights into the state and dynamics of the Bittensor ecosystem.
        """

        @retry(stop=stop_after_attempt(3), wait=wait_fixed(1))
        async def make_substrate_call_with_retry() -> "ScaleType":
            return await self.substrate.query(
                module="SubtensorModule",
                storage_function=name,
                params=params,
                block_hash=(
                    None
                    if block is None
                    else await self.substrate.get_block_hash(block)
                ),
            )

        return await make_substrate_call_with_retry()

    # Queries subtensor map storage with params and block.
    async def query_map_subtensor(
        self,
        name: str,
        block: Optional[int] = None,
        params: Optional[list] = None,
    ) -> "QueryMapResult":
        """
        Queries map storage from the Subtensor module on the Bittensor blockchain. This function is designed to
        retrieve a map-like data structure, which can include various neuron-specific details or network-wide
        attributes.

        Args:
            name (str): The name of the map storage function to query.
            block (Optional[int]): The blockchain block number at which to perform the query.
            params (Optional[List[object]], optional): A list of parameters to pass to the query function.

        Returns:
            QueryMapResult: An object containing the map-like data structure, or ``None`` if not found.

        This function is particularly useful for analyzing and understanding complex network structures and
        relationships within the Bittensor ecosystem, such as inter-neuronal connections and stake distributions.
        """

        @retry(stop=stop_after_attempt(3), wait=wait_fixed(1))
        async def make_substrate_call_with_retry():
            return await self.substrate.query_map(
                module="SubtensorModule",
                storage_function=name,
                params=params,
                block_hash=(
                    None if block is None else self.substrate.get_block_hash(block)
                ),
            )

        return await make_substrate_call_with_retry()

    async def query_constant(
        self, module_name: str, constant_name: str, block: Optional[int] = None
    ) -> Optional["ScaleType"]:
        """
        Retrieves a constant from the specified module on the Bittensor blockchain. This function is used to
        access fixed parameters or values defined within the blockchain's modules, which are essential for
        understanding the network's configuration and rules.

        Args:
            module_name (str): The name of the module containing the constant.
            constant_name (str): The name of the constant to retrieve.
            block (Optional[int]): The blockchain block number at which to query the constant.

        Returns:
            Optional[ScaleType]: The value of the constant if found, ``None`` otherwise.

        Constants queried through this function can include critical network parameters such as inflation rates,
        consensus rules, or validation thresholds, providing a deeper understanding of the Bittensor network's
        operational parameters.
        """

        @retry(stop=stop_after_attempt(3), wait=wait_fixed(1))
        async def make_substrate_call_with_retry():
            return await self.substrate.get_constant(
                module_name=module_name,
                constant_name=constant_name,
                block_hash=(
                    None
                    if block is None
                    else await self.substrate.get_block_hash(block)
                ),
            )

        return await make_substrate_call_with_retry()

    # Queries any module storage with params and block.
    async def query_module(
        self,
        module: str,
        name: str,
        block: Optional[int] = None,
        params: Optional[list] = None,
    ) -> "ScaleType":
        """
        Queries any module storage on the Bittensor blockchain with the specified parameters and block number.
        This function is a generic query interface that allows for flexible and diverse data retrieval from
        various blockchain modules.

        Args:
            module (str): The name of the module from which to query data.
            name (str): The name of the storage function within the module.
            block (Optional[int]): The blockchain block number at which to perform the query.
            params (Optional[List[object]], optional): A list of parameters to pass to the query function.

        Returns:
            Optional[ScaleType]: An object containing the requested data if found, ``None`` otherwise.

        This versatile query function is key to accessing a wide range of data and insights from different
        parts of the Bittensor blockchain, enhancing the understanding and analysis of the network's state and dynamics.
        """

        @retry(stop=stop_after_attempt(3), wait=wait_fixed(1))
        async def make_substrate_call_with_retry() -> "ScaleType":
            return await self.substrate.query(
                module=module,
                storage_function=name,
                params=params,
                block_hash=(
                    None
                    if block is None
                    else await self.substrate.get_block_hash(block)
                ),
            )

        return await make_substrate_call_with_retry()

    # Queries any module map storage with params and block.
    async def query_map(
        self,
        module: str,
        name: str,
        block: Optional[int] = None,
        params: Optional[list] = None,
    ) -> QueryMapResult:
        """
        Queries map storage from any module on the Bittensor blockchain. This function retrieves data structures
        that represent key-value mappings, essential for accessing complex and structured data within the blockchain
        modules.

        Args:
            module (str): The name of the module from which to query the map storage.
            name (str): The specific storage function within the module to query.
            block (Optional[int]): The blockchain block number at which to perform the query.
            params (Optional[List[object]], optional): Parameters to be passed to the query.

        Returns:
            result (QueryMapResult): A data structure representing the map storage if found, ``None`` otherwise.

        This function is particularly useful for retrieving detailed and structured data from various blockchain
        modules, offering insights into the network's state and the relationships between its different components.
        """

        @retry(stop=stop_after_attempt(3), wait=wait_fixed(1))
        async def make_substrate_call_with_retry() -> "QueryMapResult":
            return await self.substrate.query_map(
                module=module,
                storage_function=name,
                params=params,
                block_hash=(
                    None
                    if block is None
                    else await self.substrate.get_block_hash(block)
                ),
            )

        return await make_substrate_call_with_retry()

    async def state_call(
        self,
        method: str,
        data: str,
        block: Optional[int] = None,
    ) -> Dict[Any, Any]:
        """
        Makes a state call to the Bittensor blockchain, allowing for direct queries of the blockchain's state.
        This function is typically used for advanced queries that require specific method calls and data inputs.

        Args:
            method (str): The method name for the state call.
            data (str): The data to be passed to the method.
            block (Optional[int]): The blockchain block number at which to perform the state call.

        Returns:
            result (Dict[Any, Any]): The result of the rpc call.

        The state call function provides a more direct and flexible way of querying blockchain data,
        useful for specific use cases where standard queries are insufficient.
        """

        @retry(stop=stop_after_attempt(3), wait=wait_fixed(1))
        async def make_substrate_call_with_retry() -> Dict[Any, Any]:
            block_hash = (
                None if block is None else await self.substrate.get_block_hash(block)
            )

            return await self.substrate.rpc_request(
                method="state_call",
                params=[method, data, block_hash] if block_hash else [method, data],
            )

        return await make_substrate_call_with_retry()

    async def query_runtime_api(
        self,
        runtime_api: str,
        method: str,
        params: Optional[Union[List[int], Dict[str, int]]],
        block: Optional[int] = None,
    ) -> Optional[str]:
        """
        Queries the runtime API of the Bittensor blockchain, providing a way to interact with the underlying
        runtime and retrieve data encoded in Scale Bytes format. This function is essential for advanced users
        who need to interact with specific runtime methods and decode complex data types.

        Args:
            runtime_api (str): The name of the runtime API to query.
            method (str): The specific method within the runtime API to call.
            params (Optional[List[ParamWithTypes]], optional): The parameters to pass to the method call.
            block (Optional[int]): The blockchain block number at which to perform the query.

        Returns:
            Optional[bytes]: The Scale Bytes encoded result from the runtime API call, or ``None`` if the call fails.

        This function enables access to the deeper layers of the Bittensor blockchain, allowing for detailed
        and specific interactions with the network's runtime environment.
        """
        call_definition = bittensor.__type_registry__["runtime_api"][runtime_api][  # type: ignore
            "methods"  # type: ignore
        ][method]  # type: ignore

        json_result = await self.state_call(
            method=f"{runtime_api}_{method}",
            data=(
                "0x"
                if params is None
                else await self._encode_params(
                    call_definition=call_definition, params=params
                )
            ),
            block=block,
        )

        if json_result is None:
            return None

        return_type = call_definition["type"]

        as_scale_bytes = scalecodec.ScaleBytes(json_result["result"])  # type: ignore

        rpc_runtime_config = RuntimeConfiguration()
        rpc_runtime_config.update_type_registry(load_type_registry_preset("legacy"))
        rpc_runtime_config.update_type_registry(custom_rpc_type_registry)

        obj = rpc_runtime_config.create_scale_object(return_type, as_scale_bytes)
        if obj.data.to_hex() == "0x0400":  # RPC returned None result
            return None

        return obj.decode()

    async def _encode_params(
        self,
        call_definition: List["ParamWithTypes"],
        params: Union[List[Any], Dict[str, Any]],
    ) -> str:
        """Returns a hex encoded string of the params using their types."""
        param_data = scalecodec.ScaleBytes(b"")

        for i, param in enumerate(call_definition["params"]):  # type: ignore
            scale_obj = await self.substrate.create_scale_object(param["type"])
            if type(params) is list:
                param_data += scale_obj.encode(params[i])
            else:
                if param["name"] not in params:
                    raise ValueError(f"Missing param {param['name']} in params dict.")

                param_data += scale_obj.encode(params[param["name"]])

        return param_data.to_hex()

    ##########################
    # Hyper parameter calls. #
    ##########################

    async def _get_hyperparameter(
        self, param_name: str, netuid: int, block: Optional[int] = None
    ) -> Optional[Any]:
        """
        Retrieves a specified hyperparameter for a specific subnet.

        Args:
            param_name (str): The name of the hyperparameter to retrieve.
            netuid (int): The unique identifier of the subnet.
            block (Optional[int]): The blockchain block number for the query.

        Returns:
            Optional[Union[int, float]]: The value of the specified hyperparameter if the subnet exists, ``None``
                otherwise.
        """
        if not await self.subnet_exists(netuid, block):
            return None

        result = await self.query_subtensor(param_name, block, [netuid])
        if result is None or not hasattr(result, "value"):
            return None

        return result.value

    async def rho(self, netuid: int, block: Optional[int] = None) -> Optional[int]:
        """
        Retrieves the 'Rho' hyperparameter for a specified subnet within the Bittensor network. 'Rho' represents the
        global inflation rate, which directly influences the network's token emission rate and economic model.

        Note:
            This is currently fixed such that the Bittensor blockchain emmits 7200 Tao per day.

        Args:
            netuid (int): The unique identifier of the subnet.
            block (Optional[int]): The blockchain block number at which to query the parameter.

        Returns:
            Optional[int]: The value of the 'Rho' hyperparameter if the subnet exists, ``None`` otherwise.

        Mathematical Context:
            Rho (p) is calculated based on the network's target inflation and actual neuron staking.
            It adjusts the emission rate of the TAO token to balance the network's economy and dynamics.
            The formula for Rho is defined as: p = (Staking_Target / Staking_Actual) * Inflation_Target.
            Here, Staking_Target and Staking_Actual represent the desired and actual total stakes in the network,
            while Inflation_Target is the predefined inflation rate goal.

        'Rho' is essential for understanding the network's economic dynamics, affecting the reward distribution
        and incentive structures across the network's neurons.
        """
        call = await self._get_hyperparameter(
            param_name="Rho", netuid=netuid, block=block
        )
        return None if call is None else int(call)

    async def kappa(self, netuid: int, block: Optional[int] = None) -> Optional[float]:
        """
        Retrieves the 'Kappa' hyperparameter for a specified subnet. 'Kappa' is a critical parameter in
        the Bittensor network that controls the distribution of stake weights among neurons, impacting their
        rankings and incentive allocations.

        Args:
            netuid (int): The unique identifier of the subnet.
            block (Optional[int]): The blockchain block number for the query.

        Returns:
            Optional[float]: The value of the 'Kappa' hyperparameter if the subnet exists, None otherwise.

        Mathematical Context:
            Kappa (κ) is used in the calculation of neuron ranks, which determine their share of network incentives.
            It is derived from the softmax function applied to the inter-neuronal weights set by each neuron.
            The formula for Kappa is: κ_i = exp(w_i) / Σ(exp(w_j)), where w_i represents the weight set by neuron i,
            and the denominator is the sum of exponential weights set by all neurons.
            This mechanism ensures a normalized and probabilistic distribution of ranks based on relative weights.

        Understanding 'Kappa' is crucial for analyzing stake dynamics and the consensus mechanism within the network,
        as it plays a significant role in neuron ranking and incentive allocation processes.
        """
        call = await self._get_hyperparameter(
            param_name="Kappa", netuid=netuid, block=block
        )
        return None if call is None else u16_normalized_float(int(call))

    async def difficulty(
        self, netuid: int, block: Optional[int] = None
    ) -> Optional[int]:
        """
        Retrieves the 'Difficulty' hyperparameter for a specified subnet in the Bittensor network.
        This parameter is instrumental in determining the computational challenge required for neurons
        to participate in consensus and validation processes.

        Args:
            netuid (int): The unique identifier of the subnet.
            block (Optional[int]): The blockchain block number for the query.

        Returns:
            Optional[int]: The value of the 'Difficulty' hyperparameter if the subnet exists, ``None`` otherwise.

        The 'Difficulty' parameter directly impacts the network's security and integrity by setting the
        computational effort required for validating transactions and participating in the network's consensus
        mechanism.
        """
        call = await self._get_hyperparameter(
            param_name="Difficulty", netuid=netuid, block=block
        )
        if call is None:
            return None
        return int(call)

    async def recycle(
        self, netuid: int, block: Optional[int] = None
    ) -> Optional["Balance"]:
        """
        Retrieves the 'Burn' hyperparameter for a specified subnet. The 'Burn' parameter represents the
        amount of Tao that is effectively recycled within the Bittensor network.

        Args:
            netuid (int): The unique identifier of the subnet.
            block (Optional[int]): The blockchain block number for the query.

        Returns:
            Optional[Balance]: The value of the 'Burn' hyperparameter if the subnet exists, None otherwise.

        Understanding the 'Burn' rate is essential for analyzing the network registration usage, particularly
        how it is correlated with user activity and the overall cost of participation in a given subnet.
        """
        call = await self._get_hyperparameter(
            param_name="Burn", netuid=netuid, block=block
        )
        return None if call is None else Balance.from_rao(int(call))

    # Returns network ImmunityPeriod hyper parameter.
    async def immunity_period(
        self, netuid: int, block: Optional[int] = None
    ) -> Optional[int]:
        """
        Retrieves the 'ImmunityPeriod' hyperparameter for a specific subnet. This parameter defines the
        duration during which new neurons are protected from certain network penalties or restrictions.

        Args:
            netuid (int): The unique identifier of the subnet.
            block (Optional[int]): The blockchain block number for the query.

        Returns:
            Optional[int]: The value of the 'ImmunityPeriod' hyperparameter if the subnet exists, ``None`` otherwise.

        The 'ImmunityPeriod' is a critical aspect of the network's governance system, ensuring that new
        participants have a grace period to establish themselves and contribute to the network without facing
        immediate punitive actions.
        """
        call = await self._get_hyperparameter(
            param_name="ImmunityPeriod", netuid=netuid, block=block
        )
        return None if call is None else int(call)

    async def validator_batch_size(
        self, netuid: int, block: Optional[int] = None
    ) -> Optional[int]:
        """
        Returns network ValidatorBatchSize hyper parameter.

        Args:
            netuid (int): The unique identifier of the subnetwork.
            block (Optional[int]): The block number to retrieve the parameter from. If None, the latest block
                is used. Default is ``None``.

        Returns:
            Optional[int]: The value of the ValidatorBatchSize hyperparameter, or None if the subnetwork does not exist
                or the parameter is not found.
        """
        call = await self._get_hyperparameter(
            param_name="ValidatorBatchSize", netuid=netuid, block=block
        )
        return None if call is None else int(call)

    async def validator_prune_len(
        self, netuid: int, block: Optional[int] = None
    ) -> Optional[int]:
        """
        Returns network ValidatorPruneLen hyper parameter.

        Args:
            netuid (int): The unique identifier of the subnetwork.
            block (Optional[int]): The block number to retrieve the parameter from. If None, the latest block
            is used. Default is ``None``.

        Returns:
            Optional[int]: The value of the ValidatorPruneLen hyperparameter, or None if the subnetwork does not exist
            or the parameter is not found.
        """
        call = await self._get_hyperparameter(
            param_name="ValidatorPruneLen", netuid=netuid, block=block
        )
        return None if call is None else int(call)

    async def validator_logits_divergence(
        self, netuid: int, block: Optional[int] = None
    ) -> Optional[float]:
        """
        Returns network ValidatorLogitsDivergence hyper parameter.

        Args:
            netuid (int): The unique identifier of the subnetwork.
            block (Optional[int]): The block number to retrieve the parameter from. If None, the latest block
            is used. Default is ``None``.

        Returns:
            Optional[float]: The value of the ValidatorLogitsDivergence hyperparameter, or None if the subnetwork does
            not exist or the parameter is not found.
        """
        call = await self._get_hyperparameter(
            param_name="ValidatorLogitsDivergence", netuid=netuid, block=block
        )
        return None if call is None else u16_normalized_float(int(call))

    async def validator_sequence_length(
        self, netuid: int, block: Optional[int] = None
    ) -> Optional[int]:
        """
        Returns network ValidatorSequenceLength hyperparameter.

        Args:
            netuid (int): The unique identifier of the subnetwork.
            block (Optional[int], optional): The block number to retrieve the parameter from. If ``None``, the latest
                block is used. Default is ``None``.

        Returns:
            Optional[int]: The value of the ValidatorSequenceLength hyperparameter, or ``None`` if the subnetwork does
                not exist or the parameter is not found.
        """
        call = await self._get_hyperparameter(
            param_name="ValidatorSequenceLength", netuid=netuid, block=block
        )
        return None if call is None else int(call)

    async def validator_epochs_per_reset(
        self, netuid: int, block: Optional[int] = None
    ) -> Optional[int]:
        """
        Returns network ValidatorEpochsPerReset hyperparameter.

        Args:
            netuid (int): The unique identifier of the subnetwork.
            block (Optional[int], optional): The block number to retrieve the parameter from. If ``None``, the latest
                block is used. Default is ``None``.

        Returns:
            Optional[int]: The value of the ValidatorEpochsPerReset hyperparameter, or ``None`` if the subnetwork does
                not exist or the parameter is not found.
        """
        call = await self._get_hyperparameter(
            param_name="ValidatorEpochsPerReset", netuid=netuid, block=block
        )
        return None if call is None else int(call)

    async def validator_epoch_length(
        self, netuid: int, block: Optional[int] = None
    ) -> Optional[int]:
        """
        Returns network ValidatorEpochLen hyperparameter.

        Args:
            netuid (int): The unique identifier of the subnetwork.
            block (Optional[int], optional): The block number to retrieve the parameter from. If ``None``, the latest
                block is used. Default is ``None``.

        Returns:
            Optional[int]: The value of the ValidatorEpochLen hyperparameter, or ``None`` if the subnetwork does not
                exist or the parameter is not found.
        """
        call = await self._get_hyperparameter(
            param_name="ValidatorEpochLen", netuid=netuid, block=block
        )
        return None if call is None else int(call)

    async def validator_exclude_quantile(
        self, netuid: int, block: Optional[int] = None
    ) -> Optional[float]:
        """
        Returns network ValidatorExcludeQuantile hyperparameter.

        Args:
            netuid (int): The unique identifier of the subnetwork.
            block (Optional[int], optional): The block number to retrieve the parameter from. If ``None``, the latest block is used. Default is ``None``.

        Returns:
            Optional[float]: The value of the ValidatorExcludeQuantile hyperparameter, or ``None`` if the subnetwork does not exist or the parameter is not found.
        """
        call = await self._get_hyperparameter(
            param_name="ValidatorExcludeQuantile", netuid=netuid, block=block
        )
        return None if call is None else u16_normalized_float(int(call))

    async def max_allowed_validators(
        self, netuid: int, block: Optional[int] = None
    ) -> Optional[int]:
        """
        Returns network ValidatorExcludeQuantile hyperparameter.

        Args:
            netuid (int): The unique identifier of the subnetwork.
            block (Optional[int], optional): The block number to retrieve the parameter from. If ``None``, the latest
                block is used. Default is ``None``.

        Returns:
            Optional[float]: The value of the ValidatorExcludeQuantile hyperparameter, or ``None`` if the subnetwork
                does not exist or the parameter is not found.
        """
        call = await self._get_hyperparameter(
            param_name="MaxAllowedValidators", netuid=netuid, block=block
        )
        return None if call is None else int(call)

    async def min_allowed_weights(
        self, netuid: int, block: Optional[int] = None
    ) -> Optional[int]:
        """
        Returns network MinAllowedWeights hyperparameter.

        Args:
            netuid (int): The unique identifier of the subnetwork.
            block (Optional[int], optional): The block number to retrieve the parameter from. If ``None``, the latest
                block is used. Default is ``None``.

        Returns:
            Optional[int]: The value of the MinAllowedWeights hyperparameter, or ``None`` if the subnetwork does not
                exist or the parameter is not found.
        """
        call = await self._get_hyperparameter(
            param_name="MinAllowedWeights", block=block, netuid=netuid
        )
        return None if call is None else int(call)

    async def max_weight_limit(
        self, netuid: int, block: Optional[int] = None
    ) -> Optional[float]:
        """
        Returns network MaxWeightsLimit hyperparameter.

        Args:
            netuid (int): The unique identifier of the subnetwork.
            block (Optional[int], optional): The block number to retrieve the parameter from. If ``None``, the latest
                block is used. Default is ``None``.

        Returns:
            Optional[float]: The value of the MaxWeightsLimit hyperparameter, or ``None`` if the subnetwork does not
                exist or the parameter is not found.
        """
        call = await self._get_hyperparameter(
            param_name="MaxWeightsLimit", block=block, netuid=netuid
        )
        return None if call is None else u16_normalized_float(int(call))

    async def adjustment_alpha(
        self, netuid: int, block: Optional[int] = None
    ) -> Optional[float]:
        """
        Returns network AdjustmentAlpha hyperparameter.

        Args:
            netuid (int): The unique identifier of the subnetwork.
            block (Optional[int], optional): The block number to retrieve the parameter from. If ``None``, the latest
                block is used. Default is ``None``.

        Returns:
            Optional[float]: The value of the AdjustmentAlpha hyperparameter, or ``None`` if the subnetwork does not
                exist or the parameter is not found.
        """
        call = await self._get_hyperparameter(
            param_name="AdjustmentAlpha", block=block, netuid=netuid
        )
        return None if call is None else u64_normalized_float(int(call))

    async def bonds_moving_avg(
        self, netuid: int, block: Optional[int] = None
    ) -> Optional[float]:
        """
        Returns network BondsMovingAverage hyperparameter.

        Args:
            netuid (int): The unique identifier of the subnetwork.
            block (Optional[int], optional): The block number to retrieve the parameter from. If ``None``, the latest
                block is used. Default is ``None``.

        Returns:
            Optional[float]: The value of the BondsMovingAverage hyperparameter, or ``None`` if the subnetwork does not
                exist or the parameter is not found.
        """
        call = await self._get_hyperparameter(
            param_name="BondsMovingAverage", netuid=netuid, block=block
        )
        return None if call is None else u64_normalized_float(int(call))

    async def scaling_law_power(
        self, netuid: int, block: Optional[int] = None
    ) -> Optional[float]:
        """Returns network ScalingLawPower hyper parameter"""
        call = await self._get_hyperparameter(
            param_name="ScalingLawPower", netuid=netuid, block=block
        )
        return None if call is None else int(call) / 100.0

    async def synergy_scaling_law_power(
        self, netuid: int, block: Optional[int] = None
    ) -> Optional[float]:
        """
        Returns network ScalingLawPower hyperparameter.

        Args:
            netuid (int): The unique identifier of the subnetwork.
            block (Optional[int], optional): The block number to retrieve the parameter from. If ``None``, the latest
                block is used. Default is ``None``.

        Returns:
            Optional[float]: The value of the ScalingLawPower hyperparameter, or ``None`` if the subnetwork does not
                exist or the parameter is not found.
        """
        call = await self._get_hyperparameter(
            param_name="SynergyScalingLawPower", netuid=netuid, block=block
        )
        return None if call is None else int(call) / 100.0

    async def subnetwork_n(
        self, netuid: int, block: Optional[int] = None
    ) -> Optional[int]:
        """
        Returns network SubnetworkN hyperparameter.

        Args:
            netuid (int): The unique identifier of the subnetwork.
            block (Optional[int], optional): The block number to retrieve the parameter from. If ``None``, the latest
                block is used. Default is ``None``.

        Returns:
            Optional[int]: The value of the SubnetworkN hyperparameter, or ``None`` if the subnetwork does not
                exist or the parameter is not found.
        """
        call = await self._get_hyperparameter(
            param_name="SubnetworkN", netuid=netuid, block=block
        )
        return None if call is None else int(call)

    async def max_n(self, netuid: int, block: Optional[int] = None) -> Optional[int]:
        """
        Returns network MaxAllowedUids hyperparameter.

        Args:
            netuid (int): The unique identifier of the subnetwork.
            block (Optional[int], optional): The block number to retrieve the parameter from. If ``None``, the latest
                block is used. Default is ``None``.

        Returns:
            Optional[int]: The value of the MaxAllowedUids hyperparameter, or ``None`` if the subnetwork does not
                exist or the parameter is not found.
        """
        call = await self._get_hyperparameter(
            param_name="MaxAllowedUids", netuid=netuid, block=block
        )
        return None if call is None else int(call)

    async def blocks_since_epoch(
        self, netuid: int, block: Optional[int] = None
    ) -> Optional[int]:
        """
        Returns network BlocksSinceEpoch hyperparameter.

        Args:
            netuid (int): The unique identifier of the subnetwork.
            block (Optional[int], optional): The block number to retrieve the parameter from. If ``None``, the latest
                block is used. Default is ``None``.

        Returns:
            Optional[int]: The value of the BlocksSinceEpoch hyperparameter, or ``None`` if the subnetwork does not
                exist or the parameter is not found.
        """
        call = await self._get_hyperparameter(
            param_name="BlocksSinceEpoch", netuid=netuid, block=block
        )
        return None if call is None else int(call)

    async def blocks_since_last_update(self, netuid: int, uid: int) -> Optional[int]:
        """
        Returns the number of blocks since the last update for a specific UID in the subnetwork.

        Args:
            netuid (int): The unique identifier of the subnetwork.
            uid (int): The unique identifier of the neuron.

        Returns:
            Optional[int]: The number of blocks since the last update, or ``None`` if the subnetwork or UID does not
                exist.
        """
        call = await self._get_hyperparameter(param_name="LastUpdate", netuid=netuid)
        return None if call is None else await self.get_current_block() - int(call[uid])

    async def weights_rate_limit(self, netuid: int) -> Optional[int]:
        """
        Returns network WeightsSetRateLimit hyperparameter.

        Args:
            netuid (int): The unique identifier of the subnetwork.

        Returns:
            Optional[int]: The value of the WeightsSetRateLimit hyperparameter, or ``None`` if the subnetwork does not
                exist or the parameter is not found.
        """
        call = await self._get_hyperparameter(
            param_name="WeightsSetRateLimit", netuid=netuid
        )
        return None if call is None else int(call)

    async def tempo(self, netuid: int, block: Optional[int] = None) -> Optional[int]:
        """
        Returns network Tempo hyperparameter.

        Args:
            netuid (int): The unique identifier of the subnetwork.
            block (Optional[int], optional): The block number to retrieve the parameter from. If ``None``, the latest
                block is used. Default is ``None``.

        Returns:
            Optional[int]: The value of the Tempo hyperparameter, or ``None`` if the subnetwork does not
                exist or the parameter is not found.
        """
        call = await self._get_hyperparameter(
            param_name="Tempo", netuid=netuid, block=block
        )
        return None if call is None else int(call)

    #####################
    # Account functions #
    #####################

    async def get_total_stake_for_hotkey(
        self, ss58_address: str, block: Optional[int] = None
    ) -> Optional["Balance"]:
        """
        Returns the total stake held on a hotkey including delegative.

        Args:
            ss58_address (str): The SS58 address of the hotkey.
            block (Optional[int], optional): The block number to retrieve the stake from. If ``None``, the latest
                block is used. Default is ``None``.

        Returns:
            Optional[Balance]: The total stake held on the hotkey, or ``None`` if the hotkey does not
                exist or the stake is not found.
        """
        _result = await self.query_subtensor("TotalHotkeyStake", block, [ss58_address])
        return (
            None
            if getattr(_result, "value", None) is None
            else Balance.from_rao(_result.value)
        )

    async def get_total_stake_for_coldkey(
        self, ss58_address: str, block: Optional[int] = None
    ) -> Optional["Balance"]:
        """
        Returns the total stake held on a coldkey.

        Args:
            ss58_address (str): The SS58 address of the coldkey.
            block (Optional[int], optional): The block number to retrieve the stake from. If ``None``, the latest
                block is used. Default is ``None``.

        Returns:
            Optional[Balance]: The total stake held on the coldkey, or ``None`` if the coldkey does not
                exist or the stake is not found.
        """
        _result = await self.query_subtensor("TotalColdkeyStake", block, [ss58_address])
        return (
            None
            if getattr(_result, "value", None) is None
            else Balance.from_rao(_result.value)
        )

    async def get_stake_for_coldkey_and_hotkey(
        self, hotkey_ss58: str, coldkey_ss58: str, block: Optional[int] = None
    ) -> Optional["Balance"]:
        """
        Returns the stake under a coldkey - hotkey pairing.

        Args:
            hotkey_ss58 (str): The SS58 address of the hotkey.
            coldkey_ss58 (str): The SS58 address of the coldkey.
            block (Optional[int], optional): The block number to retrieve the stake from. If ``None``, the latest
                block is used. Default is ``None``.

        Returns:
            Optional[Balance]: The stake under the coldkey - hotkey pairing, or ``None`` if the pairing does not
                exist or the stake is not found.
        """
        _result = await self.query_subtensor(
            "Stake", block, [hotkey_ss58, coldkey_ss58]
        )
        return (
            None
            if getattr(_result, "value", None) is None
            else Balance.from_rao(_result.value)
        )

    async def get_stake(
        self, hotkey_ss58: str, block: Optional[int] = None
    ) -> List[Tuple[str, "Balance"]]:
        """
        Returns a list of stake tuples (coldkey, balance) for each delegating coldkey including the owner.

        Args:
            hotkey_ss58 (str): The SS58 address of the hotkey.
            block (Optional[int], optional): The block number to retrieve the stakes from. If ``None``, the latest
                block is used. Default is ``None``.

        Returns:
            List[Tuple[str, Balance]]: A list of tuples, each containing a coldkey SS58 address and the corresponding
                balance staked by that coldkey.
        """
        return [
            (r[0].value, Balance.from_rao(r[1].value))
            for r in await self.query_map_subtensor("Stake", block, [hotkey_ss58])
        ]

    async def does_hotkey_exist(
        self, hotkey_ss58: str, block: Optional[int] = None
    ) -> bool:
        """
        Returns true if the hotkey is known by the chain and there are accounts.

        Args:
            hotkey_ss58 (str): The SS58 address of the hotkey.
            block (Optional[int], optional): The block number to check the hotkey against. If ``None``, the latest
                block is used. Default is ``None``.

        Returns:
            bool: ``True`` if the hotkey is known by the chain and there are accounts, ``False`` otherwise.
        """
        _result = await self.query_subtensor("Owner", block, [hotkey_ss58])
        return (
            False
            if getattr(_result, "value", None) is None
            else _result.value != "5C4hrfjw9DjXZTzV3MwzrrAr9P1MJhSrvWGWqi1eSuyUpnhM"
        )

    async def get_hotkey_owner(
        self, hotkey_ss58: str, block: Optional[int] = None
    ) -> Optional[str]:
        """
        Returns the coldkey owner of the passed hotkey.

        Args:
            hotkey_ss58 (str): The SS58 address of the hotkey.
            block (Optional[int], optional): The block number to check the hotkey owner against. If ``None``, the latest
                block is used. Default is ``None``.

        Returns:
            Optional[str]: The SS58 address of the coldkey owner, or ``None`` if the hotkey does not exist or the owner
                is not found.
        """
        _result = await self.query_subtensor("Owner", block, [hotkey_ss58])
        return (
            None
            if getattr(_result, "value", None) is None
            or not self.does_hotkey_exist(hotkey_ss58, block)
            else _result.value
        )

    # TODO: check if someone still use this method. bittensor not.
    async def get_axon_info(
        self, netuid: int, hotkey_ss58: str, block: Optional[int] = None
    ) -> Optional[AxonInfo]:
        """
        Returns the axon information for this hotkey account.

        Args:
            netuid (int): The unique identifier of the subnetwork.
            hotkey_ss58 (str): The SS58 address of the hotkey.
            block (Optional[int], optional): The block number to retrieve the axon information from. If ``None``, the
                latest block is used. Default is ``None``.

        Returns:
            Optional[AxonInfo]: An AxonInfo object containing the axon information, or ``None`` if the axon information
                is not found.
        """
        result = await self.query_subtensor("Axons", block, [netuid, hotkey_ss58])
        if result is not None and hasattr(result, "value"):
            return AxonInfo(
                ip=networking.int_to_ip(result.value["ip"]),
                ip_type=result.value["ip_type"],
                port=result.value["port"],
                protocol=result.value["protocol"],
                version=result.value["version"],
                placeholder1=result.value["placeholder1"],
                placeholder2=result.value["placeholder2"],
                hotkey=hotkey_ss58,
                coldkey="",
            )
        return None

    # It is used in subtensor in neuron_info, and serving
    async def get_prometheus_info(
        self, netuid: int, hotkey_ss58: str, block: Optional[int] = None
    ) -> Optional[PrometheusInfo]:
        """
        Returns the prometheus information for this hotkey account.

        Args:
            netuid (int): The unique identifier of the subnetwork.
            hotkey_ss58 (str): The SS58 address of the hotkey.
            block (Optional[int], optional): The block number to retrieve the prometheus information from. If ``None``,
                the latest block is used. Default is ``None``.

        Returns:
            Optional[PrometheusInfo]: A PrometheusInfo object containing the prometheus information, or ``None`` if the
                prometheus information is not found.
        """
        result = await self.query_subtensor("Prometheus", block, [netuid, hotkey_ss58])
        if result is not None and hasattr(result, "value"):
            return PrometheusInfo(
                ip=networking.int_to_ip(result.value["ip"]),
                ip_type=result.value["ip_type"],
                port=result.value["port"],
                version=result.value["version"],
                block=result.value["block"],
            )
        return None

    #####################
    # Global Parameters #
    #####################

    @property
    async def block(self) -> int:
        r"""Returns current chain block.
        Returns:
            block (int):
                Current chain block.
        """
        return await self.get_current_block()

    async def total_issuance(self, block: Optional[int] = None) -> Optional[Balance]:
        """
        Retrieves the total issuance of the Bittensor network's native token (Tao) as of a specific
        blockchain block. This represents the total amount of currency that has been issued or mined on the network.

        Args:
            block (Optional[int], optional): The blockchain block number at which to perform the query.

        Returns:
            Balance: The total issuance of TAO, represented as a Balance object.

        The total issuance is a key economic indicator in the Bittensor network, reflecting the overall supply
        of the currency and providing insights into the network's economic health and inflationary trends.
        """
        _result = await self.query_subtensor("TotalIssuance", block)
        return (
            None
            if getattr(_result, "value", None) is None
            else Balance.from_rao(_result.value)
        )

    async def total_stake(self, block: Optional[int] = None) -> Optional[Balance]:
        """
        Retrieves the total amount of TAO staked on the Bittensor network as of a specific blockchain block.
        This represents the cumulative stake across all neurons in the network, indicating the overall level
        of participation and investment by the network's participants.

        Args:
            block (Optional[int], optional): The blockchain block number at which to perform the query.

        Returns:
            Balance: The total amount of TAO staked on the network, represented as a Balance object.

        The total stake is an important metric for understanding the network's security, governance dynamics,
        and the level of commitment by its participants. It is also a critical factor in the network's
        consensus and incentive mechanisms.
        """
        _result = await self.query_subtensor("TotalStake", block)
        return (
            None
            if getattr(_result, "value", None) is None
            else Balance.from_rao(_result.value)
        )

    async def serving_rate_limit(
        self, netuid: int, block: Optional[int] = None
    ) -> Optional[int]:
        """
        Retrieves the serving rate limit for a specific subnet within the Bittensor network.
        This rate limit determines how often you can change your node's IP address on the blockchain. Expressed in
        number of blocks. Applies to both subnet validator and subnet miner nodes. Used when you move your node to a new
        machine.

        Args:
            netuid (int): The unique identifier of the subnet.
            block (Optional[int], optional): The blockchain block number at which to perform the query.

        Returns:
            Optional[int]: The serving rate limit of the subnet if it exists, ``None`` otherwise.

        The serving rate limit is a crucial parameter for maintaining network efficiency and preventing
        overuse of resources by individual neurons. It helps ensure a balanced distribution of service
        requests across the network.
        """
        call = await self._get_hyperparameter(
            param_name="ServingRateLimit", netuid=netuid, block=block
        )
        return None if call is None else int(call)

    async def tx_rate_limit(self, block: Optional[int] = None) -> Optional[int]:
        """
        Retrieves the transaction rate limit for the Bittensor network as of a specific blockchain block.
        This rate limit sets the maximum number of transactions that can be processed within a given time frame.

        Args:
            block (Optional[int], optional): The blockchain block number at which to perform the query.

        Returns:
            Optional[int]: The transaction rate limit of the network, None if not available.

        The transaction rate limit is an essential parameter for ensuring the stability and scalability
        of the Bittensor network. It helps in managing network load and preventing congestion, thereby
        maintaining efficient and timely transaction processing.
        """
        result = await self.query_subtensor("TxRateLimit", block)
        return getattr(result, "value", None)

    ######################
    # Network Parameters #
    ######################

    async def subnet_exists(self, netuid: int, block: Optional[int] = None) -> bool:
        """
        Checks if a subnet with the specified unique identifier (netuid) exists within the Bittensor network.

        Args:
            netuid (int): The unique identifier of the subnet.
            block (Optional[int], optional): The blockchain block number at which to check the subnet's existence.

        Returns:
            bool: ``True`` if the subnet exists, False otherwise.

        This function is critical for verifying the presence of specific subnets in the network,
        enabling a deeper understanding of the network's structure and composition.
        """
        _result = await self.query_subtensor("NetworksAdded", block, [netuid])
        return getattr(_result, "value", False)

    async def get_all_subnet_netuids(self, block: Optional[int] = None) -> List[int]:
        """
        Retrieves the list of all subnet unique identifiers (netuids) currently present in the Bittensor network.

        Args:
            block (Optional[int], optional): The blockchain block number at which to retrieve the subnet netuids.

        Returns:
            List[int]: A list of subnet netuids.

        This function provides a comprehensive view of the subnets within the Bittensor network,
        offering insights into its diversity and scale.
        """
        result = await self.query_map_subtensor("NetworksAdded", block)
        return (
            []
            if result is None or not hasattr(result, "records")
            else [netuid.value for netuid, exists in result if exists]
        )

    async def get_total_subnets(self, block: Optional[int] = None) -> Optional[int]:
        """
        Retrieves the total number of subnets within the Bittensor network as of a specific blockchain block.

        Args:
            block (Optional[int], optional): The blockchain block number for the query.

        Returns:
            int: The total number of subnets in the network.

        Understanding the total number of subnets is essential for assessing the network's growth and
        the extent of its decentralized infrastructure.
        """
        _result = await self.query_subtensor("TotalNetworks", block)
        return getattr(_result, "value", None)

    async def get_subnet_modality(
        self, netuid: int, block: Optional[int] = None
    ) -> Optional[int]:
        """
        Returns the NetworkModality hyperparameter for a specific subnetwork.

        Args:
            netuid (int): The unique identifier of the subnetwork.
            block (Optional[int], optional): The block number to retrieve the parameter from. If ``None``, the latest block is used. Default is ``None``.

        Returns:
            Optional[int]: The value of the NetworkModality hyperparameter, or ``None`` if the subnetwork does not exist or the parameter is not found.
        """
        _result = await self.query_subtensor("NetworkModality", block, [netuid])
        return getattr(_result, "value", None)

    async def get_subnet_connection_requirement(
        self, netuid_0: int, netuid_1: int, block: Optional[int] = None
    ) -> Optional[int]:
        _result = await self.query_subtensor(
            "NetworkConnect", block, [netuid_0, netuid_1]
        )
        return getattr(_result, "value", None)

    async def get_emission_value_by_subnet(
        self, netuid: int, block: Optional[int] = None
    ) -> Optional[float]:
        """
        Retrieves the emission value of a specific subnet within the Bittensor network. The emission value
        represents the rate at which the subnet emits or distributes the network's native token (Tao).

        Args:
            netuid (int): The unique identifier of the subnet.
            block (Optional[int], optional): The blockchain block number for the query.

        Returns:
            Optional[float]: The emission value of the subnet, None if not available.

        The emission value is a critical economic parameter, influencing the incentive distribution and
        reward mechanisms within the subnet.
        """
        _result = await self.query_subtensor("EmissionValues", block, [netuid])
        return (
            None
            if getattr(_result, "value", None) is None
            else Balance.from_rao(_result.value)
        )

    async def get_subnet_connection_requirements(
        self, netuid: int, block: Optional[int] = None
    ) -> Dict[str, int]:
        """
        Retrieves the connection requirements for a specific subnet within the Bittensor network. This
        function provides details on the criteria that must be met for neurons to connect to the subnet.

        Args:
            netuid (int): The network UID of the subnet to query.
            block (Optional[int], optional): The blockchain block number for the query.

        Returns:
            Dict[str, int]: A dictionary detailing the connection requirements for the subnet.

        Understanding these requirements is crucial for neurons looking to participate in or interact
        with specific subnets, ensuring compliance with their connection standards.
        """
        result = await self.query_map_subtensor("NetworkConnect", block, [netuid])
        return (
            {str(netuid.value): exists.value for netuid, exists in result.records}
            if result and hasattr(result, "records")
            else {}
        )

    async def get_subnets(self, block: Optional[int] = None) -> List[int]:
        """
        Retrieves a list of all subnets currently active within the Bittensor network. This function
        provides an overview of the various subnets and their identifiers.

        Args:
            block (Optional[int], optional): The blockchain block number for the query.

        Returns:
            List[int]: A list of network UIDs representing each active subnet.

        This function is valuable for understanding the network's structure and the diversity of subnets
        available for neuron participation and collaboration.
        """
        result = await self.query_map_subtensor("NetworksAdded", block)
        return (
            [network[0].value for network in result.records]
            if result and hasattr(result, "records")
            else []
        )

    async def get_all_subnets_info(
        self, block: Optional[int] = None
    ) -> List[SubnetInfo]:
        """
        Retrieves detailed information about all subnets within the Bittensor network. This function
        provides comprehensive data on each subnet, including its characteristics and operational parameters.

        Args:
            block (Optional[int], optional): The blockchain block number for the query.

        Returns:
            List[SubnetInfo]: A list of SubnetInfo objects, each containing detailed information about a subnet.

        Gaining insights into the subnets' details assists in understanding the network's composition,
        the roles of different subnets, and their unique features.
        """

        @retry(stop=stop_after_attempt(3), wait=wait_fixed(1))
        async def make_substrate_call_with_retry():
            block_hash = (
                None if block is None else await self.substrate.get_block_hash(block)
            )

            return await self.substrate.rpc_request(
                method="subnetInfo_getSubnetsInfo",  # custom rpc method
                params=[block_hash] if block_hash else [],
            )

        json_body = await make_substrate_call_with_retry()

        if not (result := json_body.get("result", None)):
            return []

        return SubnetInfo.list_from_vec_u8(result)

    async def get_subnet_info(
        self, netuid: int, block: Optional[int] = None
    ) -> Optional[SubnetInfo]:
        """
        Retrieves detailed information about a specific subnet within the Bittensor network. This function
        provides key data on the subnet, including its operational parameters and network status.

        Args:
            netuid (int): The network UID of the subnet to query.
            block (Optional[int], optional): The blockchain block number for the query.

        Returns:
            Optional[SubnetInfo]: Detailed information about the subnet, or ``None`` if not found.

        This function is essential for neurons and stakeholders interested in the specifics of a particular
        subnet, including its governance, performance, and role within the broader network.
        """

        @retry(stop=stop_after_attempt(3), wait=wait_fixed(1))
        async def make_substrate_call_with_retry():
            block_hash = (
                None if block is None else await self.substrate.get_block_hash(block)
            )
            return await self.substrate.rpc_request(
                method="subnetInfo_getSubnetInfo",  # custom rpc method
                params=[netuid, block_hash] if block_hash else [netuid],
            )

        json_body = await make_substrate_call_with_retry()

        if not (result := json_body.get("result", None)):
            return None

        return SubnetInfo.from_vec_u8(result)

    async def get_subnet_hyperparameters(
        self, netuid: int, block: Optional[int] = None
    ) -> Optional[Union[List, SubnetHyperparameters]]:
        """
        Retrieves the hyperparameters for a specific subnet within the Bittensor network. These hyperparameters
        define the operational settings and rules governing the subnet's behavior.

        Args:
            netuid (int): The network UID of the subnet to query.
            block (Optional[int], optional): The blockchain block number for the query.

        Returns:
            Optional[SubnetHyperparameters]: The subnet's hyperparameters, or ``None`` if not available.

        Understanding the hyperparameters is crucial for comprehending how subnets are configured and
        managed, and how they interact with the network's consensus and incentive mechanisms.
        """
        hex_bytes_result = await self.query_runtime_api(
            runtime_api="SubnetInfoRuntimeApi",
            method="get_subnet_hyperparams",
            params=[netuid],
            block=block,
        )

        if hex_bytes_result is None:
            return []

        if hex_bytes_result.startswith("0x"):
            bytes_result = bytes.fromhex(hex_bytes_result[2:])
        else:
            bytes_result = bytes.fromhex(hex_bytes_result)

        return SubnetHyperparameters.from_vec_u8(bytes_result)  # type: ignore

    async def get_subnet_owner(
        self, netuid: int, block: Optional[int] = None
    ) -> Optional[str]:
        """
        Retrieves the owner's address of a specific subnet within the Bittensor network. The owner is
        typically the entity responsible for the creation and maintenance of the subnet.

        Args:
            netuid (int): The network UID of the subnet to query.
            block (Optional[int], optional): The blockchain block number for the query.

        Returns:
            Optional[str]: The SS58 address of the subnet's owner, or ``None`` if not available.

        Knowing the subnet owner provides insights into the governance and operational control of the subnet,
        which can be important for decision-making and collaboration within the network.
        """
        result = await self.query_subtensor("SubnetOwner", block, [netuid])
        return getattr(result, "value", None)

    ##############
    # Nomination #
    ##############
    async def is_hotkey_delegate(
        self, hotkey_ss58: str, block: Optional[int] = None
    ) -> bool:
        """
        Determines whether a given hotkey (public key) is a delegate on the Bittensor network. This function
        checks if the neuron associated with the hotkey is part of the network's delegation system.

        Args:
            hotkey_ss58 (str): The SS58 address of the neuron's hotkey.
            block (Optional[int], optional): The blockchain block number for the query.

        Returns:
            bool: ``True`` if the hotkey is a delegate, ``False`` otherwise.

        Being a delegate is a significant status within the Bittensor network, indicating a neuron's
        involvement in consensus and governance processes.
        """
        return hotkey_ss58 in [
            info.hotkey_ss58 for info in await self.get_delegates(block=block)
        ]

    async def get_delegate_take(
        self, hotkey_ss58: str, block: Optional[int] = None
    ) -> Optional[float]:
        """
        Retrieves the delegate 'take' percentage for a neuron identified by its hotkey. The 'take'
        represents the percentage of rewards that the delegate claims from its nominators' stakes.

        Args:
            hotkey_ss58 (str): The ``SS58`` address of the neuron's hotkey.
            block (Optional[int], optional): The blockchain block number for the query.

        Returns:
            Optional[float]: The delegate take percentage, None if not available.

        The delegate take is a critical parameter in the network's incentive structure, influencing
        the distribution of rewards among neurons and their nominators.
        """
        _result = await self.query_subtensor("Delegates", block, [hotkey_ss58])
        return (
            None
            if getattr(_result, "value", None) is None
            else u16_normalized_float(_result.value)
        )

    async def get_nominators_for_hotkey(
        self, hotkey_ss58: str, block: Optional[int] = None
    ) -> Union[List[Tuple[str, Balance]], int]:
        """
        Retrieves a list of nominators and their stakes for a neuron identified by its hotkey.
        Nominators are neurons that stake their tokens on a delegate to support its operations.

        Args:
            hotkey_ss58 (str): The ``SS58`` address of the neuron's hotkey.
            block (Optional[int], optional): The blockchain block number for the query.

        Returns:
           Union[List[Tuple[str, Balance]], int]: A list of tuples containing each nominator's address and staked amount or 0.

        This function provides insights into the neuron's support network within the Bittensor ecosystem,
        indicating its trust and collaboration relationships.
        """
        result = await self.query_map_subtensor("Stake", block, [hotkey_ss58])
        return (
            [(record[0].value, record[1].value) for record in result.records]
            if result and hasattr(result, "records")
            else 0
        )

    async def get_delegate_by_hotkey(
        self, hotkey_ss58: str, block: Optional[int] = None
    ) -> Optional[DelegateInfo]:
        """
        Retrieves detailed information about a delegate neuron based on its hotkey. This function provides
        a comprehensive view of the delegate's status, including its stakes, nominators, and reward distribution.

        Args:
            hotkey_ss58 (str): The ``SS58`` address of the delegate's hotkey.
            block (Optional[int], optional): The blockchain block number for the query.

        Returns:
            Optional[DelegateInfo]: Detailed information about the delegate neuron, ``None`` if not found.

        This function is essential for understanding the roles and influence of delegate neurons within
        the Bittensor network's consensus and governance structures.
        """

        @retry(stop=stop_after_attempt(3), wait=wait_fixed(1))
        async def make_substrate_call_with_retry(encoded_hotkey_: List[int]):
            block_hash = None if block is None else self.substrate.get_block_hash(block)

            return await self.substrate.rpc_request(
                method="delegateInfo_getDelegate",  # custom rpc method
                params=(
                    [encoded_hotkey_, block_hash] if block_hash else [encoded_hotkey_]
                ),
            )

        encoded_hotkey = ss58_to_vec_u8(hotkey_ss58)
        json_body = await make_substrate_call_with_retry(encoded_hotkey)

        if not (result := json_body.get("result", None)):
            return None

        return DelegateInfo.from_vec_u8(result)

    async def get_delegates_lite(
        self, block: Optional[int] = None
    ) -> List[DelegateInfoLite]:
        """
        Retrieves a lighter list of all delegate neurons within the Bittensor network. This function provides an
        overview of the neurons that are actively involved in the network's delegation system.

        Analyzing the delegate population offers insights into the network's governance dynamics and the distribution
        of trust and responsibility among participating neurons.

        This is a lighter version of :func:`get_delegates`.

        Args:
            block (Optional[int], optional): The blockchain block number for the query.

        Returns:
            List[DelegateInfoLite]: A list of ``DelegateInfoLite`` objects detailing each delegate's characteristics.

        """

        @retry(stop=stop_after_attempt(3), wait=wait_fixed(1))
        async def make_substrate_call_with_retry():
            block_hash = (
                None if block is None else await self.substrate.get_block_hash(block)
            )

            return await self.substrate.rpc_request(
                method="delegateInfo_getDelegatesLite",  # custom rpc method
                params=[block_hash] if block_hash else [],
            )

        json_body = await make_substrate_call_with_retry()

        if not (result := json_body.get("result", None)):
            return []

        return [DelegateInfoLite(**d) for d in result]

    async def get_delegates(self, block: Optional[int] = None) -> List[DelegateInfo]:
        """
        Retrieves a list of all delegate neurons within the Bittensor network. This function provides an overview of the
        neurons that are actively involved in the network's delegation system.

        Analyzing the delegate population offers insights into the network's governance dynamics and the distribution of
        trust and responsibility among participating neurons.

        Args:
            block (Optional[int], optional): The blockchain block number for the query.

        Returns:
            List[DelegateInfo]: A list of DelegateInfo objects detailing each delegate's characteristics.

        """

        @retry(stop=stop_after_attempt(3), wait=wait_fixed(1))
        async def make_substrate_call_with_retry():
            block_hash = (
                None if block is None else await self.substrate.get_block_hash(block)
            )

            return await self.substrate.rpc_request(
                method="delegateInfo_getDelegates",  # custom rpc method
                params=[block_hash] if block_hash else [],
            )

        json_body = await make_substrate_call_with_retry()
        if not (result := json_body.get("result", None)):
            return []

        return DelegateInfo.list_from_vec_u8(result)

    async def get_delegated(
        self, coldkey_ss58: str, block: Optional[int] = None
    ) -> List[Tuple[DelegateInfo, Balance]]:
        """
        Retrieves a list of delegates and their associated stakes for a given coldkey. This function
        identifies the delegates that a specific account has staked tokens on.

        Args:
            coldkey_ss58 (str): The ``SS58`` address of the account's coldkey.
            block (Optional[int], optional): The blockchain block number for the query.

        Returns:
            List[Tuple[DelegateInfo, Balance]]: A list of tuples, each containing a delegate's information and staked
                amount.

        This function is important for account holders to understand their stake allocations and their
        involvement in the network's delegation and consensus mechanisms.
        """

        @retry(stop=stop_after_attempt(3), wait=wait_fixed(1))
        async def make_substrate_call_with_retry(encoded_coldkey_: List[int]):
            block_hash = (
                None if block is None else await self.substrate.get_block_hash(block)
            )

            return await self.substrate.rpc_request(
                method="delegateInfo_getDelegated",
                params=(
                    [block_hash, encoded_coldkey_] if block_hash else [encoded_coldkey_]
                ),
            )

        encoded_coldkey = ss58_to_vec_u8(coldkey_ss58)
        json_body = await make_substrate_call_with_retry(encoded_coldkey)

        if not (result := json_body.get("result", None)):
            return []

        return DelegateInfo.delegated_list_from_vec_u8(result)

    #####################
    # Stake Information #
    #####################

    async def get_stake_info_for_coldkey(
        self, coldkey_ss58: str, block: Optional[int] = None
    ) -> Optional[List[StakeInfo]]:
        """
        Retrieves stake information associated with a specific coldkey. This function provides details
        about the stakes held by an account, including the staked amounts and associated delegates.

        Args:
            coldkey_ss58 (str): The ``SS58`` address of the account's coldkey.
            block (Optional[int], optional): The blockchain block number for the query.

        Returns:
            List[StakeInfo]: A list of StakeInfo objects detailing the stake allocations for the account.

        Stake information is vital for account holders to assess their investment and participation
        in the network's delegation and consensus processes.
        """
        encoded_coldkey = ss58_to_vec_u8(coldkey_ss58)

        hex_bytes_result = await self.query_runtime_api(
            runtime_api="StakeInfoRuntimeApi",
            method="get_stake_info_for_coldkey",
            params=[encoded_coldkey],  # type: ignore
            block=block,
        )

        if hex_bytes_result is None:
            return None

        if hex_bytes_result.startswith("0x"):
            bytes_result = bytes.fromhex(hex_bytes_result[2:])
        else:
            bytes_result = bytes.fromhex(hex_bytes_result)
        # TODO: review if this is the correct type / works
        return StakeInfo.list_from_vec_u8(bytes_result)  # type: ignore

    async def get_stake_info_for_coldkeys(
        self, coldkey_ss58_list: List[str], block: Optional[int] = None
    ) -> Optional[Dict[str, List[StakeInfo]]]:
        """
        Retrieves stake information for a list of coldkeys. This function aggregates stake data for multiple
        accounts, providing a collective view of their stakes and delegations.

        Args:
            coldkey_ss58_list (List[str]): A list of ``SS58`` addresses of the accounts' coldkeys.
            block (Optional[int], optional): The blockchain block number for the query.

        Returns:
            Dict[str, List[StakeInfo]]: A dictionary mapping each coldkey to a list of its StakeInfo objects.

        This function is useful for analyzing the stake distribution and delegation patterns of multiple
        accounts simultaneously, offering a broader perspective on network participation and investment strategies.
        """
        # TODO: review - ss58_to_vec_u8 returns List[int] but the runtime api expects List[List[int]]
        encoded_coldkeys = [
            ss58_to_vec_u8(coldkey_ss58) for coldkey_ss58 in coldkey_ss58_list
        ]

        hex_bytes_result = await self.query_runtime_api(
            runtime_api="StakeInfoRuntimeApi",
            method="get_stake_info_for_coldkeys",
            params=[encoded_coldkeys],  # type: ignore
            block=block,
        )

        if hex_bytes_result is None:
            return None

        if hex_bytes_result.startswith("0x"):
            bytes_result = bytes.fromhex(hex_bytes_result[2:])
        else:
            bytes_result = bytes.fromhex(hex_bytes_result)

        return StakeInfo.list_of_tuple_from_vec_u8(bytes_result)  # type: ignore

    async def get_minimum_required_stake(
        self,
    ) -> Balance:
        """
        Returns the minimum required stake for nominators in the Subtensor network.

        This method retries the substrate call up to three times with exponential backoff in case of failures.

        Returns:
            Balance: The minimum required stake as a Balance object.

        Raises:
            Exception: If the substrate call fails after the maximum number of retries.
        """

        @retry(stop=stop_after_attempt(3), wait=wait_fixed(1))
        async def make_substrate_call_with_retry():
            return await self.substrate.query(
                module="SubtensorModule", storage_function="NominatorMinRequiredStake"
            )

        result = await make_substrate_call_with_retry()
        return Balance.from_rao(result.decode())

    #################################
    # Neuron information per subnet #
    #################################

    async def is_hotkey_registered_any(
        self, hotkey_ss58: str, block: Optional[int] = None
    ) -> bool:
        """
        Checks if a neuron's hotkey is registered on any subnet within the Bittensor network.

        Args:
            hotkey_ss58 (str): The ``SS58`` address of the neuron's hotkey.
            block (Optional[int]): The blockchain block number at which to perform the check.

        Returns:
            bool: ``True`` if the hotkey is registered on any subnet, False otherwise.

        This function is essential for determining the network-wide presence and participation of a neuron.
        """
        return len(await self.get_netuids_for_hotkey(hotkey_ss58, block)) > 0

    async def is_hotkey_registered_on_subnet(
        self, hotkey_ss58: str, netuid: int, block: Optional[int] = None
    ) -> bool:
        """
        Checks if a neuron's hotkey is registered on a specific subnet within the Bittensor network.

        Args:
            hotkey_ss58 (str): The ``SS58`` address of the neuron's hotkey.
            netuid (int): The unique identifier of the subnet.
            block (Optional[int]): The blockchain block number at which to perform the check.

        Returns:
            bool: ``True`` if the hotkey is registered on the specified subnet, False otherwise.

        This function helps in assessing the participation of a neuron in a particular subnet,
        indicating its specific area of operation or influence within the network.
        """
        return (
            await self.get_uid_for_hotkey_on_subnet(hotkey_ss58, netuid, block)
            is not None
        )

    async def is_hotkey_registered(
        self,
        hotkey_ss58: str,
        netuid: Optional[int] = None,
        block: Optional[int] = None,
    ) -> bool:
        """
        Determines whether a given hotkey (public key) is registered in the Bittensor network, either
        globally across any subnet or specifically on a specified subnet. This function checks the registration
        status of a neuron identified by its hotkey, which is crucial for validating its participation and
        activities within the network.

        Args:
            hotkey_ss58 (str): The SS58 address of the neuron's hotkey.
            netuid (Optional[int]): The unique identifier of the subnet to check the registration. If ``None``, the
                registration is checked across all subnets.
            block (Optional[int]): The blockchain block number at which to perform the query.

        Returns:
            bool: ``True`` if the hotkey is registered in the specified context (either any subnet or a specific
                subnet), ``False`` otherwise.

        This function is important for verifying the active status of neurons in the Bittensor network. It aids
        in understanding whether a neuron is eligible to participate in network processes such as consensus,
        validation, and incentive distribution based on its registration status.
        """
        if netuid is None:
            return await self.is_hotkey_registered_any(hotkey_ss58, block)
        else:
            return await self.is_hotkey_registered_on_subnet(hotkey_ss58, netuid, block)

    async def get_uid_for_hotkey_on_subnet(
        self, hotkey_ss58: str, netuid: int, block: Optional[int] = None
    ) -> Optional[int]:
        """
        Retrieves the unique identifier (UID) for a neuron's hotkey on a specific subnet.

        Args:
            hotkey_ss58 (str): The ``SS58`` address of the neuron's hotkey.
            netuid (int): The unique identifier of the subnet.
            block (Optional[int]): The blockchain block number for the query.

        Returns:
            Optional[int]: The UID of the neuron if it is registered on the subnet, ``None`` otherwise.

        The UID is a critical identifier within the network, linking the neuron's hotkey to its
        operational and governance activities on a particular subnet.
        """
        _result = await self.query_subtensor("Uids", block, [netuid, hotkey_ss58])
        return getattr(_result, "value", None)

    async def get_all_uids_for_hotkey(
        self, hotkey_ss58: str, block: Optional[int] = None
    ) -> List[int]:
        """
        Retrieves all unique identifiers (UIDs) associated with a given hotkey across different subnets
        within the Bittensor network. This function helps in identifying all the neuron instances that are
        linked to a specific hotkey.

        Args:
            hotkey_ss58 (str): The ``SS58`` address of the neuron's hotkey.
            block (Optional[int]): The blockchain block number at which to perform the query.

        Returns:
            List[int]: A list of UIDs associated with the given hotkey across various subnets.

        This function is important for tracking a neuron's presence and activities across different
        subnets within the Bittensor ecosystem.
        """
        return [
            await self.get_uid_for_hotkey_on_subnet(hotkey_ss58, netuid, block) or 0
            for netuid in await self.get_netuids_for_hotkey(hotkey_ss58, block)
        ]

    async def get_netuids_for_hotkey(
        self, hotkey_ss58: str, block: Optional[int] = None
    ) -> List[int]:
        """
        Retrieves a list of subnet UIDs (netuids) for which a given hotkey is a member. This function
        identifies the specific subnets within the Bittensor network where the neuron associated with
        the hotkey is active.

        Args:
            hotkey_ss58 (str): The ``SS58`` address of the neuron's hotkey.
            block (Optional[int]): The blockchain block number at which to perform the query.

        Returns:
            List[int]: A list of netuids where the neuron is a member.
        """
        result = await self.query_map_subtensor("IsNetworkMember", block, [hotkey_ss58])
        return (
            [record[0].value for record in result.records if record[1]]
            if result and hasattr(result, "records")
            else []
        )

    async def get_neuron_for_pubkey_and_subnet(
        self, hotkey_ss58: str, netuid: int, block: Optional[int] = None
    ) -> Optional[NeuronInfo]:
        """
        Retrieves information about a neuron based on its public key (hotkey SS58 address) and the specific
        subnet UID (netuid). This function provides detailed neuron information for a particular subnet within
        the Bittensor network.

        Args:
            hotkey_ss58 (str): The ``SS58`` address of the neuron's hotkey.
            netuid (int): The unique identifier of the subnet.
            block (Optional[int]): The blockchain block number at which to perform the query.

        Returns:
            Optional[NeuronInfo]: Detailed information about the neuron if found, ``None`` otherwise.

        This function is crucial for accessing specific neuron data and understanding its status, stake,
        and other attributes within a particular subnet of the Bittensor ecosystem.
        """
        return await self.neuron_for_uid(
            await self.get_uid_for_hotkey_on_subnet(hotkey_ss58, netuid, block=block),
            netuid,
            block=block,
        )

    async def get_all_neurons_for_pubkey(
        self, hotkey_ss58: str, block: Optional[int] = None
    ) -> List[NeuronInfo]:
        """
        Retrieves information about all neuron instances associated with a given public key (hotkey ``SS58``
        address) across different subnets of the Bittensor network. This function aggregates neuron data
        from various subnets to provide a comprehensive view of a neuron's presence and status within the network.

        Args:
            hotkey_ss58 (str): The ``SS58`` address of the neuron's hotkey.
            block (Optional[int]): The blockchain block number for the query.

        Returns:
            List[NeuronInfo]: A list of NeuronInfo objects detailing the neuron's presence across various subnets.

        This function is valuable for analyzing a neuron's overall participation, influence, and
        contributions across the Bittensor network.
        """
        netuids = await self.get_netuids_for_hotkey(hotkey_ss58, block)
        uids = [
            await self.get_uid_for_hotkey_on_subnet(hotkey_ss58, net) for net in netuids
        ]
        return [
            await self.neuron_for_uid(uid, net) for uid, net in list(zip(uids, netuids))
        ]

    async def neuron_has_validator_permit(
        self, uid: int, netuid: int, block: Optional[int] = None
    ) -> Optional[bool]:
        """
        Checks if a neuron, identified by its unique identifier (UID), has a validator permit on a specific
        subnet within the Bittensor network. This function determines whether the neuron is authorized to
        participate in validation processes on the subnet.

        Args:
            uid (int): The unique identifier of the neuron.
            netuid (int): The unique identifier of the subnet.
            block (Optional[int]): The blockchain block number for the query.

        Returns:
            Optional[bool]: ``True`` if the neuron has a validator permit, False otherwise.

        This function is essential for understanding a neuron's role and capabilities within a specific
        subnet, particularly regarding its involvement in network validation and governance.
        """
        _result = await self.query_subtensor("ValidatorPermit", block, [netuid, uid])
        return getattr(_result, "value", None)

    async def neuron_for_wallet(
        self, wallet: "bittensor.wallet", netuid: int, block: Optional[int] = None
    ) -> Optional[NeuronInfo]:
        """
        Retrieves information about a neuron associated with a given wallet on a specific subnet.
        This function provides detailed data about the neuron's status, stake, and activities based on
        the wallet's hotkey address.

        Args:
            wallet (bittensor.wallet): The wallet associated with the neuron.
            netuid (int): The unique identifier of the subnet.
            block (Optional[int]): The blockchain block number at which to perform the query.

        Returns:
            Optional[NeuronInfo]: Detailed information about the neuron if found, ``None`` otherwise.

        This function is important for wallet owners to understand and manage their neuron's presence
        and activities within a particular subnet of the Bittensor network.
        """
        return await self.get_neuron_for_pubkey_and_subnet(
            wallet.hotkey.ss58_address, netuid=netuid, block=block
        )

    async def neuron_for_uid(
        self, uid: Optional[int], netuid: int, block: Optional[int] = None
    ) -> NeuronInfo:
        """
        Retrieves detailed information about a specific neuron identified by its unique identifier (UID)
        within a specified subnet (netuid) of the Bittensor network. This function provides a comprehensive
        view of a neuron's attributes, including its stake, rank, and operational status.

        Args:
            uid (int): The unique identifier of the neuron.
            netuid (int): The unique identifier of the subnet.
            block (Optional[int], optional): The blockchain block number for the query.

        Returns:
            NeuronInfo: Detailed information about the neuron if found, ``None`` otherwise.

        This function is crucial for analyzing individual neurons' contributions and status within a specific
        subnet, offering insights into their roles in the network's consensus and validation mechanisms.
        """
        if uid is None:
            return NeuronInfo.get_null_neuron()

        @retry(stop=stop_after_attempt(3), wait=wait_fixed(1))
        async def make_substrate_call_with_retry():
            block_hash = (
                None if block is None else await self.substrate.get_block_hash(block)
            )
            params = [netuid, uid]
            if block_hash:
                params = params + [block_hash]
<<<<<<< HEAD
            return await self.substrate.rpc_request(
=======
            return self.substrate.rpc_request(
>>>>>>> e6504175
                method="neuronInfo_getNeuron",
                params=params,  # custom rpc method
            )

        json_body = await make_substrate_call_with_retry()

        if not (result := json_body.get("result", None)):
            return NeuronInfo.get_null_neuron()

        return NeuronInfo.from_vec_u8(result)

    async def neurons(
        self, netuid: int, block: Optional[int] = None
    ) -> List[NeuronInfo]:
        """
        Retrieves a list of all neurons within a specified subnet of the Bittensor network. This function
        provides a snapshot of the subnet's neuron population, including each neuron's attributes and network
        interactions.

        Args:
            netuid (int): The unique identifier of the subnet.
            block (Optional[int], optional): The blockchain block number for the query.

        Returns:
            List[NeuronInfo]: A list of NeuronInfo objects detailing each neuron's characteristics in the subnet.

        Understanding the distribution and status of neurons within a subnet is key to comprehending the
        network's decentralized structure and the dynamics of its consensus and governance processes.
        """
        neurons_lite = await self.neurons_lite(netuid=netuid, block=block)
        weights = await self.weights(block=block, netuid=netuid)
        bonds = await self.bonds(block=block, netuid=netuid)

        weights_as_dict = {uid: w for uid, w in weights}
        bonds_as_dict = {uid: b for uid, b in bonds}

        neurons = [
            NeuronInfo.from_weights_bonds_and_neuron_lite(
                neuron_lite, weights_as_dict, bonds_as_dict
            )
            for neuron_lite in neurons_lite
        ]

        return neurons

    async def neuron_for_uid_lite(
        self, uid: int, netuid: int, block: Optional[int] = None
    ) -> Optional[NeuronInfoLite]:
        """
        Retrieves a lightweight version of information about a neuron in a specific subnet, identified by
        its UID. The 'lite' version focuses on essential attributes such as stake and network activity.

        Args:
            uid (int): The unique identifier of the neuron.
            netuid (int): The unique identifier of the subnet.
            block (Optional[int], optional): The blockchain block number for the query.

        Returns:
            Optional[NeuronInfoLite]: A simplified version of neuron information if found, ``None`` otherwise.

        This function is useful for quick and efficient analyses of neuron status and activities within a
        subnet without the need for comprehensive data retrieval.
        """
        if uid is None:
            return NeuronInfoLite.get_null_neuron()

        hex_bytes_result = await self.query_runtime_api(
            runtime_api="NeuronInfoRuntimeApi",
            method="get_neuron_lite",
            params={
                "netuid": netuid,
                "uid": uid,
            },
            block=block,
        )

        if hex_bytes_result is None:
            return NeuronInfoLite.get_null_neuron()

        if hex_bytes_result.startswith("0x"):
            bytes_result = bytes.fromhex(hex_bytes_result[2:])
        else:
            bytes_result = bytes.fromhex(hex_bytes_result)

        return NeuronInfoLite.from_vec_u8(bytes_result)  # type: ignore

    async def neurons_lite(
        self, netuid: int, block: Optional[int] = None
    ) -> List[NeuronInfoLite]:
        """
        Retrieves a list of neurons in a 'lite' format from a specific subnet of the Bittensor network.
        This function provides a streamlined view of the neurons, focusing on key attributes such as stake
        and network participation.

        Args:
            netuid (int): The unique identifier of the subnet.
            block (Optional[int], optional): The blockchain block number for the query.

        Returns:
            List[NeuronInfoLite]: A list of simplified neuron information for the subnet.

        This function offers a quick overview of the neuron population within a subnet, facilitating
        efficient analysis of the network's decentralized structure and neuron dynamics.
        """
        hex_bytes_result = await self.query_runtime_api(
            runtime_api="NeuronInfoRuntimeApi",
            method="get_neurons_lite",
            params=[netuid],
            block=block,
        )

        if hex_bytes_result is None:
            return []

        if hex_bytes_result.startswith("0x"):
            bytes_result = bytes.fromhex(hex_bytes_result[2:])
        else:
            bytes_result = bytes.fromhex(hex_bytes_result)

        return NeuronInfoLite.list_from_vec_u8(bytes_result)  # type: ignore

    async def metagraph(
        self,
        netuid: int,
        lite: bool = True,
        block: Optional[int] = None,
    ) -> "bittensor.metagraph":  # type: ignore
        """
        Returns a synced metagraph for a specified subnet within the Bittensor network. The metagraph
        represents the network's structure, including neuron connections and interactions.

        Args:
            netuid (int): The network UID of the subnet to query.
            lite (bool, default=True): If true, returns a metagraph using a lightweight sync (no weights, no bonds).
            block (Optional[int]): Block number for synchronization, or ``None`` for the latest block.

        Returns:
            bittensor.Metagraph: The metagraph representing the subnet's structure and neuron relationships.

        The metagraph is an essential tool for understanding the topology and dynamics of the Bittensor
        network's decentralized architecture, particularly in relation to neuron interconnectivity and consensus
            processes.
        """
        metagraph_ = bittensor.metagraph(network=self.network, netuid=netuid, lite=lite)
        await metagraph_.sync(block=block, lite=lite, subtensor=self)

        return metagraph_

    async def incentive(self, netuid: int, block: Optional[int] = None) -> List[int]:
        """
        Retrieves the list of incentives for neurons within a specific subnet of the Bittensor network.
        This function provides insights into the reward distribution mechanisms and the incentives allocated
        to each neuron based on their contributions and activities.

        Args:
            netuid (int): The network UID of the subnet to query.
            block (Optional[int]): The blockchain block number for the query.

        Returns:
            List[int]: The list of incentives for neurons within the subnet, indexed by UID.

        Understanding the incentive structure is crucial for analyzing the network's economic model and
        the motivational drivers for neuron participation and collaboration.
        """
        i_map = []
        i_map_encoded = await self.query_map_subtensor(name="Incentive", block=block)
        if i_map_encoded.records:
            for netuid_, incentives_map in i_map_encoded:
                if netuid_ == netuid:
                    i_map = incentives_map.serialize()
                    break

        return i_map

    async def weights(
        self, netuid: int, block: Optional[int] = None
    ) -> List[Tuple[int, List[Tuple[int, int]]]]:
        """
        Retrieves the weight distribution set by neurons within a specific subnet of the Bittensor network.
        This function maps each neuron's UID to the weights it assigns to other neurons, reflecting the
        network's trust and value assignment mechanisms.

        Args:
            netuid (int): The network UID of the subnet to query.
            block (Optional[int]): The blockchain block number for the query.

        Returns:
            List[Tuple[int, List[Tuple[int, int]]]]: A list of tuples mapping each neuron's UID to its assigned weights.

        The weight distribution is a key factor in the network's consensus algorithm and the ranking of neurons,
        influencing their influence and reward allocation within the subnet.
        """
        w_map = []
        w_map_encoded = await self.query_map_subtensor(
            name="Weights", block=block, params=[netuid]
        )
        if w_map_encoded.records:
            for uid, w in w_map_encoded:
                w_map.append((uid.serialize(), w.serialize()))

        return w_map

    async def bonds(
        self, netuid: int, block: Optional[int] = None
    ) -> List[Tuple[int, List[Tuple[int, int]]]]:
        """
        Retrieves the bond distribution set by neurons within a specific subnet of the Bittensor network.
        Bonds represent the investments or commitments made by neurons in one another, indicating a level
        of trust and perceived value. This bonding mechanism is integral to the network's market-based approach
        to measuring and rewarding machine intelligence.

        Args:
            netuid (int): The network UID of the subnet to query.
            block (Optional[int]): The blockchain block number for the query.

        Returns:
            List[Tuple[int, List[Tuple[int, int]]]]: A list of tuples mapping each neuron's UID to its bonds with other
                neurons.

        Understanding bond distributions is crucial for analyzing the trust dynamics and market behavior
        within the subnet. It reflects how neurons recognize and invest in each other's intelligence and
        contributions, supporting diverse and niche systems within the Bittensor ecosystem.
        """
        b_map = []
        b_map_encoded = await self.query_map_subtensor(
            name="Bonds", block=block, params=[netuid]
        )
        if b_map_encoded.records:
            for uid, b in b_map_encoded:
                b_map.append((uid.serialize(), b.serialize()))

        return b_map

    async def associated_validator_ip_info(
        self, netuid: int, block: Optional[int] = None
    ) -> Optional[List["IPInfo"]]:
        """
        Retrieves the list of all validator IP addresses associated with a specific subnet in the Bittensor
        network. This information is crucial for network communication and the identification of validator nodes.

        Args:
            netuid (int): The network UID of the subnet to query.
            block (Optional[int]): The blockchain block number for the query.

        Returns:
            Optional[List[IPInfo]]: A list of IPInfo objects for validator nodes in the subnet, or ``None`` if no
                validators are associated.

        Validator IP information is key for establishing secure and reliable connections within the network,
        facilitating consensus and validation processes critical for the network's integrity and performance.
        """
        hex_bytes_result = await self.query_runtime_api(
            runtime_api="ValidatorIPRuntimeApi",
            method="get_associated_validator_ip_info_for_subnet",
            params=[netuid],  # type: ignore
            block=block,
        )

        if hex_bytes_result is None:
            return None

        if hex_bytes_result.startswith("0x"):
            bytes_result = bytes.fromhex(hex_bytes_result[2:])
        else:
            bytes_result = bytes.fromhex(hex_bytes_result)

        return IPInfo.list_from_vec_u8(bytes_result)  # type: ignore

    async def get_subnet_burn_cost(self, block: Optional[int] = None) -> Optional[int]:
        """
        Retrieves the burn cost for registering a new subnet within the Bittensor network. This cost
        represents the amount of Tao that needs to be locked or burned to establish a new subnet.

        Args:
            block (Optional[int]): The blockchain block number for the query.

        Returns:
            int: The burn cost for subnet registration.

        The subnet burn cost is an important economic parameter, reflecting the network's mechanisms for
        controlling the proliferation of subnets and ensuring their commitment to the network's long-term viability.
        """
        lock_cost = await self.query_runtime_api(
            runtime_api="SubnetRegistrationRuntimeApi",
            method="get_network_registration_cost",
            params=[],
            block=block,
        )

        if lock_cost is None:
            return None

        return int(lock_cost)

    ##############
    # Extrinsics #
    ##############

    async def do_delegation(
        self,
        wallet: "bittensor.wallet",
        delegate_ss58: str,
        amount: "Balance",
        wait_for_inclusion: bool = True,
        wait_for_finalization: bool = False,
    ) -> bool:
        """
        Delegates a specified amount of stake to a delegate's hotkey.

        This method sends a transaction to add stake to a delegate's hotkey and retries the call up to three times
        with exponential backoff in case of failures.

        Args:
            wallet (bittensor.wallet): The wallet from which the stake will be delegated.
            delegate_ss58 (str): The SS58 address of the delegate's hotkey.
            amount (Balance): The amount of stake to be delegated.
            wait_for_inclusion (bool, optional): Whether to wait for the transaction to be included in a block. Default is ``True``.
            wait_for_finalization (bool, optional): Whether to wait for the transaction to be finalized. Default is ``False``.

        Returns:
            bool: ``True`` if the delegation is successful, ``False`` otherwise.
        """

        @retry(stop=stop_after_attempt(3), wait=wait_fixed(1))
        async def make_substrate_call_with_retry():
            call = await self.substrate.compose_call(
                call_module="SubtensorModule",
                call_function="add_stake",
                call_params={"hotkey": delegate_ss58, "amount_staked": amount.rao},
            )
            extrinsic = await self.substrate.create_signed_extrinsic(
                call=call, keypair=wallet.coldkey
            )
            response = await self.substrate.submit_extrinsic(
                extrinsic,
                wait_for_inclusion=wait_for_inclusion,
                wait_for_finalization=wait_for_finalization,
            )
            # We only wait here if we expect finalization.
            if not wait_for_finalization and not wait_for_inclusion:
                return True
            response.process_events()
            if response.is_success:
                return True
            else:
                raise StakeError(format_error_message(response.error_message))

        return await make_substrate_call_with_retry()

    async def do_undelegation(
        self,
        wallet: "bittensor.wallet",
        delegate_ss58: str,
        amount: "Balance",
        wait_for_inclusion: bool = True,
        wait_for_finalization: bool = False,
    ) -> bool:
        """
        Removes a specified amount of stake from a delegate's hotkey.

        This method sends a transaction to remove stake from a delegate's hotkey and retries the call up to three times
        with exponential backoff in case of failures.

        Args:
            wallet (bittensor.wallet): The wallet from which the stake will be removed.
            delegate_ss58 (str): The SS58 address of the delegate's hotkey.
            amount (Balance): The amount of stake to be removed.
            wait_for_inclusion (bool, optional): Whether to wait for the transaction to be included in a block. Default is ``True``.
            wait_for_finalization (bool, optional): Whether to wait for the transaction to be finalized. Default is ``False``.

        Returns:
            bool: ``True`` if the undelegation is successful, ``False`` otherwise.
        """

        @retry(stop=stop_after_attempt(3), wait=wait_fixed(1))
        async def make_substrate_call_with_retry():
            call = await self.substrate.compose_call(
                call_module="SubtensorModule",
                call_function="remove_stake",
                call_params={
                    "hotkey": delegate_ss58,
                    "amount_unstaked": amount.rao,
                },
            )
            extrinsic = await self.substrate.create_signed_extrinsic(
                call=call, keypair=wallet.coldkey
            )
            response = await self.substrate.submit_extrinsic(
                extrinsic,
                wait_for_inclusion=wait_for_inclusion,
                wait_for_finalization=wait_for_finalization,
            )
            # We only wait here if we expect finalization.
            if not wait_for_finalization and not wait_for_inclusion:
                return True
            response.process_events()
            if response.is_success:
                return True
            else:
                raise StakeError(format_error_message(response.error_message))

        return await make_substrate_call_with_retry()

    async def do_nominate(
        self,
        wallet: "bittensor.wallet",
        wait_for_inclusion: bool = True,
        wait_for_finalization: bool = False,
    ) -> bool:
        """
        Nominates the wallet's hotkey to become a delegate.

        This method sends a transaction to nominate the wallet's hotkey to become a delegate and retries the call up to
        three times with exponential backoff in case of failures.

        Args:
            wallet (bittensor.wallet): The wallet whose hotkey will be nominated.
            wait_for_inclusion (bool, optional): Whether to wait for the transaction to be included in a block. Default is ``True``.
            wait_for_finalization (bool, optional): Whether to wait for the transaction to be finalized. Default is ``False``.

        Returns:
            bool: ``True`` if the nomination is successful, ``False`` otherwise.
        """

        @retry(stop=stop_after_attempt(3), wait=wait_fixed(1))
        async def make_substrate_call_with_retry():
            call = await self.substrate.compose_call(
                call_module="SubtensorModule",
                call_function="become_delegate",
                call_params={"hotkey": wallet.hotkey.ss58_address},
            )
            extrinsic = await self.substrate.create_signed_extrinsic(
                call=call, keypair=wallet.coldkey
            )  # sign with coldkey
            response = await self.substrate.submit_extrinsic(
                extrinsic,
                wait_for_inclusion=wait_for_inclusion,
                wait_for_finalization=wait_for_finalization,
            )
            # We only wait here if we expect finalization.
            if not wait_for_finalization and not wait_for_inclusion:
                return True
            response.process_events()
            if response.is_success:
                return True
            else:
                raise NominationError(format_error_message(response.error_message))

        return await make_substrate_call_with_retry()

    async def do_increase_take(
        self,
        wallet: "bittensor.wallet",
        hotkey_ss58: str,
        take: int,
        wait_for_inclusion: bool = True,
        wait_for_finalization: bool = False,
    ) -> bool:
        """
        Increases the take rate for a delegate's hotkey.

        This method sends a transaction to increase the take rate for a delegate's hotkey and retries the call up to
        three times with exponential backoff in case of failures.

        Args:
            wallet (bittensor.wallet): The wallet from which the transaction will be signed.
            hotkey_ss58 (str): The SS58 address of the delegate's hotkey.
            take (int): The new take rate to be set.
            wait_for_inclusion (bool, optional): Whether to wait for the transaction to be included in a block. Default is ``True``.
            wait_for_finalization (bool, optional): Whether to wait for the transaction to be finalized. Default is ``False``.

        Returns:
            bool: ``True`` if the take rate increase is successful, ``False`` otherwise.
        """

<<<<<<< HEAD
        @retry(stop=stop_after_attempt(3), wait=wait_fixed(1))
        async def make_substrate_call_with_retry():
            call = await self.substrate.compose_call(
                call_module="SubtensorModule",
                call_function="increase_take",
                call_params={
                    "hotkey": hotkey_ss58,
                    "take": take,
                },
            )
            extrinsic = await self.substrate.create_signed_extrinsic(
                call=call, keypair=wallet.coldkey
            )  # sign with coldkey
            response = await self.substrate.submit_extrinsic(
                extrinsic,
                wait_for_inclusion=wait_for_inclusion,
                wait_for_finalization=wait_for_finalization,
            )
            # We only wait here if we expect finalization.
            if not wait_for_finalization and not wait_for_inclusion:
                return True
            response.process_events()
            if response.is_success:
                return True
            else:
                raise TakeError(response.error_message)
=======
        @retry(delay=1, tries=3, backoff=2, max_delay=4)
        def make_substrate_call_with_retry():
            with self.substrate as substrate:
                call = substrate.compose_call(
                    call_module="SubtensorModule",
                    call_function="increase_take",
                    call_params={
                        "hotkey": hotkey_ss58,
                        "take": take,
                    },
                )
                extrinsic = substrate.create_signed_extrinsic(
                    call=call, keypair=wallet.coldkey
                )  # sign with coldkey
                response = substrate.submit_extrinsic(
                    extrinsic,
                    wait_for_inclusion=wait_for_inclusion,
                    wait_for_finalization=wait_for_finalization,
                )
                # We only wait here if we expect finalization.
                if not wait_for_finalization and not wait_for_inclusion:
                    return True
                response.process_events()
                if response.is_success:
                    return True
                else:
                    raise TakeError(format_error_message(response.error_message))
>>>>>>> e6504175

        return await make_substrate_call_with_retry()

    async def do_decrease_take(
        self,
        wallet: "bittensor.wallet",
        hotkey_ss58: str,
        take: int,
        wait_for_inclusion: bool = True,
        wait_for_finalization: bool = False,
    ) -> bool:
        """
        Decreases the take rate for a delegate's hotkey.

        This method sends a transaction to decrease the take rate for a delegate's hotkey and retries the call up to
        three times with exponential backoff in case of failures.

        Args:
            wallet (bittensor.wallet): The wallet from which the transaction will be signed.
            hotkey_ss58 (str): The SS58 address of the delegate's hotkey.
            take (int): The new take rate to be set.
            wait_for_inclusion (bool, optional): Whether to wait for the transaction to be included in a block. Default is ``True``.
            wait_for_finalization (bool, optional): Whether to wait for the transaction to be finalized. Default is ``False``.

        Returns:
            bool: ``True`` if the take rate decrease is successful, ``False`` otherwise.
        """

<<<<<<< HEAD
        @retry(stop=stop_after_attempt(3), wait=wait_fixed(1))
        async def make_substrate_call_with_retry():
            call = await self.substrate.compose_call(
                call_module="SubtensorModule",
                call_function="decrease_take",
                call_params={
                    "hotkey": hotkey_ss58,
                    "take": take,
                },
            )
            extrinsic = await self.substrate.create_signed_extrinsic(
                call=call, keypair=wallet.coldkey
            )  # sign with coldkey
            response = await self.substrate.submit_extrinsic(
                extrinsic,
                wait_for_inclusion=wait_for_inclusion,
                wait_for_finalization=wait_for_finalization,
            )
            # We only wait here if we expect finalization.
            if not wait_for_finalization and not wait_for_inclusion:
                return True
            response.process_events()
            if response.is_success:
                return True
            else:
                raise TakeError(response.error_message)
=======
        @retry(delay=1, tries=3, backoff=2, max_delay=4)
        def make_substrate_call_with_retry():
            with self.substrate as substrate:
                call = substrate.compose_call(
                    call_module="SubtensorModule",
                    call_function="decrease_take",
                    call_params={
                        "hotkey": hotkey_ss58,
                        "take": take,
                    },
                )
                extrinsic = substrate.create_signed_extrinsic(
                    call=call, keypair=wallet.coldkey
                )  # sign with coldkey
                response = substrate.submit_extrinsic(
                    extrinsic,
                    wait_for_inclusion=wait_for_inclusion,
                    wait_for_finalization=wait_for_finalization,
                )
                # We only wait here if we expect finalization.
                if not wait_for_finalization and not wait_for_inclusion:
                    return True
                response.process_events()
                if response.is_success:
                    return True
                else:
                    raise TakeError(format_error_message(response.error_message))
>>>>>>> e6504175

        return await make_substrate_call_with_retry()

    ##########
    # Legacy #
    ##########

    async def get_balance(self, address: str, block: Optional[int] = None) -> Balance:
        """
        Retrieves the token balance of a specific address within the Bittensor network. This function queries
        the blockchain to determine the amount of Tao held by a given account.

        Args:
            address (str): The Substrate address in ``ss58`` format.
            block (int, optional): The blockchain block number at which to perform the query.

        Returns:
            Balance: The account balance at the specified block, represented as a Balance object.

        This function is important for monitoring account holdings and managing financial transactions
        within the Bittensor ecosystem. It helps in assessing the economic status and capacity of network participants.
        """
        try:

            @retry(stop=stop_after_attempt(3), wait=wait_fixed(1))
            async def make_substrate_call_with_retry():
                return await self.substrate.query(
                    module="System",
                    storage_function="Account",
                    params=[address],
                    block_hash=(
                        None
                        if block is None
                        else await self.substrate.get_block_hash(block)
                    ),
                )

            result = await make_substrate_call_with_retry()
        except RemainingScaleBytesNotEmptyException:
            bittensor.logging.error(
                "Received a corrupted message. This likely points to an error with the network or subnet."
            )
            return Balance(1000)
        return Balance(result.value["data"]["free"])

    async def get_current_block(self) -> int:
        """
        Returns the current block number on the Bittensor blockchain. This function provides the latest block
        number, indicating the most recent state of the blockchain.

        Returns:
            int: The current chain block number.

        Knowing the current block number is essential for querying real-time data and performing time-sensitive
        operations on the blockchain. It serves as a reference point for network activities and data synchronization.
        """

        @retry(stop=stop_after_attempt(3), wait=wait_fixed(1))
        async def make_substrate_call_with_retry():
            return await self.substrate.get_block_number(None)  # type: ignore

        return await make_substrate_call_with_retry()

    async def get_balances(self, block: Optional[int] = None) -> Dict[str, Balance]:
        """
        Retrieves the token balances of all accounts within the Bittensor network as of a specific blockchain block.
        This function provides a comprehensive view of the token distribution among different accounts.

        Args:
            block (int, optional): The blockchain block number at which to perform the query.

        Returns:
            Dict[str, Balance]: A dictionary mapping each account's ``ss58`` address to its balance.

        This function is valuable for analyzing the overall economic landscape of the Bittensor network,
        including the distribution of financial resources and the financial status of network participants.
        """

        @retry(stop=stop_after_attempt(3), wait=wait_fixed(1))
        async def make_substrate_call_with_retry():
            return await self.substrate.query_map(
                module="System",
                storage_function="Account",
                block_hash=(
                    None
                    if block is None
                    else await self.substrate.get_block_hash(block)
                ),
            )

        result = await make_substrate_call_with_retry()
        return_dict = {}
        for r in result:
            bal = Balance(int(r[1]["data"]["free"].value))
            return_dict[r[0].value] = bal
        return return_dict

    # TODO: check with the team if this is used anywhere externally. not in bittensor
    @staticmethod
    def _null_neuron() -> NeuronInfo:
        neuron = NeuronInfo(
            uid=0,
            netuid=0,
            active=0,
            stake=Balance(0),
            rank=0,
            emission=0,
            incentive=0,
            consensus=0,
            trust=0,
            validator_trust=0,
            dividends=0,
            last_update=0,
            validator_permit=False,
            weights=[],
            bonds=[],
            prometheus_info=None,
            axon_info=None,
            is_null=True,
            coldkey="000000000000000000000000000000000000000000000000",
            hotkey="000000000000000000000000000000000000000000000000",
        )  # type: ignore
        return neuron

    async def get_block_hash(self, block_id: int) -> str:
        """
        Retrieves the hash of a specific block on the Bittensor blockchain. The block hash is a unique
        identifier representing the cryptographic hash of the block's content, ensuring its integrity and
        immutability.

        Args:
            block_id (int): The block number for which the hash is to be retrieved.

        Returns:
            str: The cryptographic hash of the specified block.

        The block hash is a fundamental aspect of blockchain technology, providing a secure reference to
        each block's data. It is crucial for verifying transactions, ensuring data consistency, and
        maintaining the trustworthiness of the blockchain.
        """
        return await self.substrate.get_block_hash(block_id=block_id)


# TODO: remove this after fully migrate `bittensor.subtensor` to `bittensor.Subtensor` in `bittensor/__init__.py`
subtensor = Subtensor<|MERGE_RESOLUTION|>--- conflicted
+++ resolved
@@ -41,15 +41,9 @@
 from bittensor.utils.async_substrate import AsyncSubstrateInterface
 
 import bittensor
-<<<<<<< HEAD
-from bittensor.utils import torch, weight_utils
+from bittensor.utils import torch, weight_utils, format_error_message
 from bittensor.chain_data import (
-=======
-from bittensor.btlogging import logging as _logger
-from bittensor.utils import torch, weight_utils, format_error_message
-from .chain_data import (
     DelegateInfoLite,
->>>>>>> e6504175
     NeuronInfo,
     DelegateInfo,
     PrometheusInfo,
@@ -609,6 +603,7 @@
     ) -> bool:
         """
         Set delegate hotkey take
+
         Args:
             wallet (bittensor.wallet): The wallet containing the hotkey to be nominated.
             delegate_ss58 (str, optional): Hotkey
@@ -769,12 +764,7 @@
     ###############
     # Set Weights #
     ###############
-<<<<<<< HEAD
     async def set_weights(
-=======
-    # TODO: still needed? Can't find any usage of this method.
-    def set_weights(
->>>>>>> e6504175
         self,
         wallet: "bittensor.wallet",
         netuid: int,
@@ -2673,7 +2663,7 @@
             prompt=prompt,
         )
 
-    def _do_set_root_weights(
+    async def _do_set_root_weights(
         self,
         wallet: "bittensor.wallet",
         uids: List[int],
@@ -2704,9 +2694,9 @@
         trust in other neurons based on observed performance and contributions on the root network.
         """
 
-        @retry(delay=2, tries=3, backoff=2, max_delay=4, logger=_logger)
-        def make_substrate_call_with_retry():
-            call = self.substrate.compose_call(
+        @retry(stop=stop_after_attempt(3), wait=wait_fixed(1))
+        async def make_substrate_call_with_retry():
+            call = await self.substrate.compose_call(
                 call_module="SubtensorModule",
                 call_function="set_root_weights",
                 call_params={
@@ -2718,12 +2708,12 @@
                 },
             )
             # Period dictates how long the extrinsic will stay as part of waiting pool
-            extrinsic = self.substrate.create_signed_extrinsic(
+            extrinsic = await self.substrate.create_signed_extrinsic(
                 call=call,
                 keypair=wallet.coldkey,
                 era={"period": 5},
             )
-            response = self.substrate.submit_extrinsic(
+            response = await self.substrate.submit_extrinsic(
                 extrinsic,
                 wait_for_inclusion=wait_for_inclusion,
                 wait_for_finalization=wait_for_finalization,
@@ -2738,7 +2728,7 @@
             else:
                 return False, response.error_message
 
-        return make_substrate_call_with_retry()
+        return await make_substrate_call_with_retry()
 
     ##################
     # Registry Calls #
@@ -4889,11 +4879,7 @@
             params = [netuid, uid]
             if block_hash:
                 params = params + [block_hash]
-<<<<<<< HEAD
             return await self.substrate.rpc_request(
-=======
-            return self.substrate.rpc_request(
->>>>>>> e6504175
                 method="neuronInfo_getNeuron",
                 params=params,  # custom rpc method
             )
@@ -5369,7 +5355,6 @@
             bool: ``True`` if the take rate increase is successful, ``False`` otherwise.
         """
 
-<<<<<<< HEAD
         @retry(stop=stop_after_attempt(3), wait=wait_fixed(1))
         async def make_substrate_call_with_retry():
             call = await self.substrate.compose_call(
@@ -5395,36 +5380,7 @@
             if response.is_success:
                 return True
             else:
-                raise TakeError(response.error_message)
-=======
-        @retry(delay=1, tries=3, backoff=2, max_delay=4)
-        def make_substrate_call_with_retry():
-            with self.substrate as substrate:
-                call = substrate.compose_call(
-                    call_module="SubtensorModule",
-                    call_function="increase_take",
-                    call_params={
-                        "hotkey": hotkey_ss58,
-                        "take": take,
-                    },
-                )
-                extrinsic = substrate.create_signed_extrinsic(
-                    call=call, keypair=wallet.coldkey
-                )  # sign with coldkey
-                response = substrate.submit_extrinsic(
-                    extrinsic,
-                    wait_for_inclusion=wait_for_inclusion,
-                    wait_for_finalization=wait_for_finalization,
-                )
-                # We only wait here if we expect finalization.
-                if not wait_for_finalization and not wait_for_inclusion:
-                    return True
-                response.process_events()
-                if response.is_success:
-                    return True
-                else:
-                    raise TakeError(format_error_message(response.error_message))
->>>>>>> e6504175
+                raise TakeError(format_error_message(response.error_message))
 
         return await make_substrate_call_with_retry()
 
@@ -5453,7 +5409,6 @@
             bool: ``True`` if the take rate decrease is successful, ``False`` otherwise.
         """
 
-<<<<<<< HEAD
         @retry(stop=stop_after_attempt(3), wait=wait_fixed(1))
         async def make_substrate_call_with_retry():
             call = await self.substrate.compose_call(
@@ -5479,36 +5434,7 @@
             if response.is_success:
                 return True
             else:
-                raise TakeError(response.error_message)
-=======
-        @retry(delay=1, tries=3, backoff=2, max_delay=4)
-        def make_substrate_call_with_retry():
-            with self.substrate as substrate:
-                call = substrate.compose_call(
-                    call_module="SubtensorModule",
-                    call_function="decrease_take",
-                    call_params={
-                        "hotkey": hotkey_ss58,
-                        "take": take,
-                    },
-                )
-                extrinsic = substrate.create_signed_extrinsic(
-                    call=call, keypair=wallet.coldkey
-                )  # sign with coldkey
-                response = substrate.submit_extrinsic(
-                    extrinsic,
-                    wait_for_inclusion=wait_for_inclusion,
-                    wait_for_finalization=wait_for_finalization,
-                )
-                # We only wait here if we expect finalization.
-                if not wait_for_finalization and not wait_for_inclusion:
-                    return True
-                response.process_events()
-                if response.is_success:
-                    return True
-                else:
-                    raise TakeError(format_error_message(response.error_message))
->>>>>>> e6504175
+                raise TakeError(format_error_message(response.error_message))
 
         return await make_substrate_call_with_retry()
 
