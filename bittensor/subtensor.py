# The MIT License (MIT)
# Copyright © 2021 Yuma Rao

# Permission is hereby granted, free of charge, to any person obtaining a copy of this software and associated 
# documentation files (the “Software”), to deal in the Software without restriction, including without limitation 
# the rights to use, copy, modify, merge, publish, distribute, sublicense, and/or sell copies of the Software, 
# and to permit persons to whom the Software is furnished to do so, subject to the following conditions:

# The above copyright notice and this permission notice shall be included in all copies or substantial portions of 
# the Software.

# THE SOFTWARE IS PROVIDED “AS IS”, WITHOUT WARRANTY OF ANY KIND, EXPRESS OR IMPLIED, INCLUDING BUT NOT LIMITED TO
# THE WARRANTIES OF MERCHANTABILITY, FITNESS FOR A PARTICULAR PURPOSE AND NONINFRINGEMENT. IN NO EVENT SHALL 
# THE AUTHORS OR COPYRIGHT HOLDERS BE LIABLE FOR ANY CLAIM, DAMAGES OR OTHER LIABILITY, WHETHER IN AN ACTION 
# OF CONTRACT, TORT OR OTHERWISE, ARISING FROM, OUT OF OR IN CONNECTION WITH THE SOFTWARE OR THE USE OR OTHER 
# DEALINGS IN THE SOFTWARE.
import argparse
import asyncio
import random
import time
import copy

from munch import Munch
from typing import List, Tuple
from termcolor import colored

import bittensor
import bittensor.utils.networking as net
from bittensor.substrate import SubstrateWSInterface, Keypair
from bittensor.substrate.exceptions import SubstrateRequestException
from bittensor.utils.neurons import Neuron, Neurons
from bittensor.utils.balance import Balance

from loguru import logger
logger = logger.opt(colors=True)

class Subtensor:
    """
    Handles interactions with the subtensor chain.
    """
    custom_type_registry = {
        "runtime_id": 2,
        "types": {
            "NeuronMetadataOf": {
                "type": "struct",
                "type_mapping": [["ip", "u128"], ["port", "u16"], ["ip_type", "u8"], ["uid", "u64"], ["modality", "u8"], ["hotkey", "AccountId"], ["coldkey", "AccountId"]]
            }
        }
    }

    def __init__(
            self, 
            config: 'Munch' = None,
            network: str = None,
            chain_endpoint: str = None
        ):
        r""" Initializes a subtensor chain interface.
            Args:
                config (:obj:`Munch`, `optional`): 
                    metagraph.Metagraph.config()
                network (default='akira', type=str)
                    The subtensor network flag. The likely choices are:
                            -- akira (testing network)
                            -- kusanagi (main network)
                    If this option is set it overloads subtensor.chain_endpoint with 
                    an entry point node from that network.
                chain_endpoint (default=None, type=str)
                    The subtensor endpoint flag. If set, overrides the --network flag.
        """
        if config == None:
            config = Subtensor.default_config()
        config.subtensor.network = network if network != None else config.subtensor.network
        config.subtensor.chain_endpoint = chain_endpoint if chain_endpoint != None else config.subtensor.chain_endpoint
        Subtensor.check_config(config)
        self.config = copy.deepcopy(config)

        self.substrate = SubstrateWSInterface(
            address_type = 42,
            type_registry_preset='substrate-node-template',
            type_registry=self.custom_type_registry,
        )

    @staticmethod
    def default_config() -> Munch:
        # Parses and returns a config Munch for this object.
        parser = argparse.ArgumentParser(); 
        Subtensor.add_args(parser) 
        config = bittensor.config.Config.to_config(parser); 
        return config
    
    @staticmethod   
    def add_args(parser: argparse.ArgumentParser):
        try:
            parser.add_argument('--subtensor.network', default='kusanagi', type=str, 
                                help='''The subtensor network flag. The likely choices are:
                                        -- akira (testing network)
                                        -- kusanagi (main network)
                                    If this option is set it overloads subtensor.chain_endpoint with 
                                    an entry point node from that network.
                                    ''')
            parser.add_argument('--subtensor.chain_endpoint', default=None, type=str, 
                                help='''The subtensor endpoint flag. If set, overrides the --network flag.
                                    ''')
        except:
            pass
        
    @staticmethod   
    def check_config(config: Munch):
        pass

    def endpoint_for_network( self, blacklist: List[str] = [] ) -> str:
        r""" Returns a chain endpoint based on config.subtensor.network.
            Returns None if there are no available endpoints.
        Raises:
            endpoint (str):
                Websocket endpoint or None if there are none available.
        """

        # Chain endpoint overrides the --network flag.
        if self.config.subtensor.chain_endpoint != None:
            if self.config.subtensor.chain_endpoint in blacklist:
                return None
            else:
                return self.config.subtensor.chain_endpoint

        # Else defaults to networks.
        # TODO(const): this should probably make a DNS lookup.
        if self.config.subtensor.network == "akira":
            akira_available = [item for item in bittensor.__akira_entrypoints__ if item not in blacklist ]
            if len(akira_available) == 0:
                return None
            return random.choice( akira_available )

        elif self.config.subtensor.network == "boltzmann":
            boltzmann_available = [item for item in bittensor.__boltzmann_entrypoints__ if item not in blacklist ]
            if len(boltzmann_available) == 0:
                return None
            return random.choice( boltzmann_available )

        elif self.config.subtensor.network == "kusanagi":
            kusanagi_available = [item for item in bittensor.__kusanagi_entrypoints__ if item not in blacklist ]
            if len(kusanagi_available) == 0:
                return None
            return random.choice( kusanagi_available )

        elif self.config.subtensor.network == "local":
            local_available = [item for item in bittensor.__local_entrypoints__ if item not in blacklist ]
            if len(local_available) == 0:
                return None
            return random.choice( local_available )
            
        else:
            akira_available = [item for item in bittensor.__akira_entrypoints__ if item not in blacklist ]
            if len(akira_available) == 0:
                return None
            return random.choice( akira_available )

    def is_connected(self) -> bool:
        r""" Returns true if the connection state as a boolean.
        Raises:
            success (bool):
                True is the websocket is connected to the chain endpoint.
        """
        loop = asyncio.get_event_loop()
        loop.set_debug(enabled=True)
        return loop.run_until_complete(self.async_is_connected())

    async def async_is_connected(self) -> bool:
        r""" Returns the connection state as a boolean.
        Raises:
            success (bool):
                True is the websocket is connected to the chain endpoint.
        """
        return await self.substrate.async_is_connected()

    def check_connection(self) -> bool:
        r""" Checks if substrate websocket backend is connected, connects if it is not. 
        """
        loop = asyncio.get_event_loop()
        loop.set_debug(enabled=True)
        return loop.run_until_complete(self.async_check_connection())

    async def async_check_connection(self) -> bool:
        r""" Checks if substrate websocket backend is connected, connects if it is not. 
        """
        if not await self.async_is_connected():
            return await self.async_connect()
        return True

    def connect( self, timeout: int = 10, failure = True ) -> bool:
        r""" Attempts to connect the substrate interface backend. 
        If the connection fails, attemps another endpoint until a timeout.
        Args:
            timeout (int):
                Time to wait before subscription times out.
            failure (bool):
                This connection attempt raises an error an a failed attempt.
        Returns:
            success (bool):
                True on success. 
        """
        loop = asyncio.get_event_loop()
        loop.set_debug(enabled=True)
        return loop.run_until_complete(self.async_connect(timeout, failure))

    async def async_connect( self, timeout: int = 10, failure = True ) -> bool:
        r""" Attempts to connect the substrate interface backend. 
        If the connection fails, attemps another endpoint until a timeout.
        Args:
            timeout (int):
                Time to wait before subscription times out.
            failure (bool):
                This connection attempt raises an error an a failed attempt.
        Returns:
            success (bool):
                True on success. 
        """
        start_time = time.time()
        attempted_endpoints = []
        while True:
            def connection_error_message():
                print('''
Check that your internet connection is working and the chain endpoints are available: <cyan>{}</cyan>
The subtensor.network should likely be one of the following choices:
    -- local - (your locally running node)
    -- akira - (testnet)
    -- kusanagi - (mainnet)
Or you may set the endpoint manually using the --subtensor.chain_endpoint flag 
To run a local node (See: docs/running_a_validator.md) \n
                              '''.format( attempted_endpoints) )

            # ---- Get next endpoint ----
            ws_chain_endpoint = self.endpoint_for_network( blacklist = attempted_endpoints )
            if ws_chain_endpoint == None:
<<<<<<< HEAD
                logger.error("No more endpoints available for subtensor.network: <cyan>{}</cyan>, attempted: <cyan>{}</cyan>".format(self.config.subtensor.network, attempted_endpoints))
=======
                logger.log('USER-CRITICAL', "No more endpoints available for subtensor.network: {}, attempted: {}".format(self.config.subtensor.network, attempted_endpoints))
>>>>>>> 3d2b36aa
                connection_error_message()
                if failure:
                    logger.critical('Unable to connect to network:<cyan>{}</cyan>.\nMake sure your internet connection is stable and the network is properly set.'.format(self.config.subtensor.network))
                else:
                    return False
            attempted_endpoints.append(ws_chain_endpoint)

            # --- Attempt connection ----
            if await self.substrate.async_connect( ws_chain_endpoint, timeout = 5 ):
<<<<<<< HEAD
                logger.success("Connected to network:<cyan>{}</cyan> at endpoint:<cyan>{}</cyan>".format(self.config.subtensor.network, ws_chain_endpoint))
=======
                logger.log('USER-SUCCESS', "Successfully connected to endpoint: {}".format(ws_chain_endpoint))
>>>>>>> 3d2b36aa
                return True
            
            # ---- Timeout ----
            elif (time.time() - start_time) > timeout:
<<<<<<< HEAD
                logger.error( "Error while connecting to network:<cyan>{}</cyan> at endpoint: <cyan>{}</cyan>".format(self.config.subtensor.network, ws_chain_endpoint))
=======
                logger.log('USER-CRITICAL', "Error while connecting to the chain endpoint {}".format(ws_chain_endpoint))
>>>>>>> 3d2b36aa
                connection_error_message()
                if failure:
                    raise RuntimeError('Unable to connect to network:<cyan>{}</cyan>.\nMake sure your internet connection is stable and the network is properly set.'.format(self.config.subtensor.network))
                else:
                    return False

    async def _submit_and_check_extrinsic(
            self, 
            extrinsic, 
            wait_for_inclusion:bool = False, 
            wait_for_finalization: bool = False, 
            timeout: int = bittensor.__blocktime__ * 3
        ) -> bool:
        r""" Makes an extrinsic call to the chain, returns true if the extrinsic send was a success.
        If wait_for_inclusion or wait_for_finalization are true, the call will return true iff the 
        extrinsic enters or finalizes in a block.
        Args:
            extrinsic (substrate extrinsic):
                Extrinsic to send to the chain.
            wait_for_inclusion (bool):
                If set, waits for the extrinsic to enter a block before returning true, 
                or returns false if the extrinsic fails to enter the block within the timeout.   
            wait_for_finalization (bool):
                If set, waits for the extrinsic to be finalized on the chain before returning true,
                or returns false if the extrinsic fails to be finalized within the timeout.
            timeout (int):
                Time that this call waits for either finalization of inclusion.
        Returns:
            success (bool):
                flag is true if extrinsic was finalized or uncluded in the block. 
                If we did not wait for finalization / inclusion, the response is true.
        """
        # Send extrinsic
        try:
            response = await self.substrate.submit_extrinsic( 
                                    extrinsic, 
                                    wait_for_inclusion = wait_for_inclusion,
                                    wait_for_finalization = wait_for_finalization, 
                                    timeout = timeout
                            )
        except SubstrateRequestException as e:
            logger.error('Extrinsic exception with error {}', e)
            return False
        except Exception as e:
            logger.error('Error submitting extrinsic with error {}', e)
            return False

        # Check timeout.
        if response == None:
            logger.error('Error in extrinsic: No response within timeout')
            return False

        # Check result.
        if not wait_for_inclusion and not wait_for_finalization:
            return True
        else:
            if 'error' in response:
                logger.error('Error in extrinsic: {}', response['error'])
            elif 'finalized' in response and response['finalized'] == True:
                return True
            elif 'inBlock' in response and response['inBlock'] == True:
                return True
            else:
                return False

    def is_subscribed(self, wallet: 'bittensor.wallet.Wallet', ip: str, port: int, modality: int, coldkey: str ) -> bool:
        r""" Returns true if the bittensor endpoint is already subscribed with the wallet and metadata.
        Args:
            wallet (bittensor.wallet.Wallet):
                bittensor wallet object.
            ip (str):
                endpoint host port i.e. 192.122.31.4
            port (int):
                endpoint port number i.e. 9221
            modality (int):
                int encoded endpoint modality i.e 0 for TEXT
            coldkeypub (str):
                string encoded coldekey pub.
        """
        loop = asyncio.get_event_loop()
        loop.set_debug(enabled=True)
        return loop.run_until_complete(self.async_is_subscribed( wallet, ip, port, modality, coldkey ))
            
    async def async_is_subscribed( self, wallet: 'bittensor.wallet.Wallet', ip: str, port: int, modality: int ) -> bool:
        r""" Returns true if the bittensor endpoint is already subscribed with the wallet and metadata.
        Args:
            wallet (bittensor.wallet.Wallet):
                bittensor wallet object.
            ip (str):
                endpoint host port i.e. 192.122.31.4
            port (int):
                endpoint port number i.e. 9221
            modality (int):
                int encoded endpoint modality i.e 0 for TEXT
            coldkeypub (str):
                string encoded coldekey pub.
        """
        uid = await self.async_get_uid_for_pubkey( wallet.hotkey.public_key )
        if uid != None:
            neuron = await self.async_get_neuron_for_uid( uid )
            if neuron['ip'] == net.ip_to_int(ip) and neuron['port'] == port:
                return True
            else:
                return False
        else:
            return False

    def subscribe(
            self, 
            wallet: 'bittensor.wallet.Wallet',
            ip: str, 
            port: int, 
            modality: int, 
            wait_for_inclusion: bool = False,
            wait_for_finalization = True,
            timeout: int = 3 * bittensor.__blocktime__,
        ) -> bool:
        r""" Subscribes an bittensor endpoint to the substensor chain.
        Args:
            wallet (bittensor.wallet.Wallet):
                bittensor wallet object.
            ip (str):
                endpoint host port i.e. 192.122.31.4
            port (int):
                endpoint port number i.e. 9221
            modality (int):
                int encoded endpoint modality i.e 0 for TEXT
            wait_for_inclusion (bool):
                if set, waits for the extrinsic to enter a block before returning true, 
                or returns false if the extrinsic fails to enter the block within the timeout.   
            wait_for_finalization (bool):
                if set, waits for the extrinsic to be finalized on the chain before returning true,
                or returns false if the extrinsic fails to be finalized within the timeout.
            timeout (int):
                time that this call waits for either finalization of inclusion.
        Returns:
            success (bool):
                flag is true if extrinsic was finalized or uncluded in the block. 
                If we did not wait for finalization / inclusion, the response is true.
        """
        loop = asyncio.get_event_loop()
        loop.set_debug(enabled=True)
        return loop.run_until_complete(self.async_subscribe( wallet, ip, port, modality, wait_for_inclusion, wait_for_finalization, timeout ))

    async def async_subscribe(
            self, 
            wallet: 'bittensor.wallet.Wallet',
            ip: str, 
            port: int, 
            modality: int, 
            wait_for_inclusion: bool = False,
            wait_for_finalization:bool = True,
            timeout: int = 3 * bittensor.__blocktime__,
        ) -> bool:
        r""" Subscribes an bittensor endpoint to the substensor chain.
        Args:
            wallet (bittensor.wallet.Wallet):
                bittensor wallet object.
            ip (str):
                endpoint host port i.e. 192.122.31.4
            port (int):
                endpoint port number i.e. 9221
            modality (int):
                int encoded endpoint modality i.e 0 for TEXT
            wait_for_inclusion (bool):
                if set, waits for the extrinsic to enter a block before returning true, 
                or returns false if the extrinsic fails to enter the block within the timeout.   
            wait_for_finalization (bool):
                if set, waits for the extrinsic to be finalized on the chain before returning true,
                or returns false if the extrinsic fails to be finalized within the timeout.
            timeout (int):
                time that this call waits for either finalization of inclusion.
        Returns:
            success (bool):
                flag is true if extrinsic was finalized or uncluded in the block. 
                If we did not wait for finalization / inclusion, the response is true.
        """
        if not await self.async_check_connection():
            return False

<<<<<<< HEAD
        if await self.async_is_subscribed( ip, port, modality, coldkeypub ):
            logger.success( "Already subscribed with:\n<cyan>[\n  ip: {},\n  port: {},\n  modality: {},\n  hotkey: {},\n  coldkey: {}\n]</cyan>".format(ip, port, modality, wallet.hotkey.public_key, wallet.coldkeypub ))
=======
        if await self.async_is_subscribed( wallet, ip, port, modality ):
            logger.log('USER-SUCCESS', "Already subscribed with [ip: {}, port: {}, modality: {}, hotkey:{}, coldkey: {}]".format(ip, port, modality, wallet.hotkey.public_key, wallet.coldkeypub ))
>>>>>>> 3d2b36aa
            return True

        ip_as_int  = net.ip_to_int(ip)
        params = {
            'ip': ip_as_int,
            'port': port, 
            'ip_type': 4,
            'modality': modality,
            'coldkey': wallet.coldkeypub,
        }
        call = await self.substrate.compose_call(
            call_module='SubtensorModule',
            call_function='subscribe',
            call_params=params
        )
        # TODO (const): hotkey should be an argument here not assumed. Either that or the coldkey pub should also be assumed.
<<<<<<< HEAD
        extrinsic = await self.substrate.create_signed_extrinsic(call=call, keypair=self.wallet.hotkey)
        result = await self._submit_and_check_extrinsic (extrinsic, wait_for_inclusion, wait_for_finalization, timeout)
        if result:
            logger.success( "Successfully subscribed with:\n<cyan>[\n  ip: {},\n  port: {},\n  modality: {},\n  hotkey: {},\n  coldkey: {}\n]</cyan>".format(ip, port, modality, wallet.hotkey.public_key, wallet.coldkeypub ))
        else:
            logger.error( "Failed to subscribe")
        return result
            
=======
        extrinsic = await self.substrate.create_signed_extrinsic(call = call, keypair = wallet.hotkey )
        result = await self._submit_and_check_extrinsic ( extrinsic, wait_for_inclusion, wait_for_finalization, timeout )
        if result:
            logger.log('USER-SUCCESS', "Successfully subscribed with [ip: {}, port: {}, modality: {}, hotkey:{}, coldkey: {}]".format(ip, port, modality, wallet.hotkey.public_key, wallet.coldkeypub ))
        else:
            logger.log('USER-CRITICAL', "Failed to subscribe")
        return result
            
       
>>>>>>> 3d2b36aa
    def add_stake(
            self, 
            wallet: 'bittensor.wallet.Wallet',
            amount: Balance, 
            hotkey_id: int, 
            wait_for_inclusion: bool = False,
            wait_for_finalization: bool = False,
            timeout: int = 3 * bittensor.__blocktime__,
        ) -> bool:
        r""" Adds the specified amount of stake to passed hotkey uid.
        Args:
            wallet (bittensor.wallet.Wallet):
                bittensor wallet object.
            amount (bittensor.utils.balance.Balance):
                amount to stake as bittensor balance
            hotkey_id (int):
                uid of hotkey to stake into.
            wait_for_inclusion (bool):
                if set, waits for the extrinsic to enter a block before returning true, 
                or returns false if the extrinsic fails to enter the block within the timeout.   
            wait_for_finalization (bool):
                if set, waits for the extrinsic to be finalized on the chain before returning true,
                or returns false if the extrinsic fails to be finalized within the timeout.
            timeout (int):
                time that this call waits for either finalization of inclusion.
        Returns:
            success (bool):
                flag is true if extrinsic was finalized or uncluded in the block. 
                If we did not wait for finalization / inclusion, the response is true.
        """
        loop = asyncio.get_event_loop()
        loop.set_debug(enabled=True)
        return loop.run_until_complete(self.async_add_stake( wallet, amount, hotkey_id, wait_for_inclusion, wait_for_finalization, timeout ))

    async def async_add_stake(
            self, 
            wallet: 'bittensor.wallet.Wallet',
            amount: Balance, 
            hotkey_id: int, 
            wait_for_inclusion: bool = False,
            wait_for_finalization: bool = False,
            timeout: int = 3 * bittensor.__blocktime__,
        ) -> bool:
        r""" Adds the specified amount of stake to passed hotkey uid.
        Args:
            wallet (bittensor.wallet.Wallet):
                bittensor wallet object.
            amount (bittensor.utils.balance.Balance):
                amount to stake as bittensor balance
            hotkey_id (int):
                uid of hotkey to stake into.
            wait_for_inclusion (bool):
                if set, waits for the extrinsic to enter a block before returning true, 
                or returns false if the extrinsic fails to enter the block within the timeout.   
            wait_for_finalization (bool):
                if set, waits for the extrinsic to be finalized on the chain before returning true,
                or returns false if the extrinsic fails to be finalized within the timeout.
            timeout (int):
                time that this call waits for either finalization of inclusion.
        Returns:
            success (bool):
                flag is true if extrinsic was finalized or uncluded in the block. 
                If we did not wait for finalization / inclusion, the response is true.
        """
        await self.async_check_connection()
        call = await self.substrate.compose_call(
            call_module='SubtensorModule',
            call_function='add_stake',
            call_params={
                'hotkey': hotkey_id,
                'ammount_staked': amount.rao
            }
        )
        extrinsic = await self.substrate.create_signed_extrinsic( call = call, keypair = wallet.coldkey )
        return await self._submit_and_check_extrinsic ( extrinsic, wait_for_inclusion, wait_for_finalization, timeout )

    def transfer(
            self, 
            wallet: 'bittensor.wallet.Wallet',
            dest:str, 
            amount: Balance, 
            wait_for_inclusion: bool = False,
            wait_for_finalization: bool = False,
            timeout: int = 3 * bittensor.__blocktime__,
        ) -> bool:
        r""" Transfers funds from this wallet to the destination public key address
        Args:
            wallet (bittensor.wallet.Wallet):
                bittensor wallet object.
            dest (str):
                destination public key address of reciever. 
            amount (bittensor.utils.balance.Balance):
                amount to stake as bittensor balance
            wait_for_inclusion (bool):
                if set, waits for the extrinsic to enter a block before returning true, 
                or returns false if the extrinsic fails to enter the block within the timeout.   
            wait_for_finalization (bool):
                if set, waits for the extrinsic to be finalized on the chain before returning true,
                or returns false if the extrinsic fails to be finalized within the timeout.
            timeout (int):
                time that this call waits for either finalization of inclusion.
        Returns:
            success (bool):
                flag is true if extrinsic was finalized or uncluded in the block. 
                If we did not wait for finalization / inclusion, the response is true.
        """
        loop = asyncio.get_event_loop()
        loop.set_debug(enabled=True)
        return loop.run_until_complete(self.async_transfer(wallet, dest, amount, wait_for_inclusion, wait_for_finalization, timeout))

    async def async_transfer(
            self, 
            wallet: 'bittensor.wallet.Wallet',
            dest:str, 
            amount: Balance, 
            wait_for_inclusion: bool = False,
            wait_for_finalization: bool = False,
            timeout: int = 3 * bittensor.__blocktime__,
        ) -> bool:
        r""" Transfers funds from this wallet to the destination public key address
        Args:
            wallet (bittensor.wallet.Wallet):
                bittensor wallet object.
            dest (str):
                destination public key address of reciever. 
            amount (bittensor.utils.balance.Balance):
                amount to stake as bittensor balance
            wait_for_inclusion (bool):
                if set, waits for the extrinsic to enter a block before returning true, 
                or returns false if the extrinsic fails to enter the block within the timeout.   
            wait_for_finalization (bool):
                if set, waits for the extrinsic to be finalized on the chain before returning true,
                or returns false if the extrinsic fails to be finalized within the timeout.
            timeout (int):
                time that this call waits for either finalization of inclusion.
        Returns:
            success (bool):
                flag is true if extrinsic was finalized or uncluded in the block. 
                If we did not wait for finalization / inclusion, the response is true.
        """
        await self.async_check_connection()
        call = await self.substrate.compose_call(
            call_module='Balances',
            call_function='transfer',
            call_params={
                'dest': dest, 
                'value': amount.rao
            }
        )
        extrinsic = await self.substrate.create_signed_extrinsic( call = call, keypair = wallet.coldkey )
        return await self._submit_and_check_extrinsic ( extrinsic, wait_for_inclusion, wait_for_finalization, timeout )

    def unstake(
            self, 
            wallet: 'bittensor.wallet.Wallet',
            amount: Balance, 
            hotkey_id: int, 
            wait_for_inclusion:bool = False, 
            wait_for_finalization:bool = False,
            timeout: int = 3 * bittensor.__blocktime__,
        ) -> bool:
        r""" Removes stake into the wallet coldkey from the specified hotkey uid.
        Args:
            wallet (bittensor.wallet.Wallet):
                bittensor wallet object.
            amount (bittensor.utils.balance.Balance):
                amount to stake as bittensor balance
            hotkey_id (int):
                uid of hotkey to unstake from.
            wait_for_inclusion (bool):
                if set, waits for the extrinsic to enter a block before returning true, 
                or returns false if the extrinsic fails to enter the block within the timeout.   
            wait_for_finalization (bool):
                if set, waits for the extrinsic to be finalized on the chain before returning true,
                or returns false if the extrinsic fails to be finalized within the timeout.
            timeout (int):
                time that this call waits for either finalization of inclusion.
        Returns:
            success (bool):
                flag is true if extrinsic was finalized or uncluded in the block. 
                If we did not wait for finalization / inclusion, the response is true.
        """
        loop = asyncio.get_event_loop()
        loop.set_debug(enabled=True)
        return loop.run_until_complete(self.async_unstake( wallet, amount, hotkey_id, wait_for_inclusion, wait_for_finalization, timeout ))

    async def async_unstake(
            self, 
            wallet: 'bittensor.wallet.Wallet',
            amount: Balance, 
            hotkey_id: int, 
            wait_for_inclusion:bool = False, 
            wait_for_finalization:bool = False,
            timeout: int = 3 * bittensor.__blocktime__
        ) -> bool:
        r""" Removes stake into the wallet coldkey from the specified hotkey uid.
        Args:
            wallet (bittensor.wallet.Wallet):
                bittensor wallet object.
            amount (bittensor.utils.balance.Balance):
                amount to stake as bittensor balance
            hotkey_id (int):
                uid of hotkey to unstake from.
            wait_for_inclusion (bool):
                if set, waits for the extrinsic to enter a block before returning true, 
                or returns false if the extrinsic fails to enter the block within the timeout.   
            wait_for_finalization (bool):
                if set, waits for the extrinsic to be finalized on the chain before returning true,
                or returns false if the extrinsic fails to be finalized within the timeout.
            timeout (int):
                time that this call waits for either finalization of inclusion.
        Returns:
            success (bool):
                flag is true if extrinsic was finalized or uncluded in the block. 
                If we did not wait for finalization / inclusion, the response is true.
        """
        await self.async_check_connection()
        call = await self.substrate.compose_call(
            call_module='SubtensorModule',
            call_function='remove_stake',
            call_params={'ammount_unstaked': amount.rao, 'hotkey': hotkey_id}
        )
        extrinsic = await self.substrate.create_signed_extrinsic( call = call, keypair = wallet.coldkey )
        return await self._submit_and_check_extrinsic ( extrinsic, wait_for_inclusion, wait_for_finalization, timeout )

    def set_weights(
            self, 
            wallet: 'bittensor.wallet.Wallet',
            destinations, 
            values, 
            wait_for_inclusion:bool = False, 
            wait_for_finalization:bool = False,
            timeout: int = 3 * bittensor.__blocktime__
        ) -> bool:
        r""" Sets the given weights and values on chain for wallet hotkey account.
        Args:
            wallet (bittensor.wallet.Wallet):
                bittensor wallet object.
            destinations (List[int]):
                uint64 uids of destination neurons.
            values (List[int]):
                u32 max encoded floating point weights.
            wait_for_inclusion (bool):
                if set, waits for the extrinsic to enter a block before returning true, 
                or returns false if the extrinsic fails to enter the block within the timeout.
            wait_for_finalization (bool):
                if set, waits for the extrinsic to be finalized on the chain before returning true,
                or returns false if the extrinsic fails to be finalized within the timeout.
            timeout (int):
                time that this call waits for either finalization of inclusion.
        Returns:
            success (bool):
                flag is true if extrinsic was finalized or uncluded in the block. 
                If we did not wait for finalization / inclusion, the response is true.
        """
        loop = asyncio.get_event_loop()
        loop.set_debug(enabled=True)
        return loop.run_until_complete(self.async_set_weights( wallet, destinations, values, wait_for_inclusion, wait_for_finalization, timeout ))

    async def async_set_weights(
            self, 
            wallet: 'bittensor.wallet.Wallet',
            destinations, 
            values, 
            wait_for_inclusion:bool = False, 
            wait_for_finalization:bool = False,
            timeout: int = 3 * bittensor.__blocktime__
        ) -> bool:
        r""" Sets the given weights and values on chain for wallet hotkey account.
        Args:
            wallet (bittensor.wallet.Wallet):
                bittensor wallet object.
            destinations (List[int]):
                uint64 uids of destination neurons.
            values (List[int]):
                u32 max encoded floating point weights.
            wait_for_inclusion (bool):
                if set, waits for the extrinsic to enter a block before returning true, 
                or returns false if the extrinsic fails to enter the block within the timeout.
            wait_for_finalization (bool):
                if set, waits for the extrinsic to be finalized on the chain before returning true,
                or returns false if the extrinsic fails to be finalized within the timeout.
            timeout (int):
                time that this call waits for either finalization of inclusion.
        Returns:
            success (bool):
                flag is true if extrinsic was finalized or uncluded in the block. 
                If we did not wait for finalization / inclusion, the response is true.
        """
        await self.async_check_connection()
        call = await self.substrate.compose_call(
            call_module='SubtensorModule',
            call_function='set_weights',
            call_params = {'dests': destinations, 'weights': values}
        )
        extrinsic = await self.substrate.create_signed_extrinsic( call = call, keypair = wallet.hotkey )
        return await self._submit_and_check_extrinsic ( extrinsic, wait_for_inclusion, wait_for_finalization, timeout )

    def get_balance(self, address: str) -> Balance:
        r""" Returns the token balance for the passed ss58_address address
        Args:
            address (Substrate address format, default = 42):
                ss58 chain address.
        Return:
            balance (bittensor.utils.balance.Balance):
                account balance
        """
        loop = asyncio.get_event_loop()
        loop.set_debug(enabled=True)
        return loop.run_until_complete(self.async_get_balance(address))

    async def async_get_balance(self, address) -> Balance:
        r""" Returns the token balance for the passed ss58_address address
        Args:
            address (Substrate address format, default = 42):
                ss58 chain address.
        Return:
            balance (bittensor.utils.balance.Balance):
                account balance
        """
        await self.async_check_connection()
        result = await self.substrate.get_runtime_state(
            module='System',
            storage_function='Account',
            params=[address],
            block_hash=None
        )
        balance_info = result.get('result')
        if not balance_info:
            return Balance(0)
        balance = balance_info['data']['free']
        return Balance(balance)

    def get_current_block(self) -> int:
        r""" Returns the current block number on the chain.
        Returns:
            block_number (int):
                Current chain blocknumber.
        """
        loop = asyncio.get_event_loop()
        loop.set_debug(enabled=True)
        return loop.run_until_complete(self.async_get_current_block())

    async def async_get_current_block(self) -> int:
        r""" Returns the current block number on the chain.
        Returns:
            block_number (int):
                Current chain blocknumber.
        """
        await self.async_check_connection()
        return await self.substrate.async_get_block_number(None)

    def get_active(self) -> List[Tuple[str, int]]:
        r""" Returns a list of (public key, uid) pairs one for each active peer on chain.
        Returns:
            active (List[Tuple[str, int]]):
                List of active peers.
        """
        loop = asyncio.get_event_loop()
        loop.set_debug(enabled=True)
        return loop.run_until_complete(self.async_get_active())

    async def async_get_active(self) -> List[Tuple[str, int]]:
        r""" Returns a list of (public key, uid) pairs one for each active peer on chain.
        Returns:
            active (List[Tuple[str, int]]):
                List of active peers.
        """
        await self.async_check_connection()
        result = await self.substrate.iterate_map(
            module='SubtensorModule',
            storage_function='Active',
        )
        return result

    def get_stake(self) -> List[Tuple[int, int]]:
        r""" Returns a list of (uid, stake) pairs one for each active peer on chain.
        Returns:
            stake (List[Tuple[int, int]]):
                List of stake values.
        """
        loop = asyncio.get_event_loop()
        loop.set_debug(enabled=True)
        return loop.run_until_complete(self.async_get_stake())

    async def async_get_stake(self) -> List[Tuple[int, int]]:
        r""" Returns a list of (uid, stake) pairs one for each active peer on chain.
        Returns:
            stake (List[Tuple[int, int]]):
                List of stake values.
        """
        await self.async_check_connection()
        result = await self.substrate.iterate_map(
            module='SubtensorModule',
            storage_function='Stake',
        )
        return result

    def get_last_emit(self) -> List[Tuple[int, int]]:
        r""" Returns a list of (uid, last emit) pairs for each active peer on chain.
        Returns:
            last_emit (List[Tuple[int, int]]):
                List of last emit values.
        """
        loop = asyncio.get_event_loop()
        loop.set_debug(enabled=True)
        return loop.run_until_complete(self.async_get_last_emit())

    async def async_get_last_emit(self) -> List[Tuple[int, int]]:
        r""" Returns a list of (uid, last emit) pairs for each active peer on chain.
        Returns:
            last_emit (List[Tuple[int, int]]):
                List of last emit values.
        """
        await self.async_check_connection()
        result = await self.substrate.iterate_map(
            module='SubtensorModule',
            storage_function='LastEmit'
        )
        return result

    def get_weight_vals(self) -> List[Tuple[int, List[int]]]:
        r""" Returns a list of (uid, weight vals) pairs for each active peer on chain.
        Returns:
            weight_vals (List[Tuple[int, List[int]]]):
                List of weight val pairs.
        """
        loop = asyncio.get_event_loop()
        loop.set_debug(enabled=True)
        return loop.run_until_complete(self.async_get_weight_vals())

    async def async_get_weight_vals(self) -> List[Tuple[int, List[int]]]:
        r""" Returns a list of (uid, weight vals) pairs for each active peer on chain.
        Returns:
            weight_vals (List[Tuple[int, List[int]]]):
                List of weight val pairs.
        """
        await self.async_check_connection()
        result = await self.substrate.iterate_map(
            module='SubtensorModule',
            storage_function='WeightVals'
        )
        return result

    def get_weight_uids(self) -> List[Tuple[int, int]]:
        r""" Returns a list of (uid, weight uids) pairs for each active peer on chain.
        Returns:
            weight_uids (List[Tuple[int, List[int]]]):
                List of weight uid pairs
        """
        loop = asyncio.get_event_loop()
        loop.set_debug(enabled=True)
        return loop.run_until_complete(self.async_get_weight_uids())

    async def async_get_weight_uids(self) -> List[Tuple[int, List[int]]]:
        r""" Returns a list of (uid, weight uids) pairs for each active peer on chain.
        Returns:
            weight_uids (List[Tuple[int, List[int]]]):
                List of weight uid pairs
        """
        await self.async_check_connection()
        result = await self.substrate.iterate_map(
            module='SubtensorModule',
            storage_function='WeightUids'
        )
        return result

    def neurons(self) -> List[Tuple[int, dict]]: 
        r""" Returns a list of neuron from the chain. 
        Returns:
            neuron (List[Tuple[int, dict]]):
                List of neuron objects.
        """
        loop = asyncio.get_event_loop()
        loop.set_debug(enabled=True)
        return loop.run_until_complete(self.async_neurons( ))

    async def async_neurons(self) -> List[Tuple[int, dict]]:
        r""" Returns a list of neuron from the chain. 
        Returns:
            neuron (List[Tuple[int, dict]]):
                List of neuron objects.
        """
        await self.async_check_connection()
        neurons = await self.substrate.iterate_map(
            module='SubtensorModule',
            storage_function='Neurons'
        )
        return neurons

    def get_uid_for_pubkey(self, pubkey = str) -> int: 
        r""" Returns the uid of the peer given passed public key string.
        Args:
            pubkey (str):
                String encoded public key.
        Returns:
            uid (int):
                uid of peer with hotkey equal to passed public key.
        """
        loop = asyncio.get_event_loop()
        loop.set_debug(enabled=True)
        return loop.run_until_complete(self.async_get_uid_for_pubkey( pubkey ))

    async def async_get_uid_for_pubkey(self, pubkey = str) -> int:
        r""" Returns the uid of the peer given passed public key string.
        Args:
            pubkey (str):
                String encoded public key.
        Returns:
            uid (int):
                uid of peer with hotkey equal to passed public key.
        """
        await self.async_check_connection()
        result = await self.substrate.get_runtime_state(
            module='SubtensorModule',
            storage_function='Active',
            params=[pubkey]
        )
        if result['result'] is None:
            return None
        return int(result['result'])

    def get_neuron_for_uid(self, uid) -> dict:
        r""" Returns the neuron metadata of the peer with the passed uid.
        Args:
            uid (int):
                Uid to query for metadata.
        Returns:
            metadata (Dict):
                Dict in list form containing metadata of associated uid.
        """
        loop = asyncio.get_event_loop()
        loop.set_debug(enabled=True)
        return loop.run_until_complete(self.async_get_neuron_for_uid( uid ))

    async def async_get_neuron_for_uid(self, uid:int) -> dict:
        r""" Returns the neuron metadata of the peer with the passed uid.
        Args:
            uid (int):
                Uid to query for metadata.
        Returns:
            metadata (Dict):
                Dict in list form containing metadata of associated uid.
        """
        await self.async_check_connection()
        result = await self.substrate.get_runtime_state(
                module='SubtensorModule',
                storage_function='Neurons',
                params=[uid]
        )
        return result['result']

    def get_stake_for_uid(self, uid) -> Balance:
        r""" Returns the staked token amount of the peer with the passed uid.
        Args:
            uid (int):
                Uid to query for metadata.
        Returns:
            stake (int):
                Amount of staked token.
        """
        loop = asyncio.get_event_loop()
        loop.set_debug(enabled=True)
        return loop.run_until_complete(self.async_get_stake_for_uid( uid ))

    async def async_get_stake_for_uid(self, uid) -> Balance:
        r""" Returns the staked token amount of the peer with the passed uid.
        Args:
            uid (int):
                Uid to query for metadata.
        Returns:
            stake (int):
                Amount of staked token.
        """
        await self.async_check_connection()
        stake = await self.substrate.get_runtime_state(
            module='SubtensorModule',
            storage_function='Stake',
            params = [uid]
        )
        result = stake['result']
        if not result:
            return Balance(0)
        return Balance(result)

    def weight_uids_for_uid(self, uid) -> List[int]:
        r""" Returns the weight uids of the peer with the passed uid.
        Args:
            uid (int):
                Uid to query for metadata.
        Returns:
            weight_uids (List[int]):
                Weight uids for passed uid.
        """
        loop = asyncio.get_event_loop()
        loop.set_debug(enabled=True)
        return loop.run_until_complete(self.async_weight_uids_for_uid( uid ))

    async def async_weight_uids_for_uid(self, uid) -> List[int]:
        r""" Returns the weight uids of the peer with the passed uid.
        Args:
            uid (int):
                Uid to query for metadata.
        Returns:
            weight_uids (List[int]):
                Weight uids for passed uid.
        """
        await self.async_check_connection()
        result = await self.substrate.get_runtime_state(
            module='SubtensorModule',
            storage_function='WeightUids',
            params = [uid]
        )
        return result['result']

    def weight_vals_for_uid(self, uid) -> List[int]:
        r""" Returns the weight vals of the peer with the passed uid.
        Args:
            uid (int):
                Uid to query for metadata.
        Returns:
            weight_vals (List[int]):
                Weight vals for passed uid.
        """
        loop = asyncio.get_event_loop()
        loop.set_debug(enabled=True)
        return loop.run_until_complete(self.async_weight_vals_for_uid( uid ))

    async def async_weight_vals_for_uid(self, uid) -> List[int]:
        r""" Returns the weight vals of the peer with the passed uid.
        Args:
            uid (int):
                Uid to query for metadata.
        Returns:
            weight_vals (List[int]):
                Weight vals for passed uid.
        """
        await self.async_check_connection()
        result = await self.substrate.get_runtime_state(
            module='SubtensorModule',
            storage_function='WeightVals',
            params = [uid]
        )
        return result['result']

    def get_last_emit_data_for_uid(self, uid) -> int:
        r""" Returns the last emit of the peer with the passed uid.
        Args:
            uid (int):
                Uid to query for metadata.
        Returns:
            last_emit (int):
                Last emit block numebr
        """
        loop = asyncio.get_event_loop()
        loop.set_debug(enabled=True)
        return loop.run_until_complete(self.async_get_last_emit_data_for_uid( uid ))

    async def async_get_last_emit_data_for_uid(self, uid) -> int:
        r""" Returns the last emit of the peer with the passed uid.
        Args:
            uid (int):
                Uid to query for metadata.
        Returns:
            last_emit (int):
                Last emit block numebr
        """
        await self.async_check_connection()
        result = await self.substrate.get_runtime_state(
            module='SubtensorModule',
            storage_function='LastEmit',
            params = [uid]
        )
        return result['result']<|MERGE_RESOLUTION|>--- conflicted
+++ resolved
@@ -232,11 +232,7 @@
             # ---- Get next endpoint ----
             ws_chain_endpoint = self.endpoint_for_network( blacklist = attempted_endpoints )
             if ws_chain_endpoint == None:
-<<<<<<< HEAD
                 logger.error("No more endpoints available for subtensor.network: <cyan>{}</cyan>, attempted: <cyan>{}</cyan>".format(self.config.subtensor.network, attempted_endpoints))
-=======
-                logger.log('USER-CRITICAL', "No more endpoints available for subtensor.network: {}, attempted: {}".format(self.config.subtensor.network, attempted_endpoints))
->>>>>>> 3d2b36aa
                 connection_error_message()
                 if failure:
                     logger.critical('Unable to connect to network:<cyan>{}</cyan>.\nMake sure your internet connection is stable and the network is properly set.'.format(self.config.subtensor.network))
@@ -246,20 +242,12 @@
 
             # --- Attempt connection ----
             if await self.substrate.async_connect( ws_chain_endpoint, timeout = 5 ):
-<<<<<<< HEAD
                 logger.success("Connected to network:<cyan>{}</cyan> at endpoint:<cyan>{}</cyan>".format(self.config.subtensor.network, ws_chain_endpoint))
-=======
-                logger.log('USER-SUCCESS', "Successfully connected to endpoint: {}".format(ws_chain_endpoint))
->>>>>>> 3d2b36aa
                 return True
             
             # ---- Timeout ----
             elif (time.time() - start_time) > timeout:
-<<<<<<< HEAD
                 logger.error( "Error while connecting to network:<cyan>{}</cyan> at endpoint: <cyan>{}</cyan>".format(self.config.subtensor.network, ws_chain_endpoint))
-=======
-                logger.log('USER-CRITICAL', "Error while connecting to the chain endpoint {}".format(ws_chain_endpoint))
->>>>>>> 3d2b36aa
                 connection_error_message()
                 if failure:
                     raise RuntimeError('Unable to connect to network:<cyan>{}</cyan>.\nMake sure your internet connection is stable and the network is properly set.'.format(self.config.subtensor.network))
@@ -440,13 +428,8 @@
         if not await self.async_check_connection():
             return False
 
-<<<<<<< HEAD
         if await self.async_is_subscribed( ip, port, modality, coldkeypub ):
             logger.success( "Already subscribed with:\n<cyan>[\n  ip: {},\n  port: {},\n  modality: {},\n  hotkey: {},\n  coldkey: {}\n]</cyan>".format(ip, port, modality, wallet.hotkey.public_key, wallet.coldkeypub ))
-=======
-        if await self.async_is_subscribed( wallet, ip, port, modality ):
-            logger.log('USER-SUCCESS', "Already subscribed with [ip: {}, port: {}, modality: {}, hotkey:{}, coldkey: {}]".format(ip, port, modality, wallet.hotkey.public_key, wallet.coldkeypub ))
->>>>>>> 3d2b36aa
             return True
 
         ip_as_int  = net.ip_to_int(ip)
@@ -463,7 +446,6 @@
             call_params=params
         )
         # TODO (const): hotkey should be an argument here not assumed. Either that or the coldkey pub should also be assumed.
-<<<<<<< HEAD
         extrinsic = await self.substrate.create_signed_extrinsic(call=call, keypair=self.wallet.hotkey)
         result = await self._submit_and_check_extrinsic (extrinsic, wait_for_inclusion, wait_for_finalization, timeout)
         if result:
@@ -472,17 +454,6 @@
             logger.error( "Failed to subscribe")
         return result
             
-=======
-        extrinsic = await self.substrate.create_signed_extrinsic(call = call, keypair = wallet.hotkey )
-        result = await self._submit_and_check_extrinsic ( extrinsic, wait_for_inclusion, wait_for_finalization, timeout )
-        if result:
-            logger.log('USER-SUCCESS', "Successfully subscribed with [ip: {}, port: {}, modality: {}, hotkey:{}, coldkey: {}]".format(ip, port, modality, wallet.hotkey.public_key, wallet.coldkeypub ))
-        else:
-            logger.log('USER-CRITICAL', "Failed to subscribe")
-        return result
-            
-       
->>>>>>> 3d2b36aa
     def add_stake(
             self, 
             wallet: 'bittensor.wallet.Wallet',
