# The MIT License (MIT)
# Copyright © 2021 Yuma Rao

# Permission is hereby granted, free of charge, to any person obtaining a copy of this software and associated 
# documentation files (the “Software”), to deal in the Software without restriction, including without limitation 
# the rights to use, copy, modify, merge, publish, distribute, sublicense, and/or sell copies of the Software, 
# and to permit persons to whom the Software is furnished to do so, subject to the following conditions:

# The above copyright notice and this permission notice shall be included in all copies or substantial portions of 
# the Software.

# THE SOFTWARE IS PROVIDED “AS IS”, WITHOUT WARRANTY OF ANY KIND, EXPRESS OR IMPLIED, INCLUDING BUT NOT LIMITED TO
# THE WARRANTIES OF MERCHANTABILITY, FITNESS FOR A PARTICULAR PURPOSE AND NONINFRINGEMENT. IN NO EVENT SHALL 
# THE AUTHORS OR COPYRIGHT HOLDERS BE LIABLE FOR ANY CLAIM, DAMAGES OR OTHER LIABILITY, WHETHER IN AN ACTION 
# OF CONTRACT, TORT OR OTHERWISE, ARISING FROM, OUT OF OR IN CONNECTION WITH THE SOFTWARE OR THE USE OR OTHER 
# DEALINGS IN THE SOFTWARE.
import argparse
import asyncio
import random
import time
import copy

from munch import Munch
from typing import List, Tuple
from termcolor import colored

import bittensor
import bittensor.utils.networking as net
from bittensor.substrate import SubstrateWSInterface, Keypair
from bittensor.substrate.exceptions import SubstrateRequestException
from bittensor.utils.neurons import Neuron, Neurons
from bittensor.utils.balance import Balance

from loguru import logger
logger = logger.opt(colors=True)

class Subtensor:
    """
    Handles interactions with the subtensor chain.
    """
    custom_type_registry = {
        "runtime_id": 2,
        "types": {
            "NeuronMetadataOf": {
                "type": "struct",
                "type_mapping": [["ip", "u128"], ["port", "u16"], ["ip_type", "u8"], ["uid", "u64"], ["modality", "u8"], ["hotkey", "AccountId"], ["coldkey", "AccountId"]]
            }
        }
    }

    def __init__(
            self, 
            config: 'Munch' = None,
            network: str = None,
            chain_endpoint: str = None
        ):
        r""" Initializes a subtensor chain interface.
            Args:
                config (:obj:`Munch`, `optional`): 
                    metagraph.Metagraph.config()
                network (default='akira', type=str)
                    The subtensor network flag. The likely choices are:
                            -- akira (testing network)
                            -- kusanagi (main network)
                    If this option is set it overloads subtensor.chain_endpoint with 
                    an entry point node from that network.
                chain_endpoint (default=None, type=str)
                    The subtensor endpoint flag. If set, overrides the --network flag.
        """
        if config == None:
            config = Subtensor.default_config()
        config.subtensor.network = network if network != None else config.subtensor.network
        config.subtensor.chain_endpoint = chain_endpoint if chain_endpoint != None else config.subtensor.chain_endpoint
        Subtensor.check_config(config)
        self.config = copy.deepcopy(config)

        self.substrate = SubstrateWSInterface(
            address_type = 42,
            type_registry_preset='substrate-node-template',
            type_registry=self.custom_type_registry,
        )

    @staticmethod
    def default_config() -> Munch:
        # Parses and returns a config Munch for this object.
        parser = argparse.ArgumentParser(); 
        Subtensor.add_args(parser) 
        config = bittensor.config.Config.to_config(parser); 
        return config
    
    @staticmethod   
    def add_args(parser: argparse.ArgumentParser):
        try:
            parser.add_argument('--subtensor.network', default='kusanagi', type=str, 
                                help='''The subtensor network flag. The likely choices are:
                                        -- akira (testing network)
                                        -- kusanagi (main network)
                                    If this option is set it overloads subtensor.chain_endpoint with 
                                    an entry point node from that network.
                                    ''')
            parser.add_argument('--subtensor.chain_endpoint', default=None, type=str, 
                                help='''The subtensor endpoint flag. If set, overrides the --network flag.
                                    ''')
        except:
            pass
        
    @staticmethod   
    def check_config(config: Munch):
        pass

    def endpoint_for_network( self, blacklist: List[str] = [] ) -> str:
        r""" Returns a chain endpoint based on config.subtensor.network.
            Returns None if there are no available endpoints.
        Raises:
            endpoint (str):
                Websocket endpoint or None if there are none available.
        """

        # Chain endpoint overrides the --network flag.
        if self.config.subtensor.chain_endpoint != None:
            if self.config.subtensor.chain_endpoint in blacklist:
                return None
            else:
                return self.config.subtensor.chain_endpoint

        # Else defaults to networks.
        # TODO(const): this should probably make a DNS lookup.
        if self.config.subtensor.network == "akira":
            akira_available = [item for item in bittensor.__akira_entrypoints__ if item not in blacklist ]
            if len(akira_available) == 0:
                return None
            return random.choice( akira_available )

        elif self.config.subtensor.network == "boltzmann":
            boltzmann_available = [item for item in bittensor.__boltzmann_entrypoints__ if item not in blacklist ]
            if len(boltzmann_available) == 0:
                return None
            return random.choice( boltzmann_available )

        elif self.config.subtensor.network == "kusanagi":
            kusanagi_available = [item for item in bittensor.__kusanagi_entrypoints__ if item not in blacklist ]
            if len(kusanagi_available) == 0:
                return None
            return random.choice( kusanagi_available )

        elif self.config.subtensor.network == "local":
            local_available = [item for item in bittensor.__local_entrypoints__ if item not in blacklist ]
            if len(local_available) == 0:
                return None
            return random.choice( local_available )
            
        else:
            akira_available = [item for item in bittensor.__akira_entrypoints__ if item not in blacklist ]
            if len(akira_available) == 0:
                return None
            return random.choice( akira_available )

    def is_connected(self) -> bool:
        r""" Returns true if the connection state as a boolean.
        Raises:
            success (bool):
                True is the websocket is connected to the chain endpoint.
        """
        loop = asyncio.get_event_loop()
        loop.set_debug(enabled=True)
        return loop.run_until_complete(self.async_is_connected())

    async def async_is_connected(self) -> bool:
        r""" Returns the connection state as a boolean.
        Raises:
            success (bool):
                True is the websocket is connected to the chain endpoint.
        """
        return await self.substrate.async_is_connected()

    def check_connection(self) -> bool:
        r""" Checks if substrate websocket backend is connected, connects if it is not. 
        """
        loop = asyncio.get_event_loop()
        loop.set_debug(enabled=True)
        return loop.run_until_complete(self.async_check_connection())

    async def async_check_connection(self) -> bool:
        r""" Checks if substrate websocket backend is connected, connects if it is not. 
        """
        if not await self.async_is_connected():
            return await self.async_connect()
        return True

    def connect( self, timeout: int = 10, failure = True ) -> bool:
        r""" Attempts to connect the substrate interface backend. 
        If the connection fails, attemps another endpoint until a timeout.
        Args:
            timeout (int):
                Time to wait before subscription times out.
            failure (bool):
                This connection attempt raises an error an a failed attempt.
        Returns:
            success (bool):
                True on success. 
        """
        loop = asyncio.get_event_loop()
        loop.set_debug(enabled=True)
        return loop.run_until_complete(self.async_connect(timeout, failure))

    async def async_connect( self, timeout: int = 10, failure = True ) -> bool:
        r""" Attempts to connect the substrate interface backend. 
        If the connection fails, attemps another endpoint until a timeout.
        Args:
            timeout (int):
                Time to wait before subscription times out.
            failure (bool):
                This connection attempt raises an error an a failed attempt.
        Returns:
            success (bool):
                True on success. 
        """
        start_time = time.time()
        attempted_endpoints = []
        while True:
            def connection_error_message():
                print('''
Check that your internet connection is working and the chain endpoints are available: <cyan>{}</cyan>
The subtensor.network should likely be one of the following choices:
    -- local - (your locally running node)
    -- akira - (testnet)
    -- kusanagi - (mainnet)
Or you may set the endpoint manually using the --subtensor.chain_endpoint flag 
To run a local node (See: docs/running_a_validator.md) \n
                              '''.format( attempted_endpoints) )

            # ---- Get next endpoint ----
            ws_chain_endpoint = self.endpoint_for_network( blacklist = attempted_endpoints )
            if ws_chain_endpoint == None:
<<<<<<< HEAD
                logger.log('USER-CRITICAL', "No more endpoints available for subtensor.network: {}, attempted: {}".format(self.config.subtensor.network, attempted_endpoints))
=======
                logger.error("No more endpoints available for subtensor.network: <cyan>{}</cyan>, attempted: <cyan>{}</cyan>".format(self.config.subtensor.network, attempted_endpoints))
>>>>>>> 73b4f07d
                connection_error_message()
                if failure:
                    logger.critical('Unable to connect to network:<cyan>{}</cyan>.\nMake sure your internet connection is stable and the network is properly set.'.format(self.config.subtensor.network))
                else:
                    return False
            attempted_endpoints.append(ws_chain_endpoint)

            # --- Attempt connection ----
            if await self.substrate.async_connect( ws_chain_endpoint, timeout = 5 ):
<<<<<<< HEAD
                logger.log('USER-SUCCESS', "Successfully connected to endpoint: {}".format(ws_chain_endpoint))
=======
                logger.success("Connected to network:<cyan>{}</cyan> at endpoint:<cyan>{}</cyan>".format(self.config.subtensor.network, ws_chain_endpoint))
>>>>>>> 73b4f07d
                return True
            
            # ---- Timeout ----
            elif (time.time() - start_time) > timeout:
<<<<<<< HEAD
                logger.log('USER-CRITICAL', "Error while connecting to the chain endpoint {}".format(ws_chain_endpoint))
=======
                logger.error( "Error while connecting to network:<cyan>{}</cyan> at endpoint: <cyan>{}</cyan>".format(self.config.subtensor.network, ws_chain_endpoint))
>>>>>>> 73b4f07d
                connection_error_message()
                if failure:
                    raise RuntimeError('Unable to connect to network:<cyan>{}</cyan>.\nMake sure your internet connection is stable and the network is properly set.'.format(self.config.subtensor.network))
                else:
                    return False

    async def _submit_and_check_extrinsic(
            self, 
            extrinsic, 
            wait_for_inclusion:bool = False, 
            wait_for_finalization: bool = False, 
            timeout: int = bittensor.__blocktime__ * 3
        ) -> bool:
        r""" Makes an extrinsic call to the chain, returns true if the extrinsic send was a success.
        If wait_for_inclusion or wait_for_finalization are true, the call will return true iff the 
        extrinsic enters or finalizes in a block.
        Args:
            extrinsic (substrate extrinsic):
                Extrinsic to send to the chain.
            wait_for_inclusion (bool):
                If set, waits for the extrinsic to enter a block before returning true, 
                or returns false if the extrinsic fails to enter the block within the timeout.   
            wait_for_finalization (bool):
                If set, waits for the extrinsic to be finalized on the chain before returning true,
                or returns false if the extrinsic fails to be finalized within the timeout.
            timeout (int):
                Time that this call waits for either finalization of inclusion.
        Returns:
            success (bool):
                flag is true if extrinsic was finalized or uncluded in the block. 
                If we did not wait for finalization / inclusion, the response is true.
        """
        # Send extrinsic
        try:
            response = await self.substrate.submit_extrinsic( 
                                    extrinsic, 
                                    wait_for_inclusion = wait_for_inclusion,
                                    wait_for_finalization = wait_for_finalization, 
                                    timeout = timeout
                            )
        except SubstrateRequestException as e:
            logger.error('Extrinsic exception with error {}', e)
            return False
        except Exception as e:
            logger.error('Error submitting extrinsic with error {}', e)
            return False

        # Check timeout.
        if response == None:
            logger.error('Error in extrinsic: No response within timeout')
            return False

        # Check result.
        if not wait_for_inclusion and not wait_for_finalization:
            return True
        else:
            if 'error' in response:
                logger.error('Error in extrinsic: {}', response['error'])
            elif 'finalized' in response and response['finalized'] == True:
                return True
            elif 'inBlock' in response and response['inBlock'] == True:
                return True
            else:
                return False

<<<<<<< HEAD
    def is_subscribed(self, wallet: 'bittensor.wallet.Wallet', ip: str, port: int, modality: int, coldkey: str ) -> bool:
        r""" Returns true if the bittensor endpoint is already subscribed with the wallet and metadata.
        Args:
            wallet (bittensor.wallet.Wallet):
                bittensor wallet object.
            ip (str):
                endpoint host port i.e. 192.122.31.4
            port (int):
                endpoint port number i.e. 9221
            modality (int):
                int encoded endpoint modality i.e 0 for TEXT
            coldkeypub (str):
                string encoded coldekey pub.
        """
        loop = asyncio.get_event_loop()
        loop.set_debug(enabled=True)
        return loop.run_until_complete(self.async_is_subscribed( wallet, ip, port, modality, coldkey ))
            
    async def async_is_subscribed( self, wallet: 'bittensor.wallet.Wallet', ip: str, port: int, modality: int ) -> bool:
=======
    def is_subscribed(self, wallet: 'bittensor.wallet.Wallet', ip: str, port: int, modality: int ) -> bool:
>>>>>>> 73b4f07d
        r""" Returns true if the bittensor endpoint is already subscribed with the wallet and metadata.
        Args:
            wallet (bittensor.wallet.Wallet):
                bittensor wallet object.
            ip (str):
                endpoint host port i.e. 192.122.31.4
            port (int):
                endpoint port number i.e. 9221
            modality (int):
                int encoded endpoint modality i.e 0 for TEXT
            coldkeypub (str):
                string encoded coldekey pub.
        """
<<<<<<< HEAD
=======
        loop = asyncio.get_event_loop()
        loop.set_debug(enabled=True)
        return loop.run_until_complete(self.async_is_subscribed( wallet, ip, port, modality ))
            
    async def async_is_subscribed( self, wallet: 'bittensor.wallet.Wallet', ip: str, port: int, modality: int ) -> bool:
        r""" Returns true if the bittensor endpoint is already subscribed with the wallet and metadata.
        Args:
            wallet (bittensor.wallet.Wallet):
                bittensor wallet object.
            ip (str):
                endpoint host port i.e. 192.122.31.4
            port (int):
                endpoint port number i.e. 9221
            modality (int):
                int encoded endpoint modality i.e 0 for TEXT
        """
>>>>>>> 73b4f07d
        uid = await self.async_get_uid_for_pubkey( wallet.hotkey.public_key )
        if uid != None:
            neuron = await self.async_get_neuron_for_uid( uid )
            if neuron['ip'] == net.ip_to_int(ip) and neuron['port'] == port:
                return True
            else:
                return False
        else:
            return False

    def subscribe(
            self, 
            wallet: 'bittensor.wallet.Wallet',
            ip: str, 
            port: int, 
            modality: int, 
            wait_for_inclusion: bool = False,
            wait_for_finalization = True,
            timeout: int = 3 * bittensor.__blocktime__,
        ) -> bool:
        r""" Subscribes an bittensor endpoint to the substensor chain.
        Args:
            wallet (bittensor.wallet.Wallet):
                bittensor wallet object.
            ip (str):
                endpoint host port i.e. 192.122.31.4
            port (int):
                endpoint port number i.e. 9221
            modality (int):
                int encoded endpoint modality i.e 0 for TEXT
            wait_for_inclusion (bool):
                if set, waits for the extrinsic to enter a block before returning true, 
                or returns false if the extrinsic fails to enter the block within the timeout.   
            wait_for_finalization (bool):
                if set, waits for the extrinsic to be finalized on the chain before returning true,
                or returns false if the extrinsic fails to be finalized within the timeout.
            timeout (int):
                time that this call waits for either finalization of inclusion.
        Returns:
            success (bool):
                flag is true if extrinsic was finalized or uncluded in the block. 
                If we did not wait for finalization / inclusion, the response is true.
        """
        loop = asyncio.get_event_loop()
        loop.set_debug(enabled=True)
        return loop.run_until_complete(self.async_subscribe( wallet, ip, port, modality, wait_for_inclusion, wait_for_finalization, timeout ))

    async def async_subscribe(
            self, 
            wallet: 'bittensor.wallet.Wallet',
            ip: str, 
            port: int, 
            modality: int, 
            wait_for_inclusion: bool = False,
            wait_for_finalization:bool = True,
            timeout: int = 3 * bittensor.__blocktime__,
        ) -> bool:
        r""" Subscribes an bittensor endpoint to the substensor chain.
        Args:
            wallet (bittensor.wallet.Wallet):
                bittensor wallet object.
            ip (str):
                endpoint host port i.e. 192.122.31.4
            port (int):
                endpoint port number i.e. 9221
            modality (int):
                int encoded endpoint modality i.e 0 for TEXT
            wait_for_inclusion (bool):
                if set, waits for the extrinsic to enter a block before returning true, 
                or returns false if the extrinsic fails to enter the block within the timeout.   
            wait_for_finalization (bool):
                if set, waits for the extrinsic to be finalized on the chain before returning true,
                or returns false if the extrinsic fails to be finalized within the timeout.
            timeout (int):
                time that this call waits for either finalization of inclusion.
        Returns:
            success (bool):
                flag is true if extrinsic was finalized or uncluded in the block. 
                If we did not wait for finalization / inclusion, the response is true.
        """
        if not await self.async_check_connection():
            return False

        if await self.async_is_subscribed( wallet, ip, port, modality ):
<<<<<<< HEAD
            logger.log('USER-SUCCESS', "Already subscribed with [ip: {}, port: {}, modality: {}, hotkey:{}, coldkey: {}]".format(ip, port, modality, wallet.hotkey.public_key, wallet.coldkeypub ))
=======
            logger.success( "Already subscribed with:\n<cyan>[\n  ip: {},\n  port: {},\n  modality: {},\n  hotkey: {},\n  coldkey: {}\n]</cyan>".format(ip, port, modality, wallet.hotkey.public_key, wallet.coldkeypub ))
>>>>>>> 73b4f07d
            return True

        ip_as_int  = net.ip_to_int(ip)
        params = {
            'ip': ip_as_int,
            'port': port, 
            'ip_type': 4,
            'modality': modality,
            'coldkey': wallet.coldkeypub,
        }
        call = await self.substrate.compose_call(
            call_module='SubtensorModule',
            call_function='subscribe',
            call_params=params
        )
        # TODO (const): hotkey should be an argument here not assumed. Either that or the coldkey pub should also be assumed.
<<<<<<< HEAD
        extrinsic = await self.substrate.create_signed_extrinsic(call = call, keypair = wallet.hotkey )
        result = await self._submit_and_check_extrinsic ( extrinsic, wait_for_inclusion, wait_for_finalization, timeout )
        if result:
            logger.log('USER-SUCCESS', "Successfully subscribed with [ip: {}, port: {}, modality: {}, hotkey:{}, coldkey: {}]".format(ip, port, modality, wallet.hotkey.public_key, wallet.coldkeypub ))
        else:
            logger.log('USER-CRITICAL', "Failed to subscribe")
        return result
            
       
=======
        extrinsic = await self.substrate.create_signed_extrinsic( call = call, keypair = wallet.hotkey)
        result = await self._submit_and_check_extrinsic (extrinsic, wait_for_inclusion, wait_for_finalization, timeout)
        if result:
            logger.success( "Successfully subscribed with:\n<cyan>[\n  ip: {},\n  port: {},\n  modality: {},\n  hotkey: {},\n  coldkey: {}\n]</cyan>".format(ip, port, modality, wallet.hotkey.public_key, wallet.coldkeypub ))
        else:
            logger.error( "Failed to subscribe")
        return result

>>>>>>> 73b4f07d
    def add_stake(
            self, 
            wallet: 'bittensor.wallet.Wallet',
            amount: Balance, 
            hotkey_id: int, 
            wait_for_inclusion: bool = False,
            wait_for_finalization: bool = False,
            timeout: int = 3 * bittensor.__blocktime__,
        ) -> bool:
        r""" Adds the specified amount of stake to passed hotkey uid.
        Args:
            wallet (bittensor.wallet.Wallet):
                bittensor wallet object.
            amount (bittensor.utils.balance.Balance):
                amount to stake as bittensor balance
            hotkey_id (int):
                uid of hotkey to stake into.
            wait_for_inclusion (bool):
                if set, waits for the extrinsic to enter a block before returning true, 
                or returns false if the extrinsic fails to enter the block within the timeout.   
            wait_for_finalization (bool):
                if set, waits for the extrinsic to be finalized on the chain before returning true,
                or returns false if the extrinsic fails to be finalized within the timeout.
            timeout (int):
                time that this call waits for either finalization of inclusion.
        Returns:
            success (bool):
                flag is true if extrinsic was finalized or uncluded in the block. 
                If we did not wait for finalization / inclusion, the response is true.
        """
        loop = asyncio.get_event_loop()
        loop.set_debug(enabled=True)
        return loop.run_until_complete(self.async_add_stake( wallet, amount, hotkey_id, wait_for_inclusion, wait_for_finalization, timeout ))

    async def async_add_stake(
            self, 
            wallet: 'bittensor.wallet.Wallet',
            amount: Balance, 
            hotkey_id: int, 
            wait_for_inclusion: bool = False,
            wait_for_finalization: bool = False,
            timeout: int = 3 * bittensor.__blocktime__,
        ) -> bool:
        r""" Adds the specified amount of stake to passed hotkey uid.
        Args:
            wallet (bittensor.wallet.Wallet):
                bittensor wallet object.
            amount (bittensor.utils.balance.Balance):
                amount to stake as bittensor balance
            hotkey_id (int):
                uid of hotkey to stake into.
            wait_for_inclusion (bool):
                if set, waits for the extrinsic to enter a block before returning true, 
                or returns false if the extrinsic fails to enter the block within the timeout.   
            wait_for_finalization (bool):
                if set, waits for the extrinsic to be finalized on the chain before returning true,
                or returns false if the extrinsic fails to be finalized within the timeout.
            timeout (int):
                time that this call waits for either finalization of inclusion.
        Returns:
            success (bool):
                flag is true if extrinsic was finalized or uncluded in the block. 
                If we did not wait for finalization / inclusion, the response is true.
        """
        await self.async_check_connection()
        call = await self.substrate.compose_call(
            call_module='SubtensorModule',
            call_function='add_stake',
            call_params={
                'hotkey': hotkey_id,
                'ammount_staked': amount.rao
            }
        )
        extrinsic = await self.substrate.create_signed_extrinsic( call = call, keypair = wallet.coldkey )
        return await self._submit_and_check_extrinsic ( extrinsic, wait_for_inclusion, wait_for_finalization, timeout )

    def transfer(
            self, 
            wallet: 'bittensor.wallet.Wallet',
            dest:str, 
            amount: Balance, 
            wait_for_inclusion: bool = False,
            wait_for_finalization: bool = False,
            timeout: int = 3 * bittensor.__blocktime__,
        ) -> bool:
        r""" Transfers funds from this wallet to the destination public key address
        Args:
            wallet (bittensor.wallet.Wallet):
                bittensor wallet object.
            dest (str):
                destination public key address of reciever. 
            amount (bittensor.utils.balance.Balance):
                amount to stake as bittensor balance
            wait_for_inclusion (bool):
                if set, waits for the extrinsic to enter a block before returning true, 
                or returns false if the extrinsic fails to enter the block within the timeout.   
            wait_for_finalization (bool):
                if set, waits for the extrinsic to be finalized on the chain before returning true,
                or returns false if the extrinsic fails to be finalized within the timeout.
            timeout (int):
                time that this call waits for either finalization of inclusion.
        Returns:
            success (bool):
                flag is true if extrinsic was finalized or uncluded in the block. 
                If we did not wait for finalization / inclusion, the response is true.
        """
        loop = asyncio.get_event_loop()
        loop.set_debug(enabled=True)
        return loop.run_until_complete(self.async_transfer(wallet, dest, amount, wait_for_inclusion, wait_for_finalization, timeout))

    async def async_transfer(
            self, 
            wallet: 'bittensor.wallet.Wallet',
            dest:str, 
            amount: Balance, 
            wait_for_inclusion: bool = False,
            wait_for_finalization: bool = False,
            timeout: int = 3 * bittensor.__blocktime__,
        ) -> bool:
        r""" Transfers funds from this wallet to the destination public key address
        Args:
            wallet (bittensor.wallet.Wallet):
                bittensor wallet object.
            dest (str):
                destination public key address of reciever. 
            amount (bittensor.utils.balance.Balance):
                amount to stake as bittensor balance
            wait_for_inclusion (bool):
                if set, waits for the extrinsic to enter a block before returning true, 
                or returns false if the extrinsic fails to enter the block within the timeout.   
            wait_for_finalization (bool):
                if set, waits for the extrinsic to be finalized on the chain before returning true,
                or returns false if the extrinsic fails to be finalized within the timeout.
            timeout (int):
                time that this call waits for either finalization of inclusion.
        Returns:
            success (bool):
                flag is true if extrinsic was finalized or uncluded in the block. 
                If we did not wait for finalization / inclusion, the response is true.
        """
        await self.async_check_connection()
        call = await self.substrate.compose_call(
            call_module='Balances',
            call_function='transfer',
            call_params={
                'dest': dest, 
                'value': amount.rao
            }
        )
        extrinsic = await self.substrate.create_signed_extrinsic( call = call, keypair = wallet.coldkey )
        return await self._submit_and_check_extrinsic ( extrinsic, wait_for_inclusion, wait_for_finalization, timeout )

    def unstake(
            self, 
            wallet: 'bittensor.wallet.Wallet',
            amount: Balance, 
            hotkey_id: int, 
            wait_for_inclusion:bool = False, 
            wait_for_finalization:bool = False,
            timeout: int = 3 * bittensor.__blocktime__,
        ) -> bool:
        r""" Removes stake into the wallet coldkey from the specified hotkey uid.
        Args:
            wallet (bittensor.wallet.Wallet):
                bittensor wallet object.
            amount (bittensor.utils.balance.Balance):
                amount to stake as bittensor balance
            hotkey_id (int):
                uid of hotkey to unstake from.
            wait_for_inclusion (bool):
                if set, waits for the extrinsic to enter a block before returning true, 
                or returns false if the extrinsic fails to enter the block within the timeout.   
            wait_for_finalization (bool):
                if set, waits for the extrinsic to be finalized on the chain before returning true,
                or returns false if the extrinsic fails to be finalized within the timeout.
            timeout (int):
                time that this call waits for either finalization of inclusion.
        Returns:
            success (bool):
                flag is true if extrinsic was finalized or uncluded in the block. 
                If we did not wait for finalization / inclusion, the response is true.
        """
        loop = asyncio.get_event_loop()
        loop.set_debug(enabled=True)
        return loop.run_until_complete(self.async_unstake( wallet, amount, hotkey_id, wait_for_inclusion, wait_for_finalization, timeout ))

    async def async_unstake(
            self, 
            wallet: 'bittensor.wallet.Wallet',
            amount: Balance, 
            hotkey_id: int, 
            wait_for_inclusion:bool = False, 
            wait_for_finalization:bool = False,
            timeout: int = 3 * bittensor.__blocktime__
        ) -> bool:
        r""" Removes stake into the wallet coldkey from the specified hotkey uid.
        Args:
            wallet (bittensor.wallet.Wallet):
                bittensor wallet object.
            amount (bittensor.utils.balance.Balance):
                amount to stake as bittensor balance
            hotkey_id (int):
                uid of hotkey to unstake from.
            wait_for_inclusion (bool):
                if set, waits for the extrinsic to enter a block before returning true, 
                or returns false if the extrinsic fails to enter the block within the timeout.   
            wait_for_finalization (bool):
                if set, waits for the extrinsic to be finalized on the chain before returning true,
                or returns false if the extrinsic fails to be finalized within the timeout.
            timeout (int):
                time that this call waits for either finalization of inclusion.
        Returns:
            success (bool):
                flag is true if extrinsic was finalized or uncluded in the block. 
                If we did not wait for finalization / inclusion, the response is true.
        """
        await self.async_check_connection()
        call = await self.substrate.compose_call(
            call_module='SubtensorModule',
            call_function='remove_stake',
            call_params={'ammount_unstaked': amount.rao, 'hotkey': hotkey_id}
        )
        extrinsic = await self.substrate.create_signed_extrinsic( call = call, keypair = wallet.coldkey )
        return await self._submit_and_check_extrinsic ( extrinsic, wait_for_inclusion, wait_for_finalization, timeout )

    def set_weights(
            self, 
            wallet: 'bittensor.wallet.Wallet',
            destinations, 
            values, 
            wait_for_inclusion:bool = False, 
            wait_for_finalization:bool = False,
            timeout: int = 3 * bittensor.__blocktime__
        ) -> bool:
        r""" Sets the given weights and values on chain for wallet hotkey account.
        Args:
            wallet (bittensor.wallet.Wallet):
                bittensor wallet object.
            destinations (List[int]):
                uint64 uids of destination neurons.
            values (List[int]):
                u32 max encoded floating point weights.
            wait_for_inclusion (bool):
                if set, waits for the extrinsic to enter a block before returning true, 
                or returns false if the extrinsic fails to enter the block within the timeout.
            wait_for_finalization (bool):
                if set, waits for the extrinsic to be finalized on the chain before returning true,
                or returns false if the extrinsic fails to be finalized within the timeout.
            timeout (int):
                time that this call waits for either finalization of inclusion.
        Returns:
            success (bool):
                flag is true if extrinsic was finalized or uncluded in the block. 
                If we did not wait for finalization / inclusion, the response is true.
        """
        loop = asyncio.get_event_loop()
        loop.set_debug(enabled=True)
        return loop.run_until_complete(self.async_set_weights( wallet, destinations, values, wait_for_inclusion, wait_for_finalization, timeout ))

    async def async_set_weights(
            self, 
            wallet: 'bittensor.wallet.Wallet',
            destinations, 
            values, 
            wait_for_inclusion:bool = False, 
            wait_for_finalization:bool = False,
            timeout: int = 3 * bittensor.__blocktime__
        ) -> bool:
        r""" Sets the given weights and values on chain for wallet hotkey account.
        Args:
            wallet (bittensor.wallet.Wallet):
                bittensor wallet object.
            destinations (List[int]):
                uint64 uids of destination neurons.
            values (List[int]):
                u32 max encoded floating point weights.
            wait_for_inclusion (bool):
                if set, waits for the extrinsic to enter a block before returning true, 
                or returns false if the extrinsic fails to enter the block within the timeout.
            wait_for_finalization (bool):
                if set, waits for the extrinsic to be finalized on the chain before returning true,
                or returns false if the extrinsic fails to be finalized within the timeout.
            timeout (int):
                time that this call waits for either finalization of inclusion.
        Returns:
            success (bool):
                flag is true if extrinsic was finalized or uncluded in the block. 
                If we did not wait for finalization / inclusion, the response is true.
        """
        await self.async_check_connection()
        call = await self.substrate.compose_call(
            call_module='SubtensorModule',
            call_function='set_weights',
            call_params = {'dests': destinations, 'weights': values}
        )
        extrinsic = await self.substrate.create_signed_extrinsic( call = call, keypair = wallet.hotkey )
        return await self._submit_and_check_extrinsic ( extrinsic, wait_for_inclusion, wait_for_finalization, timeout )

    def get_balance(self, address: str) -> Balance:
        r""" Returns the token balance for the passed ss58_address address
        Args:
            address (Substrate address format, default = 42):
                ss58 chain address.
        Return:
            balance (bittensor.utils.balance.Balance):
                account balance
        """
        loop = asyncio.get_event_loop()
        loop.set_debug(enabled=True)
        return loop.run_until_complete(self.async_get_balance(address))

    async def async_get_balance(self, address) -> Balance:
        r""" Returns the token balance for the passed ss58_address address
        Args:
            address (Substrate address format, default = 42):
                ss58 chain address.
        Return:
            balance (bittensor.utils.balance.Balance):
                account balance
        """
        await self.async_check_connection()
        result = await self.substrate.get_runtime_state(
            module='System',
            storage_function='Account',
            params=[address],
            block_hash=None
        )
        balance_info = result.get('result')
        if not balance_info:
            return Balance(0)
        balance = balance_info['data']['free']
        return Balance(balance)

    def get_current_block(self) -> int:
        r""" Returns the current block number on the chain.
        Returns:
            block_number (int):
                Current chain blocknumber.
        """
        loop = asyncio.get_event_loop()
        loop.set_debug(enabled=True)
        return loop.run_until_complete(self.async_get_current_block())

    async def async_get_current_block(self) -> int:
        r""" Returns the current block number on the chain.
        Returns:
            block_number (int):
                Current chain blocknumber.
        """
        await self.async_check_connection()
        return await self.substrate.async_get_block_number(None)

    def get_active(self) -> List[Tuple[str, int]]:
        r""" Returns a list of (public key, uid) pairs one for each active peer on chain.
        Returns:
            active (List[Tuple[str, int]]):
                List of active peers.
        """
        loop = asyncio.get_event_loop()
        loop.set_debug(enabled=True)
        return loop.run_until_complete(self.async_get_active())

    async def async_get_active(self) -> List[Tuple[str, int]]:
        r""" Returns a list of (public key, uid) pairs one for each active peer on chain.
        Returns:
            active (List[Tuple[str, int]]):
                List of active peers.
        """
        await self.async_check_connection()
        result = await self.substrate.iterate_map(
            module='SubtensorModule',
            storage_function='Active',
        )
        return result

    def get_stake(self) -> List[Tuple[int, int]]:
        r""" Returns a list of (uid, stake) pairs one for each active peer on chain.
        Returns:
            stake (List[Tuple[int, int]]):
                List of stake values.
        """
        loop = asyncio.get_event_loop()
        loop.set_debug(enabled=True)
        return loop.run_until_complete(self.async_get_stake())

    async def async_get_stake(self) -> List[Tuple[int, int]]:
        r""" Returns a list of (uid, stake) pairs one for each active peer on chain.
        Returns:
            stake (List[Tuple[int, int]]):
                List of stake values.
        """
        await self.async_check_connection()
        result = await self.substrate.iterate_map(
            module='SubtensorModule',
            storage_function='Stake',
        )
        return result

    def get_last_emit(self) -> List[Tuple[int, int]]:
        r""" Returns a list of (uid, last emit) pairs for each active peer on chain.
        Returns:
            last_emit (List[Tuple[int, int]]):
                List of last emit values.
        """
        loop = asyncio.get_event_loop()
        loop.set_debug(enabled=True)
        return loop.run_until_complete(self.async_get_last_emit())

    async def async_get_last_emit(self) -> List[Tuple[int, int]]:
        r""" Returns a list of (uid, last emit) pairs for each active peer on chain.
        Returns:
            last_emit (List[Tuple[int, int]]):
                List of last emit values.
        """
        await self.async_check_connection()
        result = await self.substrate.iterate_map(
            module='SubtensorModule',
            storage_function='LastEmit'
        )
        return result

    def get_weight_vals(self) -> List[Tuple[int, List[int]]]:
        r""" Returns a list of (uid, weight vals) pairs for each active peer on chain.
        Returns:
            weight_vals (List[Tuple[int, List[int]]]):
                List of weight val pairs.
        """
        loop = asyncio.get_event_loop()
        loop.set_debug(enabled=True)
        return loop.run_until_complete(self.async_get_weight_vals())

    async def async_get_weight_vals(self) -> List[Tuple[int, List[int]]]:
        r""" Returns a list of (uid, weight vals) pairs for each active peer on chain.
        Returns:
            weight_vals (List[Tuple[int, List[int]]]):
                List of weight val pairs.
        """
        await self.async_check_connection()
        result = await self.substrate.iterate_map(
            module='SubtensorModule',
            storage_function='WeightVals'
        )
        return result

    def get_weight_uids(self) -> List[Tuple[int, int]]:
        r""" Returns a list of (uid, weight uids) pairs for each active peer on chain.
        Returns:
            weight_uids (List[Tuple[int, List[int]]]):
                List of weight uid pairs
        """
        loop = asyncio.get_event_loop()
        loop.set_debug(enabled=True)
        return loop.run_until_complete(self.async_get_weight_uids())

    async def async_get_weight_uids(self) -> List[Tuple[int, List[int]]]:
        r""" Returns a list of (uid, weight uids) pairs for each active peer on chain.
        Returns:
            weight_uids (List[Tuple[int, List[int]]]):
                List of weight uid pairs
        """
        await self.async_check_connection()
        result = await self.substrate.iterate_map(
            module='SubtensorModule',
            storage_function='WeightUids'
        )
        return result

    def neurons(self) -> List[Tuple[int, dict]]: 
        r""" Returns a list of neuron from the chain. 
        Returns:
            neuron (List[Tuple[int, dict]]):
                List of neuron objects.
        """
        loop = asyncio.get_event_loop()
        loop.set_debug(enabled=True)
        return loop.run_until_complete(self.async_neurons( ))

    async def async_neurons(self) -> List[Tuple[int, dict]]:
        r""" Returns a list of neuron from the chain. 
        Returns:
            neuron (List[Tuple[int, dict]]):
                List of neuron objects.
        """
        await self.async_check_connection()
        neurons = await self.substrate.iterate_map(
            module='SubtensorModule',
            storage_function='Neurons'
        )
        return neurons

    def get_uid_for_pubkey(self, pubkey = str) -> int: 
        r""" Returns the uid of the peer given passed public key string.
        Args:
            pubkey (str):
                String encoded public key.
        Returns:
            uid (int):
                uid of peer with hotkey equal to passed public key.
        """
        loop = asyncio.get_event_loop()
        loop.set_debug(enabled=True)
        return loop.run_until_complete(self.async_get_uid_for_pubkey( pubkey ))

    async def async_get_uid_for_pubkey(self, pubkey = str) -> int:
        r""" Returns the uid of the peer given passed public key string.
        Args:
            pubkey (str):
                String encoded public key.
        Returns:
            uid (int):
                uid of peer with hotkey equal to passed public key.
        """
        await self.async_check_connection()
        result = await self.substrate.get_runtime_state(
            module='SubtensorModule',
            storage_function='Active',
            params=[pubkey]
        )
        if result['result'] is None:
            return None
        return int(result['result'])

    def get_neuron_for_uid(self, uid) -> dict:
        r""" Returns the neuron metadata of the peer with the passed uid.
        Args:
            uid (int):
                Uid to query for metadata.
        Returns:
            metadata (Dict):
                Dict in list form containing metadata of associated uid.
        """
        loop = asyncio.get_event_loop()
        loop.set_debug(enabled=True)
        return loop.run_until_complete(self.async_get_neuron_for_uid( uid ))

    async def async_get_neuron_for_uid(self, uid:int) -> dict:
        r""" Returns the neuron metadata of the peer with the passed uid.
        Args:
            uid (int):
                Uid to query for metadata.
        Returns:
            metadata (Dict):
                Dict in list form containing metadata of associated uid.
        """
        await self.async_check_connection()
        result = await self.substrate.get_runtime_state(
                module='SubtensorModule',
                storage_function='Neurons',
                params=[uid]
        )
        return result['result']

    def get_stake_for_uid(self, uid) -> Balance:
        r""" Returns the staked token amount of the peer with the passed uid.
        Args:
            uid (int):
                Uid to query for metadata.
        Returns:
            stake (int):
                Amount of staked token.
        """
        loop = asyncio.get_event_loop()
        loop.set_debug(enabled=True)
        return loop.run_until_complete(self.async_get_stake_for_uid( uid ))

    async def async_get_stake_for_uid(self, uid) -> Balance:
        r""" Returns the staked token amount of the peer with the passed uid.
        Args:
            uid (int):
                Uid to query for metadata.
        Returns:
            stake (int):
                Amount of staked token.
        """
        await self.async_check_connection()
        stake = await self.substrate.get_runtime_state(
            module='SubtensorModule',
            storage_function='Stake',
            params = [uid]
        )
        result = stake['result']
        if not result:
            return Balance(0)
        return Balance(result)

    def weight_uids_for_uid(self, uid) -> List[int]:
        r""" Returns the weight uids of the peer with the passed uid.
        Args:
            uid (int):
                Uid to query for metadata.
        Returns:
            weight_uids (List[int]):
                Weight uids for passed uid.
        """
        loop = asyncio.get_event_loop()
        loop.set_debug(enabled=True)
        return loop.run_until_complete(self.async_weight_uids_for_uid( uid ))

    async def async_weight_uids_for_uid(self, uid) -> List[int]:
        r""" Returns the weight uids of the peer with the passed uid.
        Args:
            uid (int):
                Uid to query for metadata.
        Returns:
            weight_uids (List[int]):
                Weight uids for passed uid.
        """
        await self.async_check_connection()
        result = await self.substrate.get_runtime_state(
            module='SubtensorModule',
            storage_function='WeightUids',
            params = [uid]
        )
        return result['result']

    def weight_vals_for_uid(self, uid) -> List[int]:
        r""" Returns the weight vals of the peer with the passed uid.
        Args:
            uid (int):
                Uid to query for metadata.
        Returns:
            weight_vals (List[int]):
                Weight vals for passed uid.
        """
        loop = asyncio.get_event_loop()
        loop.set_debug(enabled=True)
        return loop.run_until_complete(self.async_weight_vals_for_uid( uid ))

    async def async_weight_vals_for_uid(self, uid) -> List[int]:
        r""" Returns the weight vals of the peer with the passed uid.
        Args:
            uid (int):
                Uid to query for metadata.
        Returns:
            weight_vals (List[int]):
                Weight vals for passed uid.
        """
        await self.async_check_connection()
        result = await self.substrate.get_runtime_state(
            module='SubtensorModule',
            storage_function='WeightVals',
            params = [uid]
        )
        return result['result']

    def get_last_emit_data_for_uid(self, uid) -> int:
        r""" Returns the last emit of the peer with the passed uid.
        Args:
            uid (int):
                Uid to query for metadata.
        Returns:
            last_emit (int):
                Last emit block numebr
        """
        loop = asyncio.get_event_loop()
        loop.set_debug(enabled=True)
        return loop.run_until_complete(self.async_get_last_emit_data_for_uid( uid ))

    async def async_get_last_emit_data_for_uid(self, uid) -> int:
        r""" Returns the last emit of the peer with the passed uid.
        Args:
            uid (int):
                Uid to query for metadata.
        Returns:
            last_emit (int):
                Last emit block numebr
        """
        await self.async_check_connection()
        result = await self.substrate.get_runtime_state(
            module='SubtensorModule',
            storage_function='LastEmit',
            params = [uid]
        )
        return result['result']<|MERGE_RESOLUTION|>--- conflicted
+++ resolved
@@ -232,11 +232,7 @@
             # ---- Get next endpoint ----
             ws_chain_endpoint = self.endpoint_for_network( blacklist = attempted_endpoints )
             if ws_chain_endpoint == None:
-<<<<<<< HEAD
-                logger.log('USER-CRITICAL', "No more endpoints available for subtensor.network: {}, attempted: {}".format(self.config.subtensor.network, attempted_endpoints))
-=======
                 logger.error("No more endpoints available for subtensor.network: <cyan>{}</cyan>, attempted: <cyan>{}</cyan>".format(self.config.subtensor.network, attempted_endpoints))
->>>>>>> 73b4f07d
                 connection_error_message()
                 if failure:
                     logger.critical('Unable to connect to network:<cyan>{}</cyan>.\nMake sure your internet connection is stable and the network is properly set.'.format(self.config.subtensor.network))
@@ -246,20 +242,12 @@
 
             # --- Attempt connection ----
             if await self.substrate.async_connect( ws_chain_endpoint, timeout = 5 ):
-<<<<<<< HEAD
-                logger.log('USER-SUCCESS', "Successfully connected to endpoint: {}".format(ws_chain_endpoint))
-=======
                 logger.success("Connected to network:<cyan>{}</cyan> at endpoint:<cyan>{}</cyan>".format(self.config.subtensor.network, ws_chain_endpoint))
->>>>>>> 73b4f07d
                 return True
             
             # ---- Timeout ----
             elif (time.time() - start_time) > timeout:
-<<<<<<< HEAD
-                logger.log('USER-CRITICAL', "Error while connecting to the chain endpoint {}".format(ws_chain_endpoint))
-=======
                 logger.error( "Error while connecting to network:<cyan>{}</cyan> at endpoint: <cyan>{}</cyan>".format(self.config.subtensor.network, ws_chain_endpoint))
->>>>>>> 73b4f07d
                 connection_error_message()
                 if failure:
                     raise RuntimeError('Unable to connect to network:<cyan>{}</cyan>.\nMake sure your internet connection is stable and the network is properly set.'.format(self.config.subtensor.network))
@@ -325,8 +313,7 @@
             else:
                 return False
 
-<<<<<<< HEAD
-    def is_subscribed(self, wallet: 'bittensor.wallet.Wallet', ip: str, port: int, modality: int, coldkey: str ) -> bool:
+    def is_subscribed(self, wallet: 'bittensor.wallet.Wallet', ip: str, port: int, modality: int ) -> bool:
         r""" Returns true if the bittensor endpoint is already subscribed with the wallet and metadata.
         Args:
             wallet (bittensor.wallet.Wallet):
@@ -342,12 +329,9 @@
         """
         loop = asyncio.get_event_loop()
         loop.set_debug(enabled=True)
-        return loop.run_until_complete(self.async_is_subscribed( wallet, ip, port, modality, coldkey ))
+        return loop.run_until_complete(self.async_is_subscribed( wallet, ip, port, modality ))
             
     async def async_is_subscribed( self, wallet: 'bittensor.wallet.Wallet', ip: str, port: int, modality: int ) -> bool:
-=======
-    def is_subscribed(self, wallet: 'bittensor.wallet.Wallet', ip: str, port: int, modality: int ) -> bool:
->>>>>>> 73b4f07d
         r""" Returns true if the bittensor endpoint is already subscribed with the wallet and metadata.
         Args:
             wallet (bittensor.wallet.Wallet):
@@ -358,28 +342,7 @@
                 endpoint port number i.e. 9221
             modality (int):
                 int encoded endpoint modality i.e 0 for TEXT
-            coldkeypub (str):
-                string encoded coldekey pub.
-        """
-<<<<<<< HEAD
-=======
-        loop = asyncio.get_event_loop()
-        loop.set_debug(enabled=True)
-        return loop.run_until_complete(self.async_is_subscribed( wallet, ip, port, modality ))
-            
-    async def async_is_subscribed( self, wallet: 'bittensor.wallet.Wallet', ip: str, port: int, modality: int ) -> bool:
-        r""" Returns true if the bittensor endpoint is already subscribed with the wallet and metadata.
-        Args:
-            wallet (bittensor.wallet.Wallet):
-                bittensor wallet object.
-            ip (str):
-                endpoint host port i.e. 192.122.31.4
-            port (int):
-                endpoint port number i.e. 9221
-            modality (int):
-                int encoded endpoint modality i.e 0 for TEXT
-        """
->>>>>>> 73b4f07d
+        """
         uid = await self.async_get_uid_for_pubkey( wallet.hotkey.public_key )
         if uid != None:
             neuron = await self.async_get_neuron_for_uid( uid )
@@ -464,11 +427,7 @@
             return False
 
         if await self.async_is_subscribed( wallet, ip, port, modality ):
-<<<<<<< HEAD
-            logger.log('USER-SUCCESS', "Already subscribed with [ip: {}, port: {}, modality: {}, hotkey:{}, coldkey: {}]".format(ip, port, modality, wallet.hotkey.public_key, wallet.coldkeypub ))
-=======
             logger.success( "Already subscribed with:\n<cyan>[\n  ip: {},\n  port: {},\n  modality: {},\n  hotkey: {},\n  coldkey: {}\n]</cyan>".format(ip, port, modality, wallet.hotkey.public_key, wallet.coldkeypub ))
->>>>>>> 73b4f07d
             return True
 
         ip_as_int  = net.ip_to_int(ip)
@@ -485,17 +444,6 @@
             call_params=params
         )
         # TODO (const): hotkey should be an argument here not assumed. Either that or the coldkey pub should also be assumed.
-<<<<<<< HEAD
-        extrinsic = await self.substrate.create_signed_extrinsic(call = call, keypair = wallet.hotkey )
-        result = await self._submit_and_check_extrinsic ( extrinsic, wait_for_inclusion, wait_for_finalization, timeout )
-        if result:
-            logger.log('USER-SUCCESS', "Successfully subscribed with [ip: {}, port: {}, modality: {}, hotkey:{}, coldkey: {}]".format(ip, port, modality, wallet.hotkey.public_key, wallet.coldkeypub ))
-        else:
-            logger.log('USER-CRITICAL', "Failed to subscribe")
-        return result
-            
-       
-=======
         extrinsic = await self.substrate.create_signed_extrinsic( call = call, keypair = wallet.hotkey)
         result = await self._submit_and_check_extrinsic (extrinsic, wait_for_inclusion, wait_for_finalization, timeout)
         if result:
@@ -504,7 +452,6 @@
             logger.error( "Failed to subscribe")
         return result
 
->>>>>>> 73b4f07d
     def add_stake(
             self, 
             wallet: 'bittensor.wallet.Wallet',
