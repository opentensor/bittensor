# The MIT License (MIT)
# Copyright © 2021 Yuma Rao

# Permission is hereby granted, free of charge, to any person obtaining a copy of this software and associated 
# documentation files (the “Software”), to deal in the Software without restriction, including without limitation 
# the rights to use, copy, modify, merge, publish, distribute, sublicense, and/or sell copies of the Software, 
# and to permit persons to whom the Software is furnished to do so, subject to the following conditions:

# The above copyright notice and this permission notice shall be included in all copies or substantial portions of 
# the Software.

# THE SOFTWARE IS PROVIDED “AS IS”, WITHOUT WARRANTY OF ANY KIND, EXPRESS OR IMPLIED, INCLUDING BUT NOT LIMITED TO
# THE WARRANTIES OF MERCHANTABILITY, FITNESS FOR A PARTICULAR PURPOSE AND NONINFRINGEMENT. IN NO EVENT SHALL 
# THE AUTHORS OR COPYRIGHT HOLDERS BE LIABLE FOR ANY CLAIM, DAMAGES OR OTHER LIABILITY, WHETHER IN AN ACTION 
# OF CONTRACT, TORT OR OTHERWISE, ARISING FROM, OUT OF OR IN CONNECTION WITH THE SOFTWARE OR THE USE OR OTHER 
# DEALINGS IN THE SOFTWARE.
import argparse
import asyncio
import random
import time
import copy

from munch import Munch
from typing import List, Tuple
from termcolor import colored

import bittensor
import bittensor.utils.networking as net
from bittensor.substrate import SubstrateWSInterface, Keypair
from bittensor.substrate.exceptions import SubstrateRequestException
from bittensor.utils.neurons import Neuron, Neurons
from bittensor.utils.balance import Balance

from loguru import logger
logger = logger.opt(colors=True)

class Subtensor:
    """
    Handles interactions with the subtensor chain.
    """
    custom_type_registry = {
        "runtime_id": 2,
        "types": {
            "NeuronMetadataOf": {
                "type": "struct",
                "type_mapping": [["ip", "u128"], ["port", "u16"], ["ip_type", "u8"], ["uid", "u64"], ["modality", "u8"], ["hotkey", "AccountId"], ["coldkey", "AccountId"]]
            }
        }
    }

    def __init__(
            self, 
            config: 'Munch' = None,
            network: str = None,
            chain_endpoint: str = None
        ):
        r""" Initializes a subtensor chain interface.
            Args:
                config (:obj:`Munch`, `optional`): 
                    metagraph.Metagraph.config()
                network (default='akira', type=str)
                    The subtensor network flag. The likely choices are:
                            -- akira (testing network)
                            -- kusanagi (main network)
                    If this option is set it overloads subtensor.chain_endpoint with 
                    an entry point node from that network.
                chain_endpoint (default=None, type=str)
                    The subtensor endpoint flag. If set, overrides the --network flag.
        """
        if config == None:
            config = Subtensor.default_config()
        config.subtensor.network = network if network != None else config.subtensor.network
        config.subtensor.chain_endpoint = chain_endpoint if chain_endpoint != None else config.subtensor.chain_endpoint
        Subtensor.check_config(config)
        self.config = copy.deepcopy(config)

        self.substrate = SubstrateWSInterface(
            address_type = 42,
            type_registry_preset='substrate-node-template',
            type_registry=self.custom_type_registry,
        )

    @staticmethod
    def default_config() -> Munch:
        # Parses and returns a config Munch for this object.
        parser = argparse.ArgumentParser(); 
        Subtensor.add_args(parser) 
        config = bittensor.config.Config.to_config(parser); 
        return config
    
    @staticmethod   
    def add_args(parser: argparse.ArgumentParser):
        try:
            parser.add_argument('--subtensor.network', default='kusanagi', type=str, 
                                help='''The subtensor network flag. The likely choices are:
                                        -- akira (testing network)
                                        -- kusanagi (main network)
                                    If this option is set it overloads subtensor.chain_endpoint with 
                                    an entry point node from that network.
                                    ''')
            parser.add_argument('--subtensor.chain_endpoint', default=None, type=str, 
                                help='''The subtensor endpoint flag. If set, overrides the --network flag.
                                    ''')
        except:
            pass
        
    @staticmethod   
    def check_config(config: Munch):
        pass

    def endpoint_for_network( self, blacklist: List[str] = [] ) -> str:
        r""" Returns a chain endpoint based on config.subtensor.network.
            Returns None if there are no available endpoints.
        Raises:
            endpoint (str):
                Websocket endpoint or None if there are none available.
        """

        # Chain endpoint overrides the --network flag.
        if self.config.subtensor.chain_endpoint != None:
            if self.config.subtensor.chain_endpoint in blacklist:
                return None
            else:
                return self.config.subtensor.chain_endpoint

        # Else defaults to networks.
        # TODO(const): this should probably make a DNS lookup.
        if self.config.subtensor.network == "akira":
            akira_available = [item for item in bittensor.__akira_entrypoints__ if item not in blacklist ]
            if len(akira_available) == 0:
                return None
            return random.choice( akira_available )

        elif self.config.subtensor.network == "boltzmann":
            boltzmann_available = [item for item in bittensor.__boltzmann_entrypoints__ if item not in blacklist ]
            if len(boltzmann_available) == 0:
                return None
            return random.choice( boltzmann_available )

        elif self.config.subtensor.network == "kusanagi":
            kusanagi_available = [item for item in bittensor.__kusanagi_entrypoints__ if item not in blacklist ]
            if len(kusanagi_available) == 0:
                return None
            return random.choice( kusanagi_available )

        elif self.config.subtensor.network == "local":
            local_available = [item for item in bittensor.__local_entrypoints__ if item not in blacklist ]
            if len(local_available) == 0:
                return None
            return random.choice( local_available )
            
        else:
            akira_available = [item for item in bittensor.__akira_entrypoints__ if item not in blacklist ]
            if len(akira_available) == 0:
                return None
            return random.choice( akira_available )

    def is_connected(self) -> bool:
        r""" Returns true if the connection state as a boolean.
        Raises:
            success (bool):
                True is the websocket is connected to the chain endpoint.
        """
        loop = asyncio.get_event_loop()
        loop.set_debug(enabled=True)
        return loop.run_until_complete(self.async_is_connected())

    async def async_is_connected(self) -> bool:
        r""" Returns the connection state as a boolean.
        Raises:
            success (bool):
                True is the websocket is connected to the chain endpoint.
        """
        return await self.substrate.async_is_connected()

    def check_connection(self) -> bool:
        r""" Checks if substrate websocket backend is connected, connects if it is not. 
        """
        loop = asyncio.get_event_loop()
        loop.set_debug(enabled=True)
        return loop.run_until_complete(self.async_check_connection())

    async def async_check_connection(self) -> bool:
        r""" Checks if substrate websocket backend is connected, connects if it is not. 
        """
        if not await self.async_is_connected():
            return await self.async_connect()
        return True

    def connect( self, timeout: int = 10, failure = True ) -> bool:
        r""" Attempts to connect the substrate interface backend. 
        If the connection fails, attemps another endpoint until a timeout.
        Args:
            timeout (int):
                Time to wait before subscription times out.
            failure (bool):
                This connection attempt raises an error an a failed attempt.
        Returns:
            success (bool):
                True on success. 
        """
        loop = asyncio.get_event_loop()
        loop.set_debug(enabled=True)
        return loop.run_until_complete(self.async_connect(timeout, failure))

    async def async_connect( self, timeout: int = 10, failure = True ) -> bool:
        r""" Attempts to connect the substrate interface backend. 
        If the connection fails, attemps another endpoint until a timeout.
        Args:
            timeout (int):
                Time to wait before subscription times out.
            failure (bool):
                This connection attempt raises an error an a failed attempt.
        Returns:
            success (bool):
                True on success. 
        """
        start_time = time.time()
        attempted_endpoints = []
        while True:
            def connection_error_message():
                print('''
Check that your internet connection is working and the chain endpoints are available: <cyan>{}</cyan>
The subtensor.network should likely be one of the following choices:
    -- local - (your locally running node)
    -- akira - (testnet)
    -- kusanagi - (mainnet)
Or you may set the endpoint manually using the --subtensor.chain_endpoint flag 
To run a local node (See: docs/running_a_validator.md) \n
                              '''.format( attempted_endpoints) )

            # ---- Get next endpoint ----
            ws_chain_endpoint = self.endpoint_for_network( blacklist = attempted_endpoints )
            if ws_chain_endpoint == None:
                logger.error("No more endpoints available for subtensor.network: <cyan>{}</cyan>, attempted: <cyan>{}</cyan>".format(self.config.subtensor.network, attempted_endpoints))
                connection_error_message()
                if failure:
                    logger.critical('Unable to connect to network:<cyan>{}</cyan>.\nMake sure your internet connection is stable and the network is properly set.'.format(self.config.subtensor.network))
                else:
                    return False
            attempted_endpoints.append(ws_chain_endpoint)

            # --- Attempt connection ----
            if await self.substrate.async_connect( ws_chain_endpoint, timeout = 5 ):
                logger.success("Connected to network:<cyan>{}</cyan> at endpoint:<cyan>{}</cyan>".format(self.config.subtensor.network, ws_chain_endpoint))
                return True
            
            # ---- Timeout ----
            elif (time.time() - start_time) > timeout:
                logger.error( "Error while connecting to network:<cyan>{}</cyan> at endpoint: <cyan>{}</cyan>".format(self.config.subtensor.network, ws_chain_endpoint))
                connection_error_message()
                if failure:
                    raise RuntimeError('Unable to connect to network:<cyan>{}</cyan>.\nMake sure your internet connection is stable and the network is properly set.'.format(self.config.subtensor.network))
                else:
                    return False

    async def _submit_and_check_extrinsic(
            self, 
            extrinsic, 
            wait_for_inclusion:bool = False, 
            wait_for_finalization: bool = False, 
            timeout: int = bittensor.__blocktime__ * 3
        ) -> bool:
        r""" Makes an extrinsic call to the chain, returns true if the extrinsic send was a success.
        If wait_for_inclusion or wait_for_finalization are true, the call will return true iff the 
        extrinsic enters or finalizes in a block.
        Args:
            extrinsic (substrate extrinsic):
                Extrinsic to send to the chain.
            wait_for_inclusion (bool):
                If set, waits for the extrinsic to enter a block before returning true, 
                or returns false if the extrinsic fails to enter the block within the timeout.   
            wait_for_finalization (bool):
                If set, waits for the extrinsic to be finalized on the chain before returning true,
                or returns false if the extrinsic fails to be finalized within the timeout.
            timeout (int):
                Time that this call waits for either finalization of inclusion.
        Returns:
            success (bool):
                flag is true if extrinsic was finalized or uncluded in the block. 
                If we did not wait for finalization / inclusion, the response is true.
        """
        # Send extrinsic
        try:
            response = await self.substrate.submit_extrinsic( 
                                    extrinsic, 
                                    wait_for_inclusion = wait_for_inclusion,
                                    wait_for_finalization = wait_for_finalization, 
                                    timeout = timeout
                            )
        except SubstrateRequestException as e:
            logger.error('Extrinsic exception with error {}', e)
            return False
        except Exception as e:
            logger.error('Error submitting extrinsic with error {}', e)
            return False

        # Check timeout.
        if response == None:
            logger.error('Error in extrinsic: No response within timeout')
            return False

        # Check result.
        if not wait_for_inclusion and not wait_for_finalization:
            return True
        else:
            if 'error' in response:
                logger.error('Error in extrinsic: {}', response['error'])
            elif 'finalized' in response and response['finalized'] == True:
                return True
            elif 'inBlock' in response and response['inBlock'] == True:
                return True
            else:
                return False

<<<<<<< HEAD
    def is_subscribed(self, wallet: 'bittensor.wallet.Wallet', ip: str, port: int ) -> bool:
=======
    def is_subscribed(self, wallet: 'bittensor.wallet.Wallet', ip: str, port: int, modality: int ) -> bool:
>>>>>>> 7c8cf09c
        r""" Returns true if the bittensor endpoint is already subscribed with the wallet and metadata.
        Args:
            wallet (bittensor.wallet.Wallet):
                bittensor wallet object.
            ip (str):
                endpoint host port i.e. 192.122.31.4
            port (int):
                endpoint port number i.e. 9221
            modality (int):
                int encoded endpoint modality i.e 0 for TEXT
            coldkeypub (str):
                string encoded coldekey pub.
        """
        loop = asyncio.get_event_loop()
        loop.set_debug(enabled=True)
<<<<<<< HEAD
        return loop.run_until_complete(self.async_is_subscribed( wallet, ip, port ))
=======
        return loop.run_until_complete(self.async_is_subscribed( wallet, ip, port, modality ))
>>>>>>> 7c8cf09c
            
    async def async_is_subscribed( self, wallet: 'bittensor.wallet.Wallet', ip: str, port: int ) -> bool:
        r""" Returns true if the bittensor endpoint is already subscribed with the wallet and metadata.
        Args:
            wallet (bittensor.wallet.Wallet):
                bittensor wallet object.
            ip (str):
                endpoint host port i.e. 192.122.31.4
            port (int):
                endpoint port number i.e. 9221
            modality (int):
                int encoded endpoint modality i.e 0 for TEXT
        """
        uid = await self.async_get_uid_for_pubkey( wallet.hotkey.public_key )
        if uid != None:
            neuron = await self.async_get_neuron_for_uid( uid )
            if neuron['ip'] == net.ip_to_int(ip) and neuron['port'] == port:
                return True
            else:
                return False
        else:
            return False

    def subscribe(
            self, 
            wallet: 'bittensor.wallet.Wallet',
            ip: str, 
            port: int, 
            modality: int, 
            wait_for_inclusion: bool = False,
            wait_for_finalization = True,
            timeout: int = 3 * bittensor.__blocktime__,
        ) -> bool:
        r""" Subscribes an bittensor endpoint to the substensor chain.
        Args:
            wallet (bittensor.wallet.Wallet):
                bittensor wallet object.
            ip (str):
                endpoint host port i.e. 192.122.31.4
            port (int):
                endpoint port number i.e. 9221
            modality (int):
                int encoded endpoint modality i.e 0 for TEXT
            wait_for_inclusion (bool):
                if set, waits for the extrinsic to enter a block before returning true, 
                or returns false if the extrinsic fails to enter the block within the timeout.   
            wait_for_finalization (bool):
                if set, waits for the extrinsic to be finalized on the chain before returning true,
                or returns false if the extrinsic fails to be finalized within the timeout.
            timeout (int):
                time that this call waits for either finalization of inclusion.
        Returns:
            success (bool):
                flag is true if extrinsic was finalized or uncluded in the block. 
                If we did not wait for finalization / inclusion, the response is true.
        """
        loop = asyncio.get_event_loop()
        loop.set_debug(enabled=True)
        return loop.run_until_complete(self.async_subscribe( wallet, ip, port, modality, wait_for_inclusion, wait_for_finalization, timeout ))

    async def async_subscribe(
            self, 
            wallet: 'bittensor.wallet.Wallet',
            ip: str, 
            port: int, 
            modality: int, 
            wait_for_inclusion: bool = False,
            wait_for_finalization:bool = True,
            timeout: int = 3 * bittensor.__blocktime__,
        ) -> bool:
        r""" Subscribes an bittensor endpoint to the substensor chain.
        Args:
            wallet (bittensor.wallet.Wallet):
                bittensor wallet object.
            ip (str):
                endpoint host port i.e. 192.122.31.4
            port (int):
                endpoint port number i.e. 9221
            modality (int):
                int encoded endpoint modality i.e 0 for TEXT
            wait_for_inclusion (bool):
                if set, waits for the extrinsic to enter a block before returning true, 
                or returns false if the extrinsic fails to enter the block within the timeout.   
            wait_for_finalization (bool):
                if set, waits for the extrinsic to be finalized on the chain before returning true,
                or returns false if the extrinsic fails to be finalized within the timeout.
            timeout (int):
                time that this call waits for either finalization of inclusion.
        Returns:
            success (bool):
                flag is true if extrinsic was finalized or uncluded in the block. 
                If we did not wait for finalization / inclusion, the response is true.
        """
        if not await self.async_check_connection():
            return False

<<<<<<< HEAD
        if await self.async_is_subscribed( wallet, ip, port ):
            logger.log('USER-SUCCESS', "Already subscribed with [ip: {}, port: {}, modality: {}, hotkey:{}, coldkey: {}]".format(ip, port, modality, wallet.hotkey.public_key, wallet.coldkeypub ))
=======
        if await self.async_is_subscribed( wallet, ip, port, modality ):
            logger.success( "Already subscribed with:\n<cyan>[\n  ip: {},\n  port: {},\n  modality: {},\n  hotkey: {},\n  coldkey: {}\n]</cyan>".format(ip, port, modality, wallet.hotkey.public_key, wallet.coldkeypub ))
>>>>>>> 7c8cf09c
            return True

        ip_as_int  = net.ip_to_int(ip)
        params = {
            'ip': ip_as_int,
            'port': port, 
            'ip_type': 4,
            'modality': modality,
            'coldkey': wallet.coldkeypub,
        }
        call = await self.substrate.compose_call(
            call_module='SubtensorModule',
            call_function='subscribe',
            call_params=params
        )
        # TODO (const): hotkey should be an argument here not assumed. Either that or the coldkey pub should also be assumed.
        extrinsic = await self.substrate.create_signed_extrinsic( call = call, keypair = wallet.hotkey)
        result = await self._submit_and_check_extrinsic (extrinsic, wait_for_inclusion, wait_for_finalization, timeout)
        if result:
            logger.success( "Successfully subscribed with:\n<cyan>[\n  ip: {},\n  port: {},\n  modality: {},\n  hotkey: {},\n  coldkey: {}\n]</cyan>".format(ip, port, modality, wallet.hotkey.public_key, wallet.coldkeypub ))
        else:
            logger.error( "Failed to subscribe")
        return result
            
    def add_stake(
            self, 
            wallet: 'bittensor.wallet.Wallet',
            amount: Balance, 
            hotkey_id: int, 
            wait_for_inclusion: bool = False,
            wait_for_finalization: bool = False,
            timeout: int = 3 * bittensor.__blocktime__,
        ) -> bool:
        r""" Adds the specified amount of stake to passed hotkey uid.
        Args:
            wallet (bittensor.wallet.Wallet):
                bittensor wallet object.
            amount (bittensor.utils.balance.Balance):
                amount to stake as bittensor balance
            hotkey_id (int):
                uid of hotkey to stake into.
            wait_for_inclusion (bool):
                if set, waits for the extrinsic to enter a block before returning true, 
                or returns false if the extrinsic fails to enter the block within the timeout.   
            wait_for_finalization (bool):
                if set, waits for the extrinsic to be finalized on the chain before returning true,
                or returns false if the extrinsic fails to be finalized within the timeout.
            timeout (int):
                time that this call waits for either finalization of inclusion.
        Returns:
            success (bool):
                flag is true if extrinsic was finalized or uncluded in the block. 
                If we did not wait for finalization / inclusion, the response is true.
        """
        loop = asyncio.get_event_loop()
        loop.set_debug(enabled=True)
        return loop.run_until_complete(self.async_add_stake( wallet, amount, hotkey_id, wait_for_inclusion, wait_for_finalization, timeout ))

    async def async_add_stake(
            self, 
            wallet: 'bittensor.wallet.Wallet',
            amount: Balance, 
            hotkey_id: int, 
            wait_for_inclusion: bool = False,
            wait_for_finalization: bool = False,
            timeout: int = 3 * bittensor.__blocktime__,
        ) -> bool:
        r""" Adds the specified amount of stake to passed hotkey uid.
        Args:
            wallet (bittensor.wallet.Wallet):
                bittensor wallet object.
            amount (bittensor.utils.balance.Balance):
                amount to stake as bittensor balance
            hotkey_id (int):
                uid of hotkey to stake into.
            wait_for_inclusion (bool):
                if set, waits for the extrinsic to enter a block before returning true, 
                or returns false if the extrinsic fails to enter the block within the timeout.   
            wait_for_finalization (bool):
                if set, waits for the extrinsic to be finalized on the chain before returning true,
                or returns false if the extrinsic fails to be finalized within the timeout.
            timeout (int):
                time that this call waits for either finalization of inclusion.
        Returns:
            success (bool):
                flag is true if extrinsic was finalized or uncluded in the block. 
                If we did not wait for finalization / inclusion, the response is true.
        """
        await self.async_check_connection()
        call = await self.substrate.compose_call(
            call_module='SubtensorModule',
            call_function='add_stake',
            call_params={
                'hotkey': hotkey_id,
                'ammount_staked': amount.rao
            }
        )
        extrinsic = await self.substrate.create_signed_extrinsic( call = call, keypair = wallet.coldkey )
        return await self._submit_and_check_extrinsic ( extrinsic, wait_for_inclusion, wait_for_finalization, timeout )

    def transfer(
            self, 
            wallet: 'bittensor.wallet.Wallet',
            dest:str, 
            amount: Balance, 
            wait_for_inclusion: bool = False,
            wait_for_finalization: bool = False,
            timeout: int = 3 * bittensor.__blocktime__,
        ) -> bool:
        r""" Transfers funds from this wallet to the destination public key address
        Args:
            wallet (bittensor.wallet.Wallet):
                bittensor wallet object.
            dest (str):
                destination public key address of reciever. 
            amount (bittensor.utils.balance.Balance):
                amount to stake as bittensor balance
            wait_for_inclusion (bool):
                if set, waits for the extrinsic to enter a block before returning true, 
                or returns false if the extrinsic fails to enter the block within the timeout.   
            wait_for_finalization (bool):
                if set, waits for the extrinsic to be finalized on the chain before returning true,
                or returns false if the extrinsic fails to be finalized within the timeout.
            timeout (int):
                time that this call waits for either finalization of inclusion.
        Returns:
            success (bool):
                flag is true if extrinsic was finalized or uncluded in the block. 
                If we did not wait for finalization / inclusion, the response is true.
        """
        loop = asyncio.get_event_loop()
        loop.set_debug(enabled=True)
        return loop.run_until_complete(self.async_transfer(wallet, dest, amount, wait_for_inclusion, wait_for_finalization, timeout))

    async def async_transfer(
            self, 
            wallet: 'bittensor.wallet.Wallet',
            dest:str, 
            amount: Balance, 
            wait_for_inclusion: bool = False,
            wait_for_finalization: bool = False,
            timeout: int = 3 * bittensor.__blocktime__,
        ) -> bool:
        r""" Transfers funds from this wallet to the destination public key address
        Args:
            wallet (bittensor.wallet.Wallet):
                bittensor wallet object.
            dest (str):
                destination public key address of reciever. 
            amount (bittensor.utils.balance.Balance):
                amount to stake as bittensor balance
            wait_for_inclusion (bool):
                if set, waits for the extrinsic to enter a block before returning true, 
                or returns false if the extrinsic fails to enter the block within the timeout.   
            wait_for_finalization (bool):
                if set, waits for the extrinsic to be finalized on the chain before returning true,
                or returns false if the extrinsic fails to be finalized within the timeout.
            timeout (int):
                time that this call waits for either finalization of inclusion.
        Returns:
            success (bool):
                flag is true if extrinsic was finalized or uncluded in the block. 
                If we did not wait for finalization / inclusion, the response is true.
        """
        await self.async_check_connection()
        call = await self.substrate.compose_call(
            call_module='Balances',
            call_function='transfer',
            call_params={
                'dest': dest, 
                'value': amount.rao
            }
        )
        extrinsic = await self.substrate.create_signed_extrinsic( call = call, keypair = wallet.coldkey )
        return await self._submit_and_check_extrinsic ( extrinsic, wait_for_inclusion, wait_for_finalization, timeout )

    def unstake(
            self, 
            wallet: 'bittensor.wallet.Wallet',
            amount: Balance, 
            hotkey_id: int, 
            wait_for_inclusion:bool = False, 
            wait_for_finalization:bool = False,
            timeout: int = 3 * bittensor.__blocktime__,
        ) -> bool:
        r""" Removes stake into the wallet coldkey from the specified hotkey uid.
        Args:
            wallet (bittensor.wallet.Wallet):
                bittensor wallet object.
            amount (bittensor.utils.balance.Balance):
                amount to stake as bittensor balance
            hotkey_id (int):
                uid of hotkey to unstake from.
            wait_for_inclusion (bool):
                if set, waits for the extrinsic to enter a block before returning true, 
                or returns false if the extrinsic fails to enter the block within the timeout.   
            wait_for_finalization (bool):
                if set, waits for the extrinsic to be finalized on the chain before returning true,
                or returns false if the extrinsic fails to be finalized within the timeout.
            timeout (int):
                time that this call waits for either finalization of inclusion.
        Returns:
            success (bool):
                flag is true if extrinsic was finalized or uncluded in the block. 
                If we did not wait for finalization / inclusion, the response is true.
        """
        loop = asyncio.get_event_loop()
        loop.set_debug(enabled=True)
        return loop.run_until_complete(self.async_unstake( wallet, amount, hotkey_id, wait_for_inclusion, wait_for_finalization, timeout ))

    async def async_unstake(
            self, 
            wallet: 'bittensor.wallet.Wallet',
            amount: Balance, 
            hotkey_id: int, 
            wait_for_inclusion:bool = False, 
            wait_for_finalization:bool = False,
            timeout: int = 3 * bittensor.__blocktime__
        ) -> bool:
        r""" Removes stake into the wallet coldkey from the specified hotkey uid.
        Args:
            wallet (bittensor.wallet.Wallet):
                bittensor wallet object.
            amount (bittensor.utils.balance.Balance):
                amount to stake as bittensor balance
            hotkey_id (int):
                uid of hotkey to unstake from.
            wait_for_inclusion (bool):
                if set, waits for the extrinsic to enter a block before returning true, 
                or returns false if the extrinsic fails to enter the block within the timeout.   
            wait_for_finalization (bool):
                if set, waits for the extrinsic to be finalized on the chain before returning true,
                or returns false if the extrinsic fails to be finalized within the timeout.
            timeout (int):
                time that this call waits for either finalization of inclusion.
        Returns:
            success (bool):
                flag is true if extrinsic was finalized or uncluded in the block. 
                If we did not wait for finalization / inclusion, the response is true.
        """
        await self.async_check_connection()
        call = await self.substrate.compose_call(
            call_module='SubtensorModule',
            call_function='remove_stake',
            call_params={'ammount_unstaked': amount.rao, 'hotkey': hotkey_id}
        )
        extrinsic = await self.substrate.create_signed_extrinsic( call = call, keypair = wallet.coldkey )
        return await self._submit_and_check_extrinsic ( extrinsic, wait_for_inclusion, wait_for_finalization, timeout )

    def set_weights(
            self, 
            wallet: 'bittensor.wallet.Wallet',
            destinations, 
            values, 
            wait_for_inclusion:bool = False, 
            wait_for_finalization:bool = False,
            timeout: int = 3 * bittensor.__blocktime__
        ) -> bool:
        r""" Sets the given weights and values on chain for wallet hotkey account.
        Args:
            wallet (bittensor.wallet.Wallet):
                bittensor wallet object.
            destinations (List[int]):
                uint64 uids of destination neurons.
            values (List[int]):
                u32 max encoded floating point weights.
            wait_for_inclusion (bool):
                if set, waits for the extrinsic to enter a block before returning true, 
                or returns false if the extrinsic fails to enter the block within the timeout.
            wait_for_finalization (bool):
                if set, waits for the extrinsic to be finalized on the chain before returning true,
                or returns false if the extrinsic fails to be finalized within the timeout.
            timeout (int):
                time that this call waits for either finalization of inclusion.
        Returns:
            success (bool):
                flag is true if extrinsic was finalized or uncluded in the block. 
                If we did not wait for finalization / inclusion, the response is true.
        """
        loop = asyncio.get_event_loop()
        loop.set_debug(enabled=True)
        return loop.run_until_complete(self.async_set_weights( wallet, destinations, values, wait_for_inclusion, wait_for_finalization, timeout ))

    async def async_set_weights(
            self, 
            wallet: 'bittensor.wallet.Wallet',
            destinations, 
            values, 
            wait_for_inclusion:bool = False, 
            wait_for_finalization:bool = False,
            timeout: int = 3 * bittensor.__blocktime__
        ) -> bool:
        r""" Sets the given weights and values on chain for wallet hotkey account.
        Args:
            wallet (bittensor.wallet.Wallet):
                bittensor wallet object.
            destinations (List[int]):
                uint64 uids of destination neurons.
            values (List[int]):
                u32 max encoded floating point weights.
            wait_for_inclusion (bool):
                if set, waits for the extrinsic to enter a block before returning true, 
                or returns false if the extrinsic fails to enter the block within the timeout.
            wait_for_finalization (bool):
                if set, waits for the extrinsic to be finalized on the chain before returning true,
                or returns false if the extrinsic fails to be finalized within the timeout.
            timeout (int):
                time that this call waits for either finalization of inclusion.
        Returns:
            success (bool):
                flag is true if extrinsic was finalized or uncluded in the block. 
                If we did not wait for finalization / inclusion, the response is true.
        """
        await self.async_check_connection()
        call = await self.substrate.compose_call(
            call_module='SubtensorModule',
            call_function='set_weights',
            call_params = {'dests': destinations, 'weights': values}
        )
        extrinsic = await self.substrate.create_signed_extrinsic( call = call, keypair = wallet.hotkey )
        return await self._submit_and_check_extrinsic ( extrinsic, wait_for_inclusion, wait_for_finalization, timeout )

    def get_balance(self, address: str) -> Balance:
        r""" Returns the token balance for the passed ss58_address address
        Args:
            address (Substrate address format, default = 42):
                ss58 chain address.
        Return:
            balance (bittensor.utils.balance.Balance):
                account balance
        """
        loop = asyncio.get_event_loop()
        loop.set_debug(enabled=True)
        return loop.run_until_complete(self.async_get_balance(address))

    async def async_get_balance(self, address) -> Balance:
        r""" Returns the token balance for the passed ss58_address address
        Args:
            address (Substrate address format, default = 42):
                ss58 chain address.
        Return:
            balance (bittensor.utils.balance.Balance):
                account balance
        """
        await self.async_check_connection()
        result = await self.substrate.get_runtime_state(
            module='System',
            storage_function='Account',
            params=[address],
            block_hash=None
        )
        balance_info = result.get('result')
        if not balance_info:
            return Balance(0)
        balance = balance_info['data']['free']
        return Balance(balance)

    def get_current_block(self) -> int:
        r""" Returns the current block number on the chain.
        Returns:
            block_number (int):
                Current chain blocknumber.
        """
        loop = asyncio.get_event_loop()
        loop.set_debug(enabled=True)
        return loop.run_until_complete(self.async_get_current_block())

    async def async_get_current_block(self) -> int:
        r""" Returns the current block number on the chain.
        Returns:
            block_number (int):
                Current chain blocknumber.
        """
        await self.async_check_connection()
        return await self.substrate.async_get_block_number(None)

    def get_active(self) -> List[Tuple[str, int]]:
        r""" Returns a list of (public key, uid) pairs one for each active peer on chain.
        Returns:
            active (List[Tuple[str, int]]):
                List of active peers.
        """
        loop = asyncio.get_event_loop()
        loop.set_debug(enabled=True)
        return loop.run_until_complete(self.async_get_active())

    async def async_get_active(self) -> List[Tuple[str, int]]:
        r""" Returns a list of (public key, uid) pairs one for each active peer on chain.
        Returns:
            active (List[Tuple[str, int]]):
                List of active peers.
        """
        await self.async_check_connection()
        result = await self.substrate.iterate_map(
            module='SubtensorModule',
            storage_function='Active',
        )
        return result

    def get_stake(self) -> List[Tuple[int, int]]:
        r""" Returns a list of (uid, stake) pairs one for each active peer on chain.
        Returns:
            stake (List[Tuple[int, int]]):
                List of stake values.
        """
        loop = asyncio.get_event_loop()
        loop.set_debug(enabled=True)
        return loop.run_until_complete(self.async_get_stake())

    async def async_get_stake(self) -> List[Tuple[int, int]]:
        r""" Returns a list of (uid, stake) pairs one for each active peer on chain.
        Returns:
            stake (List[Tuple[int, int]]):
                List of stake values.
        """
        await self.async_check_connection()
        result = await self.substrate.iterate_map(
            module='SubtensorModule',
            storage_function='Stake',
        )
        return result

    def get_last_emit(self) -> List[Tuple[int, int]]:
        r""" Returns a list of (uid, last emit) pairs for each active peer on chain.
        Returns:
            last_emit (List[Tuple[int, int]]):
                List of last emit values.
        """
        loop = asyncio.get_event_loop()
        loop.set_debug(enabled=True)
        return loop.run_until_complete(self.async_get_last_emit())

    async def async_get_last_emit(self) -> List[Tuple[int, int]]:
        r""" Returns a list of (uid, last emit) pairs for each active peer on chain.
        Returns:
            last_emit (List[Tuple[int, int]]):
                List of last emit values.
        """
        await self.async_check_connection()
        result = await self.substrate.iterate_map(
            module='SubtensorModule',
            storage_function='LastEmit'
        )
        return result

    def get_weight_vals(self) -> List[Tuple[int, List[int]]]:
        r""" Returns a list of (uid, weight vals) pairs for each active peer on chain.
        Returns:
            weight_vals (List[Tuple[int, List[int]]]):
                List of weight val pairs.
        """
        loop = asyncio.get_event_loop()
        loop.set_debug(enabled=True)
        return loop.run_until_complete(self.async_get_weight_vals())

    async def async_get_weight_vals(self) -> List[Tuple[int, List[int]]]:
        r""" Returns a list of (uid, weight vals) pairs for each active peer on chain.
        Returns:
            weight_vals (List[Tuple[int, List[int]]]):
                List of weight val pairs.
        """
        await self.async_check_connection()
        result = await self.substrate.iterate_map(
            module='SubtensorModule',
            storage_function='WeightVals'
        )
        return result

    def get_weight_uids(self) -> List[Tuple[int, int]]:
        r""" Returns a list of (uid, weight uids) pairs for each active peer on chain.
        Returns:
            weight_uids (List[Tuple[int, List[int]]]):
                List of weight uid pairs
        """
        loop = asyncio.get_event_loop()
        loop.set_debug(enabled=True)
        return loop.run_until_complete(self.async_get_weight_uids())

    async def async_get_weight_uids(self) -> List[Tuple[int, List[int]]]:
        r""" Returns a list of (uid, weight uids) pairs for each active peer on chain.
        Returns:
            weight_uids (List[Tuple[int, List[int]]]):
                List of weight uid pairs
        """
        await self.async_check_connection()
        result = await self.substrate.iterate_map(
            module='SubtensorModule',
            storage_function='WeightUids'
        )
        return result

    def neurons(self) -> List[Tuple[int, dict]]: 
        r""" Returns a list of neuron from the chain. 
        Returns:
            neuron (List[Tuple[int, dict]]):
                List of neuron objects.
        """
        loop = asyncio.get_event_loop()
        loop.set_debug(enabled=True)
        return loop.run_until_complete(self.async_neurons( ))

    async def async_neurons(self) -> List[Tuple[int, dict]]:
        r""" Returns a list of neuron from the chain. 
        Returns:
            neuron (List[Tuple[int, dict]]):
                List of neuron objects.
        """
        await self.async_check_connection()
        neurons = await self.substrate.iterate_map(
            module='SubtensorModule',
            storage_function='Neurons'
        )
        return neurons

    def get_uid_for_pubkey(self, pubkey = str) -> int: 
        r""" Returns the uid of the peer given passed public key string.
        Args:
            pubkey (str):
                String encoded public key.
        Returns:
            uid (int):
                uid of peer with hotkey equal to passed public key.
        """
        loop = asyncio.get_event_loop()
        loop.set_debug(enabled=True)
        return loop.run_until_complete(self.async_get_uid_for_pubkey( pubkey ))

    async def async_get_uid_for_pubkey(self, pubkey = str) -> int:
        r""" Returns the uid of the peer given passed public key string.
        Args:
            pubkey (str):
                String encoded public key.
        Returns:
            uid (int):
                uid of peer with hotkey equal to passed public key.
        """
        await self.async_check_connection()
        result = await self.substrate.get_runtime_state(
            module='SubtensorModule',
            storage_function='Active',
            params=[pubkey]
        )
        if result['result'] is None:
            return None
        return int(result['result'])

    def get_neuron_for_uid(self, uid) -> dict:
        r""" Returns the neuron metadata of the peer with the passed uid.
        Args:
            uid (int):
                Uid to query for metadata.
        Returns:
            metadata (Dict):
                Dict in list form containing metadata of associated uid.
        """
        loop = asyncio.get_event_loop()
        loop.set_debug(enabled=True)
        return loop.run_until_complete(self.async_get_neuron_for_uid( uid ))

    async def async_get_neuron_for_uid(self, uid:int) -> dict:
        r""" Returns the neuron metadata of the peer with the passed uid.
        Args:
            uid (int):
                Uid to query for metadata.
        Returns:
            metadata (Dict):
                Dict in list form containing metadata of associated uid.
        """
        await self.async_check_connection()
        result = await self.substrate.get_runtime_state(
                module='SubtensorModule',
                storage_function='Neurons',
                params=[uid]
        )
        return result['result']

    def get_stake_for_uid(self, uid) -> Balance:
        r""" Returns the staked token amount of the peer with the passed uid.
        Args:
            uid (int):
                Uid to query for metadata.
        Returns:
            stake (int):
                Amount of staked token.
        """
        loop = asyncio.get_event_loop()
        loop.set_debug(enabled=True)
        return loop.run_until_complete(self.async_get_stake_for_uid( uid ))

    async def async_get_stake_for_uid(self, uid) -> Balance:
        r""" Returns the staked token amount of the peer with the passed uid.
        Args:
            uid (int):
                Uid to query for metadata.
        Returns:
            stake (int):
                Amount of staked token.
        """
        await self.async_check_connection()
        stake = await self.substrate.get_runtime_state(
            module='SubtensorModule',
            storage_function='Stake',
            params = [uid]
        )
        result = stake['result']
        if not result:
            return Balance(0)
        return Balance(result)

    def weight_uids_for_uid(self, uid) -> List[int]:
        r""" Returns the weight uids of the peer with the passed uid.
        Args:
            uid (int):
                Uid to query for metadata.
        Returns:
            weight_uids (List[int]):
                Weight uids for passed uid.
        """
        loop = asyncio.get_event_loop()
        loop.set_debug(enabled=True)
        return loop.run_until_complete(self.async_weight_uids_for_uid( uid ))

    async def async_weight_uids_for_uid(self, uid) -> List[int]:
        r""" Returns the weight uids of the peer with the passed uid.
        Args:
            uid (int):
                Uid to query for metadata.
        Returns:
            weight_uids (List[int]):
                Weight uids for passed uid.
        """
        await self.async_check_connection()
        result = await self.substrate.get_runtime_state(
            module='SubtensorModule',
            storage_function='WeightUids',
            params = [uid]
        )
        return result['result']

    def weight_vals_for_uid(self, uid) -> List[int]:
        r""" Returns the weight vals of the peer with the passed uid.
        Args:
            uid (int):
                Uid to query for metadata.
        Returns:
            weight_vals (List[int]):
                Weight vals for passed uid.
        """
        loop = asyncio.get_event_loop()
        loop.set_debug(enabled=True)
        return loop.run_until_complete(self.async_weight_vals_for_uid( uid ))

    async def async_weight_vals_for_uid(self, uid) -> List[int]:
        r""" Returns the weight vals of the peer with the passed uid.
        Args:
            uid (int):
                Uid to query for metadata.
        Returns:
            weight_vals (List[int]):
                Weight vals for passed uid.
        """
        await self.async_check_connection()
        result = await self.substrate.get_runtime_state(
            module='SubtensorModule',
            storage_function='WeightVals',
            params = [uid]
        )
        return result['result']

    def get_last_emit_data_for_uid(self, uid) -> int:
        r""" Returns the last emit of the peer with the passed uid.
        Args:
            uid (int):
                Uid to query for metadata.
        Returns:
            last_emit (int):
                Last emit block numebr
        """
        loop = asyncio.get_event_loop()
        loop.set_debug(enabled=True)
        return loop.run_until_complete(self.async_get_last_emit_data_for_uid( uid ))

    async def async_get_last_emit_data_for_uid(self, uid) -> int:
        r""" Returns the last emit of the peer with the passed uid.
        Args:
            uid (int):
                Uid to query for metadata.
        Returns:
            last_emit (int):
                Last emit block numebr
        """
        await self.async_check_connection()
        result = await self.substrate.get_runtime_state(
            module='SubtensorModule',
            storage_function='LastEmit',
            params = [uid]
        )
        return result['result']<|MERGE_RESOLUTION|>--- conflicted
+++ resolved
@@ -313,11 +313,7 @@
             else:
                 return False
 
-<<<<<<< HEAD
-    def is_subscribed(self, wallet: 'bittensor.wallet.Wallet', ip: str, port: int ) -> bool:
-=======
     def is_subscribed(self, wallet: 'bittensor.wallet.Wallet', ip: str, port: int, modality: int ) -> bool:
->>>>>>> 7c8cf09c
         r""" Returns true if the bittensor endpoint is already subscribed with the wallet and metadata.
         Args:
             wallet (bittensor.wallet.Wallet):
@@ -333,13 +329,9 @@
         """
         loop = asyncio.get_event_loop()
         loop.set_debug(enabled=True)
-<<<<<<< HEAD
-        return loop.run_until_complete(self.async_is_subscribed( wallet, ip, port ))
-=======
         return loop.run_until_complete(self.async_is_subscribed( wallet, ip, port, modality ))
->>>>>>> 7c8cf09c
             
-    async def async_is_subscribed( self, wallet: 'bittensor.wallet.Wallet', ip: str, port: int ) -> bool:
+    async def async_is_subscribed( self, wallet: 'bittensor.wallet.Wallet', ip: str, port: int, modality: int ) -> bool:
         r""" Returns true if the bittensor endpoint is already subscribed with the wallet and metadata.
         Args:
             wallet (bittensor.wallet.Wallet):
@@ -434,13 +426,8 @@
         if not await self.async_check_connection():
             return False
 
-<<<<<<< HEAD
-        if await self.async_is_subscribed( wallet, ip, port ):
-            logger.log('USER-SUCCESS', "Already subscribed with [ip: {}, port: {}, modality: {}, hotkey:{}, coldkey: {}]".format(ip, port, modality, wallet.hotkey.public_key, wallet.coldkeypub ))
-=======
         if await self.async_is_subscribed( wallet, ip, port, modality ):
             logger.success( "Already subscribed with:\n<cyan>[\n  ip: {},\n  port: {},\n  modality: {},\n  hotkey: {},\n  coldkey: {}\n]</cyan>".format(ip, port, modality, wallet.hotkey.public_key, wallet.coldkeypub ))
->>>>>>> 7c8cf09c
             return True
 
         ip_as_int  = net.ip_to_int(ip)
@@ -464,7 +451,7 @@
         else:
             logger.error( "Failed to subscribe")
         return result
-            
+
     def add_stake(
             self, 
             wallet: 'bittensor.wallet.Wallet',
