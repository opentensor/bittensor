--- conflicted
+++ resolved
@@ -377,12 +377,6 @@
             exit(1)
             # TODO (edu/phil): Advise to run local subtensor and point to dev docs.
 
-<<<<<<< HEAD
-        if log_verbose:
-            bittensor.logging.info(
-                f"Connected to {self.network} network and {self.chain_endpoint}."
-            )
-=======
         try:
             self.substrate.websocket.settimeout(600)
         except:
@@ -390,8 +384,7 @@
 
         bittensor.logging.info(
             f"Connected to {self.network} network and {self.chain_endpoint}."
-        )
->>>>>>> 1ab59770
+        
 
     def __str__(self) -> str:
         if self.network == self.chain_endpoint:
