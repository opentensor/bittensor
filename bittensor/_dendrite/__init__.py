""" Create and init class dendrite, which quries endpoints with tensors.
"""
# The MIT License (MIT)
# Copyright © 2021 Yuma Rao

# Permission is hereby granted, free of charge, to any person obtaining a copy of this software and associated 
# documentation files (the “Software”), to deal in the Software without restriction, including without limitation 
# the rights to use, copy, modify, merge, publish, distribute, sublicense, and/or sell copies of the Software, 
# and to permit persons to whom the Software is furnished to do so, subject to the following conditions:

# The above copyright notice and this permission notice shall be included in all copies or substantial portions of 
# the Software.

# THE SOFTWARE IS PROVIDED “AS IS”, WITHOUT WARRANTY OF ANY KIND, EXPRESS OR IMPLIED, INCLUDING BUT NOT LIMITED TO
# THE WARRANTIES OF MERCHANTABILITY, FITNESS FOR A PARTICULAR PURPOSE AND NONINFRINGEMENT. IN NO EVENT SHALL 
# THE AUTHORS OR COPYRIGHT HOLDERS BE LIABLE FOR ANY CLAIM, DAMAGES OR OTHER LIABILITY, WHETHER IN AN ACTION 
# OF CONTRACT, TORT OR OTHERWISE, ARISING FROM, OUT OF OR IN CONNECTION WITH THE SOFTWARE OR THE USE OR OTHER 
# DEALINGS IN THE SOFTWARE.
import argparse
import os
import copy
import bittensor
from . import dendrite_impl
from .manager_server import ManagerServer
from multiprocessing.managers import BaseManager
from loguru import logger

class dendrite:
    r""" This is the factory class for a bittensor.dendrite(). The dendrite class operates as a normal torch autograd friendly operation
    which accepts a list of bittensor.endpoints and a list of torch tensors. The passed endpoints are queried with the passed inputs and either return
    results or zeros. The operation is fully differentiable with a torch computation graph such that calls to loss.backward() produce Backward calls on
    the passed endpoints.
    """

    def __new__(
            cls, 
            config: 'bittensor.config' = None,
            wallet: 'bittensor.Wallet' = None,
            timeout: int = None,
            requires_grad: bool = None,
            max_worker_threads: int = None,
            max_active_receptors: int = None,
            receptor_pool: 'bittensor.ReceptorPool' = None,
            multiprocess: bool = None,
            compression: str = None,
        ) -> 'bittensor.Dendrite':
        r""" Creates a new Dendrite object from passed arguments.
            Args:
                config (:obj:`bittensor.Config`, `optional`): 
                    Config namespace object created by calling bittensor.dendrite.config()
                wallet (:obj:`bittensor.Wallet`, `optional`):
                    A bittensor wallet object containing a pair of cryptographic keys, the hot and coldkey, used for signing messages
                    on the wire.
                timeout (:type:`int`, `optional`, default: bittensor.dendrite.config().dendrite.timeout ):
                    Default request timeout.
                requires_grad (:type:`bool`, `optional`, default: bittensor.dendrite.config().dendrite.requires_grad):
                    If true, the dendrite passes gradients on the wire by default.
                max_worker_threads (:type:`int`, `optional`, default: bittensor.dendrite.config().dendrite.max_worker_threads):
                    Maximum number of active client threads. Does not override the
                    optionally passed receptor pool.
                max_active_receptors (:type:`int`, `optional`, default: bittensor.dendrite.config().dendrite.max_active_receptors):
                    Maximum allowed active allocated TCP connections. Does not override the
                    optionally passed receptor pool.
                receptor_pool (:obj:`bittensor.ReceptorPool`, `optional`):
                    A bittensor receptor pool object which maintains a set of connections to other peers in the network and operates as
                    a normal torch.nn.Module. By default this object is created with the dendrite config.
        """
        if config == None: 
            config = dendrite.config()
        config = copy.deepcopy(config)
        config.dendrite.timeout = timeout if timeout != None else config.dendrite.timeout
        config.dendrite.requires_grad = requires_grad if requires_grad != None else config.dendrite.requires_grad
        config.dendrite.max_worker_threads = max_worker_threads if max_worker_threads != None else config.dendrite.max_worker_threads
        config.dendrite.max_active_receptors = max_active_receptors if max_active_receptors != None else config.dendrite.max_active_receptors
        config.dendrite.multiprocessing = multiprocess if multiprocess != None else config.dendrite.multiprocessing
        config.dendrite.compression = compression if compression != None else config.dendrite.compression
        dendrite.check_config( config )

        if wallet == None:
            wallet = bittensor.wallet( config = config )
            
        if receptor_pool == None:
            receptor_pool = bittensor.receptor_pool( 
                wallet = wallet,
                max_worker_threads = config.dendrite.max_worker_threads,
                max_active_receptors = config.dendrite.max_active_receptors,
                compression = config.dendrite.compression,
            )
<<<<<<< HEAD

=======
>>>>>>> 7bb9a2ce
        if config.dendrite.multiprocessing:
            try:
                manager_client = dendrite.manager_connect()
                logger.success('Receptor Pool Server Connected')
                
            except:
                try:
                    dendrite.manager_serve(config, wallet, receptor_pool)
                    logger.success('Receptor Pool Server Started')
                    manager_client = dendrite.manager_connect()
                    logger.success('Receptor Pool Server Connected')
                except Exception as e:
                    logger.success(e)
            
            return dendrite_impl.Dendrite ( 
                config = config,
                wallet = wallet, 
                receptor_pool = manager_client.get_receptorpool(),
                manager = manager_client,
            )
        else:
            return dendrite_impl.Dendrite ( 
                config = config,
                wallet = wallet, 
                receptor_pool = receptor_pool,
            )

    @classmethod   
    def config(cls) -> 'bittensor.Config':
        """ Get config from the argument parser
        """
        parser = argparse.ArgumentParser()
        dendrite.add_args( parser )
        return bittensor.config( parser )

    @classmethod   
    def help(cls):
        """ Print help to stdout
        """
        parser = argparse.ArgumentParser()
        cls.add_args( parser )
        print (cls.__new__.__doc__)
        parser.print_help()

    @classmethod
    def add_args( cls, parser: argparse.ArgumentParser ):
        """ Accept specific arguments from parser
        """
        try:
            parser.add_argument('--dendrite.max_worker_threads', type=int, help='''Max number of concurrent threads used for sending RPC requests.''', default = bittensor.defaults.dendrite.max_worker_threads)
            parser.add_argument('--dendrite.max_active_receptors', type=int, help='''Max number of concurrently active receptors / tcp-connections''',  default = bittensor.defaults.dendrite.max_active_receptors) 
            parser.add_argument('--dendrite.timeout', type=int, help='''Default request timeout.''', default = bittensor.defaults.dendrite.timeout)
            parser.add_argument('--dendrite.requires_grad', action='store_true', help='''If true, the dendrite passes gradients on the wire.''', default = bittensor.defaults.dendrite.requires_grad)
            parser.add_argument('--dendrite.no_requires_grad', dest='dendrite.requires_grad', action='store_false', help='''If set, the dendrite will not passes gradients on the wire.''')
            parser.add_argument('--dendrite.multiprocessing', dest='dendrite.multiprocessing', action='store_true', help='''If set, the dendrite will initialize multiprocessing''', default=bittensor.defaults.dendrite.multiprocessing)
            parser.add_argument('--dendrite.compression', type=str, help='''Which compression algorithm to use for compression (gzip, deflate, NoCompression) ''', default = bittensor.defaults.dendrite.compression)
        except argparse.ArgumentError:
            # re-parsing arguments.
            pass
        bittensor.wallet.add_args( parser )

    @classmethod   
    def add_defaults(cls, defaults):
        """ Adds parser defaults to object from enviroment variables.
        """
        defaults.dendrite = bittensor.Config()
        defaults.dendrite.max_worker_threads = os.getenv('BT_DENDRITE_MAX_WORKER_THREADS') if os.getenv('BT_DENDRITE_MAX_WORKER_THREADS') != None else 150
        defaults.dendrite.max_active_receptors = os.getenv('BT_DENDRITE_MAX_ACTIVE_RECEPTORS') if os.getenv('BT_DENDRITE_MAX_ACTIVE_RECEPTORS') != None else 500
        defaults.dendrite.timeout = os.getenv('BT_DENDRITE_TIMEOUT') if os.getenv('BT_DENDRITE_TIMEOUT') != None else bittensor.__blocktime__
        defaults.dendrite.requires_grad = os.getenv('BT_DENDRITE_REQUIRES_GRAD') if os.getenv('BT_DENDRITE_REQUIRES_GRAD') != None else True
        defaults.dendrite.multiprocessing = os.getenv('BT_DENDRITE_multiprocessing') if os.getenv('BT_DENDRITE_multiprocessing') != None else False
        defaults.dendrite.compression = 'NoCompression'


    @classmethod   
    def check_config( cls, config: 'bittensor.Config' ):
        """ Check config for dendrite worker and receptors
        """
        assert config.dendrite
        assert 'timeout' in config.dendrite
        assert 'requires_grad' in config.dendrite
        assert config.dendrite.max_worker_threads > 0, 'max_worker_threads must be larger than 0'
        assert config.dendrite.max_active_receptors > 0, 'max_active_receptors must be larger than 0'
        bittensor.wallet.check_config( config )

    @classmethod
    def manager_connect(cls):
        r"""Creates a custom manager class and connects it to the local server.
        """
        BaseManager.register('get_receptorpool')
        BaseManager.register('add_connection_count')
        BaseManager.register('deduct_connection_count')
        manager = BaseManager(address=('', 50000), authkey=b'abracadabra')
        manager.connect()
        manager.add_connection_count()
        return manager

    @classmethod
    def manager_serve(cls, config, wallet, receptor_pool = None):
        r"""Creates/Uses a receptor pool to create a local server for receptor pool
        """
        if receptor_pool == None:
            receptor_pool = bittensor.receptor_pool( 
                wallet = wallet,
                max_worker_threads = config.dendrite.max_worker_threads,
                max_active_receptors = config.dendrite.max_active_receptors
            )
        ManagerServer.register('get_receptorpool', callable=lambda:receptor_pool,exposed=['forward','backward','get_receptors_state'])
        manager = ManagerServer(address=('', 50000), authkey=b'abracadabra')

        return manager<|MERGE_RESOLUTION|>--- conflicted
+++ resolved
@@ -86,10 +86,6 @@
                 max_active_receptors = config.dendrite.max_active_receptors,
                 compression = config.dendrite.compression,
             )
-<<<<<<< HEAD
-
-=======
->>>>>>> 7bb9a2ce
         if config.dendrite.multiprocessing:
             try:
                 manager_client = dendrite.manager_connect()
