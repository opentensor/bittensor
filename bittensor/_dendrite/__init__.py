# The MIT License (MIT)
# Copyright © 2021 Yuma Rao

# Permission is hereby granted, free of charge, to any person obtaining a copy of this software and associated 
# documentation files (the “Software”), to deal in the Software without restriction, including without limitation 
# the rights to use, copy, modify, merge, publish, distribute, sublicense, and/or sell copies of the Software, 
# and to permit persons to whom the Software is furnished to do so, subject to the following conditions:

# The above copyright notice and this permission notice shall be included in all copies or substantial portions of 
# the Software.

# THE SOFTWARE IS PROVIDED “AS IS”, WITHOUT WARRANTY OF ANY KIND, EXPRESS OR IMPLIED, INCLUDING BUT NOT LIMITED TO
# THE WARRANTIES OF MERCHANTABILITY, FITNESS FOR A PARTICULAR PURPOSE AND NONINFRINGEMENT. IN NO EVENT SHALL 
# THE AUTHORS OR COPYRIGHT HOLDERS BE LIABLE FOR ANY CLAIM, DAMAGES OR OTHER LIABILITY, WHETHER IN AN ACTION 
# OF CONTRACT, TORT OR OTHERWISE, ARISING FROM, OUT OF OR IN CONNECTION WITH THE SOFTWARE OR THE USE OR OTHER 
# DEALINGS IN THE SOFTWARE.

from concurrent.futures.thread import ThreadPoolExecutor
from os import name
import bittensor
import argparse
import copy

from . import dendrite_impl

class dendrite:

    def __new__(
            cls, 
            config: 'bittensor.config' = None,
            wallet: 'bittensor.Wallet' = None,
            timeout: int = None,
            requires_grad: bool = None,
            max_worker_threads: int = None,
            max_active_receptors: int = None,
            receptor_pool: 'bittensor.ReceptorPool' = None,
        ) -> 'bittensor.Dendrite':
        r""" Creates a new Dendrite object from passed arguments.
            Args:
                config (:obj:`bittensor.Config`, `optional`): 
                    bittensor.dendrite.config()
                wallet (:obj:`bittensor.Wallet`, `optional`):
                    bittensor wallet with hotkey and coldkeypub.
                timeout (:type:`int`, `optional`):
                    Default request timeout.
                requires_grad (:type:`bool`, `optional`):
                    If true, the dendrite passes gradients on the wire by default.
                max_worker_threads (:type:`int`, `optional`):
                    Maximum number of active client threads. Does not override the
                    optionally passed receptor pool.
                max_active_receptors (:type:`int`, `optional`):
                    Maximum allowed active allocated TCP connections. Does not override the
                    optionally passed receptor pool.
                receptor_pool (:obj:`bittensor.ReceptorPool`, `optional`):
                    bittensor receptor pool, maintains a pool of active TCP connections.
        """
        if config == None: config = dendrite.config()
        config = copy.deepcopy(config)
        config.dendrite.timeout = timeout if timeout != None else config.dendrite.timeout
        config.dendrite.local_ip = requires_grad if requires_grad != None else config.dendrite.requires_grad
        config.dendrite.max_worker_threads = max_worker_threads if max_worker_threads != None else config.dendrite.max_worker_threads
        config.dendrite.max_active_receptors = max_active_receptors if max_active_receptors != None else config.dendrite.max_active_receptors
        dendrite.check_config( config )

        if wallet == None:
            wallet = bittensor.wallet( config = config )
        if receptor_pool == None:
            receptor_pool = bittensor.receptor_pool( 
                wallet = wallet,
                max_worker_threads = config.dendrite.max_worker_threads,
                max_active_receptors = config.dendrite.max_active_receptors
            )
        return dendrite_impl.Dendrite ( 
            config = config,
            wallet = wallet, 
            receptor_pool = receptor_pool 
        )

    @classmethod   
    def config(cls) -> 'bittensor.Config':
        parser = argparse.ArgumentParser()
        dendrite.add_args( parser )
        return bittensor.config( parser )

    @classmethod
    def add_args( cls, parser: argparse.ArgumentParser ):
        try:
            parser.add_argument('--dendrite.max_worker_threads', default=150, type=int, help='''Max number of concurrent threads used for sending RPC requests.''')
            parser.add_argument('--dendrite.max_active_receptors', default=500, type=int, help='''Max number of concurrently active receptors / tcp-connections''')
            parser.add_argument('--dendrite.timeout', type=int, help='''Default request timeout.''', default=5)
            parser.add_argument('--dendrite.requires_grad', action='store_true', help='''If true, the dendrite passes gradients on the wire.''', default=True)
            parser.add_argument('--dendrite.no_requires_grad', dest='dendrite.requires_grad', action='store_false', help='''If true, the dendrite passes gradients on the wire.''')
        except argparse.ArgumentError:
            # re-parsing arguments.
            pass
        bittensor.wallet.add_args( parser )


    @classmethod   
    def check_config( cls, config: 'bittensor.Config' ):
        assert config.dendrite
        assert 'timeout' in config.dendrite
        assert 'requires_grad' in config.dendrite
        assert config.dendrite.max_worker_threads > 0, 'max_worker_threads must be larger than 0'
        assert config.dendrite.max_active_receptors > 0, 'max_active_receptors must be larger than 0'
<<<<<<< HEAD
        bittensor.wallet.check_config( config )
=======
        bittensor.wallet.check_config( config )
>>>>>>> b450ebe2
<|MERGE_RESOLUTION|>--- conflicted
+++ resolved
@@ -103,8 +103,13 @@
         assert 'requires_grad' in config.dendrite
         assert config.dendrite.max_worker_threads > 0, 'max_worker_threads must be larger than 0'
         assert config.dendrite.max_active_receptors > 0, 'max_active_receptors must be larger than 0'
-<<<<<<< HEAD
         bittensor.wallet.check_config( config )
-=======
-        bittensor.wallet.check_config( config )
->>>>>>> b450ebe2
+
+    @classmethod   
+    def check_config( cls, config: 'bittensor.Config' ):
+        assert config.dendrite
+        assert 'timeout' in config.dendrite
+        assert 'requires_grad' in config.dendrite
+        assert config.dendrite.max_worker_threads > 0, 'max_worker_threads must be larger than 0'
+        assert config.dendrite.max_active_receptors > 0, 'max_active_receptors must be larger than 0'
+        bittensor.wallet.check_config( config )