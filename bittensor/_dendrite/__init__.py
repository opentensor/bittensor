# The MIT License (MIT)
# Copyright © 2021 Yuma Rao

# Permission is hereby granted, free of charge, to any person obtaining a copy of this software and associated 
# documentation files (the “Software”), to deal in the Software without restriction, including without limitation 
# the rights to use, copy, modify, merge, publish, distribute, sublicense, and/or sell copies of the Software, 
# and to permit persons to whom the Software is furnished to do so, subject to the following conditions:

# The above copyright notice and this permission notice shall be included in all copies or substantial portions of 
# the Software.

# THE SOFTWARE IS PROVIDED “AS IS”, WITHOUT WARRANTY OF ANY KIND, EXPRESS OR IMPLIED, INCLUDING BUT NOT LIMITED TO
# THE WARRANTIES OF MERCHANTABILITY, FITNESS FOR A PARTICULAR PURPOSE AND NONINFRINGEMENT. IN NO EVENT SHALL 
# THE AUTHORS OR COPYRIGHT HOLDERS BE LIABLE FOR ANY CLAIM, DAMAGES OR OTHER LIABILITY, WHETHER IN AN ACTION 
# OF CONTRACT, TORT OR OTHERWISE, ARISING FROM, OUT OF OR IN CONNECTION WITH THE SOFTWARE OR THE USE OR OTHER 
# DEALINGS IN THE SOFTWARE.

from concurrent.futures.thread import ThreadPoolExecutor
from os import name
import bittensor
import argparse
import copy

from . import dendrite_impl

class dendrite:

    def __new__(
            cls, 
            config: 'bittensor.config' = None,
            wallet: 'bittensor.Wallet' = None,
            timeout: int = None,
            requires_grad: bool = None,
            max_worker_threads: int = None,
            max_active_receptors: int = None,
            receptor_pool: 'bittensor.ReceptorPool' = None,
        ) -> 'bittensor.Dendrite':
        r""" Creates a new Dendrite object from passed arguments.
            Args:
                config (:obj:`bittensor.Config`, `optional`): 
                    bittensor.dendrite.config()
                wallet (:obj:`bittensor.Wallet`, `optional`):
                    bittensor wallet with hotkey and coldkeypub.
                timeout (:type:`int`, `optional`):
                    Default request timeout.
                requires_grad (:type:`bool`, `optional`):
                    If true, the dendrite passes gradients on the wire by default.
                max_worker_threads (:type:`int`, `optional`):
                    Maximum number of active client threads. Does not override the
                    optionally passed receptor pool.
                max_active_receptors (:type:`int`, `optional`):
                    Maximum allowed active allocated TCP connections. Does not override the
                    optionally passed receptor pool.
                receptor_pool (:obj:`bittensor.ReceptorPool`, `optional`):
                    bittensor receptor pool, maintains a pool of active TCP connections.
        """
        if config == None: config = dendrite.config()
        config = copy.deepcopy(config)
        config.dendrite.timeout = timeout if timeout != None else config.dendrite.timeout
        config.dendrite.local_ip = requires_grad if requires_grad != None else config.dendrite.requires_grad
        config.dendrite.max_worker_threads = max_worker_threads if max_worker_threads != None else config.dendrite.max_worker_threads
        config.dendrite.max_active_receptors = max_active_receptors if max_active_receptors != None else config.dendrite.max_active_receptors
        dendrite.check_config( config )

        if wallet == None:
            wallet = bittensor.wallet( config = config )
        if receptor_pool == None:
            receptor_pool = bittensor.receptor_pool( 
                wallet = wallet,
<<<<<<< HEAD
                max_worker_threads = config.dendrite.max_worker_threads,
                max_active_receptors = config.dendrite.max_active_receptors
=======
                max_worker_threads = config.max_worker_threads,
                max_active_receptors = config.max_active_receptors
>>>>>>> 0f6226c9
            )
        return dendrite_impl.Dendrite ( 
            config = config,
            wallet = wallet, 
            receptor_pool = receptor_pool 
        )
<<<<<<< HEAD

    @classmethod   
    def config(cls) -> 'bittensor.Config':
        parser = argparse.ArgumentParser()
        dendrite.add_args( parser )
        return bittensor.config( parser )

    @classmethod
    def add_args( cls, parser: argparse.ArgumentParser ):
        try:
            parser.add_argument('--dendrite.max_worker_threads', default=150, type=int, help='''Max number of concurrent threads used for sending RPC requests.''')
            parser.add_argument('--dendrite.max_active_receptors', default=500, type=int, help='''Max number of concurrently active receptors / tcp-connections''')
            parser.add_argument('--dendrite.timeout', type=int, help='''Default request timeout.''', default=5)
            parser.add_argument('--dendrite.requires_grad', action='store_true', help='''If true, the dendrite passes gradients on the wire.''', default=True)
            parser.add_argument('--dendrite.no_requires_grad', dest='dendrite.requires_grad', action='store_false', help='''If true, the dendrite passes gradients on the wire.''')
        except argparse.ArgumentError:
            # re-parsing arguments.
            pass
        bittensor.wallet.add_args( parser )


    @classmethod   
    def check_config( cls, config: 'bittensor.Config' ):
        assert config.dendrite
        assert 'timeout' in config.dendrite
        assert 'requires_grad' in config.dendrite
        assert config.dendrite.max_worker_threads > 0, 'max_worker_threads must be larger than 0'
        assert config.dendrite.max_active_receptors > 0, 'max_active_receptors must be larger than 0'
        bittensor.wallet.check_config( config )
=======
        
    @staticmethod   
    def config( config: 'bittensor.Config' = None, namespace: str = 'dendrite' ) -> 'bittensor.Config':
        if config == None: config = bittensor.config()
        dendrite_config = bittensor.config()
        config[ namespace ] = dendrite_config
        if namespace != '': namespace += '.'
        bittensor.wallet.config( dendrite_config )
        parser = argparse.ArgumentParser()
        parser.add_argument('--' + namespace + 'max_worker_threads', dest = 'max_worker_threads',  default=150, type=int, help='''Max number of concurrent threads used for sending RPC requests.''')
        parser.add_argument('--' + namespace + 'max_active_receptors', dest = 'max_active_receptors', default=500, type=int, help='''Max number of concurrently active receptors / tcp-connections''')
        parser.add_argument('--' + namespace + 'timeout', dest = 'timeout', type=int, help='''Default request timeout.''', default=5)
        parser.add_argument('--' + namespace + 'requires_grad', dest = 'requires_grad', type=bool, help='''If true, the dendrite passes gradients on the wire.''', default=False)
        parser.parse_known_args( namespace = dendrite_config )
        return config

    @staticmethod   
    def check_config( config: 'bittensor.Config' ):
        bittensor.wallet.check_config( config.wallet )
        assert config.max_worker_threads > 0, 'max_worker_threads must be larger than 0'
        assert config.max_active_receptors > 0, 'max_active_receptors must be larger than 0'
>>>>>>> 0f6226c9
<|MERGE_RESOLUTION|>--- conflicted
+++ resolved
@@ -67,20 +67,14 @@
         if receptor_pool == None:
             receptor_pool = bittensor.receptor_pool( 
                 wallet = wallet,
-<<<<<<< HEAD
                 max_worker_threads = config.dendrite.max_worker_threads,
                 max_active_receptors = config.dendrite.max_active_receptors
-=======
-                max_worker_threads = config.max_worker_threads,
-                max_active_receptors = config.max_active_receptors
->>>>>>> 0f6226c9
             )
         return dendrite_impl.Dendrite ( 
             config = config,
             wallet = wallet, 
             receptor_pool = receptor_pool 
         )
-<<<<<<< HEAD
 
     @classmethod   
     def config(cls) -> 'bittensor.Config':
@@ -109,27 +103,4 @@
         assert 'requires_grad' in config.dendrite
         assert config.dendrite.max_worker_threads > 0, 'max_worker_threads must be larger than 0'
         assert config.dendrite.max_active_receptors > 0, 'max_active_receptors must be larger than 0'
-        bittensor.wallet.check_config( config )
-=======
-        
-    @staticmethod   
-    def config( config: 'bittensor.Config' = None, namespace: str = 'dendrite' ) -> 'bittensor.Config':
-        if config == None: config = bittensor.config()
-        dendrite_config = bittensor.config()
-        config[ namespace ] = dendrite_config
-        if namespace != '': namespace += '.'
-        bittensor.wallet.config( dendrite_config )
-        parser = argparse.ArgumentParser()
-        parser.add_argument('--' + namespace + 'max_worker_threads', dest = 'max_worker_threads',  default=150, type=int, help='''Max number of concurrent threads used for sending RPC requests.''')
-        parser.add_argument('--' + namespace + 'max_active_receptors', dest = 'max_active_receptors', default=500, type=int, help='''Max number of concurrently active receptors / tcp-connections''')
-        parser.add_argument('--' + namespace + 'timeout', dest = 'timeout', type=int, help='''Default request timeout.''', default=5)
-        parser.add_argument('--' + namespace + 'requires_grad', dest = 'requires_grad', type=bool, help='''If true, the dendrite passes gradients on the wire.''', default=False)
-        parser.parse_known_args( namespace = dendrite_config )
-        return config
-
-    @staticmethod   
-    def check_config( config: 'bittensor.Config' ):
-        bittensor.wallet.check_config( config.wallet )
-        assert config.max_worker_threads > 0, 'max_worker_threads must be larger than 0'
-        assert config.max_active_receptors > 0, 'max_active_receptors must be larger than 0'
->>>>>>> 0f6226c9
+        bittensor.wallet.check_config( config )