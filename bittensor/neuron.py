
# The MIT License (MIT)
# Copyright © 2021 Yuma Rao

# Permission is hereby granted, free of charge, to any person obtaining a copy of this software and associated 
# documentation files (the “Software”), to deal in the Software without restriction, including without limitation 
# the rights to use, copy, modify, merge, publish, distribute, sublicense, and/or sell copies of the Software, 
# and to permit persons to whom the Software is furnished to do so, subject to the following conditions:

# The above copyright notice and this permission notice shall be included in all copies or substantial portions of 
# the Software.

# THE SOFTWARE IS PROVIDED “AS IS”, WITHOUT WARRANTY OF ANY KIND, EXPRESS OR IMPLIED, INCLUDING BUT NOT LIMITED TO
# THE WARRANTIES OF MERCHANTABILITY, FITNESS FOR A PARTICULAR PURPOSE AND NONINFRINGEMENT. IN NO EVENT SHALL 
# THE AUTHORS OR COPYRIGHT HOLDERS BE LIABLE FOR ANY CLAIM, DAMAGES OR OTHER LIABILITY, WHETHER IN AN ACTION 
# OF CONTRACT, TORT OR OTHERWISE, ARISING FROM, OUT OF OR IN CONNECTION WITH THE SOFTWARE OR THE USE OR OTHER 
# DEALINGS IN THE SOFTWARE.

import argparse
import traceback as tb

import threading
from io import StringIO
<<<<<<< HEAD
from termcolor import colored
import multiprocessing as mp
import bittensor.utils.networking as net
from cryptography.exceptions import InvalidSignature, InvalidKey
from cryptography.fernet import InvalidToken

from munch import Munch
from typing import Tuple, List, Optional
=======
from munch import Munch

import bittensor

from loguru import logger
logger = logger.opt(colors=True)

class FailedConnectToChain(Exception):
    pass

class FailedSubscribeToChain(Exception):
    pass
>>>>>>> 993a5268

import bittensor
from loguru import logger
logger = logger.opt(colors=True)


class Neuron:
    def __init__(self, 
                config: Munch = None, 
                wallet: 'bittensor.wallet.Wallet' = None, 
                subtensor: 'bittensor.subtensor.Subtensor' = None,
                metagraph: 'bittensor.metagraph.Metagraph' = None,
                nucleus: 'bittensor.nucleus.Nucleus' = None,
                axon: 'bittensor.axon.Axon' = None,
                dendrite: 'bittensor.dendrite.Dendrite' = None,
                **kwargs,
            ):
        r""" Initializes a new full Neuron object.
            
            Args:
                config (:obj:`Munch`, `optional`): 
                    neuron.Neuron.default_config()
                wallet (:obj:`bittensor.wallet.Wallet`, `optional`):
                    bittensor wallet with hotkey and coldkeypub.
                subtensor (:obj:`bittensor.subtensor.Subtensor`, `optional`):
                    subtensor interface utility.
                metagraph (:obj:`bittensor.metagraph.Metagraph`, `optional`):
                    bittensor network metagraph.
                nucleus (:obj:`bittensor.nucleus.Nucleus`, `optional`):
                    backend processing nucleus.
                axon (:obj:`bittensor.axon.Axon`, `optional`):
                    synapse serving endpoint.
                dendrite (:obj:`bittensor.dendrite.Dendrite`, `optional`):
                    synapse connecting object. 
                modality (default=0, type=int)
                    Neuron network modality. TEXT=0, IMAGE=1. Currently only allowed TEXT
        """
        # Config: Config items for all subobjects: wallet, metagraph, nucleus, axon, dendrite.
        # This object can be instantiated by calling Neuron.default_config()
        if config == None:
            config = Neuron.default_config()
        bittensor.config.Config.update_with_kwargs(config.neuron, kwargs) 
        Neuron.check_config(config)
        self.config = config
        # Wallet: Holds the hotkey keypair and coldkey pub which are user to sign messages 
        # and subscribe to the chain.
        if wallet == None:
            wallet = bittensor.wallet.Wallet (self.config )
        self.wallet = wallet
        # Subtensor: provides an interface to the subtensor chain given a wallet.
        if subtensor == None:
            subtensor = bittensor.subtensor.Subtensor( self.config )
        self.subtensor = subtensor
        # Metagraph: Maintains a connection to the subtensor chain and hold chain state.
        if metagraph == None:
            metagraph = bittensor.metagraph.Metagraph(config = self.config, wallet = self.wallet, subtensor = self.subtensor)
        self.metagraph = metagraph
<<<<<<< HEAD
        # Axon: RPC server endpoint which serves your synapse. Responds to Forward and Backward requests.
        if axon == None:
            axon = bittensor.axon.Axon(config = self.config, wallet = self.wallet )
=======
        # Nucleus: Processes requests passed to this neuron on its axon endpoint.
        if nucleus == None:
            nucleus = bittensor.nucleus.Nucleus(config = self.config, wallet = self.wallet )
        self.nucleus = nucleus
        # Axon: RPC server endpoint which serves your synapse. Responds to Forward and Backward requests.
        if axon == None:
            axon = bittensor.axon.Axon(config = self.config, wallet = self.wallet, nucleus = self.nucleus )
>>>>>>> 993a5268
        self.axon = axon
        # Dendrite: RPC client makes Forward and Backward requests to downstream peers.
        if dendrite == None:
            dendrite = bittensor.dendrite.Dendrite(config = self.config, wallet = self.wallet )
        self.dendrite = dendrite

    @staticmethod   
    def default_config() -> Munch:
        # Parses and returns a config Munch for this object.
        parser = argparse.ArgumentParser(); 
        Neuron.add_args(parser) 
        config = bittensor.config.Config.to_config(parser); 
        return config

    @staticmethod   
    def add_args(parser: argparse.ArgumentParser):
        bittensor.wallet.Wallet.add_args( parser )
        bittensor.subtensor.Subtensor.add_args( parser )
        bittensor.metagraph.Metagraph.add_args( parser )
        bittensor.axon.Axon.add_args(parser)
        bittensor.dendrite.Dendrite.add_args( parser )
        bittensor.synapse.Synapse.add_args( parser )
        try:
            parser.add_argument('--neuron.modality', default=0, type=int, 
                                help='''Neuron network modality. TEXT=0, IMAGE=1. Currently only allowed TEXT''')
        except:
            pass
        try:
            parser.add_argument(
<<<<<<< HEAD
                '--use_upnpc', 
                dest='use_upnpc', 
                action='store_true', 
                help='''Turns on port forwarding on your router using upnpc.'''
            )
            parser.set_defaults ( 
                use_upnpc=False 
            )
        except argparse.ArgumentError:
            pass      
        try:
            parser.add_argument(
=======
>>>>>>> 993a5268
                '--record_log', 
                dest='record_log', 
                action='store_true', 
                help='''Turns on logging to file.'''
            )
            parser.set_defaults ( 
                record_log=True 
            )
        except argparse.ArgumentError:
            pass
        try:
            parser.add_argument (
                '--debug', 
                dest='debug', 
                action='store_true', 
                help='''Turn on bittensor debugging information'''
            )
            parser.set_defaults ( 
                debug=False 
            )
        except argparse.ArgumentError:
            pass
        try:
            parser.add_argument(
                '--config', 
                type=str, 
                help='If set, arguments are overridden by passed file. '
            )
        except argparse.ArgumentError:
            pass
        
    @staticmethod   
    def check_config(config: Munch):
        assert config.neuron.modality == bittensor.proto.Modality.TEXT, 'Only TEXT modalities are allowed at this time.'

<<<<<<< HEAD
    def __exit__ ( self, exc_type, exc_value, exc_traceback ): 
        self.shutdown()

    def __del__ ( self ):
        self.shutdown()

    def __enter__ ( self ):
        self.startup()

    def startup ( self ):
        self.init_logging()
        self.init_debugging()
        self.init_external_ports_and_addresses()
        self.init_wallet()
        self.connect_to_chain()
        self.subscribe_to_chain()
        self.init_axon()
        self.sync_metagraph()

    def shutdown ( self ):
        self.teardown_axon()

    def teardown_axon(self):
        logger.info('\nTearing down axon...')
        self.axon.stop()

    def init_debugging( self ):
        # ---- Set debugging ----
        if self.config.debug: bittensor.__debug_on__ = True; logger.info('DEBUG is <green>ON</green>')
        else: logger.info('DEBUG is <red>OFF</red>')
=======
    def init_debugging( self ):
        # ---- Set debugging ----
        if self.config.debug: bittensor.__debug_on__ = True; logger.info('debug is <green>ON</green>')
        else: logger.info('debug is <red>OFF</red>')
>>>>>>> 993a5268

    def init_logging ( self ):
        if self.config.record_log == True:
            filepath = "~/.bittensor/bittensor_output.log"
            logger.add (
                filepath,
                format="{time:YYYY-MM-DD at HH:mm:ss} | {level} | {message}",
                rotation="25 MB",
                retention="10 days"
            )
<<<<<<< HEAD
            logger.info('LOGGING is <green>ON</green> with sink: <cyan>{}</cyan>', "~/.bittensor/bittensor_output.log")
        else: 
            logger.info('LOGGING is <red>OFF</red>')

    def init_external_ports_and_addresses ( self ):
        # ---- Punch holes for UPNPC ----
        if self.config.use_upnpc: 
            logger.info('UPNPC is <green>ON</green>')
            try:
                self.external_port = net.upnpc_create_port_map( local_port = self.config.axon.local_port )
            except net.UPNPCException as upnpc_exception:
                logger.critical('Failed to hole-punch with upnpc')
                quit()
        else: 
            logger.info('UPNPC is <red>OFF</red>')
            self.external_port = self.config.axon.local_port

        # ---- Get external ip ----
        logger.info('\nFinding external ip...')
        try:
            self.external_ip = net.get_external_ip()
        except net.ExternalIPNotFound as external_port_exception:
            logger.critical('Unable to attain your external ip. Check your internet connection.')
            quit()
        logger.success('Found external ip: <cyan>{}</cyan>', self.external_ip)
=======
            logger.info('logging is <green>ON</green> with sink: <cyan>{}</cyan>', "~/.bittensor/bittensor_output.log")
        else: 
            logger.info('logging is <red>OFF</red>')
>>>>>>> 993a5268

    def init_wallet( self ):
        # ---- Load Wallets ----
        logger.info('\nLoading wallet...')
        if not self.wallet.has_coldkeypub:
            self.wallet.create_new_coldkey( n_words = 12, use_password = True )
        if not self.wallet.has_hotkey:
            self.wallet.create_new_hotkey( n_words = 12, use_password = False )

    def init_axon( self ):
        # ---- Starting axon ----
        logger.info('\nStarting Axon...')
        self.axon.start()
        
    def sync_metagraph( self ):
        # ---- Sync metagraph ----
        logger.info('\nSyncing Metagraph...')
        self.metagraph.sync()
        logger.info( self.metagraph )

    def connect_to_chain ( self ):
        # ---- Connect to chain ----
        logger.info('\nConnecting to network...')
        self.subtensor.connect()
        if not self.subtensor.is_connected():
            logger.critical('Failed to connect subtensor to network:<cyan>{}</cyan>', self.subtensor.config.subtensor.network)
            quit()

    def subscribe_to_chain( self ):
        # ---- Subscribe to chain ----
        logger.info('\nSubscribing to chain...')
        subscribe_success = self.subtensor.subscribe(
                wallet = self.wallet,
<<<<<<< HEAD
                ip = self.external_ip, 
                port = self.external_port,
=======
                ip = self.config.axon.external_ip, 
                port = self.config.axon.external_port,
>>>>>>> 993a5268
                modality = bittensor.proto.Modality.TEXT,
                wait_for_finalization = True,
                timeout = 4 * bittensor.__blocktime__,
        )
        if not subscribe_success:
            logger.critical('Failed to subscribe neuron.')
<<<<<<< HEAD
            quit()
=======
            quit()

    def teardown_axon(self):
        logger.info('\nTearing down axon...')
        self.axon.stop()

    def start( self ):        
        self.init_logging()
        self.init_debugging()
        self.init_wallet()
        self.connect_to_chain()
        self.subscribe_to_chain()
        self.init_axon()
        self.sync_metagraph()

    def stop(self):
        self.teardown_axon()

    def __enter__(self):
        bittensor.exceptions.handlers.rollbar.init() # If a bittensor.exceptions.handlers.rollbar token is present, this will enable error reporting to bittensor.exceptions.handlers.rollbar
        logger.trace('Neuron enter')
        self.start()
        return self

    def __exit__(self, exc_type, exc_value, exc_traceback):
        """ Defines the exit protocol from asyncio task.

        Args:
            exc_type (Type): The type of the exception.
            exc_value (RuntimeError): The value of the exception, typically RuntimeError. 
            exc_traceback (traceback): The traceback that can be printed for this exception, detailing where error actually happend.

        Returns:
            Neuron: present instance of Neuron.
        """        
        self.stop()
        if exc_value:

            top_stack = StringIO()
            tb.print_stack(file=top_stack)
            top_lines = top_stack.getvalue().strip('\n').split('\n')[:-4]
            top_stack.close()

            full_stack = StringIO()
            full_stack.write('Traceback (most recent call last):\n')
            full_stack.write('\n'.join(top_lines))
            full_stack.write('\n')
            tb.print_tb(exc_traceback, file=full_stack)
            full_stack.write('{}: {}'.format(exc_type.__name__, str(exc_value)))
            sinfo = full_stack.getvalue()
            full_stack.close()
            # Log the combined stack
            logger.opt(ansi=False).error('Exception:{}'.format(sinfo))

            if bittensor.exceptions.handlers.rollbar.is_enabled():
                bittensor.exceptions.handlers.rollbar.send_exception()

        return self

    def __del__(self):
        #self.stop()
        pass
>>>>>>> 993a5268
<|MERGE_RESOLUTION|>--- conflicted
+++ resolved
@@ -17,36 +17,12 @@
 # DEALINGS IN THE SOFTWARE.
 
 import argparse
-import traceback as tb
-
-import threading
-from io import StringIO
-<<<<<<< HEAD
-from termcolor import colored
-import multiprocessing as mp
 import bittensor.utils.networking as net
-from cryptography.exceptions import InvalidSignature, InvalidKey
-from cryptography.fernet import InvalidToken
+import bittensor
 
 from munch import Munch
-from typing import Tuple, List, Optional
-=======
-from munch import Munch
-
-import bittensor
-
 from loguru import logger
-logger = logger.opt(colors=True)
-
-class FailedConnectToChain(Exception):
-    pass
-
-class FailedSubscribeToChain(Exception):
-    pass
->>>>>>> 993a5268
-
-import bittensor
-from loguru import logger
+
 logger = logger.opt(colors=True)
 
 
@@ -101,19 +77,9 @@
         if metagraph == None:
             metagraph = bittensor.metagraph.Metagraph(config = self.config, wallet = self.wallet, subtensor = self.subtensor)
         self.metagraph = metagraph
-<<<<<<< HEAD
         # Axon: RPC server endpoint which serves your synapse. Responds to Forward and Backward requests.
         if axon == None:
             axon = bittensor.axon.Axon(config = self.config, wallet = self.wallet )
-=======
-        # Nucleus: Processes requests passed to this neuron on its axon endpoint.
-        if nucleus == None:
-            nucleus = bittensor.nucleus.Nucleus(config = self.config, wallet = self.wallet )
-        self.nucleus = nucleus
-        # Axon: RPC server endpoint which serves your synapse. Responds to Forward and Backward requests.
-        if axon == None:
-            axon = bittensor.axon.Axon(config = self.config, wallet = self.wallet, nucleus = self.nucleus )
->>>>>>> 993a5268
         self.axon = axon
         # Dendrite: RPC client makes Forward and Backward requests to downstream peers.
         if dendrite == None:
@@ -143,7 +109,6 @@
             pass
         try:
             parser.add_argument(
-<<<<<<< HEAD
                 '--use_upnpc', 
                 dest='use_upnpc', 
                 action='store_true', 
@@ -156,8 +121,6 @@
             pass      
         try:
             parser.add_argument(
-=======
->>>>>>> 993a5268
                 '--record_log', 
                 dest='record_log', 
                 action='store_true', 
@@ -193,7 +156,6 @@
     def check_config(config: Munch):
         assert config.neuron.modality == bittensor.proto.Modality.TEXT, 'Only TEXT modalities are allowed at this time.'
 
-<<<<<<< HEAD
     def __exit__ ( self, exc_type, exc_value, exc_traceback ): 
         self.shutdown()
 
@@ -224,12 +186,6 @@
         # ---- Set debugging ----
         if self.config.debug: bittensor.__debug_on__ = True; logger.info('DEBUG is <green>ON</green>')
         else: logger.info('DEBUG is <red>OFF</red>')
-=======
-    def init_debugging( self ):
-        # ---- Set debugging ----
-        if self.config.debug: bittensor.__debug_on__ = True; logger.info('debug is <green>ON</green>')
-        else: logger.info('debug is <red>OFF</red>')
->>>>>>> 993a5268
 
     def init_logging ( self ):
         if self.config.record_log == True:
@@ -240,7 +196,6 @@
                 rotation="25 MB",
                 retention="10 days"
             )
-<<<<<<< HEAD
             logger.info('LOGGING is <green>ON</green> with sink: <cyan>{}</cyan>', "~/.bittensor/bittensor_output.log")
         else: 
             logger.info('LOGGING is <red>OFF</red>')
@@ -266,11 +221,6 @@
             logger.critical('Unable to attain your external ip. Check your internet connection.')
             quit()
         logger.success('Found external ip: <cyan>{}</cyan>', self.external_ip)
-=======
-            logger.info('logging is <green>ON</green> with sink: <cyan>{}</cyan>', "~/.bittensor/bittensor_output.log")
-        else: 
-            logger.info('logging is <red>OFF</red>')
->>>>>>> 993a5268
 
     def init_wallet( self ):
         # ---- Load Wallets ----
@@ -304,82 +254,12 @@
         logger.info('\nSubscribing to chain...')
         subscribe_success = self.subtensor.subscribe(
                 wallet = self.wallet,
-<<<<<<< HEAD
                 ip = self.external_ip, 
                 port = self.external_port,
-=======
-                ip = self.config.axon.external_ip, 
-                port = self.config.axon.external_port,
->>>>>>> 993a5268
                 modality = bittensor.proto.Modality.TEXT,
                 wait_for_finalization = True,
                 timeout = 4 * bittensor.__blocktime__,
         )
         if not subscribe_success:
             logger.critical('Failed to subscribe neuron.')
-<<<<<<< HEAD
-            quit()
-=======
-            quit()
-
-    def teardown_axon(self):
-        logger.info('\nTearing down axon...')
-        self.axon.stop()
-
-    def start( self ):        
-        self.init_logging()
-        self.init_debugging()
-        self.init_wallet()
-        self.connect_to_chain()
-        self.subscribe_to_chain()
-        self.init_axon()
-        self.sync_metagraph()
-
-    def stop(self):
-        self.teardown_axon()
-
-    def __enter__(self):
-        bittensor.exceptions.handlers.rollbar.init() # If a bittensor.exceptions.handlers.rollbar token is present, this will enable error reporting to bittensor.exceptions.handlers.rollbar
-        logger.trace('Neuron enter')
-        self.start()
-        return self
-
-    def __exit__(self, exc_type, exc_value, exc_traceback):
-        """ Defines the exit protocol from asyncio task.
-
-        Args:
-            exc_type (Type): The type of the exception.
-            exc_value (RuntimeError): The value of the exception, typically RuntimeError. 
-            exc_traceback (traceback): The traceback that can be printed for this exception, detailing where error actually happend.
-
-        Returns:
-            Neuron: present instance of Neuron.
-        """        
-        self.stop()
-        if exc_value:
-
-            top_stack = StringIO()
-            tb.print_stack(file=top_stack)
-            top_lines = top_stack.getvalue().strip('\n').split('\n')[:-4]
-            top_stack.close()
-
-            full_stack = StringIO()
-            full_stack.write('Traceback (most recent call last):\n')
-            full_stack.write('\n'.join(top_lines))
-            full_stack.write('\n')
-            tb.print_tb(exc_traceback, file=full_stack)
-            full_stack.write('{}: {}'.format(exc_type.__name__, str(exc_value)))
-            sinfo = full_stack.getvalue()
-            full_stack.close()
-            # Log the combined stack
-            logger.opt(ansi=False).error('Exception:{}'.format(sinfo))
-
-            if bittensor.exceptions.handlers.rollbar.is_enabled():
-                bittensor.exceptions.handlers.rollbar.send_exception()
-
-        return self
-
-    def __del__(self):
-        #self.stop()
-        pass
->>>>>>> 993a5268
+            quit()