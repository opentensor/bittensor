
# The MIT License (MIT)
# Copyright © 2021 Yuma Rao

# Permission is hereby granted, free of charge, to any person obtaining a copy of this software and associated 
# documentation files (the “Software”), to deal in the Software without restriction, including without limitation 
# the rights to use, copy, modify, merge, publish, distribute, sublicense, and/or sell copies of the Software, 
# and to permit persons to whom the Software is furnished to do so, subject to the following conditions:

# The above copyright notice and this permission notice shall be included in all copies or substantial portions of 
# the Software.

# THE SOFTWARE IS PROVIDED “AS IS”, WITHOUT WARRANTY OF ANY KIND, EXPRESS OR IMPLIED, INCLUDING BUT NOT LIMITED TO
# THE WARRANTIES OF MERCHANTABILITY, FITNESS FOR A PARTICULAR PURPOSE AND NONINFRINGEMENT. IN NO EVENT SHALL 
# THE AUTHORS OR COPYRIGHT HOLDERS BE LIABLE FOR ANY CLAIM, DAMAGES OR OTHER LIABILITY, WHETHER IN AN ACTION 
# OF CONTRACT, TORT OR OTHERWISE, ARISING FROM, OUT OF OR IN CONNECTION WITH THE SOFTWARE OR THE USE OR OTHER 
# DEALINGS IN THE SOFTWARE.


import argparse
import json
import os
import re
import stat
import traceback as tb

from io import StringIO
from munch import Munch
from termcolor import colored
from cryptography.exceptions import InvalidSignature, InvalidKey
from cryptography.fernet import InvalidToken

import bittensor

from loguru import logger
logger = logger.opt(colors=True)

class FailedConnectToChain(Exception):
    pass

class FailedSubscribeToChain(Exception):
    pass

class FailedToEnterNeuron(Exception):
    pass

class FailedToPollChain(Exception):
    pass

class Neuron:
    def __init__(self, 
                config: Munch = None, 
                wallet: 'bittensor.wallet.Wallet' = None, 
                subtensor: 'bittensor.subtensor.Subtensor' = None,
                metagraph: 'bittensor.metagraph.Metagraph' = None,
                nucleus: 'bittensor.nucleus.Nucleus' = None,
                axon: 'bittensor.axon.Axon' = None,
                dendrite: 'bittensor.dendrite.Dendrite' = None,
                **kwargs,
            ):
        r""" Initializes a new full Neuron object.
            
            Args:
                config (:obj:`Munch`, `optional`): 
                    neuron.Neuron.default_config()
                wallet (:obj:`bittensor.wallet.Wallet`, `optional`):
                    bittensor wallet with hotkey and coldkeypub.
                subtensor (:obj:`bittensor.subtensor.Subtensor`, `optional`):
                    subtensor interface utility.
                metagraph (:obj:`bittensor.metagraph.Metagraph`, `optional`):
                    bittensor network metagraph.
                nucleus (:obj:`bittensor.nucleus.Nucleus`, `optional`):
                    backend processing nucleus.
                axon (:obj:`bittensor.axon.Axon`, `optional`):
                    synapse serving endpoint.
                dendrite (:obj:`bittensor.dendrite.Dendrite`, `optional`):
                    synapse connecting object. 
                modality (default=0, type=int)
                    Neuron network modality. TEXT=0, IMAGE=1. Currently only allowed TEXT
        """
        # Config: Config items for all subobjects: wallet, metagraph, nucleus, axon, dendrite.
        # This object can be instantiated by calling Neuron.default_config()
        if config == None:
            config = Neuron.default_config()
        bittensor.config.Config.update_with_kwargs(config.neuron, kwargs) 
        Neuron.check_config(config)
        self.config = config
        # Wallet: Holds the hotkey keypair and coldkey pub which are user to sign messages 
        # and subscribe to the chain.
        if wallet == None:
            wallet = bittensor.wallet.Wallet (self.config )
        self.wallet = wallet
        # Subtensor: provides an interface to the subtensor chain given a wallet.
        if subtensor == None:
            subtensor = bittensor.subtensor.Subtensor( self.config )
        self.subtensor = subtensor
        # Metagraph: Maintains a connection to the subtensor chain and hold chain state.
        if metagraph == None:
            metagraph = bittensor.metagraph.Metagraph(config = self.config, wallet = self.wallet, subtensor = self.subtensor)
        self.metagraph = metagraph
        # Nucleus: Processes requests passed to this neuron on its axon endpoint.
        if nucleus == None:
            nucleus = bittensor.nucleus.Nucleus(config = self.config, wallet = self.wallet )
        self.nucleus = nucleus
        # Axon: RPC server endpoint which serves your synapse. Responds to Forward and Backward requests.
        if axon == None:
            axon = bittensor.axon.Axon(config = self.config, wallet = self.wallet, nucleus = self.nucleus )
        self.axon = axon
        # Dendrite: RPC client makes Forward and Backward requests to downstream peers.
        if dendrite == None:
            dendrite = bittensor.dendrite.Dendrite(config = self.config, wallet = self.wallet )
        self.dendrite = dendrite

    @staticmethod   
    def default_config() -> Munch:
        # Parses and returns a config Munch for this object.
        parser = argparse.ArgumentParser(); 
        Neuron.add_args(parser) 
        config = bittensor.config.Config.to_config(parser); 
        return config

    @staticmethod   
    def add_args(parser: argparse.ArgumentParser):
        bittensor.wallet.Wallet.add_args( parser )
        bittensor.subtensor.Subtensor.add_args( parser )
        bittensor.metagraph.Metagraph.add_args( parser )
        bittensor.nucleus.Nucleus.add_args( parser )
        bittensor.axon.Axon.add_args(parser)
        bittensor.dendrite.Dendrite.add_args( parser )
        bittensor.synapse.Synapse.add_args( parser )
        try:
            parser.add_argument('--neuron.modality', default=0, type=int, 
                                help='''Neuron network modality. TEXT=0, IMAGE=1. Currently only allowed TEXT''')
        except:
            pass
        try:
            parser.add_argument(
                '--record_log', 
                dest='record_log', 
                action='store_true', 
                help='''Turns on logging to file.'''
            )
            parser.set_defaults ( 
                record_log=True 
            )
        except argparse.ArgumentError:
            pass
        try:
            parser.add_argument (
                '--debug', 
                dest='debug', 
                action='store_true', 
                help='''Turn on bittensor debugging information'''
            )
            parser.set_defaults ( 
                debug=False 
            )
        except argparse.ArgumentError:
            pass
        try:
            parser.add_argument(
                '--config', 
                type=str, 
                help='If set, arguments are overridden by passed file. '
            )
        except argparse.ArgumentError:
            pass
        
    @staticmethod   
    def check_config(config: Munch):
        assert config.neuron.modality == bittensor.proto.Modality.TEXT, 'Only TEXT modalities are allowed at this time.'

<<<<<<< HEAD
    def start(self):
        # ---- Check hotkey ----
        logger.log('USER-ACTION', 'Loading wallet with path: {} name: {} hotkey: {}'.format(self.config.wallet.path, self.config.wallet.name, self.config.wallet.hotkey))
        try:
            self.wallet.hotkey # Check loaded hotkey
        except:
            logger.log('USER-INFO', 'Failed to load hotkey under path:{} wallet name:{} hotkey:{}', self.config.wallet.path, self.config.wallet.name, self.config.wallet.hotkey)
            choice = input("Would you like to create a new hotkey ? (y/N) ")
            if choice == "y":
                self.wallet.create_new_hotkey()
            else:
                raise RuntimeError('The neuron requires a loaded hotkey')

        # ---- Check coldkeypub ----
        try:
            self.wallet.coldkeypub
        except:
            logger.log('USER-INFO', 'Failed to load coldkeypub under path:{} wallet name:{}', self.config.wallet.path, self.config.wallet.name)
            choice = input("Would you like to create a new coldkey ? (y/N) ")
            if choice == "y":
                self.wallet.create_new_coldkey()
            else:
                raise RuntimeError('The neuron requires a loaded coldkeypub')

        # ---- Start the axon ----
=======
    def init_debugging( self ):
        # ---- Set debugging ----
        if self.config.debug: bittensor.__debug_on__ = True; logger.info('debug is <green>ON</green>')
        else: logger.info('debug is <red>OFF</red>')

    def init_logging ( self ):
        if self.config.record_log == True:
            filepath = "~/.bittensor/bittensor_output.log"
            logger.add (
                filepath,
                format="{time:YYYY-MM-DD at HH:mm:ss} | {level} | {message}",
                rotation="25 MB",
                retention="10 days"
            )
            logger.info('logging is <green>ON</green> with sink: <cyan>{}</cyan>', "~/.bittensor/bittensor_output.log")
        else: 
            logger.info('logging is <red>OFF</red>')

    def init_wallet( self ):
        # ---- Load Wallets ----
        logger.info('\nLoading wallet...')
        if not self.wallet.has_coldkeypub:
            self.wallet.create_new_coldkey( n_words = 12, use_password = True )
        if not self.wallet.has_hotkey:
            self.wallet.create_new_hotkey( n_words = 12, use_password = False )

    def init_axon( self ):
        # ---- Starting axon ----
        logger.info('\nStarting Axon...')
>>>>>>> 73b4f07d
        self.axon.start()
        
    def sync_metagraph( self ):
        # ---- Sync metagraph ----
        logger.info('\nSyncing Metagraph...')
        self.metagraph.sync()
        logger.info( self.metagraph )

<<<<<<< HEAD
        # ---- Subscribe to chain ----
        logger.log('USER-ACTION', '\nConnecting to network: {}'.format(self.config.subtensor.network))
=======
    def connect_to_chain ( self ):
        # ---- Connect to chain ----
        logger.info('\nConnecting to network...')
>>>>>>> 73b4f07d
        self.subtensor.connect()
        if not self.subtensor.is_connected():
            logger.critical('Failed to connect subtensor to network:<cyan>{}</cyan>', self.subtensor.config.subtensor.network)
            quit()

<<<<<<< HEAD
        logger.log('USER-ACTION', '\nSubscribing:')
=======
    def subscribe_to_chain( self ):
        # ---- Subscribe to chain ----
        logger.info('\nSubscribing to chain...')
>>>>>>> 73b4f07d
        subscribe_success = self.subtensor.subscribe(
                wallet = self.wallet,
                ip = self.config.axon.external_ip, 
                port = self.config.axon.external_port,
<<<<<<< HEAD
                modality = self.config.neuron.modality,
=======
                modality = bittensor.proto.Modality.TEXT,
>>>>>>> 73b4f07d
                wait_for_finalization = True,
                timeout = 4 * bittensor.__blocktime__,
        )
        if not subscribe_success:
            logger.critical('Failed to subscribe neuron.')
            quit()

    def teardown_axon(self):
        logger.info('\nTearing down axon...')
        self.axon.stop()

    def start( self ):        
        self.init_logging()
        self.init_debugging()
        self.init_wallet()
        self.connect_to_chain()
        self.subscribe_to_chain()
        self.init_axon()
        self.sync_metagraph()

    def stop(self):
        self.teardown_axon()

    def __enter__(self):
        bittensor.exceptions.handlers.rollbar.init() # If a bittensor.exceptions.handlers.rollbar token is present, this will enable error reporting to bittensor.exceptions.handlers.rollbar
        logger.trace('Neuron enter')
        self.start()
        return self

    def __exit__(self, exc_type, exc_value, exc_traceback):
        """ Defines the exit protocol from asyncio task.

        Args:
            exc_type (Type): The type of the exception.
            exc_value (RuntimeError): The value of the exception, typically RuntimeError. 
            exc_traceback (traceback): The traceback that can be printed for this exception, detailing where error actually happend.

        Returns:
            Neuron: present instance of Neuron.
        """        
        self.stop()
        if exc_value:

            top_stack = StringIO()
            tb.print_stack(file=top_stack)
            top_lines = top_stack.getvalue().strip('\n').split('\n')[:-4]
            top_stack.close()

            full_stack = StringIO()
            full_stack.write('Traceback (most recent call last):\n')
            full_stack.write('\n'.join(top_lines))
            full_stack.write('\n')
            tb.print_tb(exc_traceback, file=full_stack)
            full_stack.write('{}: {}'.format(exc_type.__name__, str(exc_value)))
            sinfo = full_stack.getvalue()
            full_stack.close()
            # Log the combined stack
            logger.opt(ansi=False).error('Exception:{}'.format(sinfo))

            if bittensor.exceptions.handlers.rollbar.is_enabled():
                bittensor.exceptions.handlers.rollbar.send_exception()

        return self

    def __del__(self):
        self.stop()
<|MERGE_RESOLUTION|>--- conflicted
+++ resolved
@@ -170,33 +170,6 @@
     def check_config(config: Munch):
         assert config.neuron.modality == bittensor.proto.Modality.TEXT, 'Only TEXT modalities are allowed at this time.'
 
-<<<<<<< HEAD
-    def start(self):
-        # ---- Check hotkey ----
-        logger.log('USER-ACTION', 'Loading wallet with path: {} name: {} hotkey: {}'.format(self.config.wallet.path, self.config.wallet.name, self.config.wallet.hotkey))
-        try:
-            self.wallet.hotkey # Check loaded hotkey
-        except:
-            logger.log('USER-INFO', 'Failed to load hotkey under path:{} wallet name:{} hotkey:{}', self.config.wallet.path, self.config.wallet.name, self.config.wallet.hotkey)
-            choice = input("Would you like to create a new hotkey ? (y/N) ")
-            if choice == "y":
-                self.wallet.create_new_hotkey()
-            else:
-                raise RuntimeError('The neuron requires a loaded hotkey')
-
-        # ---- Check coldkeypub ----
-        try:
-            self.wallet.coldkeypub
-        except:
-            logger.log('USER-INFO', 'Failed to load coldkeypub under path:{} wallet name:{}', self.config.wallet.path, self.config.wallet.name)
-            choice = input("Would you like to create a new coldkey ? (y/N) ")
-            if choice == "y":
-                self.wallet.create_new_coldkey()
-            else:
-                raise RuntimeError('The neuron requires a loaded coldkeypub')
-
-        # ---- Start the axon ----
-=======
     def init_debugging( self ):
         # ---- Set debugging ----
         if self.config.debug: bittensor.__debug_on__ = True; logger.info('debug is <green>ON</green>')
@@ -226,7 +199,6 @@
     def init_axon( self ):
         # ---- Starting axon ----
         logger.info('\nStarting Axon...')
->>>>>>> 73b4f07d
         self.axon.start()
         
     def sync_metagraph( self ):
@@ -235,35 +207,22 @@
         self.metagraph.sync()
         logger.info( self.metagraph )
 
-<<<<<<< HEAD
-        # ---- Subscribe to chain ----
-        logger.log('USER-ACTION', '\nConnecting to network: {}'.format(self.config.subtensor.network))
-=======
     def connect_to_chain ( self ):
         # ---- Connect to chain ----
         logger.info('\nConnecting to network...')
->>>>>>> 73b4f07d
         self.subtensor.connect()
         if not self.subtensor.is_connected():
             logger.critical('Failed to connect subtensor to network:<cyan>{}</cyan>', self.subtensor.config.subtensor.network)
             quit()
 
-<<<<<<< HEAD
-        logger.log('USER-ACTION', '\nSubscribing:')
-=======
     def subscribe_to_chain( self ):
         # ---- Subscribe to chain ----
         logger.info('\nSubscribing to chain...')
->>>>>>> 73b4f07d
         subscribe_success = self.subtensor.subscribe(
                 wallet = self.wallet,
                 ip = self.config.axon.external_ip, 
                 port = self.config.axon.external_port,
-<<<<<<< HEAD
-                modality = self.config.neuron.modality,
-=======
                 modality = bittensor.proto.Modality.TEXT,
->>>>>>> 73b4f07d
                 wait_for_finalization = True,
                 timeout = 4 * bittensor.__blocktime__,
         )
