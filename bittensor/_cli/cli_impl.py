--- conflicted
+++ resolved
@@ -416,11 +416,7 @@
             for wallet in tqdm(all_hotkeys):
                 nn = subtensor.neuron_for_pubkey( wallet.hotkey.ss58_address )
                 if not nn.is_null:
-<<<<<<< HEAD
-                    neurons.append( (nn,wallet) )
-=======
                     neurons.append( (nn, wallet) )
->>>>>>> e38ab6fe
             balance = subtensor.get_balance( wallet.coldkeypub.ss58_address )
 
         TABLE_DATA = []  
