# The MIT License (MIT)
# Copyright © 2021 Yuma Rao

# Permission is hereby granted, free of charge, to any person obtaining a copy of this software and associated 
# documentation files (the “Software”), to deal in the Software without restriction, including without limitation 
# the rights to use, copy, modify, merge, publish, distribute, sublicense, and/or sell copies of the Software, 
# and to permit persons to whom the Software is furnished to do so, subject to the following conditions:

# The above copyright notice and this permission notice shall be included in all copies or substantial portions of 
# the Software.

# THE SOFTWARE IS PROVIDED “AS IS”, WITHOUT WARRANTY OF ANY KIND, EXPRESS OR IMPLIED, INCLUDING BUT NOT LIMITED TO
# THE WARRANTIES OF MERCHANTABILITY, FITNESS FOR A PARTICULAR PURPOSE AND NONINFRINGEMENT. IN NO EVENT SHALL 
# THE AUTHORS OR COPYRIGHT HOLDERS BE LIABLE FOR ANY CLAIM, DAMAGES OR OTHER LIABILITY, WHETHER IN AN ACTION 
# OF CONTRACT, TORT OR OTHERWISE, ARISING FROM, OUT OF OR IN CONNECTION WITH THE SOFTWARE OR THE USE OR OTHER 
# DEALINGS IN THE SOFTWARE.

import os
import sys
from typing import List, Union

from cachetools import Cache

import bittensor
from bittensor.utils.balance import Balance
from fuzzywuzzy import fuzz
from rich import print
from rich.prompt import Confirm
from rich.table import Table
from rich.tree import Tree
from tqdm import tqdm


class CLI:
    """
    Implementation of the CLI class, which handles the coldkey, hotkey and money transfer 
    """
    def __init__(self, config: 'bittensor.Config' ):
        r""" Initialized a bittensor.CLI object.
            Args:
                config (:obj:`bittensor.Config`, `required`): 
                    bittensor.cli.config()
        """
        bittensor.utils.version_checking()
        self.config = config

    def run ( self ):
        """ Execute the command from config 
        """
        if self.config.command == "run":
            self.run_miner ()
        elif self.config.command == "transfer":
            self.transfer ()
        elif self.config.command == "register":
            self.register()
        elif self.config.command == "unstake":
            self.unstake()
        elif self.config.command == "stake":
            self.stake()
        elif self.config.command == "overview":
            self.overview()
        elif self.config.command == "list":
            self.list()
        elif self.config.command == "new_coldkey":
            self.create_new_coldkey()
        elif self.config.command == "new_hotkey":
            self.create_new_hotkey()
        elif self.config.command == "regen_coldkey":
            self.regen_coldkey()
        elif self.config.command == "regen_coldkeypub":
            self.regen_coldkeypub()
        elif self.config.command == "regen_hotkey":
            self.regen_hotkey()
        elif self.config.command == "metagraph":
            self.metagraph()
        elif self.config.command == "weights":
            self.weights()
        elif self.config.command == "set_weights":
            self.set_weights()
        elif self.config.command == "inspect":
            self.inspect()
        elif self.config.command == "query":
            self.query()
        elif self.config.command == "help":
            self.help()
        elif self.config.command == 'update':
            self.update()

    def create_new_coldkey ( self ):
        r""" Creates a new coldkey under this wallet.
        """
        wallet = bittensor.wallet(config = self.config)
        wallet.create_new_coldkey( n_words = self.config.n_words, use_password = self.config.use_password, overwrite = self.config.overwrite_coldkey)   

    def create_new_hotkey ( self ):
        r""" Creates a new hotke under this wallet.
        """
        wallet = bittensor.wallet(config = self.config)
        wallet.create_new_hotkey( n_words = self.config.n_words, use_password = self.config.use_password, overwrite = self.config.overwrite_hotkey)   

    def regen_coldkey ( self ):
        r""" Creates a new coldkey under this wallet.
        """
        wallet = bittensor.wallet(config = self.config)
        wallet.regenerate_coldkey( mnemonic = self.config.mnemonic, seed = self.config.seed, use_password = self.config.use_password, overwrite = self.config.overwrite_coldkey )

    def regen_coldkeypub ( self ):
        r""" Creates a new coldkeypub under this wallet.
        """
        wallet = bittensor.wallet(config = self.config)
        wallet.regenerate_coldkeypub( ss58_address=self.config.get('ss58_address'), public_key=self.config.get('public_key_hex'), overwrite = self.config.overwrite_coldkeypub )

    def regen_hotkey ( self ):
        r""" Creates a new coldkey under this wallet.
        """
        wallet = bittensor.wallet(config = self.config)
        wallet.regenerate_hotkey( mnemonic = self.config.mnemonic, use_password = self.config.use_password, overwrite = self.config.overwrite_hotkey)

    def query ( self ):
        r""" Query an endpoint and get query time.
        """
        wallet = bittensor.wallet(config = self.config)
        subtensor = bittensor.subtensor( config = self.config )
        dendrite = bittensor.dendrite( wallet = wallet )
        stats = {}
        for uid in self.config.uids:
            neuron = subtensor.neuron_for_uid( uid )
            endpoint = bittensor.endpoint.from_neuron( neuron )
            _, c, t = dendrite.forward_text( endpoints = endpoint, inputs = 'hello world')
            latency = "{}".format(t.tolist()[0]) if c.tolist()[0] == 1 else 'N/A'
            bittensor.__console__.print("\tUid: [bold white]{}[/bold white]\n\tLatency: [bold white]{}[/bold white]\n\tCode: [bold {}]{}[/bold {}]\n\n".format(uid, latency, bittensor.utils.codes.code_to_loguru_color( c.item() ), bittensor.utils.codes.code_to_string( c.item() ), bittensor.utils.codes.code_to_loguru_color( c.item() )), highlight=True)
            stats[uid] = latency
        print (stats)

    def inspect ( self ):
        r""" Inspect a cold, hot pair.
        """
        wallet = bittensor.wallet(config = self.config)
        subtensor = bittensor.subtensor( config = self.config )
        dendrite = bittensor.dendrite( wallet = wallet )

        
        with bittensor.__console__.status(":satellite: Looking up account on: [white]{}[/white] ...".format(self.config.subtensor.get('network', bittensor.defaults.subtensor.network))):
            
            if self.config.wallet.get('hotkey', bittensor.defaults.wallet.hotkey) is None:
                # If no hotkey is provided, inspect just the coldkey
                wallet.coldkeypub
                cold_balance = wallet.get_balance( subtensor = subtensor )
                bittensor.__console__.print("\n[bold white]{}[/bold white]:\n  {}[bold white]{}[/bold white]\n {} {}\n".format( wallet, "coldkey:".ljust(15), wallet.coldkeypub.ss58_address, " balance:".ljust(15), cold_balance.__rich__()), highlight=True)

            else:
                wallet.hotkey
                wallet.coldkeypub
                neuron = subtensor.neuron_for_pubkey( ss58_hotkey = wallet.hotkey.ss58_address )
                endpoint = bittensor.endpoint.from_neuron( neuron )
                if neuron.is_null:
                    registered = '[bold white]No[/bold white]'
                    stake = bittensor.Balance.from_tao( 0 )
                    emission = bittensor.Balance.from_rao( 0 )
                    latency = 'N/A'
                else:
                    registered = '[bold white]Yes[/bold white]'
                    stake = bittensor.Balance.from_tao( neuron.stake )
                    emission = bittensor.Balance.from_rao( neuron.emission * 1000000000 )
                    synapses = [bittensor.synapse.TextLastHiddenState()]
                    _, c, t = dendrite.text( endpoints = endpoint, inputs = 'hello world', synapses=synapses)
                    latency = "{}".format((t[0]).tolist()[0]) if (c[0]).tolist()[0] == 1 else 'N/A'

                cold_balance = wallet.get_balance( subtensor = subtensor )
                bittensor.__console__.print("\n[bold white]{}[/bold white]:\n  [bold grey]{}[bold white]{}[/bold white]\n  {}[bold white]{}[/bold white]\n  {}{}\n  {}{}\n  {}{}\n  {}{}\n  {}{}[/bold grey]".format( wallet, "coldkey:".ljust(15), wallet.coldkeypub.ss58_address, "hotkey:".ljust(15), wallet.hotkey.ss58_address, "registered:".ljust(15), registered, "balance:".ljust(15), cold_balance.__rich__(), "stake:".ljust(15), stake.__rich__(), "emission:".ljust(15), emission.__rich_rao__(), "latency:".ljust(15), latency ), highlight=True)


    def run_miner ( self ):
        self.config.to_defaults()
        # Check coldkey.
        wallet = bittensor.wallet( config = self.config )
        if not wallet.coldkeypub_file.exists_on_device():
            if Confirm.ask("Coldkey: [bold]'{}'[/bold] does not exist, do you want to create it".format(self.config.wallet.get('name', bittensor.defaults.wallet.name))):
                wallet.create_new_coldkey()
            else:
                sys.exit()

        # Check hotkey.
        if not wallet.hotkey_file.exists_on_device():
            if Confirm.ask("Hotkey: [bold]'{}'[/bold] does not exist, do you want to create it".format(self.config.wallet.hotkey)):
                wallet.create_new_hotkey()
            else:
                sys.exit()

        if wallet.hotkey_file.is_encrypted():
            bittensor.__console__.print("Decrypting hotkey ... ")
        wallet.hotkey

        if wallet.coldkeypub_file.is_encrypted():
            bittensor.__console__.print("Decrypting coldkeypub ... ")
        wallet.coldkeypub

        # Check registration
        self.register()

        # Run miner.
        if self.config.model == 'core_server':
            
            if self.config.synapse == 'TextLastHiddenState':
                bittensor.neurons.core_server.neuron(lasthidden=True, causallm=False, seq2seq = False).run()
            elif self.config.synapse == 'TextCausalLM':
                bittensor.neurons.core_server.neuron(lasthidden=False, causallm=True, seq2seq = False).run()
            elif self.config.synapse == 'TextSeq2Seq':
                bittensor.neurons.core_server.neuron(lasthidden=False, causallm=False, seq2seq = True).run()
            else:
                bittensor.neurons.core_server.neuron().run()

        elif self.config.model == 'core_validator':
            bittensor.neurons.core_validator.neuron().run()
        elif self.config.model == 'multitron_server':
            bittensor.neurons.multitron_server.neuron().run()

    def help ( self ):
        self.config.to_defaults()

        sys.argv = [sys.argv[0], '--help']

        # Run miner.
        if self.config.model == 'core_server':
            bittensor.neurons.core_server.neuron().run()
        elif self.config.model == 'core_validator':
            bittensor.neurons.core_validator.neuron().run()
        elif self.config.model == 'multitron_server':
            bittensor.neurons.multitron_server.neuron().run()


    def update ( self ):
        if self.config.no_prompt or self.config.answer == 'Y':
            os.system(' (cd ~/.bittensor/bittensor/ ; git checkout master ; git pull --ff-only )')
            os.system('pip install -e ~/.bittensor/bittensor/')

    def register( self ):
        r""" Register neuron.
        """
        wallet = bittensor.wallet( config = self.config )
        subtensor = bittensor.subtensor( config = self.config )
<<<<<<< HEAD
        subtensor.register(
            wallet = wallet,
            prompt = not self.config.no_prompt,
            TPB = self.config.subtensor.cuda.get('TPB', None),
            update_interval = self.config.subtensor.cuda.get('update_interval', None),
            num_processes = self.config.get('num_processes', None),
            cuda = self.config.subtensor.cuda.get('use_cuda', None),
            dev_id = self.config.subtensor.cuda.get('dev_id', None)
        )
=======
        subtensor.register( wallet = wallet, prompt = not self.config.no_prompt, num_processes = self.config.subtensor.register.num_processes, update_interval = self.config.subtensor.register.update_interval )
>>>>>>> 3ade241c

    def transfer( self ):
        r""" Transfer token of amount to destination.
        """
        wallet = bittensor.wallet( config = self.config )
        subtensor = bittensor.subtensor( config = self.config )
        subtensor.transfer( wallet = wallet, dest = self.config.dest, amount = self.config.amount, wait_for_inclusion = True, prompt = not self.config.no_prompt )

    def unstake( self ):
        r""" Unstake token of amount from hotkey(s).
        """        
        # TODO: Implement this without re-unlocking the coldkey.
        config = self.config.copy()
        config.hotkey = None
        wallet = bittensor.wallet( config = self.config )

        subtensor: bittensor.subtensor = bittensor.subtensor( config = self.config )
        wallets_to_unstake_from: List[bittensor.wallet]
        if self.config.wallet.get('all_hotkeys'):
            # Unstake from all hotkeys.
            all_hotkeys: List[bittensor.wallet] = self._get_hotkey_wallets_for_wallet( wallet = wallet )
            # Exclude hotkeys that are specified.
            wallets_to_unstake_from = [
                wallet for wallet in all_hotkeys if wallet.hotkey_str not in self.config.wallet.get('hotkeys')
            ]

        elif self.config.wallet.get('hotkeys'):
            # Unstake from specific hotkeys.
            wallets_to_unstake_from = [
                bittensor.wallet( config = self.config, hotkey = hotkey ) for hotkey in self.config.wallet.get('hotkeys')
            ]
        else:
            # Do regular unstake
            subtensor.unstake( wallet, amount = None if self.config.get('unstake_all') else self.config.get('amount'), wait_for_inclusion = True, prompt = not self.config.no_prompt )
            return None

        wallet_0: 'bittensor.wallet' = wallets_to_unstake_from[0]
        # Decrypt coldkey for all wallet(s) to use
        wallet_0.coldkey

        final_wallets: List['bittensor.wallet'] = [] 
        final_amounts: List[Union[float, Balance]] = []
        for wallet in tqdm(wallets_to_unstake_from):
            wallet: bittensor.wallet
            if not wallet.is_registered():
                # Skip unregistered hotkeys.
                continue
            # Assign decrypted coldkey from wallet_0
            #  so we don't have to decrypt again
            wallet._coldkey = wallet_0._coldkey

            unstake_amount_tao: float = self.config.get('amount')
            if self.config.get('max_stake'):
                wallet_stake: Balance = wallet.get_stake()
                unstake_amount_tao: float = wallet_stake.tao - self.config.get('max_stake')   
                self.config.amount = unstake_amount_tao  
                if unstake_amount_tao < 0:
                    # Skip if max_stake is greater than current stake.
                    continue
                    
            final_wallets.append(wallet)
            final_amounts.append(unstake_amount_tao)

        # Ask to unstake
        if not self.config.no_prompt:
            if not Confirm.ask("Do you want to unstake from the following keys:\n" + \
                    "".join([
                        f"    [bold white]- {wallet.hotkey_str}: {amount}𝜏[/bold white]\n" for wallet, amount in zip(final_wallets, final_amounts)
                    ])
                ):
                return None

        for wallet, amount in zip(final_wallets, final_amounts):
            subtensor.unstake( wallet, amount = None if self.config.get('unstake_all') else amount, wait_for_inclusion = True, prompt = False )


    def stake( self ):
        r""" Stake token of amount to hotkey(s).
        """
        # TODO: Implement this without re-unlocking the coldkey.
        config = self.config.copy()
        config.hotkey = None
        wallet = bittensor.wallet( config = config )

        subtensor: bittensor.subtensor = bittensor.subtensor( config = self.config )
        wallets_to_stake_to: List[bittensor.wallet]
        if self.config.wallet.get('all_hotkeys'):
            # Stake to all hotkeys.
            all_hotkeys: List[bittensor.wallet] = self._get_hotkey_wallets_for_wallet( wallet = wallet )
            # Exclude hotkeys that are specified.
            wallets_to_stake_to = [
                wallet for wallet in all_hotkeys if wallet.hotkey_str not in self.config.wallet.get('hotkeys')
            ]

        elif self.config.wallet.get('hotkeys'):
            # Stake to specific hotkeys.
            wallets_to_stake_to = [
                bittensor.wallet( config = self.config, hotkey = hotkey ) for hotkey in self.config.wallet.get('hotkeys')
            ]
        else:
            # Do regular stake
            subtensor.add_stake( wallet, amount = None if self.config.get('stake_all') else self.config.get('amount'), wait_for_inclusion = True, prompt = not self.config.no_prompt )
            return None
           
        # Otherwise we stake to multiple wallets

        wallet_0: 'bittensor.wallet' = wallets_to_stake_to[0]
        # Decrypt coldkey for all wallet(s) to use
        wallet_0.coldkey

        # Get coldkey balance
        wallet_balance: Balance = wallet_0.get_balance()
        final_wallets: List['bittensor.wallet'] = [] 
        final_amounts: List[Union[float, Balance]] = []
        for wallet in tqdm(wallets_to_stake_to):
            wallet: bittensor.wallet            
            if not wallet.is_registered():
                # Skip unregistered hotkeys.
                continue
            
            # Assign decrypted coldkey from wallet_0
            #  so we don't have to decrypt again
            wallet._coldkey = wallet_0._coldkey

            stake_amount_tao: float = self.config.get('amount')
            if self.config.get('max_stake'):
                wallet_stake: Balance = wallet.get_stake()
                stake_amount_tao: float =  self.config.get('max_stake') - wallet_stake.tao
                # If the max_stake is greater than the current wallet balance, stake the entire balance.
                stake_amount_tao: float = min(stake_amount_tao, wallet_balance.tao)
                if stake_amount_tao <= 0.00001: # Threshold because of fees, might create a loop otherwise
                    # Skip hotkey if max_stake is less than current stake.
                    continue
                wallet_balance -= stake_amount_tao
            final_amounts.append(stake_amount_tao)
            final_wallets.append(wallet)

        # Ask to stake
        if not self.config.no_prompt:
            if not Confirm.ask(f"Do you want to stake to the following keys from {wallet_0.name}:\n  " + \
                    "".join([
                        f"    [bold white]- {wallet.hotkey_str}: {amount}𝜏[/bold white]\n" for wallet, amount in zip(final_wallets, final_amounts)
                    ])
                ):
                return None

        for wallet, amount in zip(final_wallets, final_amounts):
            subtensor.add_stake( wallet, amount = None if self.config.get('stake_all') else amount, wait_for_inclusion = True, prompt = False )


    def set_weights( self ):
        r""" Set weights and uids on chain.
        """
        wallet = bittensor.wallet( config = self.config )
        subtensor = bittensor.subtensor( config = self.config )
        subtensor.set_weights( 
            wallet, 
            uids = self.config.uids,
            weights = self.config.weights,
            wait_for_inclusion = True, 
            prompt = not self.config.no_prompt 
        )

    @staticmethod
    def _get_hotkey_wallets_for_wallet( wallet ) -> List['bittensor.wallet']:
        hotkey_wallets = []
        hotkeys_path = wallet.path + '/' + wallet.name + '/hotkeys'
        try:
            hotkey_files = next(os.walk(os.path.expanduser(hotkeys_path)))[2]
        except StopIteration:
            hotkey_files = []
        for hotkey_file_name in hotkey_files:
            try:
                hotkey_for_name = bittensor.wallet( path = wallet.path, name = wallet.name, hotkey = hotkey_file_name )
                if hotkey_for_name.hotkey_file.exists_on_device() and not hotkey_for_name.hotkey_file.is_encrypted():
                    hotkey_wallets.append( hotkey_for_name )
            except Exception:
                pass
        return hotkey_wallets

    @staticmethod
    def _get_coldkey_wallets_for_path( path: str ) -> List['bittensor.wallet']:
        try:
            wallet_names = next(os.walk(os.path.expanduser(path)))[1]
            return [ bittensor.wallet( path= path, name=name ) for name in wallet_names ]
        except StopIteration:
            # No wallet files found.
            wallets = []
        return wallets

    @staticmethod
    def _get_all_wallets_for_path( path:str ) -> List['bittensor.wallet']:
        all_wallets = []
        cold_wallets = CLI._get_coldkey_wallets_for_path(path)
        for cold_wallet in cold_wallets:
            if cold_wallet.coldkeypub_file.exists_on_device() and not cold_wallet.coldkeypub_file.is_encrypted():
                all_wallets.extend( CLI._get_hotkey_wallets_for_wallet(cold_wallet) )
        return all_wallets

    def list(self):
        r""" Lists wallets.
        """
        try:
            wallets = next(os.walk(os.path.expanduser(self.config.wallet.path)))[1]
        except StopIteration:
            # No wallet files found.
            wallets = []

        root = Tree("Wallets")
        for w_name in wallets:
            wallet_for_name = bittensor.wallet( path = self.config.wallet.path, name = w_name)
            try:
                if wallet_for_name.coldkeypub_file.exists_on_device() and not wallet_for_name.coldkeypub_file.is_encrypted():
                    coldkeypub_str = wallet_for_name.coldkeypub.ss58_address
                else:
                    coldkeypub_str = '?'
            except:
                coldkeypub_str = '?'

            wallet_tree = root.add("\n[bold white]{} ({})".format(w_name, coldkeypub_str))
            hotkeys_path = self.config.wallet.path + w_name + '/hotkeys'
            try:
                hotkeys = next(os.walk(os.path.expanduser(hotkeys_path)))
                if len( hotkeys ) > 1:
                    for h_name in hotkeys[2]:
                        hotkey_for_name = bittensor.wallet( path = self.config.wallet.path, name = w_name, hotkey = h_name)
                        try:
                            if hotkey_for_name.hotkey_file.exists_on_device() and not hotkey_for_name.hotkey_file.is_encrypted():
                                hotkey_str = hotkey_for_name.hotkey.ss58_address
                            else:
                                hotkey_str = '?'
                        except:
                            hotkey_str = '?'
                        wallet_tree.add("[bold grey]{} ({})".format(h_name, hotkey_str))
            except:
                continue

        if len(wallets) == 0:
            root.add("[bold red]No wallets found.")
        print(root)

    def metagraph(self):
        r""" Prints an entire metagraph.
        """
        console = bittensor.__console__
        subtensor = bittensor.subtensor( config = self.config )
        metagraph = bittensor.metagraph( subtensor = subtensor )
        console.print(":satellite: Syncing with chain: [white]{}[/white] ...".format(self.config.subtensor.network))
        metagraph.sync()
        metagraph.save()
        issuance = subtensor.total_issuance
        difficulty = subtensor.difficulty

        TABLE_DATA = [] 
        total_stake = 0.0
        total_rank = 0.0
        total_trust = 0.0
        total_consensus = 0.0
        total_incentive = 0.0
        total_dividends = 0.0
        total_emission = 0  
        for uid in metagraph.uids:
            ep = metagraph.endpoint_objs[uid]
            row = [
                str(ep.uid), 
                '{:.5f}'.format( metagraph.stake[uid]),
                '{:.5f}'.format( metagraph.ranks[uid]), 
                '{:.5f}'.format( metagraph.trust[uid]), 
                '{:.5f}'.format( metagraph.consensus[uid]), 
                '{:.5f}'.format( metagraph.incentive[uid]),
                '{:.5f}'.format( metagraph.dividends[uid]),
                '{}'.format( int(metagraph.emission[uid] * 1000000000)),
                str((metagraph.block.item() - metagraph.last_update[uid].item())),
                str( metagraph.active[uid].item() ), 
                ep.ip + ':' + str(ep.port) if ep.is_serving else '[yellow]none[/yellow]', 
                ep.hotkey[:10],
                ep.coldkey[:10]
            ]
            total_stake += metagraph.stake[uid]
            total_rank += metagraph.ranks[uid]
            total_trust += metagraph.trust[uid]
            total_consensus += metagraph.consensus[uid]
            total_incentive += metagraph.incentive[uid]
            total_dividends += metagraph.dividends[uid]
            total_emission += int(metagraph.emission[uid] * 1000000000)
            TABLE_DATA.append(row)
        total_neurons = len(metagraph.uids)                
        table = Table(show_footer=False)
        table.title = (
            "[white]Metagraph: name: {}, block: {}, N: {}/{}, tau: {}/block, stake: {}, issuance: {}, difficulty: {}".format(subtensor.network, metagraph.block.item(), sum(metagraph.active.tolist()), metagraph.n.item(), bittensor.Balance.from_tao(metagraph.tau.item()), bittensor.Balance.from_tao(total_stake), issuance, difficulty )
        )
        table.add_column("[overline white]UID",  str(total_neurons), footer_style = "overline white", style='yellow')
        table.add_column("[overline white]STAKE(\u03C4)", '\u03C4{:.5f}'.format(total_stake), footer_style = "overline white", justify='right', style='green', no_wrap=True)
        table.add_column("[overline white]RANK", '{:.5f}'.format(total_rank), footer_style = "overline white", justify='right', style='green', no_wrap=True)
        table.add_column("[overline white]TRUST", '{:.5f}'.format(total_trust), footer_style = "overline white", justify='right', style='green', no_wrap=True)
        table.add_column("[overline white]CONSENSUS", '{:.5f}'.format(total_consensus), footer_style = "overline white", justify='right', style='green', no_wrap=True)
        table.add_column("[overline white]INCENTIVE", '{:.5f}'.format(total_incentive), footer_style = "overline white", justify='right', style='green', no_wrap=True)
        table.add_column("[overline white]DIVIDENDS", '{:.5f}'.format(total_dividends), footer_style = "overline white", justify='right', style='green', no_wrap=True)
        table.add_column("[overline white]EMISSION(\u03C1)", '\u03C1{}'.format(int(total_emission)), footer_style = "overline white", justify='right', style='green', no_wrap=True)
        table.add_column("[overline white]UPDATED", justify='right', no_wrap=True)
        table.add_column("[overline white]ACTIVE", justify='right', style='green', no_wrap=True)
        table.add_column("[overline white]AXON", justify='left', style='dim blue', no_wrap=True) 
        table.add_column("[overline white]HOTKEY", style='dim blue', no_wrap=False)
        table.add_column("[overline white]COLDKEY", style='dim purple', no_wrap=False)
        table.show_footer = True

        for row in TABLE_DATA:
            table.add_row(*row)
        table.box = None
        table.pad_edge = False
        table.width = None
        console.print(table)

    def weights(self):
        r""" Prints an weights to screen.
        """
        console = bittensor.__console__
        subtensor = bittensor.subtensor( config = self.config )
        metagraph = bittensor.metagraph( subtensor = subtensor )
        wallet = bittensor.wallet( config = self.config )
        with console.status(":satellite: Syncing with chain: [white]{}[/white] ...".format(self.config.subtensor.get('network', bittensor.defaults.subtensor.network))):
            metagraph.load()
            metagraph.sync()
            metagraph.save()

        table = Table()
        rows = []
        table.add_column("[bold white]uid", style='white', no_wrap=False)
        for uid in metagraph.uids.tolist():
            table.add_column("[bold white]{}".format(uid), style='white', no_wrap=False)
            if self.config.all_weights:
                rows.append(["[bold white]{}".format(uid) ] + ['{:.3f}'.format(v) for v in metagraph.W[uid].tolist()])
            else:
                if metagraph.coldkeys[uid] == wallet.coldkeypub.ss58_address:
                    if not self.config.all_hotkeys:
                        if metagraph.hotkeys[uid] == wallet.hotkey.ss58_address:
                            rows.append(["[bold white]{}".format(uid) ] + ['{:.3f}'.format(v) for v in metagraph.W[uid].tolist()])
                    else:
                        rows.append(["[bold white]{}".format(uid) ] + ['{:.3f}'.format(v) for v in metagraph.W[uid].tolist()])

        for row in rows:
            table.add_row(*row)
        table.box = None
        table.pad_edge = False
        table.width = None
        with console.pager():
            console.print(table)

    def overview(self):
        r""" Prints an overview for the wallet's colkey.
        """
        console = bittensor.__console__
        subtensor = bittensor.subtensor( config = self.config )

        all_hotkeys = []
        total_balance = bittensor.Balance(0)

        # We are printing for every wallet.
        if self.config.all:
            cold_wallets = CLI._get_coldkey_wallets_for_path(self.config.wallet.path)
            for cold_wallet in tqdm(cold_wallets, desc="Pulling balances"):
                if cold_wallet.coldkeypub_file.exists_on_device() and not cold_wallet.coldkeypub_file.is_encrypted():
                    total_balance = total_balance + subtensor.get_balance( cold_wallet.coldkeypub.ss58_address )
            all_hotkeys = CLI._get_all_wallets_for_path( self.config.wallet.path )

        # We are printing for a select number of hotkeys.
        elif self.config.wallet.hotkeys:
            # Only show hotkeys for wallets in the list
            all_hotkeys = [hotkey for hotkey in all_hotkeys if hotkey.hotkey_str in self.config.wallet.hotkeys]
            coldkey_wallet = bittensor.wallet( config = self.config )
            if coldkey_wallet.coldkeypub_file.exists_on_device() and not coldkey_wallet.coldkeypub_file.is_encrypted():
                total_balance = subtensor.get_balance( coldkey_wallet.coldkeypub.ss58_address )

        # We are printing for all keys under the wallet.
        else:
            # We are only printing keys for a single coldkey
            coldkey_wallet = bittensor.wallet( config = self.config )
            if coldkey_wallet.coldkeypub_file.exists_on_device() and not coldkey_wallet.coldkeypub_file.is_encrypted():
                total_balance = subtensor.get_balance( coldkey_wallet.coldkeypub.ss58_address )
            if not coldkey_wallet.coldkeypub_file.exists_on_device():
                console.print("[bold red]No wallets found.")
                return
            all_hotkeys = CLI._get_hotkey_wallets_for_wallet( coldkey_wallet )

        # Check we have keys to display.
        if len(all_hotkeys) == 0:
            console.print("[red]No wallets found.[/red]")
            return

        # Pull neuron info for all keys.            
        neurons = []
        block = subtensor.block
        with console.status(":satellite: Syncing with chain: [white]{}[/white] ...".format(self.config.subtensor.get('network', bittensor.defaults.subtensor.network))):
            try:
                if self.config.subtensor.get('network', bittensor.defaults.subtensor.network) not in ('local', 'nakamoto'):
                    # We only cache neurons for local/nakamoto.
                    raise CacheException("This network is not cached, defaulting to regular overview.")
            
                if self.config.get('no_cache'):
                    raise CacheException("Flag was set to not use cache, defaulting to regular overview.")

                metagraph: bittensor.Metagraph = bittensor.metagraph( subtensor = subtensor )
                try:
                    # Grab cached neurons from IPFS
                    all_neurons = metagraph.retrieve_cached_neurons()
                except Exception:
                    raise CacheException("Failed to retrieve cached neurons, defaulting to regular overview.")
                # Map the hotkeys to uids
                hotkey_to_neurons = {n.hotkey: n.uid for n in all_neurons}
                for wallet in tqdm(all_hotkeys):
                    uid = hotkey_to_neurons.get(wallet.hotkey.ss58_address)
                    if uid is not None:
                        nn = all_neurons[uid]
                        neurons.append( (nn, wallet) )
            except CacheException:
                for wallet in tqdm(all_hotkeys):
                    # Get overview without cache
                    nn = subtensor.neuron_for_pubkey( wallet.hotkey.ss58_address )
                    if not nn.is_null:
                      neurons.append( (nn, wallet) )
                      

        TABLE_DATA = []  
        total_stake = 0.0
        total_rank = 0.0
        total_trust = 0.0
        total_consensus = 0.0
        total_incentive = 0.0
        total_dividends = 0.0
        total_emission = 0   

        for nn, hotwallet in tqdm(neurons):
            uid = nn.uid
            active = nn.active
            stake = nn.stake
            rank = nn.rank
            trust = nn.trust
            consensus = nn.consensus
            incentive = nn.incentive
            dividends = nn.dividends
            emission = int(nn.emission * 1000000000)
            last_update = int(block -  nn.last_update)
            row = [
                hotwallet.name,
                hotwallet.hotkey_str,
                str(uid), 
                str(active), 
                '{:.5f}'.format(stake),
                '{:.5f}'.format(rank), 
                '{:.5f}'.format(trust), 
                '{:.5f}'.format(consensus), 
                '{:.5f}'.format(incentive),
                '{:.5f}'.format(dividends),
                '{}'.format(emission),
                str(last_update),
                bittensor.utils.networking.int_to_ip( nn.ip) + ':' + str(nn.port) if nn.port != 0 else '[yellow]none[/yellow]', 
                nn.hotkey
            ]
            total_stake += stake
            total_rank += rank
            total_trust += trust
            total_consensus += consensus
            total_incentive += incentive
            total_dividends += dividends
            total_emission += emission
            TABLE_DATA.append(row)
            
        total_neurons = len(neurons)                
        table = Table(show_footer=False, width=self.config.get('width', None), pad_edge=False, box=None)
        if not self.config.all:
            table.title = ( "[white]Wallet - {}:{}".format(self.config.wallet.name, wallet.coldkeypub.ss58_address) )
        else:
            table.title = ( "[white]All Wallets:" )
        table.add_column("[overline white]COLDKEY",  str(total_neurons), footer_style = "overline white", style='bold white')
        table.add_column("[overline white]HOTKEY",  str(total_neurons), footer_style = "overline white", style='white')
        table.add_column("[overline white]UID",  str(total_neurons), footer_style = "overline white", style='yellow')
        table.add_column("[overline white]ACTIVE", justify='right', style='green', no_wrap=True)
        table.add_column("[overline white]STAKE(\u03C4)", '\u03C4{:.5f}'.format(total_stake), footer_style = "overline white", justify='right', style='green', no_wrap=True)
        table.add_column("[overline white]RANK", '{:.5f}'.format(total_rank), footer_style = "overline white", justify='right', style='green', no_wrap=True)
        table.add_column("[overline white]TRUST", '{:.5f}'.format(total_trust), footer_style = "overline white", justify='right', style='green', no_wrap=True)
        table.add_column("[overline white]CONSENSUS", '{:.5f}'.format(total_consensus), footer_style = "overline white", justify='right', style='green', no_wrap=True)
        table.add_column("[overline white]INCENTIVE", '{:.5f}'.format(total_incentive), footer_style = "overline white", justify='right', style='green', no_wrap=True)
        table.add_column("[overline white]DIVIDENDS", '{:.5f}'.format(total_dividends), footer_style = "overline white", justify='right', style='green', no_wrap=True)
        table.add_column("[overline white]EMISSION(\u03C1)", '\u03C1{}'.format(int(total_emission)), footer_style = "overline white", justify='right', style='green', no_wrap=True)
        table.add_column("[overline white]UPDATED", justify='right', no_wrap=True)
        table.add_column("[overline white]AXON", justify='left', style='dim blue', no_wrap=True) 
        table.add_column("[overline white]HOTKEY_SS58", style='dim blue', no_wrap=False)
        table.show_footer = True
        table.caption = "[white]Wallet balance: [green]\u03C4" + str(total_balance.tao)

        console.clear()

        sort_by: str = self.config.wallet.sort_by
        sort_order: str = self.config.wallet.sort_order

        if sort_by != "":
            column_to_sort_by: int = 0
            highest_matching_ratio: int = 0
            sort_descending: bool = False # Default sort_order to ascending

            for index, column in zip(range(len(table.columns)), table.columns):
                # Fuzzy match the column name. Default to the first column.
                column_name = column.header.lower().replace('[overline white]', '')
                match_ratio = fuzz.ratio(sort_by.lower(), column_name)
                # Finds the best matching column
                if  match_ratio > highest_matching_ratio:
                    highest_matching_ratio = match_ratio
                    column_to_sort_by = index
            
            if sort_order.lower() in { 'desc', 'descending', 'reverse'}:
                # Sort descending if the sort_order matches desc, descending, or reverse
                sort_descending = True
            
            def overview_sort_function(row):
                data = row[column_to_sort_by]
                # Try to convert to number if possible
                try:
                    data = float(data)
                except ValueError:
                    pass
                return data

            TABLE_DATA.sort(key=overview_sort_function, reverse=sort_descending)

        for row in TABLE_DATA:
            table.add_row(*row)
        
        console.print(table, width=self.config.get('width', None))

    def full(self):
        r""" Prints an overview for the wallet's colkey.
        """
        all_wallets = CLI._get_all_wallets_for_path( self.config.wallet.path )
        if len(all_wallets) == 0:
            console.print("[red]No wallets found.[/red]")
            return

        console = bittensor.__console__
        subtensor = bittensor.subtensor( config = self.config )
        meta: bittensor.Metagraph = bittensor.metagraph( subtensor = subtensor )
        # Get metagraph, use no_cache if flagged
        meta.sync(cached = not self.config.get('no_cache', False))
        neurons = []
        block = subtensor.block

        with console.status(":satellite: Syncing with chain: [white]{}[/white] ...".format(self.config.subtensor.network)):
            balance = bittensor.Balance(0.0)
            
            all_neurons = meta.neurons
            # Map the hotkeys to uids
            hotkey_to_neurons = {n.hotkey: n.uid for n in all_neurons}
            for next_wallet in tqdm(all_wallets, desc="[white]Getting wallet balances"):
                if len(next_wallet) == 0:
                    # Skip wallets with no hotkeys
                    continue

                for hotkey_wallet in next_wallet:
                    uid = hotkey_to_neurons.get(hotkey_wallet.hotkey.ss58_address)
                    if uid is not None:
                        nn = all_neurons[uid]
                        neurons.append( (nn, hotkey_wallet) )

                balance += subtensor.get_balance( next_wallet[0].coldkeypub.ss58_address )
                        
        TABLE_DATA = []  
        total_stake = 0.0
        total_rank = 0.0
        total_trust = 0.0
        total_consensus = 0.0
        total_incentive = 0.0
        total_dividends = 0.0
        total_emission = 0     
        for nn, hotwallet in tqdm(neurons):
            uid = nn.uid
            active = nn.active
            stake = nn.stake
            rank = nn.rank
            trust = nn.trust
            consensus = nn.consensus
            incentive = nn.incentive
            dividends = nn.dividends
            emission = int(nn.emission * 1000000000)
            last_update = int(block -  nn.last_update)
            row = [
                hotwallet.hotkey_str,
                str(uid), 
                str(active), 
                '{:.5f}'.format(stake),
                '{:.5f}'.format(rank), 
                '{:.5f}'.format(trust), 
                '{:.5f}'.format(consensus), 
                '{:.5f}'.format(incentive),
                '{:.5f}'.format(dividends),
                '{}'.format(emission),
                str(last_update),
                bittensor.utils.networking.int_to_ip( nn.ip) + ':' + str(nn.port) if nn.port != 0 else '[yellow]none[/yellow]', 
                nn.hotkey
            ]
            total_stake += stake
            total_rank += rank
            total_trust += trust
            total_consensus += consensus
            total_incentive += incentive
            total_dividends += dividends
            total_emission += emission
            TABLE_DATA.append(row)
            
        total_neurons = len(neurons)                
        table = Table(show_footer=False)
        table.title = (
            "[white]Wallet - {}:{}".format(self.config.wallet.name, hotwallet.coldkeypub.ss58_address)
        )
        table.add_column("[overline white]HOTKEY NAME",  str(total_neurons), footer_style = "overline white", style='bold white')
        table.add_column("[overline white]UID",  str(total_neurons), footer_style = "overline white", style='yellow')
        table.add_column("[overline white]ACTIVE", justify='right', style='green', no_wrap=True)
        table.add_column("[overline white]STAKE(\u03C4)", '\u03C4{:.5f}'.format(total_stake), footer_style = "overline white", justify='right', style='green', no_wrap=True)
        table.add_column("[overline white]RANK", '{:.5f}'.format(total_rank), footer_style = "overline white", justify='right', style='green', no_wrap=True)
        table.add_column("[overline white]TRUST", '{:.5f}'.format(total_trust), footer_style = "overline white", justify='right', style='green', no_wrap=True)
        table.add_column("[overline white]CONSENSUS", '{:.5f}'.format(total_consensus), footer_style = "overline white", justify='right', style='green', no_wrap=True)
        table.add_column("[overline white]INCENTIVE", '{:.5f}'.format(total_incentive), footer_style = "overline white", justify='right', style='green', no_wrap=True)
        table.add_column("[overline white]DIVIDENDS", '{:.5f}'.format(total_dividends), footer_style = "overline white", justify='right', style='green', no_wrap=True)
        table.add_column("[overline white]EMISSION(\u03C1)", '\u03C1{}'.format(int(total_emission)), footer_style = "overline white", justify='right', style='green', no_wrap=True)
        table.add_column("[overline white]UPDATED", justify='right', no_wrap=True)
        table.add_column("[overline white]AXON", justify='left', style='dim blue', no_wrap=True) 
        table.add_column("[overline white]HOTKEY", style='dim blue', no_wrap=False)
        table.show_footer = True
        table.caption = "[white]Wallet balance: [green]\u03C4" + str(balance.tao)

        console.clear()
        for row in TABLE_DATA:
            table.add_row(*row)
        table.box = None
        table.pad_edge = False
        table.width = None
        console.print(table)

class CacheException(Exception):
    """
    Exception raised when the cache has an issue or should not be used.
    """<|MERGE_RESOLUTION|>--- conflicted
+++ resolved
@@ -239,19 +239,15 @@
         """
         wallet = bittensor.wallet( config = self.config )
         subtensor = bittensor.subtensor( config = self.config )
-<<<<<<< HEAD
         subtensor.register(
             wallet = wallet,
             prompt = not self.config.no_prompt,
             TPB = self.config.subtensor.cuda.get('TPB', None),
-            update_interval = self.config.subtensor.cuda.get('update_interval', None),
-            num_processes = self.config.get('num_processes', None),
+            update_interval = self.config.subtensor.register.get('update_interval', None),
+            num_processes = self.config.subtensor.register.get('num_processes', None),
             cuda = self.config.subtensor.cuda.get('use_cuda', None),
             dev_id = self.config.subtensor.cuda.get('dev_id', None)
         )
-=======
-        subtensor.register( wallet = wallet, prompt = not self.config.no_prompt, num_processes = self.config.subtensor.register.num_processes, update_interval = self.config.subtensor.register.update_interval )
->>>>>>> 3ade241c
 
     def transfer( self ):
         r""" Transfer token of amount to destination.
