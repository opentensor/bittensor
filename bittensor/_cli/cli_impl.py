--- conflicted
+++ resolved
@@ -68,11 +68,6 @@
             WeightsCommand.run( self )
         elif self.config.command == "inspect":
             InspectCommand.run( self )
-<<<<<<< HEAD
-        elif self.config.command == "help":
-            HelpCommand.run( self )
-=======
->>>>>>> 0f32e59b
         elif self.config.command == 'update':
             UpdateCommand.run( self )
         elif self.config.command == 'nominate':
