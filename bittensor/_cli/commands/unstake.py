# The MIT License (MIT)
# Copyright © 2021 Yuma Rao

# Permission is hereby granted, free of charge, to any person obtaining a copy of this software and associated 
# documentation files (the “Software”), to deal in the Software without restriction, including without limitation 
# the rights to use, copy, modify, merge, publish, distribute, sublicense, and/or sell copies of the Software, 
# and to permit persons to whom the Software is furnished to do so, subject to the following conditions:

# The above copyright notice and this permission notice shall be included in all copies or substantial portions of 
# the Software.

# THE SOFTWARE IS PROVIDED “AS IS”, WITHOUT WARRANTY OF ANY KIND, EXPRESS OR IMPLIED, INCLUDING BUT NOT LIMITED TO
# THE WARRANTIES OF MERCHANTABILITY, FITNESS FOR A PARTICULAR PURPOSE AND NONINFRINGEMENT. IN NO EVENT SHALL 
# THE AUTHORS OR COPYRIGHT HOLDERS BE LIABLE FOR ANY CLAIM, DAMAGES OR OTHER LIABILITY, WHETHER IN AN ACTION 
# OF CONTRACT, TORT OR OTHERWISE, ARISING FROM, OUT OF OR IN CONNECTION WITH THE SOFTWARE OR THE USE OR OTHER 
# DEALINGS IN THE SOFTWARE.

import sys
import bittensor
from tqdm import tqdm
from rich.prompt import Confirm, Prompt
from bittensor.utils.balance import Balance
from typing import List, Union, Optional, Dict, Tuple
from .utils import get_hotkey_wallets_for_wallet
console = bittensor.__console__

class UnStakeCommand:

    @classmethod   
    def check_config( cls, config: 'bittensor.Config' ):
        if not config.is_set('subtensor.network') and not config.no_prompt:
            config.subtensor.network = Prompt.ask("Enter subtensor network", choices=bittensor.__networks__, default = bittensor.defaults.subtensor.network)
        
        if not config.is_set('wallet.name') and not config.no_prompt:
            wallet_name = Prompt.ask("Enter wallet name", default = bittensor.defaults.wallet.name)
            config.wallet.name = str(wallet_name)

<<<<<<< HEAD
        if not config.is_set('wallet.hotkey') and not config.no_prompt and not config.wallet.get('all_hotkeys') and not config.wallet.get('hotkeys'):
=======
        if config.wallet.get('hotkey') == bittensor.defaults.wallet.hotkey and not config.no_prompt and not config.get('all_hotkeys') and not config.get('hotkeys'):
>>>>>>> a796980e
            hotkey = Prompt.ask("Enter hotkey name", default = bittensor.defaults.wallet.hotkey)
            config.wallet.hotkey = str(hotkey)
                    
        # Get amount.
        if not config.get('amount') and not config.get('unstake_all') and not config.get('max_stake'):
            hotkeys: str = ''
            if config.get('all_hotkeys'):
                hotkeys = "all hotkeys"
            elif config.get('hotkeys'):
                hotkeys = str(config.hotkeys).replace('[', '').replace(']', '')
            else:
                hotkeys = str(config.wallet.hotkey)
            if not Confirm.ask("Unstake all Tao from: [bold]'{}'[/bold]?".format(hotkeys)):
                amount = Prompt.ask("Enter Tao amount to unstake")
                config.unstake_all = False
                try:
                    config.amount = float(amount)
                except ValueError:
                    console.print(":cross_mark:[red] Invalid Tao amount[/red] [bold white]{}[/bold white]".format(amount))
                    sys.exit()
            else:
                config.unstake_all = True

    @staticmethod
    def add_args( command_parser ):
        unstake_parser = command_parser.add_parser(
            'unstake', 
            help='''Unstake from hotkey accounts.'''
        )
        unstake_parser.add_argument( 
            '--no_version_checking', 
            action='store_true', 
            help='''Set false to stop cli version checking''', 
            default = False 
        )
        unstake_parser.add_argument(
            '--all', 
            dest="unstake_all", 
            action='store_true',
            default=False,
        )
        unstake_parser.add_argument(
            '--amount', 
            dest="amount", 
            type=float, 
            required=False
        )
        unstake_parser.add_argument(
            '--max_stake', 
            dest="max_stake",
            type=float,
            required=False,
            action='store',
            default=None,
            help='''Specify the maximum amount of Tao to have staked in each hotkey.'''
        )
        unstake_parser.add_argument(
            '--no_prompt', 
            dest='no_prompt', 
            action='store_true', 
            help='''Set true to avoid prompting the user.''',
            default=False,
        )
        unstake_parser.add_argument(
            '--hotkeys',
            '--exclude_hotkeys',
            '--wallet.hotkeys',
            '--wallet.exclude_hotkeys',
            required=False,
            action='store',
            default=[],
            type=str,
            nargs='*',
            help='''Specify the hotkeys by name or ss58 address. (e.g. hk1 hk2 hk3)'''
        )
        unstake_parser.add_argument(
            '--all_hotkeys',
            '--wallet.all_hotkeys',
            required=False,
            action='store_true',
            default=False,
            help='''To specify all hotkeys. Specifying hotkeys will exclude them from this all.'''
        )
        bittensor.wallet.add_args( unstake_parser )
        bittensor.subtensor.add_args( unstake_parser )

    @staticmethod
    def run( cli ):
        r""" Unstake token of amount from hotkey(s).
        """        
        config = cli.config.copy()
        wallet = bittensor.wallet( config = config )
        subtensor: bittensor.Subtensor = bittensor.subtensor( config = cli.config )
        
        # Get the hotkey_names (if any) and the hotkey_ss58s.
        hotkeys_to_unstake_from: List[Tuple[Optional[str], str]] = []
        if cli.config.get('all_hotkeys'):
            # Stake to all hotkeys.
            all_hotkeys: List[bittensor.wallet] = get_hotkey_wallets_for_wallet( wallet = wallet )
            # Get the hotkeys to exclude. (d)efault to no exclusions.
            hotkeys_to_exclude: List[str] = cli.config.get('hotkeys', d=[])
            # Exclude hotkeys that are specified.
            hotkeys_to_unstake_from = [
                (wallet.hotkey_str, wallet.hotkey.ss58_address) for wallet in all_hotkeys 
                    if wallet.hotkey_str not in hotkeys_to_exclude
            ] # definitely wallets

        elif cli.config.get('hotkeys'):
            # Stake to specific hotkeys.
            for hotkey_ss58_or_hotkey_name in cli.config.get('hotkeys'):
                if bittensor.utils.is_valid_ss58_address( hotkey_ss58_or_hotkey_name ):
                    # If the hotkey is a valid ss58 address, we add it to the list.
                    hotkeys_to_unstake_from.append( (None, hotkey_ss58_or_hotkey_name ) )
                else:
                    # If the hotkey is not a valid ss58 address, we assume it is a hotkey name.
                    #  We then get the hotkey from the wallet and add it to the list.
                    wallet_ = bittensor.wallet( config = cli.config, hotkey = hotkey_ss58_or_hotkey_name )
                    hotkeys_to_unstake_from.append( (wallet_.hotkey_str, wallet_.hotkey.ss58_address ) )
        elif cli.config.wallet.get('hotkey'):
            # Only cli.config.wallet.hotkey is specified.
            #  so we stake to that single hotkey.
            hotkey_ss58_or_name = cli.config.wallet.get('hotkey')
            if bittensor.utils.is_valid_ss58_address( hotkey_ss58_or_name ):
                hotkeys_to_unstake_from = [ (None, hotkey_ss58_or_name) ]
            else:
                # Hotkey is not a valid ss58 address, so we assume it is a hotkey name.
                wallet_ = bittensor.wallet( config = cli.config, hotkey = hotkey_ss58_or_name )
                hotkeys_to_unstake_from = [ (wallet_.hotkey_str, wallet_.hotkey.ss58_address ) ]
        else:
            # Only cli.config.wallet.hotkey is specified.
            #  so we stake to that single hotkey.
            assert cli.config.wallet.hotkey is not None
            hotkeys_to_unstake_from = [ (None, bittensor.wallet( config = cli.config ).hotkey.ss58_address) ]
        
        final_hotkeys: List[Tuple[str, str]] = [] 
        final_amounts: List[Union[float, Balance]] = []
        for hotkey in tqdm(hotkeys_to_unstake_from):
            hotkey: Tuple[Optional[str], str] # (hotkey_name (or None), hotkey_ss58)
            if not subtensor.is_hotkey_registered_any( hotkey_ss58 = hotkey[1] ):
                # Hotkey is not registered.
                if (len(hotkeys_to_unstake_from) == 1):
                    # Only one hotkey, error
                    bittensor.__console__.print(f"[red]Hotkey [bold]{hotkey[1]}[/bold] is not registered. Aborting.[/red]")
                    return None
                else:
                    # Otherwise, print warning and skip
                    bittensor.__console__.print(f"[yellow]Hotkey [bold]{hotkey[1]}[/bold] is not registered. Skipping.[/yellow]")
                    continue
        
            unstake_amount_tao: float = cli.config.get('amount') # The amount specified to unstake.
            hotkey_stake: Balance = subtensor.get_stake_for_coldkey_and_hotkey( hotkey_ss58 = hotkey[1], coldkey_ss58 = wallet.coldkey.ss58_address )
            if unstake_amount_tao == None:
                unstake_amount_tao = hotkey_stake.tao
            if cli.config.get('max_stake'):
                # Get the current stake of the hotkey from this coldkey.
                unstake_amount_tao: float = hotkey_stake.tao - cli.config.get('max_stake')   
                cli.config.amount = unstake_amount_tao  
                if unstake_amount_tao < 0:
                    # Skip if max_stake is greater than current stake.
                    continue
            else:
                if unstake_amount_tao is not None:
                    # There is a specified amount to unstake.
                    if unstake_amount_tao > hotkey_stake.tao:
                        # Skip if the specified amount is greater than the current stake.
                        continue
            
            final_amounts.append(unstake_amount_tao)
            final_hotkeys.append(hotkey) # add both the name and the ss58 address.

        if len(final_hotkeys) == 0:
            # No hotkeys to unstake from.
            bittensor.__console__.print("Not enough stake to unstake from any hotkeys or max_stake is more than current stake.")
            return None

        # Ask to unstake
        if not cli.config.no_prompt:
            if not Confirm.ask(f"Do you want to unstake from the following keys to {wallet.name}:\n" + \
                    "".join([
                        f"    [bold white]- {hotkey[0] + ':' if hotkey[0] else ''}{hotkey[1]}: {f'${amount} \u03C4' if amount else 'All'}[/bold white]\n" for hotkey, amount in zip(final_hotkeys, final_amounts)
                    ])
                ):
                return None
        
        if len(final_hotkeys) == 1:
            # do regular unstake
            return subtensor.unstake( 
                wallet=wallet, 
                hotkey_ss58 = final_hotkeys[0][1], 
                amount = None if cli.config.get('unstake_all') else final_amounts[0], 
                wait_for_inclusion = True, 
                prompt = not cli.config.no_prompt 
            )

        subtensor.unstake_multiple( wallet = wallet, hotkey_ss58s=[hotkey_ss58 for _, hotkey_ss58 in final_hotkeys], amounts =  None if cli.config.get('unstake_all') else final_amounts, wait_for_inclusion = True, prompt = False )
<|MERGE_RESOLUTION|>--- conflicted
+++ resolved
@@ -35,11 +35,7 @@
             wallet_name = Prompt.ask("Enter wallet name", default = bittensor.defaults.wallet.name)
             config.wallet.name = str(wallet_name)
 
-<<<<<<< HEAD
-        if not config.is_set('wallet.hotkey') and not config.no_prompt and not config.wallet.get('all_hotkeys') and not config.wallet.get('hotkeys'):
-=======
-        if config.wallet.get('hotkey') == bittensor.defaults.wallet.hotkey and not config.no_prompt and not config.get('all_hotkeys') and not config.get('hotkeys'):
->>>>>>> a796980e
+        if not config.is_set('wallet.hotkey') and not config.no_prompt:
             hotkey = Prompt.ask("Enter hotkey name", default = bittensor.defaults.wallet.hotkey)
             config.wallet.hotkey = str(hotkey)
                     
