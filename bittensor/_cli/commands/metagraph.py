
# The MIT License (MIT)
# Copyright © 2021 Yuma Rao

# Permission is hereby granted, free of charge, to any person obtaining a copy of this software and associated 
# documentation files (the “Software”), to deal in the Software without restriction, including without limitation 
# the rights to use, copy, modify, merge, publish, distribute, sublicense, and/or sell copies of the Software, 
# and to permit persons to whom the Software is furnished to do so, subject to the following conditions:

# The above copyright notice and this permission notice shall be included in all copies or substantial portions of 
# the Software.

# THE SOFTWARE IS PROVIDED “AS IS”, WITHOUT WARRANTY OF ANY KIND, EXPRESS OR IMPLIED, INCLUDING BUT NOT LIMITED TO
# THE WARRANTIES OF MERCHANTABILITY, FITNESS FOR A PARTICULAR PURPOSE AND NONINFRINGEMENT. IN NO EVENT SHALL 
# THE AUTHORS OR COPYRIGHT HOLDERS BE LIABLE FOR ANY CLAIM, DAMAGES OR OTHER LIABILITY, WHETHER IN AN ACTION 
# OF CONTRACT, TORT OR OTHERWISE, ARISING FROM, OUT OF OR IN CONNECTION WITH THE SOFTWARE OR THE USE OR OTHER 
# DEALINGS IN THE SOFTWARE.

import argparse
import bittensor
from rich.prompt import Prompt
from rich.table import Table
from .utils import check_netuid_set
console = bittensor.__console__

class MetagraphCommand:
    @staticmethod
    def run (cli):
        r""" Prints an entire metagraph."""
        console = bittensor.__console__
        subtensor = bittensor.subtensor( config = cli.config )
        console.print(":satellite: Syncing with chain: [white]{}[/white] ...".format(cli.config.subtensor.network))
        metagraph = subtensor.metagraph( netuid = cli.config.netuid )
        metagraph.save()
        difficulty = subtensor.difficulty( cli.config.netuid )
        subnet_emission = bittensor.Balance.from_tao(subtensor.get_emission_value_by_subnet(cli.config.netuid))
        total_issuance = bittensor.Balance.from_tao(subtensor.total_issuance())

        TABLE_DATA = [] 
        total_stake = 0.0
        total_rank = 0.0
        # total_validator_trust = 0.0
        total_trust = 0.0
        total_consensus = 0.0
        # total_weight_consensus = 0.0
        total_incentive = 0.0
        total_dividends = 0.0
        total_emission = 0  
        for uid in metagraph.uids:
            ep = metagraph.endpoint_objs[uid]
            row = [
                str(ep.uid), 
<<<<<<< HEAD
                '{:.5f}'.format( metagraph.S[uid]),
=======
                '{:.5f}'.format( metagraph.total_stake[uid]),
>>>>>>> 1cca2a9e
                '{:.5f}'.format( metagraph.ranks[uid]),
                '{:.5f}'.format( metagraph.trust[uid]), 
                '{:.5f}'.format( metagraph.consensus[uid]),
                # '{:.5f}'.format( metagraph.weight_consensus[uid]),
                '{:.5f}'.format( metagraph.incentive[uid]),
                '{:.5f}'.format( metagraph.dividends[uid]),
                '{}'.format( int(metagraph.emission[uid] * 1000000000)),
                # '{:.5f}'.format( metagraph.validator_trust[uid]),
                '*' if metagraph.validator_permit[uid] else '',
                str((metagraph.block.item() - metagraph.last_update[uid].item())),
                str( metagraph.active[uid].item() ),
                ep.ip + ':' + str(ep.port) if ep.is_serving else '[yellow]none[/yellow]', 
                ep.hotkey[:10],
                ep.coldkey[:10]
            ]
<<<<<<< HEAD
            total_stake += metagraph.S[uid]
=======
            total_stake += metagraph.total_stake[uid]
>>>>>>> 1cca2a9e
            total_rank += metagraph.ranks[uid]
            # total_validator_trust += metagraph.validator_trust[uid]
            total_trust += metagraph.trust[uid]
            total_consensus += metagraph.consensus[uid]
            # total_weight_consensus += metagraph.weight_consensus[uid]
            total_incentive += metagraph.incentive[uid]
            total_dividends += metagraph.dividends[uid]
            total_emission += int(metagraph.emission[uid] * 1000000000)
            TABLE_DATA.append(row)
        total_neurons = len(metagraph.uids)                
        table = Table(show_footer=False)
        table.title = (
            "[white]Metagraph: net: {}:{}, block: {}, N: {}/{}, tau: {}/block, stake: {}, issuance: {}, difficulty: {}".format(subtensor.network, metagraph.netuid, metagraph.block.item(), sum(metagraph.active.tolist()), metagraph.n.item(), bittensor.Balance.from_tao(metagraph.tau.item()), bittensor.Balance.from_tao(total_stake), total_issuance, difficulty )
        )
        table.add_column("[overline white]UID",  str(total_neurons), footer_style = "overline white", style='yellow')
        table.add_column("[overline white]STAKE(\u03C4)", '\u03C4{:.5f}'.format(total_stake), footer_style = "overline white", justify='right', style='green', no_wrap=True)
        table.add_column("[overline white]RANK", '{:.5f}'.format(total_rank), footer_style = "overline white", justify='right', style='green', no_wrap=True)
        table.add_column("[overline white]TRUST", '{:.5f}'.format(total_trust), footer_style = "overline white", justify='right', style='green', no_wrap=True)
        table.add_column("[overline white]CONSENSUS", '{:.5f}'.format(total_consensus), footer_style = "overline white", justify='right', style='green', no_wrap=True)
        # table.add_column("[overline white]WCONSENSUS", '{:.5f}'.format(total_weight_consensus), footer_style = "overline white", justify='right', style='green', no_wrap=True)
        table.add_column("[overline white]INCENTIVE", '{:.5f}'.format(total_incentive), footer_style = "overline white", justify='right', style='green', no_wrap=True)
        table.add_column("[overline white]DIVIDENDS", '{:.5f}'.format(total_dividends), footer_style = "overline white", justify='right', style='green', no_wrap=True)
        table.add_column("[overline white]EMISSION(\u03C1)", '\u03C1{}'.format(int(total_emission)), footer_style = "overline white", justify='right', style='green', no_wrap=True)
        # table.add_column("[overline white]VTRUST", '{:.5f}'.format(total_validator_trust), footer_style = "overline white", justify='right', style='green', no_wrap=True)
        table.add_column("[overline white]VAL", justify='right', style='green', no_wrap=True)
        table.add_column("[overline white]UPDATED", justify='right', no_wrap=True)
        table.add_column("[overline white]ACTIVE", justify='right', style='green', no_wrap=True)
        table.add_column("[overline white]AXON", justify='left', style='dim blue', no_wrap=True) 
        table.add_column("[overline white]HOTKEY", style='dim blue', no_wrap=False)
        table.add_column("[overline white]COLDKEY", style='dim purple', no_wrap=False)
        table.show_footer = True

        for row in TABLE_DATA:
            table.add_row(*row)
        table.box = None
        table.pad_edge = False
        table.width = None
        console.print(table)

    @staticmethod
    def check_config( config: 'bittensor.Config' ):
        if config.subtensor.get('network') == bittensor.defaults.subtensor.network and not config.no_prompt:
            config.subtensor.network = Prompt.ask("Enter subtensor network", choices=bittensor.__networks__, default = bittensor.defaults.subtensor.network)
        check_netuid_set( config, subtensor = bittensor.subtensor( config = config ) )

    @staticmethod
    def add_args( parser: argparse.ArgumentParser ):
        metagraph_parser = parser.add_parser(
            'metagraph', 
            help='''Metagraph commands'''
        )
        metagraph_parser.add_argument(
            '--no_prompt', 
            dest='no_prompt', 
            action='store_true', 
            help='''Set true to avoid prompting the user.''',
            default=False,
        )
        metagraph_parser.add_argument( '--no_version_checking', action='store_true', help='''Set false to stop cli version checking''', default = False )
        bittensor.subtensor.add_args( metagraph_parser )<|MERGE_RESOLUTION|>--- conflicted
+++ resolved
@@ -50,11 +50,7 @@
             ep = metagraph.endpoint_objs[uid]
             row = [
                 str(ep.uid), 
-<<<<<<< HEAD
-                '{:.5f}'.format( metagraph.S[uid]),
-=======
                 '{:.5f}'.format( metagraph.total_stake[uid]),
->>>>>>> 1cca2a9e
                 '{:.5f}'.format( metagraph.ranks[uid]),
                 '{:.5f}'.format( metagraph.trust[uid]), 
                 '{:.5f}'.format( metagraph.consensus[uid]),
@@ -70,11 +66,7 @@
                 ep.hotkey[:10],
                 ep.coldkey[:10]
             ]
-<<<<<<< HEAD
-            total_stake += metagraph.S[uid]
-=======
             total_stake += metagraph.total_stake[uid]
->>>>>>> 1cca2a9e
             total_rank += metagraph.ranks[uid]
             # total_validator_trust += metagraph.validator_trust[uid]
             total_trust += metagraph.trust[uid]
