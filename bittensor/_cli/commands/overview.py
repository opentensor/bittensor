# The MIT License (MIT)
# Copyright © 2021 Yuma Rao

# Permission is hereby granted, free of charge, to any person obtaining a copy of this software and associated
# documentation files (the “Software”), to deal in the Software without restriction, including without limitation
# the rights to use, copy, modify, merge, publish, distribute, sublicense, and/or sell copies of the Software,
# and to permit persons to whom the Software is furnished to do so, subject to the following conditions:

# The above copyright notice and this permission notice shall be included in all copies or substantial portions of
# the Software.

# THE SOFTWARE IS PROVIDED “AS IS”, WITHOUT WARRANTY OF ANY KIND, EXPRESS OR IMPLIED, INCLUDING BUT NOT LIMITED TO
# THE WARRANTIES OF MERCHANTABILITY, FITNESS FOR A PARTICULAR PURPOSE AND NONINFRINGEMENT. IN NO EVENT SHALL
# THE AUTHORS OR COPYRIGHT HOLDERS BE LIABLE FOR ANY CLAIM, DAMAGES OR OTHER LIABILITY, WHETHER IN AN ACTION
# OF CONTRACT, TORT OR OTHERWISE, ARISING FROM, OUT OF OR IN CONNECTION WITH THE SOFTWARE OR THE USE OR OTHER
# DEALINGS IN THE SOFTWARE.

import argparse
import asyncio
import bittensor
from tqdm import tqdm
from tqdm.asyncio import tqdm_asyncio
from fuzzywuzzy import fuzz
from rich.align import Align
from rich.table import Table
from rich.prompt import Prompt
<<<<<<< HEAD
from typing import List, Optional, Dict, Tuple
from .utils import get_hotkey_wallets_for_wallet, get_coldkey_wallets_for_path, get_all_wallets_for_path
console = bittensor.__console__
=======
from typing import List, Optional, Dict
from .utils import (
    get_hotkey_wallets_for_wallet,
    get_coldkey_wallets_for_path,
    get_all_wallets_for_path,
)
>>>>>>> 143fa72c

console = bittensor.__console__


class OverviewCommand:
    @staticmethod
    def run(cli):
        r"""Prints an overview for the wallet's colkey."""
        console = bittensor.__console__
        wallet = bittensor.wallet(config=cli.config)
        subtensor: "bittensor.Subtensor" = bittensor.subtensor(config=cli.config)

        all_hotkeys = []
        total_balance = bittensor.Balance(0)

        # We are printing for every coldkey.
        if cli.config.get("all", d=None):
            cold_wallets = get_coldkey_wallets_for_path(cli.config.wallet.path)
            for cold_wallet in tqdm(cold_wallets, desc="Pulling balances"):
                if (
                    cold_wallet.coldkeypub_file.exists_on_device()
                    and not cold_wallet.coldkeypub_file.is_encrypted()
                ):
                    total_balance = total_balance + subtensor.get_balance(
                        cold_wallet.coldkeypub.ss58_address
                    )
            all_hotkeys = get_all_wallets_for_path(cli.config.wallet.path)
        else:
            # We are only printing keys for a single coldkey
            coldkey_wallet = bittensor.wallet(config=cli.config)
            if (
                coldkey_wallet.coldkeypub_file.exists_on_device()
                and not coldkey_wallet.coldkeypub_file.is_encrypted()
            ):
                total_balance = subtensor.get_balance(
                    coldkey_wallet.coldkeypub.ss58_address
                )
            if not coldkey_wallet.coldkeypub_file.exists_on_device():
                console.print("[bold red]No wallets found.")
                return
            all_hotkeys = get_hotkey_wallets_for_wallet(coldkey_wallet)

        # We are printing for a select number of hotkeys from all_hotkeys.

        if cli.config.get("hotkeys", []):
            if not cli.config.get("all_hotkeys", False):
                # We are only showing hotkeys that are specified.
                all_hotkeys = [
                    hotkey
                    for hotkey in all_hotkeys
                    if hotkey.hotkey_str in cli.config.hotkeys
                ]
            else:
                # We are excluding the specified hotkeys from all_hotkeys.
                all_hotkeys = [
                    hotkey
                    for hotkey in all_hotkeys
                    if hotkey.hotkey_str not in cli.config.hotkeys
                ]

        # Check we have keys to display.
        if len(all_hotkeys) == 0:
            console.print("[red]No wallets found.[/red]")
            return

        # Pull neuron info for all keys.
        neurons: Dict[str, List[bittensor.NeuronInfoLite, bittensor.Wallet]] = {}
        block = subtensor.block

        netuids = subtensor.get_all_subnet_netuids()
        if cli.config.netuid != []:
            netuids = [netuid for netuid in netuids if netuid in cli.config.netuid]
        for netuid in netuids:
            neurons[str(netuid)] = []

<<<<<<< HEAD
        with console.status(":satellite: Syncing with chain: [white]{}[/white] ...".format(cli.config.subtensor.get('network', bittensor.defaults.subtensor.network))):
            # Pull neuron info for all keys.
            loop = asyncio.get_event_loop()  

            async def get_all_neurons(netuids: List[int], neurons: Dict[str, List[Tuple[bittensor.NeuronInfoLite, bittensor.Wallet]]]):
                neurons_tasks = [
                    asyncio.to_thread(OverviewCommand._get_neurons_for_netuid, *(subtensor, netuid, all_hotkeys)) for netuid in netuids
                ]

                for result in tqdm_asyncio.as_completed(
                    neurons_tasks,
                    loop=loop,
                    total=len(netuids),
                    desc="Pulling neurons for each netuid...",
                ):
                    netuid, neurons_for_netuid = await result

                    if len(neurons_for_netuid) == 0:
                        # Remove netuid from overview if no neurons are found.
                        netuids.remove(netuid)
                        del neurons[str(netuid)]
                    else:
                        # Add neurons to overview.
                        neurons[str(netuid)] = neurons_for_netuid

                return netuids, neurons

            result = loop.run_until_complete(get_all_neurons(netuids, neurons))
            netuids, neurons = result
=======
        with console.status(
            ":satellite: Syncing with chain: [white]{}[/white] ...".format(
                cli.config.subtensor.get(
                    "network", bittensor.defaults.subtensor.network
                )
            )
        ):
            for netuid in tqdm(netuids_copy, desc="Checking each subnet"):
                all_neurons: List[bittensor.NeuronInfoLite] = subtensor.neurons_lite(
                    netuid=netuid
                )
                # Map the hotkeys to uids
                hotkey_to_neurons = {n.hotkey: n.uid for n in all_neurons}
                for hot_wallet in all_hotkeys:
                    uid = hotkey_to_neurons.get(hot_wallet.hotkey.ss58_address)
                    if uid is not None:
                        nn = all_neurons[uid]
                        neurons[str(netuid)].append((nn, hot_wallet))

                if len(neurons[str(netuid)]) == 0:
                    # Remove netuid from overview if no neurons are found.
                    netuids.remove(netuid)
>>>>>>> 143fa72c

        # Setup outer table.
        grid = Table.grid(pad_edge=False)

        title: str = ""
        if not cli.config.get("all", d=None):
            title = "[bold white italic]Wallet - {}:{}".format(
                cli.config.wallet.name, wallet.coldkeypub.ss58_address
            )
        else:
            title = "[bold whit italic]All Wallets:"

        # Add title
        grid.add_row(Align(title, vertical="middle", align="center"))

        # Generate rows per netuid
        hotkeys_seen = set()
        total_neurons = 0
        total_stake = 0.0
        for netuid in netuids:
            subnet_tempo = subtensor.tempo(netuid=netuid)
            last_subnet = netuid == netuids[-1]
            TABLE_DATA = []
            total_rank = 0.0
            total_trust = 0.0
            total_consensus = 0.0
            total_validator_trust = 0.0
            total_incentive = 0.0
            total_dividends = 0.0
            total_emission = 0

            for nn, hotwallet in neurons[str(netuid)]:
                nn: bittensor.NeuronInfoLite
                uid = nn.uid
                active = nn.active
                stake = nn.total_stake.tao
                rank = nn.rank
                trust = nn.trust
                consensus = nn.consensus
                validator_trust = nn.validator_trust
                incentive = nn.incentive
                dividends = nn.dividends
                emission = int(nn.emission / (subnet_tempo + 1) * 1e9)
                last_update = int(block - nn.last_update)
                validator_permit = nn.validator_permit
                row = [
                    hotwallet.name,
                    hotwallet.hotkey_str,
                    str(uid),
                    str(active),
                    "{:.5f}".format(stake),
                    "{:.5f}".format(rank),
                    "{:.5f}".format(trust),
                    "{:.5f}".format(consensus),
                    "{:.5f}".format(incentive),
                    "{:.5f}".format(dividends),
                    "{:_}".format(emission),
                    "{:.5f}".format(validator_trust),
                    "*" if validator_permit else "",
                    str(last_update),
                    bittensor.utils.networking.int_to_ip(nn.axon_info.ip)
                    + ":"
                    + str(nn.axon_info.port)
                    if nn.axon_info.port != 0
                    else "[yellow]none[/yellow]",
                    nn.hotkey,
                ]

                total_rank += rank
                total_trust += trust
                total_consensus += consensus
                total_incentive += incentive
                total_dividends += dividends
                total_emission += emission
                total_validator_trust += validator_trust

                if not nn.hotkey in hotkeys_seen:
                    # Don't double count hotkeys or stake.
                    hotkeys_seen.add(nn.hotkey)
                    total_stake += stake
                    total_neurons += 1
                TABLE_DATA.append(row)

            # Add subnet header
            grid.add_row(f"Subnet: [bold white]{netuid}[/bold white]")

            table = Table(
                show_footer=False,
                width=cli.config.get("width", None),
                pad_edge=False,
                box=None,
            )
            if last_subnet:
                table.add_column(
                    "[overline white]COLDKEY",
                    str(total_neurons),
                    footer_style="overline white",
                    style="bold white",
                )
                table.add_column(
                    "[overline white]HOTKEY",
                    str(total_neurons),
                    footer_style="overline white",
                    style="white",
                )
            else:
                # No footer for non-last subnet.
                table.add_column("[overline white]COLDKEY", style="bold white")
                table.add_column("[overline white]HOTKEY", style="white")
            table.add_column(
                "[overline white]UID",
                str(total_neurons),
                footer_style="overline white",
                style="yellow",
            )
            table.add_column(
                "[overline white]ACTIVE", justify="right", style="green", no_wrap=True
            )
            if last_subnet:
                table.add_column(
                    "[overline white]STAKE(\u03C4)",
                    "\u03C4{:.5f}".format(total_stake),
                    footer_style="overline white",
                    justify="right",
                    style="green",
                    no_wrap=True,
                )
            else:
                # No footer for non-last subnet.
                table.add_column(
                    "[overline white]STAKE(\u03C4)",
                    justify="right",
                    style="green",
                    no_wrap=True,
                )
            table.add_column(
                "[overline white]RANK",
                "{:.5f}".format(total_rank),
                footer_style="overline white",
                justify="right",
                style="green",
                no_wrap=True,
            )
            table.add_column(
                "[overline white]TRUST",
                "{:.5f}".format(total_trust),
                footer_style="overline white",
                justify="right",
                style="green",
                no_wrap=True,
            )
            table.add_column(
                "[overline white]CONSENSUS",
                "{:.5f}".format(total_consensus),
                footer_style="overline white",
                justify="right",
                style="green",
                no_wrap=True,
            )
            table.add_column(
                "[overline white]INCENTIVE",
                "{:.5f}".format(total_incentive),
                footer_style="overline white",
                justify="right",
                style="green",
                no_wrap=True,
            )
            table.add_column(
                "[overline white]DIVIDENDS",
                "{:.5f}".format(total_dividends),
                footer_style="overline white",
                justify="right",
                style="green",
                no_wrap=True,
            )
            table.add_column(
                "[overline white]EMISSION(\u03C1)",
                "\u03C1{:_}".format(total_emission),
                footer_style="overline white",
                justify="right",
                style="green",
                no_wrap=True,
            )
            table.add_column(
                "[overline white]VTRUST",
                "{:.5f}".format(total_validator_trust),
                footer_style="overline white",
                justify="right",
                style="green",
                no_wrap=True,
            )
            table.add_column("[overline white]VPERMIT", justify="right", no_wrap=True)
            table.add_column("[overline white]UPDATED", justify="right", no_wrap=True)
            table.add_column(
                "[overline white]AXON", justify="left", style="dim blue", no_wrap=True
            )
            table.add_column(
                "[overline white]HOTKEY_SS58", style="dim blue", no_wrap=False
            )
            table.show_footer = True

            sort_by: Optional[str] = cli.config.get("sort_by", None)
            sort_order: Optional[str] = cli.config.get("sort_order", None)

            if sort_by is not None and sort_by != "":
                column_to_sort_by: int = 0
                highest_matching_ratio: int = 0
                sort_descending: bool = False  # Default sort_order to ascending

                for index, column in zip(range(len(table.columns)), table.columns):
                    # Fuzzy match the column name. Default to the first column.
                    column_name = column.header.lower().replace("[overline white]", "")
                    match_ratio = fuzz.ratio(sort_by.lower(), column_name)
                    # Finds the best matching column
                    if match_ratio > highest_matching_ratio:
                        highest_matching_ratio = match_ratio
                        column_to_sort_by = index

                if sort_order.lower() in {"desc", "descending", "reverse"}:
                    # Sort descending if the sort_order matches desc, descending, or reverse
                    sort_descending = True

                def overview_sort_function(row):
                    data = row[column_to_sort_by]
                    # Try to convert to number if possible
                    try:
                        data = float(data)
                    except ValueError:
                        pass
                    return data

                TABLE_DATA.sort(key=overview_sort_function, reverse=sort_descending)

            for row in TABLE_DATA:
                table.add_row(*row)

            grid.add_row(table)

        console.clear()

        caption = "[italic][dim][white]Wallet balance: [green]\u03C4" + str(
            total_balance.tao
        )
        grid.add_row(Align(caption, vertical="middle", align="center"))

        # Print the entire table/grid
        console.print(grid, width=cli.config.get("width", None))

    @staticmethod
<<<<<<< HEAD
    def _get_neurons_for_netuid(subtensor: 'bittensor.Subtensor', netuid: int, hot_wallets: List['bittensor.Wallet']) -> Tuple[int, List[Tuple['bittensor.NeuronInfoLite', 'bittensor.Wallet']]]:
        result: List[Tuple['bittensor.NeuronInfoLite', 'bittensor.Wallet']] = []

        all_neurons: List['bittensor.NeuronInfoLite'] = subtensor.neurons_lite( netuid = netuid )
        # Map the hotkeys to uids
        hotkey_to_neurons = {n.hotkey: n.uid for n in all_neurons}
        for hot_wallet in hot_wallets:
            uid = hotkey_to_neurons.get(hot_wallet.hotkey.ss58_address)
            if uid is not None:
                nn = all_neurons[uid]
                result.append( (nn, hot_wallet) )

        return netuid, result

    @staticmethod
    def add_args( parser: argparse.ArgumentParser ):
=======
    def add_args(parser: argparse.ArgumentParser):
>>>>>>> 143fa72c
        overview_parser = parser.add_parser(
            "overview", help="""Show registered account overview."""
        )
        overview_parser.add_argument(
            "--no_prompt",
            dest="no_prompt",
            action="store_true",
            help="""Set true to avoid prompting the user.""",
            default=False,
        )
        overview_parser.add_argument(
            "--all",
            dest="all",
            action="store_true",
            help="""View overview for all wallets.""",
            default=False,
        )
        overview_parser.add_argument(
            "--width",
            dest="width",
            action="store",
            type=int,
            help="""Set the output width of the overview. Defaults to automatic width from terminal.""",
            default=None,
        )
        overview_parser.add_argument(
            "--sort_by",
            "--wallet.sort_by",
            dest="sort_by",
            required=False,
            action="store",
            default="",
            type=str,
            help="""Sort the hotkeys by the specified column title (e.g. name, uid, axon).""",
        )
        overview_parser.add_argument(
            "--sort_order",
            "--wallet.sort_order",
            dest="sort_order",
            required=False,
            action="store",
            default="ascending",
            type=str,
            help="""Sort the hotkeys in the specified ordering. (ascending/asc or descending/desc/reverse)""",
        )
        overview_parser.add_argument(
            "--hotkeys",
            "--exclude_hotkeys",
            "--wallet.hotkeys",
            "--wallet.exclude_hotkeys",
            required=False,
            action="store",
            default=[],
            type=str,
            nargs="*",
            help="""Specify the hotkeys by name or ss58 address. (e.g. hk1 hk2 hk3)""",
        )
        overview_parser.add_argument(
            "--all_hotkeys",
            "--wallet.all_hotkeys",
            required=False,
            action="store_true",
            default=False,
            help="""To specify all hotkeys. Specifying hotkeys will exclude them from this all.""",
        )
        overview_parser.add_argument(
            "--netuid",
            dest="netuid",
            type=int,
            nargs="*",
            help="""Set the netuid(s) to filter by.""",
            default=[],
        )
        overview_parser.add_argument(
            "--no_version_checking",
            action="store_true",
            help="""Set false to stop cli version checking""",
            default=False,
        )
        bittensor.wallet.add_args(overview_parser)
        bittensor.subtensor.add_args(overview_parser)

    @staticmethod
    def check_config(config: "bittensor.Config"):
        if (
            not config.is_set("wallet.name")
            and not config.no_prompt
            and not config.get("all", d=None)
        ):
            wallet_name = Prompt.ask(
                "Enter wallet name", default=bittensor.defaults.wallet.name
            )
            config.wallet.name = str(wallet_name)

        if config.netuid != []:
            if not isinstance(config.netuid, list):
                config.netuid = [int(config.netuid)]
            else:
                config.netuid = [int(netuid) for netuid in config.netuid]<|MERGE_RESOLUTION|>--- conflicted
+++ resolved
@@ -24,19 +24,8 @@
 from rich.align import Align
 from rich.table import Table
 from rich.prompt import Prompt
-<<<<<<< HEAD
 from typing import List, Optional, Dict, Tuple
 from .utils import get_hotkey_wallets_for_wallet, get_coldkey_wallets_for_path, get_all_wallets_for_path
-console = bittensor.__console__
-=======
-from typing import List, Optional, Dict
-from .utils import (
-    get_hotkey_wallets_for_wallet,
-    get_coldkey_wallets_for_path,
-    get_all_wallets_for_path,
-)
->>>>>>> 143fa72c
-
 console = bittensor.__console__
 
 
@@ -111,7 +100,6 @@
         for netuid in netuids:
             neurons[str(netuid)] = []
 
-<<<<<<< HEAD
         with console.status(":satellite: Syncing with chain: [white]{}[/white] ...".format(cli.config.subtensor.get('network', bittensor.defaults.subtensor.network))):
             # Pull neuron info for all keys.
             loop = asyncio.get_event_loop()  
@@ -141,30 +129,6 @@
 
             result = loop.run_until_complete(get_all_neurons(netuids, neurons))
             netuids, neurons = result
-=======
-        with console.status(
-            ":satellite: Syncing with chain: [white]{}[/white] ...".format(
-                cli.config.subtensor.get(
-                    "network", bittensor.defaults.subtensor.network
-                )
-            )
-        ):
-            for netuid in tqdm(netuids_copy, desc="Checking each subnet"):
-                all_neurons: List[bittensor.NeuronInfoLite] = subtensor.neurons_lite(
-                    netuid=netuid
-                )
-                # Map the hotkeys to uids
-                hotkey_to_neurons = {n.hotkey: n.uid for n in all_neurons}
-                for hot_wallet in all_hotkeys:
-                    uid = hotkey_to_neurons.get(hot_wallet.hotkey.ss58_address)
-                    if uid is not None:
-                        nn = all_neurons[uid]
-                        neurons[str(netuid)].append((nn, hot_wallet))
-
-                if len(neurons[str(netuid)]) == 0:
-                    # Remove netuid from overview if no neurons are found.
-                    netuids.remove(netuid)
->>>>>>> 143fa72c
 
         # Setup outer table.
         grid = Table.grid(pad_edge=False)
@@ -414,7 +378,6 @@
         console.print(grid, width=cli.config.get("width", None))
 
     @staticmethod
-<<<<<<< HEAD
     def _get_neurons_for_netuid(subtensor: 'bittensor.Subtensor', netuid: int, hot_wallets: List['bittensor.Wallet']) -> Tuple[int, List[Tuple['bittensor.NeuronInfoLite', 'bittensor.Wallet']]]:
         result: List[Tuple['bittensor.NeuronInfoLite', 'bittensor.Wallet']] = []
 
@@ -431,9 +394,6 @@
 
     @staticmethod
     def add_args( parser: argparse.ArgumentParser ):
-=======
-    def add_args(parser: argparse.ArgumentParser):
->>>>>>> 143fa72c
         overview_parser = parser.add_parser(
             "overview", help="""Show registered account overview."""
         )
