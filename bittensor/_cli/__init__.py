"""
Create and init the CLI class, which handles the coldkey, hotkey and money transfer 
"""
# The MIT License (MIT)
# Copyright © 2021 Yuma Rao

# Permission is hereby granted, free of charge, to any person obtaining a copy of this software and associated 
# documentation files (the “Software”), to deal in the Software without restriction, including without limitation 
# the rights to use, copy, modify, merge, publish, distribute, sublicense, and/or sell copies of the Software, 
# and to permit persons to whom the Software is furnished to do so, subject to the following conditions:

# The above copyright notice and this permission notice shall be included in all copies or substantial portions of 
# the Software.

# THE SOFTWARE IS PROVIDED “AS IS”, WITHOUT WARRANTY OF ANY KIND, EXPRESS OR IMPLIED, INCLUDING BUT NOT LIMITED TO
# THE WARRANTIES OF MERCHANTABILITY, FITNESS FOR A PARTICULAR PURPOSE AND NONINFRINGEMENT. IN NO EVENT SHALL 
# THE AUTHORS OR COPYRIGHT HOLDERS BE LIABLE FOR ANY CLAIM, DAMAGES OR OTHER LIABILITY, WHETHER IN AN ACTION 
# OF CONTRACT, TORT OR OTHERWISE, ARISING FROM, OUT OF OR IN CONNECTION WITH THE SOFTWARE OR THE USE OR OTHER 
# DEALINGS IN THE SOFTWARE.

import os
import sys
import argparse

import bittensor
from rich.prompt import Prompt
from rich.prompt import Confirm
from substrateinterface.utils.ss58 import ss58_decode, ss58_encode
from . import cli_impl
console = bittensor.__console__

class cli:
    """
    Create and init the CLI class, which handles the coldkey, hotkey and tau transfer 
    """
    def __new__(
            cls, 
            config: 'bittensor.Config' = None,
        ) -> 'bittensor.CLI':
        r""" Creates a new bittensor.cli from passed arguments.
            Args:
                config (:obj:`bittensor.Config`, `optional`): 
                    bittensor.cli.config()
        """
        if config == None: 
            config = cli.config()
        cli.check_config( config )
        return cli_impl.CLI( config = config)

    @staticmethod   
    def config() -> 'bittensor.config':
        """ From the argument parser, add config to bittensor.executor and local config 
            Return: bittensor.config object
        """
        parser = argparse.ArgumentParser(description="Bittensor cli", usage="btcli <command> <command args>", add_help=True)

        cmd_parsers = parser.add_subparsers(dest='command')
        overview_parser = cmd_parsers.add_parser(
            'overview', 
            help='''Show registered account overview.'''
        )
        overview_parser.add_argument(
            '--no_prompt', 
            dest='no_prompt', 
            action='store_true', 
            help='''Set true to protect the generated bittensor key with a password.''',
            default=False,
        )
        overview_parser.add_argument(
            '--no_cache', 
            dest='no_cache', 
            action='store_true', 
            help='''Set true to avoid using the cached overview from IPFS.''',
            default=False,
        )
        overview_parser.add_argument(
            '--width', 
            dest='width', 
            action='store',
            type=int, 
            help='''Set the output width of the overview. Defaults to automatic width from terminal.''',
            default=None,
        )
        bittensor.wallet.add_args( overview_parser )
        bittensor.subtensor.add_args( overview_parser )
        
        run_parser = cmd_parsers.add_parser(
            'run', 
            add_help=False,
            help='''Run the miner.'''
        )
        run_parser.add_argument(
            '--no_prompt', 
            dest='no_prompt', 
            action='store_true', 
            help='''Set true to protect the generated bittensor key with a password.''',
            default=False,
        )
        run_parser.add_argument(
            '--model', 
            type=str, 
            choices= list(bittensor.neurons.__text_neurons__.keys()), 
            default='None', 
            help='''Miners available through bittensor.neurons'''
        )
        bittensor.subtensor.add_args( run_parser )
        bittensor.wallet.add_args( run_parser )

        metagraph_parser = cmd_parsers.add_parser(
            'metagraph', 
            help='''Metagraph commands'''
        )
        metagraph_parser.add_argument(
            '--no_prompt', 
            dest='no_prompt', 
            action='store_true', 
            help='''Set true to protect the generated bittensor key with a password.''',
            default=False,
        )
        bittensor.subtensor.add_args( metagraph_parser )


        help_parser = cmd_parsers.add_parser(
            'help', 
            add_help=False,
            help='''Displays the help '''
        )
        help_parser.add_argument(
            '--model', 
            type=str, 
            choices= list(bittensor.neurons.__text_neurons__.keys()), 
            default='None', 
        )

        update_parser = cmd_parsers.add_parser(
            'update', 
            add_help=False,
            help='''Update bittensor '''
        )
        update_parser.add_argument(
            '--no_prompt', 
            dest='no_prompt', 
            action='store_true', 
            help='''Set true to skip prompt from update.''',
            default=False,
        )

        inspect_parser = cmd_parsers.add_parser(
            'inspect', 
            help='''Inspect a wallet (cold, hot) pair'''
        )
        inspect_parser.add_argument(
            '--no_prompt', 
            dest='no_prompt', 
            action='store_true', 
            help='''Set true to protect the generated bittensor key with a password.''',
            default=False,
        )
        bittensor.wallet.add_args( inspect_parser )
        bittensor.subtensor.add_args( inspect_parser )

        query_parser = cmd_parsers.add_parser(
            'query', 
            help='''Query a uid with your current wallet'''
        )
        query_parser.add_argument(
            "-u", '--uids',
            type=list, 
            nargs='+',
            dest='uids', 
            choices=list(range(2000)), 
            help='''Uids to query'''
        )
        query_parser.add_argument(
            '--no_prompt', 
            dest='no_prompt', 
            action='store_true', 
            help='''Set true to protect the generated bittensor key with a password.''',
            default=False,
        )
        bittensor.wallet.add_args( query_parser )
        bittensor.subtensor.add_args( query_parser )
        bittensor.dendrite.add_args( query_parser )
        bittensor.logging.add_args( query_parser )

        weights_parser = cmd_parsers.add_parser(
            'weights', 
            help='''Show weights from chain.'''
        )
        weights_parser.add_argument(
            '--no_prompt', 
            dest='no_prompt', 
            action='store_true', 
            help='''Set true to protect the generated bittensor key with a password.''',
            default=False,
        )
        bittensor.wallet.add_args( weights_parser )
        bittensor.subtensor.add_args( weights_parser )

        set_weights_parser = cmd_parsers.add_parser(
            'set_weights', 
            help='''Setting weights on the chain.'''
        )
        set_weights_parser.add_argument(
            '--no_prompt', 
            dest='no_prompt', 
            action='store_true', 
            help='''Set true to protect the generated bittensor key with a password.''',
            default=False,
        )
        set_weights_parser.add_argument ("--uids", type=int, required=False, nargs='*', action='store', help="Uids to set.")
        set_weights_parser.add_argument ("--weights", type=float, required=False, nargs='*', action='store', help="Weights to set.")
        bittensor.wallet.add_args( set_weights_parser )
        bittensor.subtensor.add_args( set_weights_parser )

        list_parser = cmd_parsers.add_parser(
            'list', 
            help='''List wallets'''
        )
        list_parser.add_argument(
            '--no_prompt', 
            dest='no_prompt', 
            action='store_true', 
            help='''Set true to protect the generated bittensor key with a password.''',
            default=False,
        )
        bittensor.wallet.add_args( list_parser )

        transfer_parser = cmd_parsers.add_parser(
            'transfer', 
            help='''Transfer Tao between accounts.'''
        )
        register_parser = cmd_parsers.add_parser(
            'register', 
            help='''Register a wallet to a network.'''
        )
        unstake_parser = cmd_parsers.add_parser(
            'unstake', 
            help='''Unstake from hotkey accounts.'''
        )
        stake_parser = cmd_parsers.add_parser(
            'stake', 
            help='''Stake to your hotkey accounts.'''
        )
        regen_coldkey_parser = cmd_parsers.add_parser(
            'regen_coldkey',
            help='''Regenerates a coldkey from a passed value'''
        )
        regen_hotkey_parser = cmd_parsers.add_parser(
            'regen_hotkey',
            help='''Regenerates a hotkey from a passed mnemonic'''
        )
        new_coldkey_parser = cmd_parsers.add_parser(
            'new_coldkey', 
            help='''Creates a new coldkey (for containing balance) under the specified path. '''
        )
        new_hotkey_parser = cmd_parsers.add_parser(
            'new_hotkey', 
            help='''Creates a new hotkey (for running a miner) under the specified path.'''
        )
         
        # Fill arguments for the regen coldkey command.
        regen_coldkey_parser.add_argument(
            "--mnemonic", 
            required=False, 
            nargs="+", 
            help='Mnemonic used to regen your key i.e. horse cart dog ...'
        )
        regen_coldkey_parser.add_argument(
            "--seed", 
            required=False,  
            default=None,
            help='Seed hex string used to regen your key i.e. 0x1234...'
        )
        regen_coldkey_parser.add_argument(
            '--use_password', 
            dest='use_password', 
            action='store_true', 
            help='''Set true to protect the generated bittensor key with a password.''',
            default=True,
        )
        regen_coldkey_parser.add_argument(
            '--no_password', 
            dest='use_password', 
            action='store_false', 
            help='''Set off protects the generated bittensor key with a password.''',
        )
        regen_coldkey_parser.add_argument(
            '--no_prompt', 
            dest='no_prompt', 
            action='store_true', 
            help='''Set true to protect the generated bittensor key with a password.''',
            default=False,
        )
        regen_coldkey_parser.add_argument(
            '--overwrite_coldkey',
            default=False,
            action='store_false',
            help='''Overwrite the old coldkey with the newly generated coldkey'''
        )
        bittensor.wallet.add_args( regen_coldkey_parser )


        # Fill arguments for the regen hotkey command.
        regen_hotkey_parser.add_argument(
            "--mnemonic", 
            required=False, 
            nargs="+", 
            help='Mnemonic used to regen your key i.e. horse cart dog ...'
        )
        regen_hotkey_parser.add_argument(
            '--use_password', 
            dest='use_password', 
            action='store_true', 
            help='''Set true to protect the generated bittensor key with a password.''',
            default=False
        )
        regen_hotkey_parser.add_argument(
            '--no_password', 
            dest='no_password', 
            action='store_false', 
            help='''Set off protects the generated bittensor key with a password.'''
        )
        regen_hotkey_parser.add_argument(
            '--no_prompt', 
            dest='no_prompt', 
            action='store_true', 
            help='''Set true to protect the generated bittensor key with a password.''',
            default=False,
        )
        regen_hotkey_parser.add_argument(
            '--overwrite_hotkey',
            dest='overwrite_hotkey',
            action='store_true',
            default=False,
            help='''Overwrite the old hotkey with the newly generated hotkey'''
        )
        bittensor.wallet.add_args( regen_hotkey_parser )


        # Fill arguments for the new coldkey command.
        new_coldkey_parser.add_argument(
            '--n_words', 
            type=int, 
            choices=[12,15,18,21,24], 
            default=12, 
            help='''The number of words representing the mnemonic. i.e. horse cart dog ... x 24'''
        )
        new_coldkey_parser.add_argument(
            '--use_password', 
            dest='use_password', 
            action='store_true', 
            help='''Set true to protect the generated bittensor key with a password.''',
            default=True,
        )
        new_coldkey_parser.add_argument(
            '--no_password', 
            dest='no_password', 
            action='store_false', 
            help='''Set off protects the generated bittensor key with a password.'''
        )
        new_coldkey_parser.add_argument(
            '--no_prompt', 
            dest='no_prompt', 
            action='store_true', 
            help='''Set true to protect the generated bittensor key with a password.''',
            default=False,
        )
        new_coldkey_parser.add_argument(
            '--overwrite_coldkey',
            action='store_false',
            default=False,
            help='''Overwrite the old coldkey with the newly generated coldkey'''
        )
        
        bittensor.wallet.add_args( new_coldkey_parser )


        # Fill arguments for the new hotkey command.
        new_hotkey_parser.add_argument(
            '--n_words', 
            type=int, 
            choices=[12,15,18,21,24], 
            default=12, 
            help='''The number of words representing the mnemonic. i.e. horse cart dog ... x 24'''
        )
        new_hotkey_parser.add_argument(
            '--use_password', 
            dest='use_password', 
            action='store_true', 
            help='''Set true to protect the generated bittensor key with a password.''',
            default=False
        )
        new_hotkey_parser.add_argument(
            '--no_password', 
            dest='no_password', 
            action='store_false', 
            help='''Set off protects the generated bittensor key with a password.'''
        )
        new_hotkey_parser.add_argument(
            '--no_prompt', 
            dest='no_prompt', 
            action='store_true', 
            help='''Set true to protect the generated bittensor key with a password.''',
            default=False,
        )
        new_hotkey_parser.add_argument(
            '--overwrite_hotkey',
            action='store_false',
            default=False,
            help='''Overwrite the old hotkey with the newly generated hotkey'''
        )
        bittensor.wallet.add_args( new_hotkey_parser )


        # Fill arguments for unstake command. 
        unstake_parser.add_argument(
            '--all', 
            dest="unstake_all", 
            action='store_true',
            default=False,
        )
        unstake_parser.add_argument(
            '--amount', 
            dest="amount", 
            type=float, 
            required=False
        )
        unstake_parser.add_argument(
            '--max_stake', 
            dest="max_stake",
            type=float,
            required=False,
            action='store',
            default=None,
            help='''Specify the maximum amount of Tao to have staked in each hotkey.'''
        )
        unstake_parser.add_argument(
            '--no_prompt', 
            dest='no_prompt', 
            action='store_true', 
            help='''Set true to protect the generated bittensor key with a password.''',
            default=False,
        )
        bittensor.wallet.add_args( unstake_parser )
        bittensor.subtensor.add_args( unstake_parser )


        # Fill arguments for stake command.
        stake_parser.add_argument(
            '--all', 
            dest="stake_all", 
            action='store_true'
        )
        stake_parser.add_argument(
            '--uid', 
            dest="uid", 
            type=int, 
            required=False
        )
        stake_parser.add_argument(
            '--amount', 
            dest="amount", 
            type=float, 
            required=False
        )        
        stake_parser.add_argument(
            '--max_stake', 
            dest="max_stake",
            type=float,
            required=False,
            action='store',
            default=None,
            help='''Specify the maximum amount of Tao to have staked in each hotkey.'''
        )
        stake_parser.add_argument(
            '--no_prompt', 
            dest='no_prompt', 
            action='store_true', 
            help='''Set true to protect the generated bittensor key with a password.''',
            default=False,
        )
        bittensor.wallet.add_args( stake_parser )
        bittensor.subtensor.add_args( stake_parser )


        # Fill arguments for transfer
        transfer_parser.add_argument(
            '--dest', 
            dest="dest", 
            type=str, 
            required=False
        )
        transfer_parser.add_argument(
            '--amount', 
            dest="amount", 
            type=float, 
            required=False
        )
        transfer_parser.add_argument(
            '--no_prompt', 
            dest='no_prompt', 
            action='store_true', 
            help='''Set true to protect the generated bittensor key with a password.''',
            default=False,
        )
        bittensor.wallet.add_args( transfer_parser )
        bittensor.subtensor.add_args( transfer_parser )


        # Fill arguments for transfer
        register_parser.add_argument(
            '--no_prompt', 
            dest='no_prompt', 
            action='store_true', 
            help='''Set true to protect the generated bittensor key with a password.''',
            default=False,
        )
        bittensor.wallet.add_args( register_parser )
        bittensor.subtensor.add_args( register_parser )

        # Fill run parser.
        run_parser.add_argument(
            '--path', 
            dest="path", 
            default=os.path.expanduser('miners/text/template_miner.py'),
            type=str, 
            required=False
        )

        return bittensor.config( parser )

    @staticmethod   
    def check_config (config: 'bittensor.Config'):
        """ Check if the essential condig exist under different command
        """
        if config.command == "run":
            cli.check_run_config( config )
        elif config.command == "transfer":
            cli.check_transfer_config( config )
        elif config.command == "register":
            cli.check_register_config( config )
        elif config.command == "unstake":
            cli.check_unstake_config( config )
        elif config.command == "stake":
            cli.check_stake_config( config )
        elif config.command == "overview":
            cli.check_overview_config( config )
        elif config.command == "new_coldkey":
            cli.check_new_coldkey_config( config )
        elif config.command == "new_hotkey":
            cli.check_new_hotkey_config( config )
        elif config.command == "regen_coldkey":
            cli.check_regen_coldkey_config( config )
        elif config.command == "regen_hotkey":
            cli.check_regen_hotkey_config( config )
        elif config.command == "metagraph":
            cli.check_metagraph_config( config )
        elif config.command == "weights":
            cli.check_weights_config( config )
        elif config.command == "set_weights":
            cli.check_set_weights_config( config )
        elif config.command == "inspect":
            cli.check_inspect_config( config )
        elif config.command == "query":
            cli.check_query_config( config )
        elif config.command == "help":
            cli.check_help_config(config)
        elif config.command == "update":
            cli.check_update_config(config)

    def check_metagraph_config( config: 'bittensor.Config'):
        if config.subtensor.get('network') is None and not config.no_prompt:
            config.subtensor.network = Prompt.ask("Enter subtensor network", choices=bittensor.__networks__, default = bittensor.defaults.subtensor.network)
        

    def check_weights_config( config: 'bittensor.Config'):
        if config.subtensor.get('network') is None and not config.no_prompt:
            config.subtensor.network = Prompt.ask("Enter subtensor network", choices=bittensor.__networks__, default = bittensor.defaults.subtensor.network)

        if config.wallet.get('name') is None and not config.no_prompt:
            if not Confirm.ask("Show all weights?"):
                wallet_name = Prompt.ask("Enter wallet name", default = bittensor.defaults.wallet.name)
                config.wallet.name = str(wallet_name)
                config.all_weights = False
                if not Confirm.ask("Show all hotkeys?"):
                    hotkey = Prompt.ask("Enter hotkey name", default = bittensor.defaults.wallet.hotkey)
                    config.wallet.hotkey = str(hotkey)
                    config.all_hotkeys = False
                else:
                    config.all_hotkeys = True
            else:
                config.all_weights = True

    def check_transfer_config( config: 'bittensor.Config'):
        if config.subtensor.get('network') is None and not config.no_prompt:
            config.subtensor.network = Prompt.ask("Enter subtensor network", choices=bittensor.__networks__, default = bittensor.defaults.subtensor.network)

        if config.wallet.get('name') is None and not config.no_prompt:
            wallet_name = Prompt.ask("Enter wallet name", default = bittensor.defaults.wallet.name)
            config.wallet.name = str(wallet_name)

        # Get destination.
        if not config.dest:
            dest = Prompt.ask("Enter destination public key: (ss58 or ed2519)")
            if not bittensor.utils.is_valid_destination_address( dest ):
                sys.exit()
            else:
                config.dest = str(dest)
                    
        # Get amount.
        if not config.get('amount'):
            amount = Prompt.ask("Enter Tao amount to transfer")
            try:
                config.amount = float(amount)
            except ValueError:
                console.print(":cross_mark:[red] Invalid Tao amount[/red] [bold white]{}[/bold white]".format(amount))
                sys.exit()

    def check_unstake_config( config: 'bittensor.Config' ):
        if config.subtensor.get('network') is None and not config.no_prompt:
            config.subtensor.network = Prompt.ask("Enter subtensor network", choices=bittensor.__networks__, default = bittensor.defaults.subtensor.network)

        if config.wallet.get('name') is None and not config.no_prompt:
            wallet_name = Prompt.ask("Enter wallet name", default = bittensor.defaults.wallet.name)
            config.wallet.name = str(wallet_name)

<<<<<<< HEAD
        if config.wallet.get('hotkey') is None and not config.no_prompt:
=======
        if config.wallet.hotkey == bittensor.defaults.wallet.hotkey and not config.no_prompt and not config.wallet.get('all_hotkeys') and not config.wallet.get('hotkeys'):
>>>>>>> ef6e2a3e
            hotkey = Prompt.ask("Enter hotkey name", default = bittensor.defaults.wallet.hotkey)
            config.wallet.hotkey = str(hotkey)
                    
        # Get amount.
<<<<<<< HEAD
        if not config.amount and not config.unstake_all:
            if not Confirm.ask("Unstake all Tao from: [bold]'{}'[/bold]?".format(config.wallet.get('hotkey', bittensor.defaults.wallet.hotkey))):
=======
        if not config.get('amount') and not config.get('unstake_all') and not config.get('max_stake'):
            hotkeys: str = ''
            if config.get('all_hotkeys'):
                hotkeys = "all hotkeys"
            elif config.get('hotkeys'):
                hotkeys = str(config.hotkeys).replace('[', '').replace(']', '')
            else:
                hotkeys = str(config.wallet.hotkey)
            if not Confirm.ask("Unstake all Tao from: [bold]'{}'[/bold]?".format(hotkeys)):
>>>>>>> ef6e2a3e
                amount = Prompt.ask("Enter Tao amount to unstake")
                config.unstake_all = False
                try:
                    config.amount = float(amount)
                except ValueError:
                    console.print(":cross_mark:[red] Invalid Tao amount[/red] [bold white]{}[/bold white]".format(amount))
                    sys.exit()
            else:
                config.unstake_all = True

    def check_query_config( config: 'bittensor.Config' ):
        if config.wallet.get('name') is None and not config.no_prompt:
            wallet_name = Prompt.ask("Enter wallet name", default = bittensor.defaults.wallet.name)
            config.wallet.name = str(wallet_name)

        if config.wallet.get('hotkey') is None and not config.no_prompt:
            hotkey = Prompt.ask("Enter hotkey name", default = bittensor.defaults.wallet.hotkey)
            config.wallet.hotkey = str(hotkey)
                  
        if not config.uids:
            prompt = Prompt.ask("Enter uids to query [i.e. 0 10 1999]", default = 'All')
            if prompt == 'All':
                config.uids = list( range(2000) )
            else:
                try:
                    config.uids = [int(el) for el in prompt.split(' ')]
                except Exception as e:
                    console.print(":cross_mark:[red] Failed to parse uids[/red] [bold white]{}[/bold white], must be space separated list of ints".format(prompt))
                    sys.exit()

    def check_set_weights_config( config: 'bittensor.Config' ):
        if config.subtensor.get('network') is None and not config.no_prompt:
            config.subtensor.network = Prompt.ask("Enter subtensor network", choices=bittensor.__networks__, default = bittensor.defaults.subtensor.network)

        if config.wallet.get('name') is None and not config.no_prompt:
            wallet_name = Prompt.ask("Enter wallet name", default = bittensor.defaults.wallet.name)
            config.wallet.name = str(wallet_name)

        if config.wallet.get('hotkey') is None and not config.no_prompt:
            hotkey = Prompt.ask("Enter hotkey name", default = bittensor.defaults.wallet.hotkey)
            config.wallet.hotkey = str(hotkey)

        if not config.uids:
            uids_str = Prompt.ask("Enter uids as list (e.g. 0, 2, 3, 4)")
            config.uids = [int(val) for val in uids_str.split(',')]

        if not config.weights:
            weights_str = Prompt.ask("Enter weights as list (e.g. 0.25, 0.25, 0.25, 0.25)")
            config.weights = [float(val) for val in weights_str.split(',')]

    def check_inspect_config( config: 'bittensor.Config' ):
        if config.subtensor.get('network') is None and not config.no_prompt:
            config.subtensor.network = Prompt.ask("Enter subtensor network", choices=bittensor.__networks__, default = bittensor.defaults.subtensor.network)

        if config.wallet.get('name') is None and not config.no_prompt:
            wallet_name = Prompt.ask("Enter wallet name", default = bittensor.defaults.wallet.name)
            config.wallet.name = str(wallet_name)

        if config.wallet.get('hotkey') is None and not config.no_prompt:
            hotkey = Prompt.ask("Enter hotkey name (optional)", default = 'None')
            config.wallet.hotkey = str(hotkey)

    def check_stake_config( config: 'bittensor.Config' ):
        if config.subtensor.get('network') is None and not config.no_prompt:
            config.subtensor.network = Prompt.ask("Enter subtensor network", choices=bittensor.__networks__, default = bittensor.defaults.subtensor.network)

        if config.wallet.get('name') is None and not config.no_prompt:
            wallet_name = Prompt.ask("Enter wallet name", default = bittensor.defaults.wallet.name)
            config.wallet.name = str(wallet_name)

<<<<<<< HEAD
        if config.wallet.get('hotkey') is None and not config.no_prompt:
=======
        if config.wallet.hotkey == bittensor.defaults.wallet.hotkey and not config.no_prompt and not config.wallet.get('all_hotkeys') and not config.wallet.get('hotkeys'):
>>>>>>> ef6e2a3e
            hotkey = Prompt.ask("Enter hotkey name", default = bittensor.defaults.wallet.hotkey)
            config.wallet.hotkey = str(hotkey)
                    
        # Get amount.
<<<<<<< HEAD
        if not config.amount and not config.stake_all:
            if not Confirm.ask("Stake all Tao from account: [bold]'{}'[/bold]?".format(config.wallet.get('name', bittensor.defaults.wallet.name))):
=======
        if not config.get('amount') and not config.get('stake_all') and not config.get('max_stake'):
            if not Confirm.ask("Stake all Tao from account: [bold]'{}'[/bold]?".format(config.wallet.name)):
>>>>>>> ef6e2a3e
                amount = Prompt.ask("Enter Tao amount to stake")
                try:
                    config.amount = float(amount)
                except ValueError:
                    console.print(":cross_mark:[red]Invalid Tao amount[/red] [bold white]{}[/bold white]".format(amount))
                    sys.exit()
            else:
                config.stake_all = True

    def check_overview_config( config: 'bittensor.Config' ):
        if config.subtensor.get('network') is None and not config.no_prompt:
            config.subtensor.network = Prompt.ask("Enter subtensor network", choices=bittensor.__networks__, default = bittensor.defaults.subtensor.network)

        if config.wallet.get('name') is None  and not config.no_prompt:
            wallet_name = Prompt.ask("Enter wallet name", default = bittensor.defaults.wallet.name)
            config.wallet.name = str(wallet_name)

    def check_register_config( config: 'bittensor.Config' ):
        if config.subtensor.get('network') is None and not config.no_prompt:
            config.subtensor.network = Prompt.ask("Enter subtensor network", choices=bittensor.__networks__, default = bittensor.defaults.subtensor.network)

        if config.wallet.get('name') is None and not config.no_prompt:
            wallet_name = Prompt.ask("Enter wallet name", default = bittensor.defaults.wallet.name)
            config.wallet.name = str(wallet_name)

        if config.wallet.get('hotkey') is None and not config.no_prompt:
            hotkey = Prompt.ask("Enter hotkey name", default = bittensor.defaults.wallet.hotkey)
            config.wallet.hotkey = str(hotkey)

    def check_new_coldkey_config( config: 'bittensor.Config' ):
        if config.wallet.get('name') is None  and not config.no_prompt:
            wallet_name = Prompt.ask("Enter wallet name", default = bittensor.defaults.wallet.name)
            config.wallet.name = str(wallet_name)

    def check_new_hotkey_config( config: 'bittensor.Config' ):
        if config.wallet.get('name') is None  and not config.no_prompt:
            wallet_name = Prompt.ask("Enter wallet name", default = bittensor.defaults.wallet.name)
            config.wallet.name = str(wallet_name)

        if config.wallet.get('hotkey') is None and not config.no_prompt:
            hotkey = Prompt.ask("Enter hotkey name", default = bittensor.defaults.wallet.hotkey)
            config.wallet.hotkey = str(hotkey)

    def check_regen_hotkey_config( config: 'bittensor.Config' ):
        if config.wallet.get('name') is None  and not config.no_prompt:
            wallet_name = Prompt.ask("Enter wallet name", default = bittensor.defaults.wallet.name)
            config.wallet.name = str(wallet_name)

        if config.wallet.get('hotkey') is None and not config.no_prompt:
            hotkey = Prompt.ask("Enter hotkey name", default = bittensor.defaults.wallet.hotkey)
            config.wallet.hotkey = str(hotkey)
        
        if config.mnemonic == None:
            config.mnemonic = Prompt.ask("Enter mnemonic")

    def check_regen_coldkey_config( config: 'bittensor.Config' ):
        if config.wallet.get('name') is None  and not config.no_prompt:
            wallet_name = Prompt.ask("Enter wallet name", default = bittensor.defaults.wallet.name)
            config.wallet.name = str(wallet_name)
        if config.mnemonic == None and config.seed == None:
            prompt_answer = Prompt.ask("Enter mnemonic or seed")
            print(prompt_answer)
            if prompt_answer.startswith("0x"):
                config.seed = prompt_answer
            else:
                config.mnemonic = prompt_answer

    def check_run_config( config: 'bittensor.Config' ):

        # Check network.
        if config.subtensor.get('network') is None and not config.no_prompt:
            config.subtensor.network = Prompt.ask("Enter subtensor network", choices=bittensor.__networks__, default = bittensor.defaults.subtensor.network)

        if config.wallet.get('name') is None  and not config.no_prompt:
            wallet_name = Prompt.ask("Enter wallet name", default = bittensor.defaults.wallet.name)
            config.wallet.name = str(wallet_name)

        # Check hotkey.
        if config.wallet.get('hotkey') is None and not config.no_prompt:
            hotkey = Prompt.ask("Enter hotkey name", default = bittensor.defaults.wallet.hotkey)
            config.wallet.hotkey = str(hotkey)

        # Check Miner
        if config.model == 'None' and not config.no_prompt:
            model = Prompt.ask('Enter miner name', choices = list(bittensor.neurons.__text_neurons__.keys()), default = 'template_miner')
            config.model = model
                
    def check_help_config( config: 'bittensor.Config'):
        if config.model == 'None':
            model = Prompt.ask('Enter miner name', choices = list(bittensor.neurons.__text_neurons__.keys()), default = 'template_miner')
            config.model = model
    
    def check_update_config( config: 'bittensor.Config'):
        if not config.no_prompt:
            answer = Prompt.ask('This will update the local bittensor package', choices = ['Y','N'], default = 'Y')
            config.answer = answer<|MERGE_RESOLUTION|>--- conflicted
+++ resolved
@@ -625,19 +625,11 @@
             wallet_name = Prompt.ask("Enter wallet name", default = bittensor.defaults.wallet.name)
             config.wallet.name = str(wallet_name)
 
-<<<<<<< HEAD
-        if config.wallet.get('hotkey') is None and not config.no_prompt:
-=======
-        if config.wallet.hotkey == bittensor.defaults.wallet.hotkey and not config.no_prompt and not config.wallet.get('all_hotkeys') and not config.wallet.get('hotkeys'):
->>>>>>> ef6e2a3e
+        if config.wallet.get('hotkey') is None and not config.no_prompt and not config.wallet.get('all_hotkeys') and not config.wallet.get('hotkeys'):
             hotkey = Prompt.ask("Enter hotkey name", default = bittensor.defaults.wallet.hotkey)
             config.wallet.hotkey = str(hotkey)
                     
         # Get amount.
-<<<<<<< HEAD
-        if not config.amount and not config.unstake_all:
-            if not Confirm.ask("Unstake all Tao from: [bold]'{}'[/bold]?".format(config.wallet.get('hotkey', bittensor.defaults.wallet.hotkey))):
-=======
         if not config.get('amount') and not config.get('unstake_all') and not config.get('max_stake'):
             hotkeys: str = ''
             if config.get('all_hotkeys'):
@@ -646,8 +638,7 @@
                 hotkeys = str(config.hotkeys).replace('[', '').replace(']', '')
             else:
                 hotkeys = str(config.wallet.hotkey)
-            if not Confirm.ask("Unstake all Tao from: [bold]'{}'[/bold]?".format(hotkeys)):
->>>>>>> ef6e2a3e
+            if not Confirm.ask("Unstake all Tao from: [bold]'{}'[/bold]?".format(config.wallet.get('hotkey', bittensor.defaults.wallet.hotkey))):
                 amount = Prompt.ask("Enter Tao amount to unstake")
                 config.unstake_all = False
                 try:
@@ -718,22 +709,13 @@
             wallet_name = Prompt.ask("Enter wallet name", default = bittensor.defaults.wallet.name)
             config.wallet.name = str(wallet_name)
 
-<<<<<<< HEAD
-        if config.wallet.get('hotkey') is None and not config.no_prompt:
-=======
-        if config.wallet.hotkey == bittensor.defaults.wallet.hotkey and not config.no_prompt and not config.wallet.get('all_hotkeys') and not config.wallet.get('hotkeys'):
->>>>>>> ef6e2a3e
+        if config.wallet.get('hotkey') is None and not config.no_prompt and not config.wallet.get('all_hotkeys') and not config.wallet.get('hotkeys'):
             hotkey = Prompt.ask("Enter hotkey name", default = bittensor.defaults.wallet.hotkey)
             config.wallet.hotkey = str(hotkey)
                     
         # Get amount.
-<<<<<<< HEAD
-        if not config.amount and not config.stake_all:
+        if not config.get('amount') and not config.get('stake_all') and not config.get('max_stake'):
             if not Confirm.ask("Stake all Tao from account: [bold]'{}'[/bold]?".format(config.wallet.get('name', bittensor.defaults.wallet.name))):
-=======
-        if not config.get('amount') and not config.get('stake_all') and not config.get('max_stake'):
-            if not Confirm.ask("Stake all Tao from account: [bold]'{}'[/bold]?".format(config.wallet.name)):
->>>>>>> ef6e2a3e
                 amount = Prompt.ask("Enter Tao amount to stake")
                 try:
                     config.amount = float(amount)
