"""
Create and init the CLI class, which handles the coldkey, hotkey and money transfer 
"""
# The MIT License (MIT)
# Copyright © 2021 Yuma Rao
# Copyright © 2022 Opentensor Foundation

# Permission is hereby granted, free of charge, to any person obtaining a copy of this software and associated 
# documentation files (the “Software”), to deal in the Software without restriction, including without limitation 
# the rights to use, copy, modify, merge, publish, distribute, sublicense, and/or sell copies of the Software, 
# and to permit persons to whom the Software is furnished to do so, subject to the following conditions:

# The above copyright notice and this permission notice shall be included in all copies or substantial portions of 
# the Software.

# THE SOFTWARE IS PROVIDED “AS IS”, WITHOUT WARRANTY OF ANY KIND, EXPRESS OR IMPLIED, INCLUDING BUT NOT LIMITED TO
# THE WARRANTIES OF MERCHANTABILITY, FITNESS FOR A PARTICULAR PURPOSE AND NONINFRINGEMENT. IN NO EVENT SHALL 
# THE AUTHORS OR COPYRIGHT HOLDERS BE LIABLE FOR ANY CLAIM, DAMAGES OR OTHER LIABILITY, WHETHER IN AN ACTION 
# OF CONTRACT, TORT OR OTHERWISE, ARISING FROM, OUT OF OR IN CONNECTION WITH THE SOFTWARE OR THE USE OR OTHER 
# DEALINGS IN THE SOFTWARE.

import sys
import argparse
import bittensor
from . import cli_impl
from .commands import *
from typing import List, Optional
console = bittensor.__console__

# Turn off rich console locals trace.
from rich.traceback import install
install(show_locals=False)

class cli:
    """
    Create and init the CLI class, which handles the coldkey, hotkey and tao transfer 
    """
    def __new__(
            cls,
            config: Optional['bittensor.Config'] = None,
            args: Optional[List[str]] = None, 
        ) -> 'bittensor.CLI':
        r""" Creates a new bittensor.cli from passed arguments.
            Args:
                config (:obj:`bittensor.Config`, `optional`): 
                    bittensor.cli.config()
                args (`List[str]`, `optional`): 
                    The arguments to parse from the command line.
        """
        if config == None:  
            config = cli.config( args )
        cli.check_config( config )
<<<<<<< HEAD
        if config.subtensor:
            network = config.subtensor.get('network', bittensor.defaults.subtensor.network)

        if network == 'nakamoto':
            # Use nakamoto version of the CLI
            return naka_CLI(config=config)
        else:
            return cli_impl.CLI( config = config)
        
    @staticmethod
    def __create_parser__() -> 'argparse.ArgumentParser':
        """ Creates the argument parser for the bittensor cli.
=======
        return cli_impl.CLI( config = config )

    @staticmethod   
    def config(args: List[str]) -> 'bittensor.config':
        """ From the argument parser, add config to bittensor.executor and local config 
            Return: bittensor.config object
>>>>>>> 0f32e59b
        """
        parser = argparse.ArgumentParser(
            description=f"bittensor cli v{bittensor.__version__}",
            usage="btcli <command> <command args>",
            add_help=True)

        cmd_parsers = parser.add_subparsers(dest='command')
        ListCommand.add_args( cmd_parsers )
        StakeCommand.add_args( cmd_parsers )
        UpdateCommand.add_args( cmd_parsers )
        InspectCommand.add_args( cmd_parsers ) 
        WeightsCommand.add_args( cmd_parsers )
        UnStakeCommand.add_args( cmd_parsers )
        OverviewCommand.add_args( cmd_parsers )
        RegisterCommand.add_args( cmd_parsers )
        TransferCommand.add_args( cmd_parsers )
        NominateCommand.add_args( cmd_parsers )
        NewHotkeyCommand.add_args( cmd_parsers )
        MetagraphCommand.add_args( cmd_parsers )
        NewColdkeyCommand.add_args( cmd_parsers )
        MyDelegatesCommand.add_args( cmd_parsers )
        ListSubnetsCommand.add_args( cmd_parsers )
        RegenHotkeyCommand.add_args( cmd_parsers )
        RegenColdkeyCommand.add_args( cmd_parsers )
        DelegateStakeCommand.add_args( cmd_parsers )
        DelegateUnstakeCommand.add_args( cmd_parsers )
        ListDelegatesCommand.add_args( cmd_parsers )
        RegenColdkeypubCommand.add_args( cmd_parsers )
        RecycleRegisterCommand.add_args( cmd_parsers )

        return parser

    @staticmethod   
    def config(args: List[str]) -> 'bittensor.config':
        """ From the argument parser, add config to bittensor.executor and local config 
            Return: bittensor.config object
        """
        parser = cli.__create_parser__()

        # If no arguments are passed, print help text.
        if len(args) == 0:
            parser.print_help()
            sys.exit()

        return bittensor.config( parser, args=args )

    @staticmethod   
    def check_config (config: 'bittensor.Config'):
        """ Check if the essential config exist under different command
        """
        if config.command == "transfer":
            TransferCommand.check_config( config )
        elif config.command == "register":
            RegisterCommand.check_config( config )
        elif config.command == "unstake":
            UnStakeCommand.check_config( config )
        elif config.command == "stake":
            StakeCommand.check_config( config )
        elif config.command == "overview":
            OverviewCommand.check_config( config )
        elif config.command == "new_coldkey":
            NewColdkeyCommand.check_config( config )
        elif config.command == "new_hotkey":
            NewHotkeyCommand.check_config( config )
        elif config.command == "regen_coldkey":
            RegenColdkeyCommand.check_config( config )
        elif config.command == "regen_coldkeypub":
            RegenColdkeypubCommand.check_config( config )
        elif config.command == "regen_hotkey":
            RegenHotkeyCommand.check_config( config )
        elif config.command == "metagraph":
            MetagraphCommand.check_config( config )
        elif config.command == "weights":
            WeightsCommand.check_config( config )
        elif config.command == "list":
            ListCommand.check_config( config )
        elif config.command == "inspect":
            InspectCommand.check_config( config )
<<<<<<< HEAD
        elif config.command == "help":
            HelpCommand.check_config( config )
=======
>>>>>>> 0f32e59b
        elif config.command == "update":
            UpdateCommand.check_config( config )
        elif config.command == "nominate":
            NominateCommand.check_config( config )
        elif config.command == "list_delegates":
            ListDelegatesCommand.check_config( config )
        elif config.command == "list_subnets":
            ListSubnetsCommand.check_config( config )
        elif config.command == "delegate":
            DelegateStakeCommand.check_config( config )
        elif config.command == "undelegate":
            DelegateUnstakeCommand.check_config( config )
        elif config.command == "my_delegates":
            MyDelegatesCommand.check_config( config )
        elif config.command == "recycle_register":
            RecycleRegisterCommand.check_config( config )
        else:
            console.print(":cross_mark:[red]Unknown command: {}[/red]".format(config.command))
            sys.exit()

                <|MERGE_RESOLUTION|>--- conflicted
+++ resolved
@@ -50,27 +50,12 @@
         if config == None:  
             config = cli.config( args )
         cli.check_config( config )
-<<<<<<< HEAD
-        if config.subtensor:
-            network = config.subtensor.get('network', bittensor.defaults.subtensor.network)
-
-        if network == 'nakamoto':
-            # Use nakamoto version of the CLI
-            return naka_CLI(config=config)
-        else:
-            return cli_impl.CLI( config = config)
+        
+        return cli_impl.CLI( config = config)
         
     @staticmethod
     def __create_parser__() -> 'argparse.ArgumentParser':
         """ Creates the argument parser for the bittensor cli.
-=======
-        return cli_impl.CLI( config = config )
-
-    @staticmethod   
-    def config(args: List[str]) -> 'bittensor.config':
-        """ From the argument parser, add config to bittensor.executor and local config 
-            Return: bittensor.config object
->>>>>>> 0f32e59b
         """
         parser = argparse.ArgumentParser(
             description=f"bittensor cli v{bittensor.__version__}",
@@ -149,11 +134,6 @@
             ListCommand.check_config( config )
         elif config.command == "inspect":
             InspectCommand.check_config( config )
-<<<<<<< HEAD
-        elif config.command == "help":
-            HelpCommand.check_config( config )
-=======
->>>>>>> 0f32e59b
         elif config.command == "update":
             UpdateCommand.check_config( config )
         elif config.command == "nominate":
