--- conflicted
+++ resolved
@@ -625,11 +625,7 @@
             wallet_name = Prompt.ask("Enter wallet name", default = bittensor.defaults.wallet.name)
             config.wallet.name = str(wallet_name)
 
-<<<<<<< HEAD
-        if config.wallet.hotkey == bittensor.defaults.wallet.hotkey and not config.no_prompt and not config.wallet.get('all_hotkeys') and not config.wallet.get('hotkeys'):
-=======
         if config.wallet.get('hotkey') is None and not config.no_prompt and not config.wallet.get('all_hotkeys') and not config.wallet.get('hotkeys'):
->>>>>>> a574d5cc
             hotkey = Prompt.ask("Enter hotkey name", default = bittensor.defaults.wallet.hotkey)
             config.wallet.hotkey = str(hotkey)
                     
@@ -642,11 +638,7 @@
                 hotkeys = str(config.hotkeys).replace('[', '').replace(']', '')
             else:
                 hotkeys = str(config.wallet.hotkey)
-<<<<<<< HEAD
             if not Confirm.ask("Unstake all Tao from: [bold]'{}'[/bold]?".format(hotkeys)):
-=======
-            if not Confirm.ask("Unstake all Tao from: [bold]'{}'[/bold]?".format(config.wallet.get('hotkey', bittensor.defaults.wallet.hotkey))):
->>>>>>> a574d5cc
                 amount = Prompt.ask("Enter Tao amount to unstake")
                 config.unstake_all = False
                 try:
@@ -717,21 +709,13 @@
             wallet_name = Prompt.ask("Enter wallet name", default = bittensor.defaults.wallet.name)
             config.wallet.name = str(wallet_name)
 
-<<<<<<< HEAD
-        if config.wallet.hotkey == bittensor.defaults.wallet.hotkey and not config.no_prompt and not config.wallet.get('all_hotkeys') and not config.wallet.get('hotkeys'):
-=======
         if config.wallet.get('hotkey') is None and not config.no_prompt and not config.wallet.get('all_hotkeys') and not config.wallet.get('hotkeys'):
->>>>>>> a574d5cc
             hotkey = Prompt.ask("Enter hotkey name", default = bittensor.defaults.wallet.hotkey)
             config.wallet.hotkey = str(hotkey)
                     
         # Get amount.
         if not config.get('amount') and not config.get('stake_all') and not config.get('max_stake'):
-<<<<<<< HEAD
-            if not Confirm.ask("Stake all Tao from account: [bold]'{}'[/bold]?".format(config.wallet.name)):
-=======
             if not Confirm.ask("Stake all Tao from account: [bold]'{}'[/bold]?".format(config.wallet.get('name', bittensor.defaults.wallet.name))):
->>>>>>> a574d5cc
                 amount = Prompt.ask("Enter Tao amount to stake")
                 try:
                     config.amount = float(amount)
