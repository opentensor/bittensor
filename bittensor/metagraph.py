# The MIT License (MIT)
# Copyright © 2021 Yuma Rao
# Copyright © 2023 Opentensor Foundation
# Copyright © 2023 Opentensor Technologies Inc

# Permission is hereby granted, free of charge, to any person obtaining a copy of this software and associated
# documentation files (the “Software”), to deal in the Software without restriction, including without limitation
# the rights to use, copy, modify, merge, publish, distribute, sublicense, and/or sell copies of the Software,
# and to permit persons to whom the Software is furnished to do so, subject to the following conditions:

# The above copyright notice and this permission notice shall be included in all copies or substantial portions of
# the Software.

# THE SOFTWARE IS PROVIDED “AS IS”, WITHOUT WARRANTY OF ANY KIND, EXPRESS OR IMPLIED, INCLUDING BUT NOT LIMITED TO
# THE WARRANTIES OF MERCHANTABILITY, FITNESS FOR A PARTICULAR PURPOSE AND NONINFRINGEMENT. IN NO EVENT SHALL
# THE AUTHORS OR COPYRIGHT HOLDERS BE LIABLE FOR ANY CLAIM, DAMAGES OR OTHER LIABILITY, WHETHER IN AN ACTION
# OF CONTRACT, TORT OR OTHERWISE, ARISING FROM, OUT OF OR IN CONNECTION WITH THE SOFTWARE OR THE USE OR OTHER
# DEALINGS IN THE SOFTWARE.

import os
import torch
import bittensor
from os import listdir
from os.path import join
from typing import List, Optional


def get_save_dir(network: str, netuid: int) -> str:
    """
    Return directory path from network and netuid.

    Args:
        network (str): Network name.
        netuid (int): Network UID.

    Returns:
        str: Directory path.
    """
    return os.path.expanduser(
        f"~/.bittensor/metagraphs/network-{str(network)}/netuid-{str(netuid)}/"
    )


def latest_block_path(dir_path: str) -> int:
    """
    Get the latest block path from the directory.

    Args:
        dir_path (str): Directory path.

    Returns:
        int: Latest block path.
    """
    latest_block = -1
    latest_file_full_path = None
    for filename in listdir(dir_path):
        full_path_filename = os.path.expanduser(join(dir_path, filename))
        try:
            block_number = int(filename.split("-")[1].split(".")[0])
            if block_number > latest_block:
                latest_block = block_number
                latest_file_full_path = full_path_filename
        except Exception as e:
            pass
    if not latest_file_full_path:
        raise ValueError(f"Metagraph not found at: {dir_path}")
    else:
        return latest_file_full_path


class metagraph(torch.nn.Module):
    """
    Metagraph class representing the neural network graph.

    Attributes:
        netuid (int): Network UID.
        network (str): Network name.
        version (torch.nn.Parameter): Version of the network.
        n (torch.nn.Parameter): Number of neurons in the graph.
        block (torch.nn.Parameter): Current block number.
        stake (torch.nn.Parameter): Stake of the neurons.
        total_stake (torch.nn.Parameter): Total stake of the neurons.
        ranks (torch.nn.Parameter): Ranks of the neurons.
        trust (torch.nn.Parameter): Trust values of the neurons.
        consensus (torch.nn.Parameter): Consensus values of the neurons.
        validator_trust (torch.nn.Parameter): Validator trust values of the neurons.
        incentive (torch.nn.Parameter): Incentive values of the neurons.
        emission (torch.nn.Parameter): Emission values of the neurons.
        dividends (torch.nn.Parameter): Dividends of the neurons.
        active (torch.nn.Parameter): Activation state of the neurons.
        last_update (torch.nn.Parameter): Last update time of the neurons.
        validator_permit (torch.nn.Parameter): Validator permit state of the neurons.
        weights (torch.nn.Parameter): Weights of the neurons.
        bonds (torch.nn.Parameter): Bonds of the neurons.
        uids (torch.nn.Parameter): UID values of the neurons.
        axons (List): List of axon information for the neurons.
    """

    @property
    def S(self) -> torch.FloatTensor:
        """
        Total stake of the neurons.

        Returns:
            torch.FloatTensor: Total stake.
        """
        return self.total_stake

    @property
    def R(self) -> torch.FloatTensor:
        """
        Ranks of the neurons.

        Returns:
            torch.FloatTensor: Ranks.
        """
        return self.ranks

    @property
    def I(self) -> torch.FloatTensor:
        """
        Incentive values of the neurons.

        Returns:
            torch.FloatTensor: Incentive values.
        """
        return self.incentive

    @property
    def E(self) -> torch.FloatTensor:
        """
        Emission values of the neurons.

        Returns:
            torch.FloatTensor: Emission values.
        """
        return self.emission

    @property
    def C(self) -> torch.FloatTensor:
        """
        Consensus values of the neurons.

        Returns:
            torch.FloatTensor: Consensus values.
        """
        return self.consensus

    @property
    def T(self) -> torch.FloatTensor:
        """
        Trust values of the neurons.

        Returns:
            torch.FloatTensor: Trust values.
        """
        return self.trust

    @property
    def Tv(self) -> torch.FloatTensor:
        """
        Validator trust values of the neurons.

        Returns:
            torch.FloatTensor: Validator trust values.
        """
        return self.validator_trust

    @property
    def D(self) -> torch.FloatTensor:
        """
        Dividends of the neurons.

        Returns:
            torch.FloatTensor: Dividends.
        """
        return self.dividends

    @property
    def B(self) -> torch.FloatTensor:
        """
        Bonds of the neurons.

        Returns:
            torch.FloatTensor: Bonds.
        """
        return self.bonds

    @property
    def W(self) -> torch.FloatTensor:
        """
        Weights of the neurons.

        Returns:
            torch.FloatTensor: Weights.
        """
        return self.weights

    @property
    def hotkeys(self) -> List[str]:
        """
        List of hotkeys for the neurons.

        Returns:
            List[str]: List of hotkeys.
        """
        return [axon.hotkey for axon in self.axons]

    @property
    def coldkeys(self) -> List[str]:
        """
        List of coldkeys for the neurons.

        Returns:
            List[str]: List of coldkeys.
        """
        return [axon.coldkey for axon in self.axons]

    @property
    def addresses(self) -> List[str]:
        """
        List of IP addresses for the neurons.

        Returns:
            List[str]: List of IP addresses.
        """
        return [axon.ip_str() for axon in self.axons]

    def __str__(self) -> str:
        """
        String representation of the metagraph.

        Returns:
            str: String representation.
        """
        return "metagraph(netuid:{}, n:{}, block:{}, network:{})".format(
            self.netuid, self.n.item(), self.block.item(), self.network
        )

    def __repr__(self) -> str:
        """
        String representation of the metagraph.

        Returns:
            str: String representation.
        """
        return self.__str__()

    def metadata(self) -> dict:
        """
        Get the metadata of the metagraph.

        Returns:
            dict: Metadata dictionary.
        """
        return {
            "netuid": self.netuid,
            "n": self.n.item(),
            "block": self.block.item(),
            "network": self.network,
            "version": bittensor.__version__,
        }

    def __init__(
        self, netuid: int, network: str = "finney", lite: bool = True, sync: bool = True
    ) -> "metagraph":
        """
        Initialize the metagraph object.

        Args:
            netuid (int): Network UID.
            network (str): Network name.
            lite (bool): Whether to use lite version of the metagraph.
            sync (bool): Whether to synchronize the metagraph.
        """
        super(metagraph, self).__init__()
        self.netuid = netuid
        self.network = network
        self.version = torch.nn.Parameter(
            torch.tensor([bittensor.__version_as_int__], dtype=torch.int64),
            requires_grad=False,
        )
        self.n = torch.nn.Parameter(
            torch.tensor([0], dtype=torch.int64), requires_grad=False
        )
        self.block = torch.nn.Parameter(
            torch.tensor([0], dtype=torch.int64), requires_grad=False
        )
        self.stake = torch.nn.Parameter(
            torch.tensor([], dtype=torch.float32), requires_grad=False
        )
        self.total_stake = torch.nn.Parameter(
            torch.tensor([], dtype=torch.float32), requires_grad=False
        )
        self.ranks = torch.nn.Parameter(
            torch.tensor([], dtype=torch.float32), requires_grad=False
        )
        self.trust = torch.nn.Parameter(
            torch.tensor([], dtype=torch.float32), requires_grad=False
        )
        self.consensus = torch.nn.Parameter(
            torch.tensor([], dtype=torch.float32), requires_grad=False
        )
        self.validator_trust = torch.nn.Parameter(
            torch.tensor([], dtype=torch.float32), requires_grad=False
        )
        self.incentive = torch.nn.Parameter(
            torch.tensor([], dtype=torch.float32), requires_grad=False
        )
        self.emission = torch.nn.Parameter(
            torch.tensor([], dtype=torch.float32), requires_grad=False
        )
        self.dividends = torch.nn.Parameter(
            torch.tensor([], dtype=torch.float32), requires_grad=False
        )
        self.active = torch.nn.Parameter(
            torch.tensor([], dtype=torch.int64), requires_grad=False
        )
        self.last_update = torch.nn.Parameter(
            torch.tensor([], dtype=torch.int64), requires_grad=False
        )
        self.validator_permit = torch.nn.Parameter(
            torch.tensor([], dtype=torch.bool), requires_grad=False
        )
        self.weights = torch.nn.Parameter(
            torch.tensor([], dtype=torch.float32), requires_grad=False
        )
        self.bonds = torch.nn.Parameter(
            torch.tensor([], dtype=torch.int64), requires_grad=False
        )
        self.uids = torch.nn.Parameter(
            torch.tensor([], dtype=torch.int64), requires_grad=False
        )
        self.axons = []
        if sync:
            self.sync(block=None, lite=lite)

    def sync(
        self,
        block: Optional[int] = None,
        lite: bool = True,
        subtensor: Optional["bittensor.subtensor"] = None,
    ) -> "metagraph":
        """
        Initiates the synchronization process of the metagraph.

        Args:
            block (int, optional): Block number to sync. If None, the current block is used.
            lite (bool): Whether to use lite version of the metagraph.
            subtensor (bittensor.subtensor, optional): Subtensor object to use for syncing.

        Returns:
            metagraph: Updated metagraph object.
        """
        # Initialize subtensor
        subtensor = self._initialize_subtensor(subtensor)

        # Assign neurons based on 'lite' flag
        self._assign_neurons(block, lite, subtensor)

        # Set attributes for metagraph
        self._set_metagraph_attributes(block, subtensor)

        # If not a 'lite' version, compute and set weights and bonds for each neuron
        if not lite:
            self._set_weights_and_bonds(subtensor=subtensor)

    def _initialize_subtensor(self, subtensor):
        """
        Initializes the subtensor to be used for syncing.

        Args:
            subtensor: The subtensor to initialize. If None, a new subtensor is created.

        Returns:
            subtensor: The initialized subtensor.
        """
        if not subtensor:
            # TODO: Check and test the initialization of the new subtensor
            subtensor = bittensor.subtensor(network=self.network)
        return subtensor

    def _assign_neurons(self, block, lite, subtensor):
        """
        Assigns neurons to the metagraph based on the 'lite' flag.

        Args:
            block: The block number for which the neurons need to be assigned.
            lite: Flag to decide the type of neurons to be assigned.
            subtensor: The subtensor to use for syncing.

        Returns:
            None.
        """
        # TODO: Check and test the conditions for assigning neurons
        if lite:
            self.neurons = subtensor.neurons_lite(block=block, netuid=self.netuid)
        else:
            self.neurons = subtensor.neurons(block=block, netuid=self.netuid)
        self.lite = lite

    def _set_metagraph_attributes(self, block, subtensor):
        """
        Sets attributes for the metagraph.

        Args:
            block: The block number for which the attributes need to be set.
            subtensor: The subtensor to use for syncing.

        Returns:
            None.
        """
        # TODO: Check and test the setting of each attribute
        self.n = self._create_tensor(len(self.neurons), dtype=torch.int64)
        self.version = self._create_tensor(
            [bittensor.__version_as_int__], dtype=torch.int64
        )
        self.block = self._create_tensor(
            block if block else subtensor.block, dtype=torch.int64
        )
        self.uids = self._create_tensor(
            [neuron.uid for neuron in self.neurons], dtype=torch.int64
        )
        self.trust = self._create_tensor(
            [neuron.trust for neuron in self.neurons], dtype=torch.float32
        )
        self.consensus = self._create_tensor(
            [neuron.consensus for neuron in self.neurons], dtype=torch.float32
        )
        self.incentive = self._create_tensor(
            [neuron.incentive for neuron in self.neurons], dtype=torch.float32
        )
        self.dividends = self._create_tensor(
            [neuron.dividends for neuron in self.neurons], dtype=torch.float32
        )
        self.ranks = self._create_tensor(
            [neuron.rank for neuron in self.neurons], dtype=torch.float32
        )
        self.emission = self._create_tensor(
            [neuron.emission for neuron in self.neurons], dtype=torch.float32
        )
        self.active = self._create_tensor(
            [neuron.active for neuron in self.neurons], dtype=torch.int64
        )
        self.last_update = self._create_tensor(
            [neuron.last_update for neuron in self.neurons], dtype=torch.int64
        )
        self.validator_permit = self._create_tensor(
            [neuron.validator_permit for neuron in self.neurons], dtype=torch.bool
        )
        self.validator_trust = self._create_tensor(
            [neuron.validator_trust for neuron in self.neurons], dtype=torch.float32
        )
        self.total_stake = self._create_tensor(
            [neuron.total_stake.tao for neuron in self.neurons], dtype=torch.float32
        )
        self.stake = self._create_tensor(
            [neuron.stake for neuron in self.neurons], dtype=torch.float32
        )
        self.axons = [n.axon_info for n in self.neurons]

    def _create_tensor(self, data, dtype) -> torch.nn.Parameter:
        """
        Creates a tensor parameter with the given data and dtype.

        Args:
            data: The data to be included in the tensor.
            dtype: The datatype for the tensor.

        Returns:
            A tensor parameter.
        """
        # TODO: Check and test the creation of tensor
        return torch.nn.Parameter(torch.tensor(data, dtype=dtype), requires_grad=False)

    def _set_weights_and_bonds(self, subtensor: bittensor.subtensor = None):
        """
        Computes and sets weights and bonds for each neuron.

        Returns:
            None.
        """
        # TODO: Check and test the computation of weights and bonds
<<<<<<< HEAD
        if self.netuid == 0:  # Is this the root network?
=======
        if self.netuid == 0:
>>>>>>> ba0a263a
            self.weights = self._process_root_weights(
                [neuron.weights for neuron in self.neurons], "weights", subtensor
            )
        else:
            self.weights = self._process_weights_or_bonds(
                [neuron.weights for neuron in self.neurons], "weights"
            )
            self.bonds = self._process_weights_or_bonds(
                [neuron.bonds for neuron in self.neurons], "bonds"
            )

    def _process_weights_or_bonds(self, data, attribute: str) -> torch.nn.Parameter:
        """
        Processes weights or bonds based on the given attribute.

        Args:
            data: The weights or bonds data to be processed.
            attribute: The attribute to decide the type of processing ('weights' or 'bonds').

        Returns:
            The processed tensor parameter.
        """
        data_array = []
        for item in data:
            if len(item) == 0:
                data_array.append(torch.zeros(len(self.neurons)))
            else:
                uids, values = zip(*item)
                # TODO: Validate and test the conversion of uids and values to tensor
                if attribute == "weights":
                    data_array.append(
                        bittensor.utils.weight_utils.convert_weight_uids_and_vals_to_tensor(
                            len(self.neurons), uids, values
                        )
                    )
                else:
                    data_array.append(
                        bittensor.utils.weight_utils.convert_bond_uids_and_vals_to_tensor(
                            len(self.neurons), uids, values
                        )
                    )
        tensor_param = (
            torch.nn.Parameter(torch.stack(data_array), requires_grad=False)
            if len(data_array)
            else torch.nn.Parameter()
        )
        if len(data_array) == 0:
            bittensor.logging.warning(
                f"Empty {attribute}_array on metagraph.sync(). The '{attribute}' tensor is empty."
            )
        return tensor_param

    def _process_root_weights(
        self, data, attribute: str, subtensor: bittensor.subtensor
    ) -> torch.nn.Parameter:
        """
        Processes root weights based on the given attribute.

        Args:
            data: The weights or bonds data to be processed.
            attribute: The attribute to decide the type of processing ('weights' or 'bonds').

        Returns:
            The processed tensor parameter.
        """
        data_array = []
        n_subnets = subtensor.get_total_subnets()
        subnets = subtensor.get_subnets()
        for item in data:
            if len(item) == 0:
                data_array.append(torch.zeros(n_subnets))
            else:
                uids, values = zip(*item)
                # TODO: Validate and test the conversion of uids and values to tensor
                data_array.append(
                    bittensor.utils.weight_utils.convert_root_weight_uids_and_vals_to_tensor(
                        n_subnets, uids, values, subnets
                    )
                )

        tensor_param = (
            torch.nn.Parameter(torch.stack(data_array), requires_grad=False)
            if len(data_array)
            else torch.nn.Parameter()
        )
        if len(data_array) == 0:
            bittensor.logging.warning(
                f"Empty {attribute}_array on metagraph.sync(). The '{attribute}' tensor is empty."
            )
        return tensor_param

    def save(self) -> "metagraph":
        """
        Save the state of the metagraph object.

        Returns:
            metagraph: Updated metagraph object.
        """
        save_directory = get_save_dir(self.network, self.netuid)
        os.makedirs(save_directory, exist_ok=True)
        graph_file = save_directory + f"/block-{self.block.item()}.pt"
        state_dict = self.state_dict()
        state_dict["axons"] = self.axons
        torch.save(state_dict, graph_file)
        state_dict = torch.load(graph_file)
        return self

    def load(self) -> "metagraph":
        """
        Load the state of the metagraph object.

        Returns:
            metagraph: Updated metagraph object.
        """
        self.load_from_path(get_save_dir(self.network, self.netuid))

    def load_from_path(self, dir_path: str) -> "metagraph":
        """
        Load the state of the metagraph object from the specified path.

        Args:
            dir_path (str): Directory path.

        Returns:
            metagraph: Updated metagraph object.
        """
        graph_file = latest_block_path(dir_path)
        state_dict = torch.load(graph_file)
        self.n = torch.nn.Parameter(state_dict["n"], requires_grad=False)
        self.block = torch.nn.Parameter(state_dict["block"], requires_grad=False)
        self.uids = torch.nn.Parameter(state_dict["uids"], requires_grad=False)
        self.stake = torch.nn.Parameter(state_dict["stake"], requires_grad=False)
        self.total_stake = torch.nn.Parameter(
            state_dict["total_stake"], requires_grad=False
        )
        self.ranks = torch.nn.Parameter(state_dict["ranks"], requires_grad=False)
        self.trust = torch.nn.Parameter(state_dict["trust"], requires_grad=False)
        self.consensus = torch.nn.Parameter(
            state_dict["consensus"], requires_grad=False
        )
        self.validator_trust = torch.nn.Parameter(
            state_dict["validator_trust"], requires_grad=False
        )
        self.incentive = torch.nn.Parameter(
            state_dict["incentive"], requires_grad=False
        )
        self.emission = torch.nn.Parameter(state_dict["emission"], requires_grad=False)
        self.dividends = torch.nn.Parameter(
            state_dict["dividends"], requires_grad=False
        )
        self.active = torch.nn.Parameter(state_dict["active"], requires_grad=False)
        self.last_update = torch.nn.Parameter(
            state_dict["last_update"], requires_grad=False
        )
        self.validator_permit = torch.nn.Parameter(
            state_dict["validator_permit"], requires_grad=False
        )
        self.uids = torch.nn.Parameter(state_dict["uids"], requires_grad=False)
        self.axons = state_dict["axons"]
        if "weights" in state_dict:
            self.weights = torch.nn.Parameter(
                state_dict["weights"], requires_grad=False
            )
        if "bonds" in state_dict:
            self.bonds = torch.nn.Parameter(state_dict["bonds"], requires_grad=False)
        return self<|MERGE_RESOLUTION|>--- conflicted
+++ resolved
@@ -481,11 +481,7 @@
             None.
         """
         # TODO: Check and test the computation of weights and bonds
-<<<<<<< HEAD
-        if self.netuid == 0:  # Is this the root network?
-=======
         if self.netuid == 0:
->>>>>>> ba0a263a
             self.weights = self._process_root_weights(
                 [neuron.weights for neuron in self.neurons], "weights", subtensor
             )
