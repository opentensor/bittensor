# The MIT License (MIT)
# Copyright © 2021 Yuma Rao
# Copyright © 2023 Opentensor Foundation
# Copyright © 2023 Opentensor Technologies Inc

# Permission is hereby granted, free of charge, to any person obtaining a copy of this software and associated
# documentation files (the “Software”), to deal in the Software without restriction, including without limitation
# the rights to use, copy, modify, merge, publish, distribute, sublicense, and/or sell copies of the Software,
# and to permit persons to whom the Software is furnished to do so, subject to the following conditions:

# The above copyright notice and this permission notice shall be included in all copies or substantial portions of
# the Software.

# THE SOFTWARE IS PROVIDED “AS IS”, WITHOUT WARRANTY OF ANY KIND, EXPRESS OR IMPLIED, INCLUDING BUT NOT LIMITED TO
# THE WARRANTIES OF MERCHANTABILITY, FITNESS FOR A PARTICULAR PURPOSE AND NONINFRINGEMENT. IN NO EVENT SHALL
# THE AUTHORS OR COPYRIGHT HOLDERS BE LIABLE FOR ANY CLAIM, DAMAGES OR OTHER LIABILITY, WHETHER IN AN ACTION
# OF CONTRACT, TORT OR OTHERWISE, ARISING FROM, OUT OF OR IN CONNECTION WITH THE SOFTWARE OR THE USE OR OTHER
# DEALINGS IN THE SOFTWARE.

from abc import ABC, abstractmethod
import os
import pickle
import numpy as np
from numpy.typing import NDArray
import bittensor
from os import listdir
from os.path import join
from typing import List, Optional, Union, Tuple

from bittensor.chain_data import AxonInfo
from bittensor.utils.registration import torch, use_torch

METAGRAPH_STATE_DICT_NDARRAY_KEYS = [
    "version",
    "n",
    "block",
    "stake",
    "total_stake",
    "ranks",
    "trust",
    "consensus",
    "validator_trust",
    "incentive",
    "emission",
    "dividends",
    "active",
    "last_update",
    "validator_permit",
    "uids",
]


def get_save_dir(network: str, netuid: int) -> str:
    """
    Return directory path from ``network`` and ``netuid``.

    Args:
        network (str): Network name.
        netuid (int): Network UID.

    Returns:
        str: Directory path.
    """
    return os.path.expanduser(
        f"~/.bittensor/metagraphs/network-{str(network)}/netuid-{str(netuid)}/"
    )


def latest_block_path(dir_path: str) -> str:
    """
    Get the latest block path from the directory.

    Args:
        dir_path (str): Directory path.

    Returns:
        str: Latest block path.
    """
    latest_block = -1
    latest_file_full_path = None
    for filename in listdir(dir_path):
        full_path_filename = os.path.expanduser(join(dir_path, filename))
        try:
            block_number = int(filename.split("-")[1].split(".")[0])
            if block_number > latest_block:
                latest_block = block_number
                latest_file_full_path = full_path_filename
        except Exception as e:
            pass
    if not latest_file_full_path:
        raise ValueError(f"Metagraph not found at: {dir_path}")
    else:
        return latest_file_full_path


class MetagraphMixin(ABC):
    """
    The metagraph class is a core component of the Bittensor network, representing the neural graph that forms the backbone of the decentralized machine learning system.

    The metagraph is a dynamic representation of the network's state, capturing the interconnectedness and attributes of neurons (participants) in the Bittensor ecosystem. This class is not just a static structure but a live reflection of the network, constantly updated and synchronized with the state of the blockchain.

    In Bittensor, neurons are akin to nodes in a distributed system, each contributing computational resources and participating in the network's collective intelligence. The metagraph tracks various attributes of these neurons, such as stake, trust, and consensus, which are crucial for the network's incentive mechanisms and the Yuma Consensus algorithm as outlined in the `NeurIPS paper <https://bittensor.com/pdfs/academia/NeurIPS_DAO_Workshop_2022_3_3.pdf>`_. These attributes
    govern how neurons interact, how they are incentivized, and their roles within the network's
    decision-making processes.

    Args:
        netuid (int): A unique identifier that distinguishes between different instances or versions of the Bittensor network.
        network (str): The name of the network, signifying specific configurations or iterations within the Bittensor ecosystem.
        version (NDArray): The version number of the network, integral for tracking network updates.
        n (NDArray): The total number of neurons in the network, reflecting its size and complexity.
        block (NDArray): The current block number in the blockchain, crucial for synchronizing with the network's latest state.
        stake: Represents the cryptocurrency staked by neurons, impacting their influence and earnings within the network.
        total_stake: The cumulative stake across all neurons.
        ranks: Neuron rankings as per the Yuma Consensus algorithm, influencing their incentive distribution and network authority.
        trust: Scores indicating the reliability of neurons, mainly miners, within the network's operational context.
        consensus: Scores reflecting each neuron's alignment with the network's collective decisions.
        validator_trust: Trust scores for validator neurons, crucial for network security and validation.
        incentive: Rewards allocated to neurons, particularly miners, for their network contributions.
        emission: The rate at which rewards are distributed to neurons.
        dividends: Rewards received primarily by validators as part of the incentive mechanism.
        active: Status indicating whether a neuron is actively participating in the network.
        last_update: Timestamp of the latest update to a neuron's data.
        validator_permit: Indicates if a neuron is authorized to act as a validator.
        weights: Inter-neuronal weights set by each neuron, influencing network dynamics.
        bonds: Represents speculative investments by neurons in others, part of the reward mechanism.
        uids: Unique identifiers for each neuron, essential for network operations.
        axons (List): Details about each neuron's axon, critical for facilitating network communication.

    The metagraph plays a pivotal role in Bittensor's decentralized AI operations, influencing everything from data propagation to reward distribution. It embodies the principles of decentralized governance
    and collaborative intelligence, ensuring that the network remains adaptive, secure, and efficient.

    Example Usage:
        Initializing the metagraph to represent the current state of the Bittensor network::

            metagraph = bt.metagraph(netuid=config.netuid, network=subtensor.network, sync=False)

        Synchronizing the metagraph with the network to reflect the latest state and neuron data::

            metagraph.sync(subtensor=subtensor)

        Accessing metagraph properties to inform network interactions and decisions::

            total_stake = metagraph.S
            neuron_ranks = metagraph.R
            neuron_incentives = metagraph.I
            ...

        Maintaining a local copy of hotkeys for querying and interacting with network entities::

            hotkeys = deepcopy(metagraph.hotkeys)
    """

    netuid: int
    network: str
    version: Union["torch.nn.Parameter", Tuple[NDArray]]
    n: Union["torch.nn.Parameter", NDArray]
    block: Union["torch.nn.Parameter", NDArray]
    stake: Union["torch.nn.Parameter", NDArray]
    total_stake: Union["torch.nn.Parameter", NDArray]
    ranks: Union["torch.nn.Parameter", NDArray]
    trust: Union["torch.nn.Parameter", NDArray]
    consensus: Union["torch.nn.Parameter", NDArray]
    validator_trust: Union["torch.nn.Parameter", NDArray]
    incentive: Union["torch.nn.Parameter", NDArray]
    emission: Union["torch.nn.Parameter", NDArray]
    dividends: Union["torch.nn.Parameter", NDArray]
    active: Union["torch.nn.Parameter", NDArray]
    last_update: Union["torch.nn.Parameter", NDArray]
    validator_permit: Union["torch.nn.Parameter", NDArray]
    weights: Union["torch.nn.Parameter", NDArray]
    bonds: Union["torch.nn.Parameter", NDArray]
    uids: Union["torch.nn.Parameter", NDArray]
    axons: List[AxonInfo]

    @property
    def S(self) -> Union[NDArray, "torch.nn.Parameter"]:
        """
        Represents the stake of each neuron in the Bittensor network. Stake is an important concept in the
        Bittensor ecosystem, signifying the amount of network weight (or “stake”) each neuron holds,
        represented on a digital ledger. The stake influences a neuron's ability to contribute to and benefit
        from the network, playing a crucial role in the distribution of incentives and decision-making processes.

        Returns:
            NDArray: A tensor representing the stake of each neuron in the network. Higher values signify a greater stake held by the respective neuron.
        """
        return self.total_stake

    @property
    def R(self) -> Union[NDArray, "torch.nn.Parameter"]:
        """
        Contains the ranks of neurons in the Bittensor network. Ranks are determined by the network based
        on each neuron's performance and contributions. Higher ranks typically indicate a greater level of
        contribution or performance by a neuron. These ranks are crucial in determining the distribution of
        incentives within the network, with higher-ranked neurons receiving more incentive.

        Returns:
            NDArray: A tensor where each element represents the rank of a neuron. Higher values indicate higher ranks within the network.
        """
        return self.ranks

    @property
    def I(self) -> Union[NDArray, "torch.nn.Parameter"]:
        """
        Incentive values of neurons represent the rewards they receive for their contributions to the network.
        The Bittensor network employs an incentive mechanism that rewards neurons based on their
        informational value, stake, and consensus with other peers. This ensures that the most valuable and
        trusted contributions are incentivized.

        Returns:
            NDArray: A tensor of incentive values, indicating the rewards or benefits accrued by each neuron based on their contributions and network consensus.
        """
        return self.incentive

    @property
    def E(self) -> Union[NDArray, "torch.nn.Parameter"]:
        """
        Denotes the emission values of neurons in the Bittensor network. Emissions refer to the distribution or
        release of rewards (often in the form of cryptocurrency) to neurons, typically based on their stake and
        performance. This mechanism is central to the network's incentive model, ensuring that active and
        contributing neurons are appropriately rewarded.

        Returns:
            NDArray: A tensor where each element represents the emission value for a neuron, indicating the amount of reward distributed to that neuron.
        """
        return self.emission

    @property
    def C(self) -> Union[NDArray, "torch.nn.Parameter"]:
        """
        Represents the consensus values of neurons in the Bittensor network. Consensus is a measure of how
        much a neuron's contributions are trusted and agreed upon by the majority of the network. It is
        calculated based on a staked weighted trust system, where the network leverages the collective
        judgment of all participating peers. Higher consensus values indicate that a neuron's contributions
        are more widely trusted and valued across the network.

        Returns:
            NDArray: A tensor of consensus values, where each element reflects the level of trust and agreement a neuron has achieved within the network.

        """
        return self.consensus

    @property
    def T(self) -> Union[NDArray, "torch.nn.Parameter"]:
        """
        Represents the trust values assigned to each neuron in the Bittensor network. Trust is a key metric that
        reflects the reliability and reputation of a neuron based on its past behavior and contributions. It is
        an essential aspect of the network's functioning, influencing decision-making processes and interactions
        between neurons.

        The trust matrix is inferred from the network's inter-peer weights, indicating the level of trust each neuron
        has in others. A higher value in the trust matrix suggests a stronger trust relationship between neurons.

        Returns:
            NDArray: A tensor of trust values, where each element represents the trust level of a neuron. Higher values denote a higher level of trust within the network.
        """
        return self.trust

    @property
    def Tv(self) -> Union[NDArray, "torch.nn.Parameter"]:
        """
        Contains the validator trust values of neurons in the Bittensor network. Validator trust is specifically
        associated with neurons that act as validators within the network. This specialized form of trust reflects
        the validators' reliability and integrity in their role, which is crucial for maintaining the network's
        stability and security.

        Validator trust values are particularly important for the network's consensus and validation processes,
        determining the validators' influence and responsibilities in these critical functions.

        Returns:
            NDArray: A tensor of validator trust values, specifically applicable to neurons serving as validators, where higher values denote greater trustworthiness in their validation roles.
        """
        return self.validator_trust

    @property
    def D(self) -> Union[NDArray, "torch.nn.Parameter"]:
        """
        Represents the dividends received by neurons in the Bittensor network. Dividends are a form of reward or
        distribution, typically given to neurons based on their stake, performance, and contribution to the network.
        They are an integral part of the network's incentive structure, encouraging active and beneficial participation.

        Returns:
            NDArray: A tensor of dividend values, where each element indicates the dividends received by a neuron, reflecting their share of network rewards.
        """
        return self.dividends

    @property
    def B(self) -> Union[NDArray, "torch.nn.Parameter"]:
        """
        Bonds in the Bittensor network represent a speculative reward mechanism where neurons can accumulate
        bonds in other neurons. Bonds are akin to investments or stakes in other neurons, reflecting a belief in
        their future value or performance. This mechanism encourages correct weighting and collaboration
        among neurons while providing an additional layer of incentive.

        Returns:
            NDArray: A tensor representing the bonds held by each neuron, where each value signifies the proportion of bonds owned by one neuron in another.
        """
        return self.bonds

    @property
    def W(self) -> Union[NDArray, "torch.nn.Parameter"]:
        """
        Represents the weights assigned to each neuron in the Bittensor network. In the context of Bittensor,
        weights are crucial for determining the influence and interaction between neurons. Each neuron is responsible
        for setting its weights, which are then recorded on a digital ledger. These weights are reflective of the
        neuron's assessment or judgment of other neurons in the network.

        The weight matrix :math:`W = [w_{ij}]` is a key component of the network's architecture, where the :math:`i^{th}` row is set by
        neuron :math:`i` and represents its weights towards other neurons. These weights influence the ranking and incentive
        mechanisms within the network. Higher weights from a neuron towards another can imply greater trust or value
        placed on that neuron's contributions.

        Returns:
            NDArray: A tensor of inter-peer weights, where each element :math:`w_{ij}` represents the weight assigned by neuron :math:`i` to neuron :math:`j`. This matrix is fundamental to the network's functioning, influencing the distribution of incentives and the inter-neuronal dynamics.
        """
        return self.weights

    @property
    def hotkeys(self) -> List[str]:
        """
        Represents a list of ``hotkeys`` for each neuron in the Bittensor network.

        Hotkeys are unique identifiers used by neurons for active participation in the network, such as sending and receiving information or
        transactions. They are akin to public keys in cryptographic systems and are essential for identifying and authenticating neurons within the network's operations.

        Returns:
            List[str]: A list of hotkeys, with each string representing the hotkey of a corresponding neuron.

            These keys are crucial for the network's security and integrity, ensuring proper identification and authorization of network participants.

        Note:
            While the `NeurIPS paper <https://bittensor.com/pdfs/academia/NeurIPS_DAO_Workshop_2022_3_3.pdf>`_ may not explicitly detail the concept of hotkeys, they are a fundamental  of decentralized networks for secure and authenticated interactions.
        """
        return [axon.hotkey for axon in self.axons]

    @property
    def coldkeys(self) -> List[str]:
        """
        Contains a list of ``coldkeys`` for each neuron in the Bittensor network.

        Coldkeys are similar to hotkeys but are typically used for more secure, offline activities such as storing assets or offline signing of transactions. They are an important aspect of a neuron's security, providing an additional layer of protection for sensitive operations and assets.

        Returns:
            List[str]: A list of coldkeys, each string representing the coldkey of a neuron. These keys play a vital role in the secure management of assets and sensitive operations within the network.

        Note:
            The concept of coldkeys, while not explicitly covered in the NeurIPS paper, is a standard practice in
            blockchain and decentralized networks for enhanced security and asset protection.
        """
        return [axon.coldkey for axon in self.axons]

    @property
    def addresses(self) -> List[str]:
        """
        Provides a list of IP addresses for each neuron in the Bittensor network. These addresses are used for
        network communication, allowing neurons to connect, interact, and exchange information with each other.
        IP addresses are fundamental for the network's peer-to-peer communication infrastructure.

        Returns:
            List[str]: A list of IP addresses, with each string representing the address of a neuron. These addresses enable the decentralized, distributed nature of the network, facilitating direct communication and data exchange among neurons.

        Note:
            While IP addresses are a basic aspect of network communication, specific details about their use in
            the Bittensor network may not be covered in the `NeurIPS paper <https://bittensor.com/pdfs/academia/NeurIPS_DAO_Workshop_2022_3_3.pdf>`_. They are, however, integral to the
            functioning of any distributed network.
        """
        return [axon.ip_str() for axon in self.axons]

    @abstractmethod
    def __init__(self, netuid: int, network: str = "finney", lite: bool = True):
        """
        Initializes a new instance of the metagraph object, setting up the basic structure and parameters based on the provided arguments.
        This method is the entry point for creating a metagraph object,
        which is a central component in representing the state of the Bittensor network.
        Args:
            netuid (int): The unique identifier for the network, distinguishing this instance of the metagraph within potentially multiple network configurations.
            network (str): The name of the network, which can indicate specific configurations or versions of the Bittensor network.
            lite (bool): A flag indicating whether to use a lite version of the metagraph. The lite version may contain less detailed information but can be quicker to initialize and sync.
            sync (bool): A flag indicating whether to synchronize the metagraph with the network upon initialization. Synchronization involves updating the metagraph's parameters to reflect the current state of the network.
        Example:
            Initializing a metagraph object for the Bittensor network with a specific network UID::
                metagraph = metagraph(netuid=123, network="finney", lite=True, sync=True)
        """
        pass

    def __str__(self) -> str:
        """
        Provides a human-readable string representation of the metagraph object. This representation includes key identifiers and attributes of the metagraph, making it easier to quickly understand
        the state and configuration of the metagraph in a simple format.

        Returns:
            str: A string that succinctly represents the metagraph, including its network UID, the total number of neurons (n), the current block number, and the network's name. This format is particularly useful for logging, debugging, and displaying the metagraph in a concise manner.

        Example:
            When printing the metagraph object or using it in a string context, this method is automatically invoked::

                print(metagraph)  # Output: "metagraph(netuid:1, n:100, block:500, network:finney)"
        """
        return "metagraph(netuid:{}, n:{}, block:{}, network:{})".format(
            self.netuid, self.n.item(), self.block.item(), self.network
        )

    def __repr__(self) -> str:
        """
        Provides a detailed string representation of the metagraph object, intended for unambiguous understanding and debugging purposes. This method simply calls the :func:`__str__` method, ensuring
        consistency between the informal and formal string representations of the metagraph.

        Returns:
            str: The same string representation as provided by the :func:`__str__` method, detailing the metagraph's key attributes including network UID, number of neurons, block number, and network name.

        Example:
            The :func:`__repr__` output can be used in debugging to get a clear and concise description of the metagraph::

                metagraph_repr = repr(metagraph)
                print(metagraph_repr)  # Output mirrors that of __str__
        """
        return self.__str__()

    def metadata(self) -> dict:
        """
        Retrieves the metadata of the metagraph, providing key information about the current state of the
        Bittensor network. This metadata includes details such as the network's unique identifier (``netuid``),
        the total number of neurons (``n``), the current block number, the network's name, and the version of
        the Bittensor network.

        Returns:
            dict: A dictionary containing essential metadata about the metagraph, including:

            - ``netuid``: The unique identifier for the network.
            - ``n``: The total number of neurons in the network.
            - ``block``: The current block number in the network's blockchain.
            - ``network``: The name of the Bittensor network.
            - ``version``: The version number of the Bittensor software.

        Note:
            This metadata is crucial for understanding the current state and configuration of the network, as well as for tracking its evolution over time.
        """
        return {
            "netuid": self.netuid,
            "n": self.n.item(),
            "block": self.block.item(),
            "network": self.network,
            "version": bittensor.__version__,
        }

    def state_dict(self):
        return {
            "netuid": self.netuid,
            "network": self.network,
            "version": self.version,
            "n": self.n,
            "block": self.block,
            "stake": self.stake,
            "total_stake": self.total_stake,
            "ranks": self.ranks,
            "trust": self.trust,
            "consensus": self.consensus,
            "validator_trust": self.validator_trust,
            "incentive": self.incentive,
            "emission": self.emission,
            "dividends": self.dividends,
            "active": self.active,
            "last_update": self.last_update,
            "validator_permit": self.validator_permit,
            "weights": self.weights,
            "bonds": self.bonds,
            "uids": self.uids,
            "axons": self.axons,
        }

    async def sync(
        self,
        block: Optional[int] = None,
        lite: bool = True,
        subtensor: Optional["bittensor.subtensor"] = None,
    ):
        """
        Synchronizes the metagraph with the Bittensor network's current state. It updates the metagraph's attributes
        to reflect the latest data from the network, ensuring the metagraph represents the most current state of the network.

        Args:
            block (Optional[int]): A specific block number to synchronize with. If None, the metagraph syncs with the latest block.
                                    This allows for historical analysis or specific state examination of the network.
            lite (bool): If True, a lite version of the metagraph is used for quicker synchronization. This is beneficial
                        when full detail is not necessary, allowing for reduced computational and time overhead.
            subtensor (Optional[bittensor.subtensor]): An instance of the subtensor class from Bittensor, providing an
                                                        interface to the underlying blockchain data. If provided, this
                                                        instance is used for data retrieval during synchronization.

        Returns:
            metagraph: The metagraph instance, updated to the state of the specified block or the latest network state.

        Example:
            Sync the metagraph with the latest block from the subtensor, using the lite version for efficiency::

                metagraph.sync(subtensor=subtensor)

            Sync with a specific block number for detailed analysis::

                metagraph.sync(block=12345, lite=False, subtensor=subtensor)

        NOTE:
            If attempting to access data beyond the previous 300 blocks, you **must** use the ``archive`` network for subtensor.
            Light nodes are configured only to store the previous 300 blocks if connecting to finney or test networks.

            For example::

                subtensor = bittensor.subtensor(network='archive')
        """

        # Initialize subtensor
        subtensor = self._initialize_subtensor(subtensor)

        if (
            subtensor.chain_endpoint != bittensor.__archive_entrypoint__  # type: ignore
            or subtensor.network != "archive"  # type: ignore
        ):
            cur_block = await subtensor.get_current_block()  # type: ignore
            if block and block < (cur_block - 300):
                bittensor.logging.warning(
                    "Attempting to sync longer than 300 blocks ago on a non-archive node. Please use the 'archive' network for subtensor and retry."
                )

        # Assign neurons based on 'lite' flag
        await self._assign_neurons(block, lite, subtensor)

        # Set attributes for metagraph
        self._set_metagraph_attributes(block, subtensor)

        # If not a 'lite' version, compute and set weights and bonds for each neuron
        if not lite:
            await self._set_weights_and_bonds(subtensor=subtensor)

    def _initialize_subtensor(self, subtensor):
        """
        Initializes the subtensor to be used for syncing the metagraph.

        This method ensures that a subtensor instance is available and properly set up for data retrieval during the synchronization process.

        If no subtensor is provided, this method is responsible for creating a new instance of the subtensor, configured according to the current network settings.

        Args:
            subtensor: The subtensor instance provided for initialization. If ``None``, a new subtensor instance is created using the current network configuration.

        Returns:
            subtensor: The initialized subtensor instance, ready to be used for syncing the metagraph.

        Internal Usage:
            Used internally during the sync process to ensure a valid subtensor instance is available::

                subtensor = self._initialize_subtensor(subtensor)
        """
        if not subtensor:
            # TODO: Check and test the initialization of the new subtensor
            subtensor = bittensor.subtensor(network=self.network)
        return subtensor

    async def _assign_neurons(self, block, lite, subtensor):
        """
        Assigns neurons to the metagraph based on the provided block number and the lite flag.

        This method is responsible for fetching and setting the neuron data in the metagraph, which includes neuron attributes like UID, stake, trust, and other relevant information.

        Args:
            block: The block number for which the neuron data needs to be fetched. If ``None``, the latest block data is used.
            lite: A boolean flag indicating whether to use a lite version of the neuron data. The lite version typically includes essential information and is quicker to fetch and process.
            subtensor: The subtensor instance used for fetching neuron data from the network.

        Internal Usage:
            Used internally during the sync process to fetch and set neuron data::

                self._assign_neurons(block, lite, subtensor)
        """
        # TODO: Check and test the conditions for assigning neurons
        if lite:
            self.neurons = await subtensor.neurons_lite(block=block, netuid=self.netuid)
        else:
            self.neurons = await subtensor.neurons(block=block, netuid=self.netuid)
        self.lite = lite

    @staticmethod
    def _create_tensor(data, dtype) -> Union[NDArray, "torch.nn.Parameter"]:
        """
        Creates a numpy array with the given data and data type. This method is a utility function used internally to encapsulate data into a np.array, making it compatible with the metagraph's numpy model structure.

        Args:
            data: The data to be included in the tensor. This could be any numeric data, like stakes, ranks, etc.
            dtype: The data type for the tensor, typically a numpy data type like ``np.float32`` or ``np.int64``.

        Returns:
            A tensor parameter encapsulating the provided data.

        Internal Usage:
            Used internally to create tensor parameters for various metagraph attributes::

                self.stake = self._create_tensor(neuron_stakes, dtype=np.float32)
        """
        # TODO: Check and test the creation of tensor
        return (
            torch.nn.Parameter(torch.tensor(data, dtype=dtype), requires_grad=False)
            if use_torch()
            else np.array(data, dtype=dtype)
        )

    async def _set_weights_and_bonds(
        self, subtensor: Optional[bittensor.subtensor] = None
    ):
        """
        Computes and sets the weights and bonds for each neuron in the metagraph. This method is responsible for processing the raw weight and bond data obtained from the network and converting it into a structured format suitable for the metagraph model.

        Args:
            subtensor: The subtensor instance used for fetching weights and bonds data. If ``None``, the weights and bonds are not updated.

        Internal Usage:
            Used internally during the sync process to update the weights and bonds of the neurons::

                self._set_weights_and_bonds(subtensor=subtensor)
        """
        # TODO: Check and test the computation of weights and bonds
        if self.netuid == 0:
<<<<<<< HEAD
            self.weights = await self._process_root_weights(
=======
            self.weights = self._process_root_weights(
>>>>>>> e6504175
                [neuron.weights for neuron in self.neurons],
                "weights",
                subtensor,  # type: ignore
            )
        else:
            self.weights = self._process_weights_or_bonds(
                [neuron.weights for neuron in self.neurons], "weights"
            )
            self.bonds = self._process_weights_or_bonds(
                [neuron.bonds for neuron in self.neurons], "bonds"
            )

    def _process_weights_or_bonds(
        self, data, attribute: str
    ) -> Union[NDArray, "torch.nn.Parameter"]:
        """
        Processes the raw weights or bonds data and converts it into a structured tensor format. This method handles the transformation of neuron connection data (``weights`` or ``bonds``) from a list or other unstructured format into a tensor that can be utilized within the metagraph model.

        Args:
            data: The raw weights or bonds data to be processed. This data typically comes from the subtensor.
            attribute: A string indicating whether the data is ``weights`` or ``bonds``, which determines the specific processing steps to be applied.

        Returns:
            A tensor parameter encapsulating the processed weights or bonds data.

        Internal Usage:
            Used internally to process and set weights or bonds for the neurons::

                self.weights = self._process_weights_or_bonds(raw_weights_data, "weights")
        """
        data_array = []
        for item in data:
            if len(item) == 0:
                if use_torch():
                    data_array.append(torch.zeros(len(self.neurons)))  # type: ignore
                else:
                    data_array.append(np.zeros(len(self.neurons), dtype=np.float32))  # type: ignore
            else:
                uids, values = zip(*item)
                # TODO: Validate and test the conversion of uids and values to tensor
                if attribute == "weights":
                    data_array.append(
                        bittensor.utils.weight_utils.convert_weight_uids_and_vals_to_tensor(
                            len(self.neurons),
                            list(uids),
                            list(values),  # type: ignore
                        )
                    )
                else:
                    data_array.append(
                        bittensor.utils.weight_utils.convert_bond_uids_and_vals_to_tensor(  # type: ignore
                            len(self.neurons), list(uids), list(values)
                        ).astype(np.float32)
                    )
        tensor_param: Union["torch.nn.Parameter", NDArray] = (
            (
                torch.nn.Parameter(torch.stack(data_array), requires_grad=False)
                if len(data_array)
                else torch.nn.Parameter()
            )
            if use_torch()
            else (
                np.stack(data_array)
                if len(data_array)
                else np.array([], dtype=np.float32)
            )
        )
        if len(data_array) == 0:
            bittensor.logging.warning(
                f"Empty {attribute}_array on metagraph.sync(). The '{attribute}' tensor is empty."
            )
        return tensor_param

    @abstractmethod
    def _set_metagraph_attributes(self, block, subtensor):
        pass

    async def _process_root_weights(
        self, data, attribute: str, subtensor: bittensor.subtensor
    ) -> Union[NDArray, "torch.nn.Parameter"]:
        """
        Specifically processes the root weights data for the metagraph. This method is similar to :func:`_process_weights_or_bonds` but is tailored for processing root weights, which have a different structure and significance in the network.

        Args:
            data: The raw root weights data to be processed.
            attribute: A string indicating the attribute type, here it's typically ``weights``.
            subtensor: The subtensor instance used for additional data and context needed in processing.

        Returns:
            A tensor parameter encapsulating the processed root weights data.

        Internal Usage:
            Used internally to process and set root weights for the metagraph::

                self.root_weights = self._process_root_weights(
                    raw_root_weights_data, "weights", subtensor
                    )

        """
        data_array = []
        n_subnets = await subtensor.get_total_subnets() or 0
        subnets = await subtensor.get_subnets()
        for item in data:
            if len(item) == 0:
                if use_torch():
                    data_array.append(torch.zeros(n_subnets))
                else:
                    data_array.append(np.zeros(n_subnets, dtype=np.float32))  # type: ignore
            else:
                uids, values = zip(*item)
                # TODO: Validate and test the conversion of uids and values to tensor
                data_array.append(
                    bittensor.utils.weight_utils.convert_root_weight_uids_and_vals_to_tensor(  # type: ignore
                        n_subnets, list(uids), list(values), subnets
                    )
                )

        tensor_param: Union[NDArray, "torch.nn.Parameter"] = (
            (
                torch.nn.Parameter(torch.stack(data_array), requires_grad=False)
                if len(data_array)
                else torch.nn.Parameter()
            )
            if use_torch()
            else (
                np.stack(data_array)
                if len(data_array)
                else np.array([], dtype=np.float32)
            )
        )
        if len(data_array) == 0:
            bittensor.logging.warning(
                f"Empty {attribute}_array on metagraph.sync(). The '{attribute}' tensor is empty."
            )
        return tensor_param

    def save(self) -> "metagraph":  # type: ignore
        """
        Saves the current state of the metagraph to a file on disk. This function is crucial for persisting the current state of the network's metagraph, which can later be reloaded or analyzed. The save operation includes all neuron attributes and parameters, ensuring a complete snapshot of the metagraph's state.

        Returns:
            metagraph: The metagraph instance after saving its state.

        Example:
            Save the current state of the metagraph to the default directory::

                metagraph.save()

            The saved state can later be loaded to restore or analyze the metagraph's state at this point.

            If using the default save path::

                metagraph.load()

            If using a custom save path::

                metagraph.load_from_path(dir_path)
        """
        save_directory = get_save_dir(self.network, self.netuid)
        os.makedirs(save_directory, exist_ok=True)
        if use_torch():
            graph_filename = f"{save_directory}/block-{self.block.item()}.pt"
            state_dict = self.state_dict()
            state_dict["axons"] = self.axons
            torch.save(state_dict, graph_filename)
            state_dict = torch.load(
                graph_filename
            )  # verifies that the file can be loaded correctly
        else:
            graph_filename = f"{save_directory}/block-{self.block.item()}.pt"
            state_dict = self.state_dict()
            with open(graph_filename, "wb") as graph_file:
                pickle.dump(state_dict, graph_file)
        return self

    def load(self):
        """
        Loads the state of the metagraph from the default save directory. This method is instrumental for restoring the metagraph to its last saved state. It automatically identifies the save directory based on the ``network`` and ``netuid`` properties of the metagraph, locates the latest block file in that directory, and loads all metagraph parameters from it.

        This functionality is particularly beneficial when continuity in the state of the metagraph is necessary
        across different runtime sessions, or after a restart of the system. It ensures that the metagraph reflects
        the exact state it was in at the last save point, maintaining consistency in the network's representation.

        The method delegates to ``load_from_path``, supplying it with the directory path constructed from the metagraph's current ``network`` and ``netuid`` properties. This abstraction simplifies the process of loading the metagraph's state for the user, requiring no direct path specifications.

        Returns:
            metagraph: The metagraph instance after loading its state from the default directory.

        Example:
            Load the metagraph state from the last saved snapshot in the default directory::

                metagraph.load()

            After this operation, the metagraph's parameters and neuron data are restored to their state at the time of the last save in the default directory.

        Note:
            The default save directory is determined based on the metagraph's ``network`` and ``netuid`` attributes. It is important to ensure that these attributes are set correctly and that the default save directory contains the appropriate state files for the metagraph.
        """
        self.load_from_path(get_save_dir(self.network, self.netuid))

    @abstractmethod
    def load_from_path(self, dir_path: str) -> "metagraph":  # type: ignore
        """
        Loads the state of the metagraph from a specified directory path. This method is crucial for restoring the metagraph to a specific state based on saved data. It locates the latest block file in the given
        directory and loads all metagraph parameters from it. This is particularly useful for analyses that require historical states of the network or for restoring previous states of the metagraph in different
        execution environments.

        The method first identifies the latest block file in the specified directory, then loads the metagraph state including neuron attributes and parameters from this file. This ensures that the metagraph is accurately reconstituted to reflect the network state at the time of the saved block.

        Args:
            dir_path (str): The directory path where the metagraph's state files are stored. This path should contain one or more saved state files, typically named in a format that includes the block number.

        Returns:
            metagraph: The metagraph instance after loading its state from the specified directory path.

        Example:
            Load the metagraph state from a specific directory::

                dir_path = "/path/to/saved/metagraph/states"
                metagraph.load_from_path(dir_path)

            The metagraph is now restored to the state it was in at the time of the latest saved block in the specified directory.

        Note:
            This method assumes that the state files in the specified directory are correctly formatted and
            contain valid data for the metagraph. It is essential to ensure that the directory path and the
            state files within it are accurate and consistent with the expected metagraph structure.
        """
        pass


BaseClass: Union["torch.nn.Module", object] = torch.nn.Module if use_torch() else object


class TorchMetaGraph(MetagraphMixin, BaseClass):  # type: ignore
    def __init__(self, netuid: int, network: str = "finney", lite: bool = True):
        """
        Initializes a new instance of the metagraph object, setting up the basic structure and parameters based on the provided arguments.
        This method is the entry point for creating a metagraph object,
        which is a central component in representing the state of the Bittensor network.
        Args:
            netuid (int): The unique identifier for the network, distinguishing this instance of the metagraph within potentially multiple network configurations.
            network (str): The name of the network, which can indicate specific configurations or versions of the Bittensor network.
            lite (bool): A flag indicating whether to use a lite version of the metagraph. The lite version may contain less detailed information but can be quicker to initialize and sync.
            sync (bool): A flag indicating whether to synchronize the metagraph with the network upon initialization. Synchronization involves updating the metagraph's parameters to reflect the current state of the network.
        Example:
            Initializing a metagraph object for the Bittensor network with a specific network UID::
                metagraph = metagraph(netuid=123, network="finney", lite=True, sync=True)
        """
        torch.nn.Module.__init__(self)
        MetagraphMixin.__init__(self, netuid, network, lite)
        self.netuid = netuid
        self.network = network
        self.version = torch.nn.Parameter(
            torch.tensor([bittensor.__version_as_int__], dtype=torch.int64),
            requires_grad=False,
        )
        self.n: torch.nn.Parameter = torch.nn.Parameter(
            torch.tensor([0], dtype=torch.int64), requires_grad=False
        )
        self.block: torch.nn.Parameter = torch.nn.Parameter(
            torch.tensor([0], dtype=torch.int64), requires_grad=False
        )
        self.stake = torch.nn.Parameter(
            torch.tensor([], dtype=torch.float32), requires_grad=False
        )
        self.total_stake: torch.nn.Parameter = torch.nn.Parameter(
            torch.tensor([], dtype=torch.float32), requires_grad=False
        )
        self.ranks: torch.nn.Parameter = torch.nn.Parameter(
            torch.tensor([], dtype=torch.float32), requires_grad=False
        )
        self.trust: torch.nn.Parameter = torch.nn.Parameter(
            torch.tensor([], dtype=torch.float32), requires_grad=False
        )
        self.consensus: torch.nn.Parameter = torch.nn.Parameter(
            torch.tensor([], dtype=torch.float32), requires_grad=False
        )
        self.validator_trust: torch.nn.Parameter = torch.nn.Parameter(
            torch.tensor([], dtype=torch.float32), requires_grad=False
        )
        self.incentive: torch.nn.Parameter = torch.nn.Parameter(
            torch.tensor([], dtype=torch.float32), requires_grad=False
        )
        self.emission: torch.nn.Parameter = torch.nn.Parameter(
            torch.tensor([], dtype=torch.float32), requires_grad=False
        )
        self.dividends: torch.nn.Parameter = torch.nn.Parameter(
            torch.tensor([], dtype=torch.float32), requires_grad=False
        )
        self.active = torch.nn.Parameter(
            torch.tensor([], dtype=torch.int64), requires_grad=False
        )
        self.last_update = torch.nn.Parameter(
            torch.tensor([], dtype=torch.int64), requires_grad=False
        )
        self.validator_permit = torch.nn.Parameter(
            torch.tensor([], dtype=torch.bool), requires_grad=False
        )
        self.weights: torch.nn.Parameter = torch.nn.Parameter(
            torch.tensor([], dtype=torch.float32), requires_grad=False
        )
        self.bonds: torch.nn.Parameter = torch.nn.Parameter(
            torch.tensor([], dtype=torch.int64), requires_grad=False
        )
        self.uids = torch.nn.Parameter(
            torch.tensor([], dtype=torch.int64), requires_grad=False
        )
        self.axons: List[AxonInfo] = []

    def _set_metagraph_attributes(self, block, subtensor):
        """
        Sets various attributes of the metagraph based on the latest network data fetched from the subtensor.

        This method updates parameters like the number of neurons, block number, stakes, trusts, ranks, and other neuron-specific information.

        Args:
            block: The block number for which the metagraph attributes need to be set. If ``None``, the latest block data is used.
            subtensor: The subtensor instance used for fetching the latest network data.

        Internal Usage:
            Used internally during the sync process to update the metagraph's attributes::

                self._set_metagraph_attributes(block, subtensor)
        """
        self.n = self._create_tensor(len(self.neurons), dtype=torch.int64)
        self.version = self._create_tensor(
            [bittensor.__version_as_int__], dtype=torch.int64
        )
        self.block = self._create_tensor(
            block if block else subtensor.block, dtype=torch.int64
        )
        self.uids = self._create_tensor(
            [neuron.uid for neuron in self.neurons], dtype=torch.int64
        )
        self.trust = self._create_tensor(
            [neuron.trust for neuron in self.neurons], dtype=torch.float32
        )
        self.consensus = self._create_tensor(
            [neuron.consensus for neuron in self.neurons], dtype=torch.float32
        )
        self.incentive = self._create_tensor(
            [neuron.incentive for neuron in self.neurons], dtype=torch.float32
        )
        self.dividends = self._create_tensor(
            [neuron.dividends for neuron in self.neurons], dtype=torch.float32
        )
        self.ranks = self._create_tensor(
            [neuron.rank for neuron in self.neurons], dtype=torch.float32
        )
        self.emission = self._create_tensor(
            [neuron.emission for neuron in self.neurons], dtype=torch.float32
        )
        self.active = self._create_tensor(
            [neuron.active for neuron in self.neurons], dtype=torch.int64
        )
        self.last_update = self._create_tensor(
            [neuron.last_update for neuron in self.neurons], dtype=torch.int64
        )
        self.validator_permit = self._create_tensor(
            [neuron.validator_permit for neuron in self.neurons], dtype=torch.bool
        )
        self.validator_trust = self._create_tensor(
            [neuron.validator_trust for neuron in self.neurons], dtype=torch.float32
        )
        self.total_stake = self._create_tensor(
            [neuron.total_stake.tao for neuron in self.neurons], dtype=torch.float32
        )
        self.stake = self._create_tensor(
            [neuron.stake for neuron in self.neurons], dtype=torch.float32
        )
        self.axons = [n.axon_info for n in self.neurons]

    def load_from_path(self, dir_path: str) -> "metagraph":  # type: ignore
        graph_file = latest_block_path(dir_path)
        state_dict = torch.load(graph_file)
        self.n = torch.nn.Parameter(state_dict["n"], requires_grad=False)
        self.block = torch.nn.Parameter(state_dict["block"], requires_grad=False)
        self.uids = torch.nn.Parameter(state_dict["uids"], requires_grad=False)
        self.stake = torch.nn.Parameter(state_dict["stake"], requires_grad=False)
        self.total_stake = torch.nn.Parameter(
            state_dict["total_stake"], requires_grad=False
        )
        self.ranks = torch.nn.Parameter(state_dict["ranks"], requires_grad=False)
        self.trust = torch.nn.Parameter(state_dict["trust"], requires_grad=False)
        self.consensus = torch.nn.Parameter(
            state_dict["consensus"], requires_grad=False
        )
        self.validator_trust = torch.nn.Parameter(
            state_dict["validator_trust"], requires_grad=False
        )
        self.incentive = torch.nn.Parameter(
            state_dict["incentive"], requires_grad=False
        )
        self.emission = torch.nn.Parameter(state_dict["emission"], requires_grad=False)
        self.dividends = torch.nn.Parameter(
            state_dict["dividends"], requires_grad=False
        )
        self.active = torch.nn.Parameter(state_dict["active"], requires_grad=False)
        self.last_update = torch.nn.Parameter(
            state_dict["last_update"], requires_grad=False
        )
        self.validator_permit = torch.nn.Parameter(
            state_dict["validator_permit"], requires_grad=False
        )
        self.uids = torch.nn.Parameter(state_dict["uids"], requires_grad=False)
        self.axons = state_dict["axons"]
        if "weights" in state_dict:
            self.weights = torch.nn.Parameter(
                state_dict["weights"], requires_grad=False
            )
        if "bonds" in state_dict:
            self.bonds = torch.nn.Parameter(state_dict["bonds"], requires_grad=False)
        return self


class NonTorchMetagraph(MetagraphMixin):
    def __init__(self, netuid: int, network: str = "finney", lite: bool = True):
        # super(metagraph, self).__init__()
        MetagraphMixin.__init__(self, netuid, network, lite)

        self.netuid = netuid
        self.network = network
        self.version = (np.array([bittensor.__version_as_int__], dtype=np.int64),)
        self.n = np.array([0], dtype=np.int64)
        self.block = np.array([0], dtype=np.int64)
        self.stake = np.array([], dtype=np.float32)
        self.total_stake = np.array([], dtype=np.float32)
        self.ranks = np.array([], dtype=np.float32)
        self.trust = np.array([], dtype=np.float32)
        self.consensus = np.array([], dtype=np.float32)
        self.validator_trust = np.array([], dtype=np.float32)
        self.incentive = np.array([], dtype=np.float32)
        self.emission = np.array([], dtype=np.float32)
        self.dividends = np.array([], dtype=np.float32)
        self.active = np.array([], dtype=np.int64)
        self.last_update = np.array([], dtype=np.int64)
        self.validator_permit = np.array([], dtype=bool)
        self.weights = np.array([], dtype=np.float32)
        self.bonds = np.array([], dtype=np.int64)
        self.uids = np.array([], dtype=np.int64)
        self.axons: List[AxonInfo] = []

    def _set_metagraph_attributes(self, block, subtensor):
        """
        Sets various attributes of the metagraph based on the latest network data fetched from the subtensor.

        This method updates parameters like the number of neurons, block number, stakes, trusts, ranks, and other neuron-specific information.

        Args:
            block: The block number for which the metagraph attributes need to be set. If ``None``, the latest block data is used.
            subtensor: The subtensor instance used for fetching the latest network data.

        Internal Usage:
            Used internally during the sync process to update the metagraph's attributes::

                self._set_metagraph_attributes(block, subtensor)
        """
        # TODO: Check and test the setting of each attribute
        self.n = self._create_tensor(len(self.neurons), dtype=np.int64)
        self.version = self._create_tensor(
            [bittensor.__version_as_int__], dtype=np.int64
        )
        self.block = self._create_tensor(
            block if block else subtensor.block, dtype=np.int64
        )
        self.uids = self._create_tensor(
            [neuron.uid for neuron in self.neurons], dtype=np.int64
        )
        self.trust = self._create_tensor(
            [neuron.trust for neuron in self.neurons], dtype=np.float32
        )
        self.consensus = self._create_tensor(
            [neuron.consensus for neuron in self.neurons], dtype=np.float32
        )
        self.incentive = self._create_tensor(
            [neuron.incentive for neuron in self.neurons], dtype=np.float32
        )
        self.dividends = self._create_tensor(
            [neuron.dividends for neuron in self.neurons], dtype=np.float32
        )
        self.ranks = self._create_tensor(
            [neuron.rank for neuron in self.neurons], dtype=np.float32
        )
        self.emission = self._create_tensor(
            [neuron.emission for neuron in self.neurons], dtype=np.float32
        )
        self.active = self._create_tensor(
            [neuron.active for neuron in self.neurons], dtype=np.int64
        )
        self.last_update = self._create_tensor(
            [neuron.last_update for neuron in self.neurons], dtype=np.int64
        )
        self.validator_permit = self._create_tensor(
            [neuron.validator_permit for neuron in self.neurons], dtype=bool
        )
        self.validator_trust = self._create_tensor(
            [neuron.validator_trust for neuron in self.neurons], dtype=np.float32
        )
        self.total_stake = self._create_tensor(
            [neuron.total_stake.tao for neuron in self.neurons], dtype=np.float32
        )
        self.stake = self._create_tensor(
            [neuron.stake for neuron in self.neurons], dtype=np.float32
        )
        self.axons = [n.axon_info for n in self.neurons]

    def load_from_path(self, dir_path: str) -> "metagraph":  # type: ignore
        graph_filename = latest_block_path(dir_path)
        try:
            with open(graph_filename, "rb") as graph_file:
                state_dict = pickle.load(graph_file)
        except pickle.UnpicklingError:
            bittensor.__console__.print(
                "Unable to load file. Attempting to restore metagraph using torch."
            )
            bittensor.__console__.print(
                ":warning:[yellow]Warning:[/yellow] This functionality exists to load "
                "metagraph state from legacy saves, but will not be supported in the future."
            )
            try:
                import torch as real_torch

                state_dict = real_torch.load(graph_filename)
                for key in METAGRAPH_STATE_DICT_NDARRAY_KEYS:
                    state_dict[key] = state_dict[key].detach().numpy()
                del real_torch
            except (RuntimeError, ImportError):
                bittensor.__console__.print("Unable to load file. It may be corrupted.")
                raise

        self.n = state_dict["n"]
        self.block = state_dict["block"]
        self.uids = state_dict["uids"]
        self.stake = state_dict["stake"]
        self.total_stake = state_dict["total_stake"]
        self.ranks = state_dict["ranks"]
        self.trust = state_dict["trust"]
        self.consensus = state_dict["consensus"]
        self.validator_trust = state_dict["validator_trust"]
        self.incentive = state_dict["incentive"]
        self.emission = state_dict["emission"]
        self.dividends = state_dict["dividends"]
        self.active = state_dict["active"]
        self.last_update = state_dict["last_update"]
        self.validator_permit = state_dict["validator_permit"]
        self.axons = state_dict["axons"]
        if "weights" in state_dict:
            self.weights = state_dict["weights"]
        if "bonds" in state_dict:
            self.bonds = state_dict["bonds"]
        return self


metagraph = TorchMetaGraph if use_torch() else NonTorchMetagraph<|MERGE_RESOLUTION|>--- conflicted
+++ resolved
@@ -2,15 +2,15 @@
 # Copyright © 2021 Yuma Rao
 # Copyright © 2023 Opentensor Foundation
 # Copyright © 2023 Opentensor Technologies Inc
-
+#
 # Permission is hereby granted, free of charge, to any person obtaining a copy of this software and associated
 # documentation files (the “Software”), to deal in the Software without restriction, including without limitation
 # the rights to use, copy, modify, merge, publish, distribute, sublicense, and/or sell copies of the Software,
 # and to permit persons to whom the Software is furnished to do so, subject to the following conditions:
-
+#
 # The above copyright notice and this permission notice shall be included in all copies or substantial portions of
 # the Software.
-
+#
 # THE SOFTWARE IS PROVIDED “AS IS”, WITHOUT WARRANTY OF ANY KIND, EXPRESS OR IMPLIED, INCLUDING BUT NOT LIMITED TO
 # THE WARRANTIES OF MERCHANTABILITY, FITNESS FOR A PARTICULAR PURPOSE AND NONINFRINGEMENT. IN NO EVENT SHALL
 # THE AUTHORS OR COPYRIGHT HOLDERS BE LIABLE FOR ANY CLAIM, DAMAGES OR OTHER LIABILITY, WHETHER IN AN ACTION
@@ -366,7 +366,9 @@
         return [axon.ip_str() for axon in self.axons]
 
     @abstractmethod
-    def __init__(self, netuid: int, network: str = "finney", lite: bool = True):
+    def __init__(
+        self, netuid: int, network: str = "finney", lite: bool = True, sync: bool = True
+    ):
         """
         Initializes a new instance of the metagraph object, setting up the basic structure and parameters based on the provided arguments.
         This method is the entry point for creating a metagraph object,
@@ -617,11 +619,7 @@
         """
         # TODO: Check and test the computation of weights and bonds
         if self.netuid == 0:
-<<<<<<< HEAD
             self.weights = await self._process_root_weights(
-=======
-            self.weights = self._process_root_weights(
->>>>>>> e6504175
                 [neuron.weights for neuron in self.neurons],
                 "weights",
                 subtensor,  # type: ignore
@@ -857,7 +855,9 @@
 
 
 class TorchMetaGraph(MetagraphMixin, BaseClass):  # type: ignore
-    def __init__(self, netuid: int, network: str = "finney", lite: bool = True):
+    def __init__(
+        self, netuid: int, network: str = "finney", lite: bool = True, sync: bool = True
+    ):
         """
         Initializes a new instance of the metagraph object, setting up the basic structure and parameters based on the provided arguments.
         This method is the entry point for creating a metagraph object,
@@ -872,7 +872,7 @@
                 metagraph = metagraph(netuid=123, network="finney", lite=True, sync=True)
         """
         torch.nn.Module.__init__(self)
-        MetagraphMixin.__init__(self, netuid, network, lite)
+        MetagraphMixin.__init__(self, netuid, network, lite, sync)
         self.netuid = netuid
         self.network = network
         self.version = torch.nn.Parameter(
@@ -931,6 +931,8 @@
             torch.tensor([], dtype=torch.int64), requires_grad=False
         )
         self.axons: List[AxonInfo] = []
+        if sync:
+            self.sync(block=None, lite=lite)
 
     def _set_metagraph_attributes(self, block, subtensor):
         """
@@ -1039,9 +1041,11 @@
 
 
 class NonTorchMetagraph(MetagraphMixin):
-    def __init__(self, netuid: int, network: str = "finney", lite: bool = True):
+    def __init__(
+        self, netuid: int, network: str = "finney", lite: bool = True, sync: bool = True
+    ):
         # super(metagraph, self).__init__()
-        MetagraphMixin.__init__(self, netuid, network, lite)
+        MetagraphMixin.__init__(self, netuid, network, lite, sync)
 
         self.netuid = netuid
         self.network = network
@@ -1064,6 +1068,8 @@
         self.bonds = np.array([], dtype=np.int64)
         self.uids = np.array([], dtype=np.int64)
         self.axons: List[AxonInfo] = []
+        if sync:
+            self.sync(block=None, lite=lite)
 
     def _set_metagraph_attributes(self, block, subtensor):
         """
