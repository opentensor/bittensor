import time

import numpy as np
import pytest
<<<<<<< HEAD

import asyncio

=======
>>>>>>> a34920f6
from bittensor.core.subtensor import Subtensor
from bittensor.utils.balance import Balance
from bittensor.utils.weight_utils import convert_weights_and_uids_for_emit
from bittensor.core.extrinsics import utils
from tests.e2e_tests.utils.chain_interactions import (
    add_stake,
    register_subnet,
    sudo_set_hyperparameter_bool,
    sudo_set_hyperparameter_values,
    wait_interval,
)
from tests.e2e_tests.utils.e2e_test_utils import setup_wallet


@pytest.mark.asyncio
async def test_commit_and_reveal_weights_legacy(local_chain):
    """
    Tests the commit/reveal weights mechanism with subprocess disabled (CR1.0)

    Steps:
        1. Register a subnet through Alice
        2. Register Alice's neuron and add stake
        3. Enable commit-reveal mechanism on the subnet
        4. Lower the commit_reveal interval and rate limit
        5. Commit weights and verify
        6. Wait interval & reveal weights and verify
    Raises:
        AssertionError: If any of the checks or verifications fail
    """
    netuid = 1
    utils.EXTRINSIC_SUBMISSION_TIMEOUT = 500  # handle fast blocks
    print("Testing test_commit_and_reveal_weights")
    # Register root as Alice
    keypair, alice_wallet = setup_wallet("//Alice")
    assert register_subnet(local_chain, alice_wallet), "Unable to register the subnet"

    # Verify subnet 1 created successfully
    assert local_chain.query(
        "SubtensorModule", "NetworksAdded", [1]
    ).serialize(), "Subnet wasn't created successfully"

    subtensor = Subtensor(network="ws://localhost:9945")

    # Register Alice to the subnet
    assert subtensor.burned_register(
        alice_wallet, netuid
    ), "Unable to register Alice as a neuron"

    # Stake to become to top neuron after the first epoch
    add_stake(local_chain, alice_wallet, Balance.from_tao(100_000))

    # Enable commit_reveal on the subnet
    assert sudo_set_hyperparameter_bool(
        local_chain,
        alice_wallet,
        "sudo_set_commit_reveal_weights_enabled",
        True,
        netuid,
    ), "Unable to enable commit reveal on the subnet"

    assert subtensor.get_subnet_hyperparameters(
        netuid=netuid,
    ).commit_reveal_weights_enabled, "Failed to enable commit/reveal"

    # Lower the commit_reveal interval
    assert sudo_set_hyperparameter_values(
        local_chain,
        alice_wallet,
        call_function="sudo_set_commit_reveal_weights_interval",
        call_params={"netuid": netuid, "interval": "1"},
        return_error_message=True,
    )

    assert (
        subtensor.get_subnet_hyperparameters(
            netuid=netuid
        ).commit_reveal_weights_interval
        == 1
    ), "Failed to set commit/reveal periods"

    assert (
        subtensor.weights_rate_limit(netuid=netuid) > 0
    ), "Weights rate limit is below 0"
    # Lower the rate limit
    assert sudo_set_hyperparameter_values(
        local_chain,
        alice_wallet,
        call_function="sudo_set_weights_set_rate_limit",
        call_params={"netuid": netuid, "weights_set_rate_limit": "0"},
        return_error_message=True,
    )

    assert (
        subtensor.get_subnet_hyperparameters(netuid=netuid).weights_rate_limit == 0
    ), "Failed to set weights_rate_limit"
    assert subtensor.weights_rate_limit(netuid=netuid) == 0

    # Commit-reveal values
    uids = np.array([0], dtype=np.int64)
    weights = np.array([0.1], dtype=np.float32)
    salt = [18, 179, 107, 0, 165, 211, 141, 197]
    weight_uids, weight_vals = convert_weights_and_uids_for_emit(
        uids=uids, weights=weights
    )

    # Commit weights
    success, message = subtensor.commit_weights(
        alice_wallet,
        netuid,
        salt=salt,
        uids=weight_uids,
        weights=weight_vals,
        wait_for_inclusion=True,
        wait_for_finalization=True,
    )

    assert success is True

    weight_commits = subtensor.query_module(
        module="SubtensorModule",
        name="WeightCommits",
        params=[netuid, alice_wallet.hotkey.ss58_address],
    )
    # Assert that the committed weights are set correctly
    assert weight_commits.value is not None, "Weight commit not found in storage"
    commit_hash, commit_block, reveal_block, expire_block = weight_commits.value[0]
    assert commit_block > 0, f"Invalid block number: {commit_block}"

    # Query the WeightCommitRevealInterval storage map
    reveal_periods = subtensor.query_module(
        module="SubtensorModule", name="RevealPeriodEpochs", params=[netuid]
    )
    periods = reveal_periods.value
    assert periods > 0, "Invalid RevealPeriodEpochs"

    # Wait until the reveal block range
    await wait_interval(
        subtensor.get_subnet_hyperparameters(netuid=netuid).tempo, subtensor
    )

    # Reveal weights
    success, message = subtensor.reveal_weights(
        alice_wallet,
        netuid,
        uids=weight_uids,
        weights=weight_vals,
        salt=salt,
        wait_for_inclusion=True,
        wait_for_finalization=True,
    )

    assert success is True

    time.sleep(10)

    # Query the Weights storage map
    revealed_weights = subtensor.query_module(
        module="SubtensorModule",
        name="Weights",
        params=[netuid, 0],  # netuid and uid
    )

    # Assert that the revealed weights are set correctly
    assert revealed_weights.value is not None, "Weight reveal not found in storage"

    assert (
        weight_vals[0] == revealed_weights.value[0][1]
    ), f"Incorrect revealed weights. Expected: {weights[0]}, Actual: {revealed_weights.value[0][1]}"
    print("✅ Passed test_commit_and_reveal_weights")


@pytest.mark.asyncio
async def test_commit_weights_uses_next_nonce(local_chain):
    """
    Tests that commiting weights doesn't re-use a nonce in the transaction pool.

    Steps:
        1. Register a subnet through Alice
        2. Register Alice's neuron and add stake
        3. Enable commit-reveal mechanism on the subnet
        4. Lower the commit_reveal interval and rate limit
        5. Commit weights three times
        6. Assert that all commits succeeded
    Raises:
        AssertionError: If any of the checks or verifications fail
    """
    netuid = 1
    utils.EXTRINSIC_SUBMISSION_TIMEOUT = 12  # handle fast blocks
    print("Testing test_commit_and_reveal_weights")
    # Register root as Alice
    keypair, alice_wallet = setup_wallet("//Alice")
    assert register_subnet(local_chain, alice_wallet), "Unable to register the subnet"

    # Verify subnet 1 created successfully
    assert local_chain.query(
        "SubtensorModule", "NetworksAdded", [1]
    ).serialize(), "Subnet wasn't created successfully"

    subtensor = Subtensor(network="ws://localhost:9945")

    # Register Alice to the subnet
    assert subtensor.burned_register(
        alice_wallet, netuid
    ), "Unable to register Alice as a neuron"

    # Stake to become to top neuron after the first epoch
    add_stake(local_chain, alice_wallet, Balance.from_tao(100_000))

    # Enable commit_reveal on the subnet
    assert sudo_set_hyperparameter_bool(
        local_chain,
        alice_wallet,
        "sudo_set_commit_reveal_weights_enabled",
        True,
        netuid,
    ), "Unable to enable commit reveal on the subnet"

    assert subtensor.get_subnet_hyperparameters(
        netuid=netuid,
    ).commit_reveal_weights_enabled, "Failed to enable commit/reveal"

    # Lower the commit_reveal interval
    assert sudo_set_hyperparameter_values(
        local_chain,
        alice_wallet,
        call_function="sudo_set_commit_reveal_weights_interval",
        call_params={"netuid": netuid, "interval": "1"},
        return_error_message=True,
    )

    assert (
        subtensor.get_subnet_hyperparameters(
            netuid=netuid
        ).commit_reveal_weights_interval
        == 1
    ), "Failed to set commit/reveal periods"

    assert (
        subtensor.weights_rate_limit(netuid=netuid) > 0
    ), "Weights rate limit is below 0"
    # Lower the rate limit
    assert sudo_set_hyperparameter_values(
        local_chain,
        alice_wallet,
        call_function="sudo_set_weights_set_rate_limit",
        call_params={"netuid": netuid, "weights_set_rate_limit": "0"},
        return_error_message=True,
    )

    assert (
        subtensor.get_subnet_hyperparameters(netuid=netuid).weights_rate_limit == 0
    ), "Failed to set weights_rate_limit"
    assert subtensor.weights_rate_limit(netuid=netuid) == 0

    # Commit-reveal values
    uids = np.array([0], dtype=np.int64)
    weights = np.array([0.1], dtype=np.float32)
    salt = [18, 179, 107, 0, 165, 211, 141, 197]
    weight_uids, weight_vals = convert_weights_and_uids_for_emit(
        uids=uids, weights=weights
    )

    # Make a second salt
    salt2 = salt.copy()
    salt2[0] += 1  # Increment the first byte to produce a different commit hash

    # Make a third salt
    salt3 = salt.copy()
    salt3[0] += 2  # Increment the first byte to produce a different commit hash

    # Commit all three salts
    success, message = subtensor.commit_weights(
        alice_wallet,
        netuid,
        salt=salt,
        uids=weight_uids,
        weights=weight_vals,
        wait_for_inclusion=False,  # Don't wait for inclusion, we are testing the nonce when there is a tx in the pool
        wait_for_finalization=False,
    )

    assert success is True

    success, message = subtensor.commit_weights(
        alice_wallet,
        netuid,
        salt=salt2,
        uids=weight_uids,
        weights=weight_vals,
        wait_for_inclusion=False,
        wait_for_finalization=False,
    )

    assert success is True

    # Commit the third salt
    success, message = subtensor.commit_weights(
        alice_wallet,
        netuid,
        salt=salt3,
        uids=weight_uids,
        weights=weight_vals,
        wait_for_inclusion=False,
        wait_for_finalization=False,
    )

    assert success is True

    # Wait a few blocks
    await asyncio.sleep(2)  # Wait for the txs to be included in the chain

    # Query the WeightCommits storage map for all three salts
    weight_commits = subtensor.query_module(
        module="SubtensorModule",
        name="WeightCommits",
        params=[netuid, alice_wallet.hotkey.ss58_address],
    )
    # Assert that the committed weights are set correctly
    assert weight_commits.value is not None, "Weight commit not found in storage"
    commit_hash, commit_block, reveal_block, expire_block = weight_commits.value[0]
    assert commit_block > 0, f"Invalid block number: {commit_block}"

    # Check for three commits in the WeightCommits storage map
    assert len(weight_commits.value) == 3, "Expected 3 weight commits"<|MERGE_RESOLUTION|>--- conflicted
+++ resolved
@@ -2,12 +2,9 @@
 
 import numpy as np
 import pytest
-<<<<<<< HEAD
 
 import asyncio
 
-=======
->>>>>>> a34920f6
 from bittensor.core.subtensor import Subtensor
 from bittensor.utils.balance import Balance
 from bittensor.utils.weight_utils import convert_weights_and_uids_for_emit
