import pytest
from bittensor import logging
from bittensor.core.chain_data.stake_info import StakeInfo
from bittensor.utils.balance import Balance
from tests.e2e_tests.utils.chain_interactions import get_dynamic_balance
from tests.helpers.helpers import ApproxBalance

logging.enable_info()


@pytest.mark.asyncio
async def test_single_operation(subtensor, alice_wallet, bob_wallet):
    """
    Tests:
    - Staking using `add_stake`
    - Unstaking using `unstake`
    - Checks StakeInfo
    """

    await subtensor.burned_register(
        alice_wallet,
        netuid=1,
        wait_for_inclusion=True,
        wait_for_finalization=True,
    )
    await subtensor.burned_register(
        bob_wallet,
        netuid=1,
        wait_for_inclusion=True,
        wait_for_finalization=True,
    )

    stake = await subtensor.get_stake(
        alice_wallet.coldkey.ss58_address,
        bob_wallet.hotkey.ss58_address,
        netuid=1,
    )

    assert stake == Balance(0)

    success = await subtensor.add_stake(
        alice_wallet,
        bob_wallet.hotkey.ss58_address,
        netuid=1,
        amount=Balance.from_tao(1),
        wait_for_inclusion=True,
        wait_for_finalization=True,
    )

    assert success is True

    stake = await subtensor.get_stake(
        alice_wallet.coldkey.ss58_address,
        bob_wallet.hotkey.ss58_address,
        netuid=1,
    )

    assert stake > Balance(0)

    stakes = await subtensor.get_stake_for_coldkey(alice_wallet.coldkey.ss58_address)

    assert stakes == [
        StakeInfo(
            hotkey_ss58=bob_wallet.hotkey.ss58_address,
            coldkey_ss58=alice_wallet.coldkey.ss58_address,
            netuid=1,
            stake=stake,
            locked=Balance(0),
            emission=Balance(0),
            drain=0,
            is_registered=True,
        ),
    ]

    stakes = await subtensor.get_stake_info_for_coldkey(
        alice_wallet.coldkey.ss58_address
    )

    assert stakes == [
        StakeInfo(
            hotkey_ss58=bob_wallet.hotkey.ss58_address,
            coldkey_ss58=alice_wallet.coldkey.ss58_address,
            netuid=1,
            stake=stake,
            locked=Balance(0),
            emission=Balance(0),
            drain=0,
            is_registered=True,
        ),
    ]

    stakes = await subtensor.get_stake_for_coldkey_and_hotkey(
        alice_wallet.coldkey.ss58_address,
        bob_wallet.hotkey.ss58_address,
    )

    assert stakes == {
        0: StakeInfo(
            hotkey_ss58=bob_wallet.hotkey.ss58_address,
            coldkey_ss58=alice_wallet.coldkey.ss58_address,
            netuid=0,
            stake=Balance(0),
            locked=Balance(0),
            emission=Balance(0),
            drain=0,
            is_registered=False,
        ),
        1: StakeInfo(
            hotkey_ss58=bob_wallet.hotkey.ss58_address,
            coldkey_ss58=alice_wallet.coldkey.ss58_address,
            netuid=1,
            stake=stake,
            locked=Balance.from_tao(0, netuid=1),
            emission=Balance.from_tao(0, netuid=1),
            drain=0,
            is_registered=True,
        ),
    }

    success = await subtensor.unstake(
        alice_wallet,
        bob_wallet.hotkey.ss58_address,
        netuid=1,
        amount=stake,
        wait_for_inclusion=True,
        wait_for_finalization=True,
    )

    assert success is True

    stake = await subtensor.get_stake(
        alice_wallet.coldkey.ss58_address,
        bob_wallet.hotkey.ss58_address,
        netuid=1,
    )

    assert stake == Balance(0)


@pytest.mark.asyncio
async def test_batch_operations(subtensor, alice_wallet, bob_wallet):
    """
    Tests:
    - Staking using `add_stake_multiple`
    - Unstaking using `unstake_multiple`
    - Checks StakeInfo
    - Checks Accounts Balance
    """

    netuids = [
        2,
        3,
    ]

    for _ in netuids:
        await subtensor.register_subnet(
            alice_wallet,
            wait_for_inclusion=True,
            wait_for_finalization=True,
        )

    for netuid in netuids:
        await subtensor.burned_register(
            bob_wallet,
            netuid,
            wait_for_inclusion=True,
            wait_for_finalization=True,
        )

    for netuid in netuids:
        stake = await subtensor.get_stake(
            alice_wallet.coldkey.ss58_address,
            bob_wallet.hotkey.ss58_address,
            netuid=netuid,
        )

        assert stake == Balance(0), f"netuid={netuid} stake={stake}"

    balances = await subtensor.get_balances(
        alice_wallet.coldkey.ss58_address,
        bob_wallet.coldkey.ss58_address,
    )

    assert balances == {
        alice_wallet.coldkey.ss58_address: get_dynamic_balance(
            balances[alice_wallet.coldkey.ss58_address].rao, 2
        ),
        bob_wallet.coldkey.ss58_address: Balance.from_tao(999_998).set_unit(3),
    }

    alice_balance = balances[alice_wallet.coldkey.ss58_address]

    success = await subtensor.add_stake_multiple(
        alice_wallet,
        hotkey_ss58s=[bob_wallet.hotkey.ss58_address for _ in netuids],
        netuids=netuids,
        amounts=[Balance.from_tao(10_000) for _ in netuids],
    )

    assert success is True

    stakes = [
        await subtensor.get_stake(
            alice_wallet.coldkey.ss58_address,
            bob_wallet.hotkey.ss58_address,
            netuid=netuid,
        )
        for netuid in netuids
    ]

    for netuid, stake in zip(netuids, stakes):
        assert stake > Balance(0), f"netuid={netuid} stake={stake}"

    alice_balance -= len(netuids) * Balance.from_tao(10_000)

    balances = await subtensor.get_balances(
        alice_wallet.coldkey.ss58_address,
        bob_wallet.coldkey.ss58_address,
    )

    assert balances == {
        alice_wallet.coldkey.ss58_address: ApproxBalance(alice_balance.rao),
        bob_wallet.coldkey.ss58_address: Balance.from_tao(999_998),
    }

    success = await subtensor.unstake_multiple(
        alice_wallet,
        hotkey_ss58s=[bob_wallet.hotkey.ss58_address for _ in netuids],
        netuids=netuids,
        amounts=[Balance.from_tao(100) for _ in netuids],
    )

    assert success is True

    for netuid, old_stake in zip(netuids, stakes):
        stake = await subtensor.get_stake(
            alice_wallet.coldkey.ss58_address,
            bob_wallet.hotkey.ss58_address,
            netuid=netuid,
        )

        assert stake < old_stake, f"netuid={netuid} stake={stake}"

    balances = await subtensor.get_balances(
        alice_wallet.coldkey.ss58_address,
        bob_wallet.coldkey.ss58_address,
    )

    assert balances == {
        alice_wallet.coldkey.ss58_address: get_dynamic_balance(
            balances[alice_wallet.coldkey.ss58_address].rao, 2
        ),
        bob_wallet.coldkey.ss58_address: Balance.from_tao(999_998),
    }
    assert balances[alice_wallet.coldkey.ss58_address] > alice_balance


@pytest.mark.asyncio
async def test_safe_staking_scenarios(subtensor, alice_wallet, bob_wallet):
    """
    Tests safe staking scenarios with different parameters.

    For both staking and unstaking:
    1. Fails with strict threshold (0.5%) and no partial staking
    2. Succeeds with strict threshold (0.5%) and partial staking allowed
    3. Succeeds with lenient threshold (10% and 30%) and no partial staking
    """
    netuid = 2
    # Register root as Alice - the subnet owner and validator
    assert await subtensor.register_subnet(alice_wallet)

    # Verify subnet created successfully
    assert await subtensor.subnet_exists(netuid), "Subnet wasn't created successfully"

    await subtensor.burned_register(
        alice_wallet,
        netuid=netuid,
        wait_for_inclusion=True,
        wait_for_finalization=True,
    )
    await subtensor.burned_register(
        bob_wallet,
        netuid=netuid,
        wait_for_inclusion=True,
        wait_for_finalization=True,
    )

    initial_stake = await subtensor.get_stake(
        alice_wallet.coldkey.ss58_address,
        bob_wallet.hotkey.ss58_address,
        netuid=netuid,
    )
    assert initial_stake == Balance(0)

    # Test Staking Scenarios
    stake_amount = Balance.from_tao(100)

    # 1. Strict params - should fail
    success = await subtensor.add_stake(
        alice_wallet,
        bob_wallet.hotkey.ss58_address,
        netuid=netuid,
        amount=stake_amount,
        wait_for_inclusion=True,
        wait_for_finalization=True,
        safe_staking=True,
        rate_tolerance=0.005,  # 0.5%
        allow_partial_stake=False,
    )
    assert success is False

    current_stake = await subtensor.get_stake(
        alice_wallet.coldkey.ss58_address,
        bob_wallet.hotkey.ss58_address,
        netuid=netuid,
    )
    assert current_stake == Balance(0), "Stake should not change after failed attempt"

    # 2. Partial allowed - should succeed partially
    success = await subtensor.add_stake(
        alice_wallet,
        bob_wallet.hotkey.ss58_address,
        netuid=netuid,
        amount=stake_amount,
        wait_for_inclusion=True,
        wait_for_finalization=True,
        safe_staking=True,
        rate_tolerance=0.005,  # 0.5%
        allow_partial_stake=True,
    )
    assert success is True

    partial_stake = await subtensor.get_stake(
        alice_wallet.coldkey.ss58_address,
        bob_wallet.hotkey.ss58_address,
        netuid=netuid,
    )
    assert partial_stake > Balance(0), "Partial stake should be added"
    assert (
        partial_stake < stake_amount
    ), "Partial stake should be less than requested amount"

    # 3. Higher threshold - should succeed fully
    amount = Balance.from_tao(100)
    success = await subtensor.add_stake(
        alice_wallet,
        bob_wallet.hotkey.ss58_address,
        netuid=netuid,
        amount=amount,
        wait_for_inclusion=True,
        wait_for_finalization=True,
        safe_staking=True,
        rate_tolerance=0.1,  # 10%
        allow_partial_stake=False,
    )
    assert success is True

    full_stake = await subtensor.get_stake(
        alice_wallet.coldkey.ss58_address,
        bob_wallet.hotkey.ss58_address,
        netuid=netuid,
    )

    # Test Unstaking Scenarios
    # 1. Strict params - should fail
    success = await subtensor.unstake(
        alice_wallet,
        bob_wallet.hotkey.ss58_address,
        netuid=netuid,
        amount=stake_amount,
        wait_for_inclusion=True,
        wait_for_finalization=True,
        safe_staking=True,
        rate_tolerance=0.005,  # 0.5%
        allow_partial_stake=False,
    )
    assert success is False

    current_stake = await subtensor.get_stake(
        alice_wallet.coldkey.ss58_address,
        bob_wallet.hotkey.ss58_address,
        netuid=netuid,
    )
    assert (
        current_stake == full_stake
    ), "Stake should not change after failed unstake attempt"

    # 2. Partial allowed - should succeed partially
    success = await subtensor.unstake(
        alice_wallet,
        bob_wallet.hotkey.ss58_address,
        netuid=netuid,
        amount=current_stake,
        wait_for_inclusion=True,
        wait_for_finalization=True,
        safe_staking=True,
        rate_tolerance=0.005,  # 0.5%
        allow_partial_stake=True,
    )
    assert success is True

    partial_unstake = await subtensor.get_stake(
        alice_wallet.coldkey.ss58_address,
        bob_wallet.hotkey.ss58_address,
        netuid=netuid,
    )
    assert partial_unstake > Balance(0), "Some stake should remain"

    # 3. Higher threshold - should succeed fully
    success = await subtensor.unstake(
        alice_wallet,
        bob_wallet.hotkey.ss58_address,
        netuid=netuid,
        amount=partial_unstake,
        wait_for_inclusion=True,
        wait_for_finalization=True,
        safe_staking=True,
        rate_tolerance=0.3,  # 30%
        allow_partial_stake=False,
    )
    assert success is True


@pytest.mark.asyncio
async def test_safe_swap_stake_scenarios(subtensor, alice_wallet, bob_wallet):
    """
    Tests safe swap stake scenarios with different parameters.

    Tests:
    1. Fails with strict threshold (0.5%)
    2. Succeeds with lenient threshold (10%)
    """
    # Create new subnet (netuid 2) and register Alice
    origin_netuid = 2
    assert await subtensor.register_subnet(bob_wallet)
    assert await subtensor.subnet_exists(
        origin_netuid
    ), "Subnet wasn't created successfully"
    dest_netuid = 3
    assert await subtensor.register_subnet(bob_wallet)
    assert await subtensor.subnet_exists(
        dest_netuid
    ), "Subnet wasn't created successfully"

    # Register Alice on both subnets
    await subtensor.burned_register(
        alice_wallet,
        netuid=origin_netuid,
        wait_for_inclusion=True,
        wait_for_finalization=True,
    )
    await subtensor.burned_register(
        alice_wallet,
        netuid=dest_netuid,
        wait_for_inclusion=True,
        wait_for_finalization=True,
    )

    # Add initial stake to swap from
    initial_stake_amount = Balance.from_tao(10_000)
    success = await subtensor.add_stake(
        alice_wallet,
        alice_wallet.hotkey.ss58_address,
        netuid=origin_netuid,
        amount=initial_stake_amount,
        wait_for_inclusion=True,
        wait_for_finalization=True,
    )
    assert success is True

    origin_stake = await subtensor.get_stake(
        alice_wallet.coldkey.ss58_address,
        alice_wallet.hotkey.ss58_address,
        netuid=origin_netuid,
    )
    assert origin_stake > Balance(0), "Origin stake should be non-zero"

    stake_swap_amount = Balance.from_tao(10_000)
    # 1. Try swap with strict threshold and big amount- should fail
    success = await subtensor.swap_stake(
        wallet=alice_wallet,
        hotkey_ss58=alice_wallet.hotkey.ss58_address,
        origin_netuid=origin_netuid,
        destination_netuid=dest_netuid,
        amount=stake_swap_amount,
        wait_for_inclusion=True,
        wait_for_finalization=True,
        safe_staking=True,
        rate_tolerance=0.005,  # 0.5%
        allow_partial_stake=False,
    )
    assert success is False

    # Verify no stake was moved
    dest_stake = await subtensor.get_stake(
        alice_wallet.coldkey.ss58_address,
        alice_wallet.hotkey.ss58_address,
        netuid=dest_netuid,
    )
    assert dest_stake == Balance(
        0
    ), "Destination stake should remain 0 after failed swap"

    # 2. Try swap with higher threshold and less amount - should succeed
    stake_swap_amount = Balance.from_tao(100)
    success = await subtensor.swap_stake(
        wallet=alice_wallet,
        hotkey_ss58=alice_wallet.hotkey.ss58_address,
        origin_netuid=origin_netuid,
        destination_netuid=dest_netuid,
        amount=stake_swap_amount,
        wait_for_inclusion=True,
        wait_for_finalization=True,
        safe_staking=True,
        rate_tolerance=0.3,  # 30%
        allow_partial_stake=True,
    )
    assert success is True

    # Verify stake was moved
    origin_stake = await subtensor.get_stake(
        alice_wallet.coldkey.ss58_address,
        alice_wallet.hotkey.ss58_address,
        netuid=origin_netuid,
    )
    dest_stake = await subtensor.get_stake(
        alice_wallet.coldkey.ss58_address,
        alice_wallet.hotkey.ss58_address,
        netuid=dest_netuid,
    )
    assert dest_stake > Balance(
        0
    ), "Destination stake should be non-zero after successful swap"


@pytest.mark.asyncio
async def test_move_stake(subtensor, alice_wallet, bob_wallet):
    """
    Tests:
    - Adding stake
    - Moving stake from one hotkey-subnet pair to another
    """

<<<<<<< HEAD
    await subtensor.burned_register(
=======
    netuid = 1
    subtensor.burned_register(
>>>>>>> 6b8a88a2
        alice_wallet,
        netuid=1,
        wait_for_inclusion=True,
        wait_for_finalization=True,
    )

    assert await subtensor.add_stake(
        alice_wallet,
        alice_wallet.hotkey.ss58_address,
        netuid=netuid,
        amount=Balance.from_tao(1_000),
        wait_for_inclusion=True,
        wait_for_finalization=True,
    )

    stakes = await subtensor.get_stake_for_coldkey(alice_wallet.coldkey.ss58_address)

    assert stakes == [
        StakeInfo(
            hotkey_ss58=alice_wallet.hotkey.ss58_address,
            coldkey_ss58=alice_wallet.coldkey.ss58_address,
            netuid=netuid,
            stake=get_dynamic_balance(stakes[0].stake.rao, netuid),
            locked=Balance(0),
            emission=get_dynamic_balance(stakes[0].emission.rao, netuid),
            drain=0,
            is_registered=True,
        ),
    ]

    await subtensor.register_subnet(bob_wallet)

    assert await subtensor.move_stake(
        alice_wallet,
        origin_hotkey=alice_wallet.hotkey.ss58_address,
        origin_netuid=1,
        destination_hotkey=bob_wallet.hotkey.ss58_address,
        destination_netuid=2,
        amount=stakes[0].stake,
        wait_for_finalization=True,
        wait_for_inclusion=True,
    )

    stakes = await subtensor.get_stake_for_coldkey(alice_wallet.coldkey.ss58_address)

    netuid = 2
    assert stakes == [
        StakeInfo(
            hotkey_ss58=bob_wallet.hotkey.ss58_address,
            coldkey_ss58=alice_wallet.coldkey.ss58_address,
            netuid=netuid,
            stake=get_dynamic_balance(stakes[0].stake.rao, netuid),
            locked=Balance(0),
            emission=get_dynamic_balance(stakes[0].emission.rao, netuid),
            drain=0,
            is_registered=True,
        ),
    ]


@pytest.mark.asyncio
async def test_transfer_stake(subtensor, alice_wallet, bob_wallet, dave_wallet):
    """
    Tests:
    - Adding stake
    - Transferring stake from one coldkey-subnet pair to another
    """
    netuid = 1

    await subtensor.burned_register(
        alice_wallet,
        netuid=netuid,
        wait_for_inclusion=True,
        wait_for_finalization=True,
    )

    assert await subtensor.add_stake(
        alice_wallet,
        alice_wallet.hotkey.ss58_address,
        netuid=netuid,
        amount=Balance.from_tao(1_000),
        wait_for_inclusion=True,
        wait_for_finalization=True,
    )

    alice_stakes = await subtensor.get_stake_for_coldkey(
        alice_wallet.coldkey.ss58_address
    )

    assert alice_stakes == [
        StakeInfo(
            hotkey_ss58=alice_wallet.hotkey.ss58_address,
            coldkey_ss58=alice_wallet.coldkey.ss58_address,
            netuid=netuid,
            stake=get_dynamic_balance(alice_stakes[0].stake.rao, netuid),
            locked=Balance(0),
            emission=get_dynamic_balance(alice_stakes[0].emission.rao, netuid),
            drain=0,
            is_registered=True,
        ),
    ]

    bob_stakes = await subtensor.get_stake_for_coldkey(bob_wallet.coldkey.ss58_address)

    assert bob_stakes == []

    await subtensor.register_subnet(dave_wallet)
    await subtensor.burned_register(
        bob_wallet,
        netuid=2,
        wait_for_inclusion=True,
        wait_for_finalization=True,
    )

    assert await subtensor.transfer_stake(
        alice_wallet,
        destination_coldkey_ss58=bob_wallet.coldkey.ss58_address,
        hotkey_ss58=alice_wallet.hotkey.ss58_address,
        origin_netuid=1,
        destination_netuid=2,
        amount=alice_stakes[0].stake,
        wait_for_inclusion=True,
        wait_for_finalization=True,
    )

    alice_stakes = await subtensor.get_stake_for_coldkey(
        alice_wallet.coldkey.ss58_address
    )

    assert alice_stakes == []

    bob_stakes = await subtensor.get_stake_for_coldkey(bob_wallet.coldkey.ss58_address)

    netuid = 2
    assert bob_stakes == [
        StakeInfo(
            hotkey_ss58=alice_wallet.hotkey.ss58_address,
            coldkey_ss58=bob_wallet.coldkey.ss58_address,
            netuid=2,
            stake=get_dynamic_balance(bob_stakes[0].stake.rao, netuid),
            locked=Balance(0),
            emission=get_dynamic_balance(bob_stakes[0].emission.rao, netuid),
            drain=0,
            is_registered=False,
        ),
    ]<|MERGE_RESOLUTION|>--- conflicted
+++ resolved
@@ -541,12 +541,8 @@
     - Moving stake from one hotkey-subnet pair to another
     """
 
-<<<<<<< HEAD
-    await subtensor.burned_register(
-=======
     netuid = 1
-    subtensor.burned_register(
->>>>>>> 6b8a88a2
+    await subtensor.burned_register(
         alice_wallet,
         netuid=1,
         wait_for_inclusion=True,
