import pytest

from bittensor.core.errors import ChainError
from bittensor import logging
from bittensor.core.chain_data.stake_info import StakeInfo
from bittensor.utils.balance import Balance
from tests.e2e_tests.utils.chain_interactions import get_dynamic_balance
from tests.e2e_tests.utils.e2e_test_utils import wait_to_start_call


def test_single_operation(subtensor, alice_wallet, bob_wallet):
    """
    Tests:
    - Staking using `add_stake`
    - Unstaking using `unstake`
    - Checks StakeInfo
    """
    alice_subnet_netuid = subtensor.get_total_subnets()  # 2

    # Register root as Alice - the subnet owner and validator
    assert subtensor.register_subnet(alice_wallet, True, True)

    # Verify subnet <netuid> created successfully
    assert subtensor.subnet_exists(alice_subnet_netuid), (
        "Subnet wasn't created successfully"
    )

    assert wait_to_start_call(subtensor, alice_wallet, alice_subnet_netuid)

    subtensor.burned_register(
        wallet=alice_wallet,
        netuid=alice_subnet_netuid,
        wait_for_inclusion=True,
        wait_for_finalization=True,
    )
    logging.console.success(f"Alice is registered in subnet {alice_subnet_netuid}")
    subtensor.burned_register(
        wallet=bob_wallet,
        netuid=alice_subnet_netuid,
        wait_for_inclusion=True,
        wait_for_finalization=True,
    )
    logging.console.success(f"Bob is registered in subnet {alice_subnet_netuid}")

    stake = subtensor.get_stake(
        coldkey_ss58=alice_wallet.coldkey.ss58_address,
        hotkey_ss58=bob_wallet.hotkey.ss58_address,
        netuid=alice_subnet_netuid,
    )

    assert stake == Balance(0).set_unit(alice_subnet_netuid)

    success = subtensor.add_stake(
        wallet=alice_wallet,
        hotkey_ss58=bob_wallet.hotkey.ss58_address,
        netuid=alice_subnet_netuid,
        amount=Balance.from_tao(1),
        wait_for_inclusion=True,
        wait_for_finalization=True,
        period=16,
    )

    assert success is True

    stake_alice = subtensor.get_stake(
        coldkey_ss58=alice_wallet.coldkey.ss58_address,
        hotkey_ss58=alice_wallet.hotkey.ss58_address,
        netuid=alice_subnet_netuid,
    )
    logging.console.info(f"Alice stake: {stake_alice}")

    stake_bob = subtensor.get_stake(
        coldkey_ss58=alice_wallet.coldkey.ss58_address,
        hotkey_ss58=bob_wallet.hotkey.ss58_address,
        netuid=alice_subnet_netuid,
    )

    logging.console.info(f"Bob stake: {stake_bob}")
    assert stake_bob > Balance(0).set_unit(alice_subnet_netuid)

    stakes = subtensor.get_stake_for_coldkey(alice_wallet.coldkey.ss58_address)

    expected_stakes = [
        StakeInfo(
            hotkey_ss58=stakes[0].hotkey_ss58,
            coldkey_ss58=alice_wallet.coldkey.ss58_address,
            netuid=alice_subnet_netuid,
            stake=get_dynamic_balance(stakes[0].stake.rao, alice_subnet_netuid),
            locked=Balance(0).set_unit(alice_subnet_netuid),
            emission=get_dynamic_balance(stakes[0].emission.rao, alice_subnet_netuid),
            drain=0,
            is_registered=True,
        ),
    ]

    fast_blocks_stake = (
        [
            StakeInfo(
                hotkey_ss58=stakes[1].hotkey_ss58,
                coldkey_ss58=alice_wallet.coldkey.ss58_address,
                netuid=alice_subnet_netuid,
                stake=get_dynamic_balance(stakes[1].stake.rao, alice_subnet_netuid),
                locked=Balance(0).set_unit(alice_subnet_netuid),
                emission=get_dynamic_balance(
                    stakes[1].emission.rao, alice_subnet_netuid
                ),
                drain=0,
                is_registered=True,
            )
        ]
        if subtensor.is_fast_blocks()
        else []
    )

    expected_stakes += fast_blocks_stake

    assert stakes == expected_stakes
    assert subtensor.get_stake_for_coldkey == subtensor.get_stake_info_for_coldkey

    stakes = subtensor.get_stake_for_coldkey_and_hotkey(
        alice_wallet.coldkey.ss58_address,
        bob_wallet.hotkey.ss58_address,
    )

    assert stakes == {
        0: StakeInfo(
            hotkey_ss58=bob_wallet.hotkey.ss58_address,
            coldkey_ss58=alice_wallet.coldkey.ss58_address,
            netuid=0,
            stake=Balance(0),
            locked=Balance(0),
            emission=Balance(0),
            drain=0,
            is_registered=False,
        ),
        1: StakeInfo(
            hotkey_ss58=bob_wallet.hotkey.ss58_address,
            coldkey_ss58=alice_wallet.coldkey.ss58_address,
            netuid=1,
            stake=stake.set_unit(1),
            locked=Balance.from_tao(0, netuid=1),
            emission=Balance.from_tao(0, netuid=1),
            drain=0,
            is_registered=False,
        ),
        2: StakeInfo(
            hotkey_ss58=bob_wallet.hotkey.ss58_address,
            coldkey_ss58=alice_wallet.coldkey.ss58_address,
            netuid=alice_subnet_netuid,
            stake=get_dynamic_balance(stakes[2].stake.rao, alice_subnet_netuid),
            locked=Balance.from_tao(0, netuid=alice_subnet_netuid),
            emission=get_dynamic_balance(stakes[2].emission.rao, alice_subnet_netuid),
            drain=0,
            is_registered=True,
        ),
    }

    # unstale all to check in later
    success = subtensor.unstake(
        wallet=alice_wallet,
        hotkey_ss58=bob_wallet.hotkey.ss58_address,
        netuid=alice_subnet_netuid,
        wait_for_inclusion=True,
        wait_for_finalization=True,
        period=16,
    )

    assert success is True

    stake = subtensor.get_stake(
        coldkey_ss58=alice_wallet.coldkey.ss58_address,
        hotkey_ss58=bob_wallet.hotkey.ss58_address,
        netuid=alice_subnet_netuid,
    )

    # all balances have been unstaked
    assert stake == Balance(0).set_unit(alice_subnet_netuid)
    logging.console.success("✅ Test [green]test_single_operation[/green] passed")


def test_batch_operations(subtensor, alice_wallet, bob_wallet):
    """
    Tests:
    - Staking using `add_stake_multiple`
    - Unstaking using `unstake_multiple`
    - Checks StakeInfo
    - Checks Accounts Balance
    """

    netuids = [
        2,
        3,
    ]

    for _ in netuids:
        subtensor.register_subnet(
            alice_wallet,
            wait_for_inclusion=True,
            wait_for_finalization=True,
        )

    # make sure we passed start_call limit for both subnets
    for netuid in netuids:
        assert wait_to_start_call(subtensor, alice_wallet, netuid)

    for netuid in netuids:
        subtensor.burned_register(
            bob_wallet,
            netuid,
            wait_for_inclusion=True,
            wait_for_finalization=True,
        )

    for netuid in netuids:
        stake = subtensor.get_stake(
            alice_wallet.coldkey.ss58_address,
            bob_wallet.hotkey.ss58_address,
            netuid=netuid,
        )

        assert stake == Balance(0).set_unit(netuid), f"netuid={netuid} stake={stake}"

    balances = subtensor.get_balances(
        alice_wallet.coldkey.ss58_address,
        bob_wallet.coldkey.ss58_address,
    )

    expected_balances = {
        alice_wallet.coldkey.ss58_address: get_dynamic_balance(
            balances[alice_wallet.coldkey.ss58_address].rao
        ),
        bob_wallet.coldkey.ss58_address: get_dynamic_balance(
            balances[bob_wallet.coldkey.ss58_address].rao
        ),
    }

    assert balances == expected_balances

    alice_balance = balances[alice_wallet.coldkey.ss58_address]

    success = subtensor.add_stake_multiple(
        alice_wallet,
        hotkey_ss58s=[bob_wallet.hotkey.ss58_address for _ in netuids],
        netuids=netuids,
        amounts=[Balance.from_tao(10_000) for _ in netuids],
    )

    assert success is True

    stakes = [
        subtensor.get_stake(
            alice_wallet.coldkey.ss58_address,
            bob_wallet.hotkey.ss58_address,
            netuid=netuid,
        )
        for netuid in netuids
    ]

    for netuid, stake in zip(netuids, stakes):
        assert stake > Balance(0).set_unit(netuid), f"netuid={netuid} stake={stake}"

    alice_balance -= len(netuids) * Balance.from_tao(10_000)

    balances = subtensor.get_balances(
        alice_wallet.coldkey.ss58_address,
        bob_wallet.coldkey.ss58_address,
    )

    expected_balances = {
        alice_wallet.coldkey.ss58_address: get_dynamic_balance(
            balances[alice_wallet.coldkey.ss58_address].rao
        ),
        bob_wallet.coldkey.ss58_address: get_dynamic_balance(
            balances[bob_wallet.coldkey.ss58_address].rao
        ),
    }

    assert balances == expected_balances

    success = subtensor.unstake_multiple(
        alice_wallet,
        hotkey_ss58s=[bob_wallet.hotkey.ss58_address for _ in netuids],
        netuids=netuids,
        amounts=[Balance.from_tao(100) for _ in netuids],
    )

    assert success is True

    for netuid, old_stake in zip(netuids, stakes):
        stake = subtensor.get_stake(
            alice_wallet.coldkey.ss58_address,
            bob_wallet.hotkey.ss58_address,
            netuid=netuid,
        )

        assert stake < old_stake, f"netuid={netuid} stake={stake}"

    balances = subtensor.get_balances(
        alice_wallet.coldkey.ss58_address,
        bob_wallet.coldkey.ss58_address,
    )

    expected_balances = {
        alice_wallet.coldkey.ss58_address: get_dynamic_balance(
            balances[alice_wallet.coldkey.ss58_address].rao,
        ),
        bob_wallet.coldkey.ss58_address: Balance.from_tao(999_999.8),
    }

    assert balances == expected_balances

    assert balances[alice_wallet.coldkey.ss58_address] > alice_balance
    logging.console.success("✅ Test [green]test_batch_operations[/green] passed")


def test_safe_staking_scenarios(subtensor, alice_wallet, bob_wallet):
    """
    Tests safe staking scenarios with different parameters.

    For both staking and unstaking:
    1. Fails with strict threshold (0.5%) and no partial staking
    2. Succeeds with strict threshold (0.5%) and partial staking allowed
    3. Succeeds with lenient threshold (10% and 30%) and no partial staking
    """
    alice_subnet_netuid = subtensor.get_total_subnets()  # 2
    # Register root as Alice - the subnet owner and validator
    assert subtensor.register_subnet(alice_wallet, True, True)

    # Verify subnet created successfully
    assert subtensor.subnet_exists(alice_subnet_netuid), (
        "Subnet wasn't created successfully"
    )

    assert wait_to_start_call(subtensor, alice_wallet, alice_subnet_netuid)

    subtensor.burned_register(
        alice_wallet,
        netuid=alice_subnet_netuid,
        wait_for_inclusion=True,
        wait_for_finalization=True,
    )
    subtensor.burned_register(
        bob_wallet,
        netuid=alice_subnet_netuid,
        wait_for_inclusion=True,
        wait_for_finalization=True,
    )

    initial_stake = subtensor.get_stake(
        alice_wallet.coldkey.ss58_address,
        bob_wallet.hotkey.ss58_address,
        netuid=alice_subnet_netuid,
    )
    assert initial_stake == Balance(0).set_unit(alice_subnet_netuid)

    # Test Staking Scenarios
    stake_amount = Balance.from_tao(100)

    # 1. Strict params - should fail
    success = subtensor.add_stake(
        alice_wallet,
        bob_wallet.hotkey.ss58_address,
        netuid=alice_subnet_netuid,
        amount=stake_amount,
        wait_for_inclusion=True,
        wait_for_finalization=True,
        safe_staking=True,
        rate_tolerance=0.005,  # 0.5%
        allow_partial_stake=False,
    )
    assert success is False

    current_stake = subtensor.get_stake(
        alice_wallet.coldkey.ss58_address,
        bob_wallet.hotkey.ss58_address,
        netuid=alice_subnet_netuid,
    )
    assert current_stake == Balance(0).set_unit(alice_subnet_netuid), (
        "Stake should not change after failed attempt"
    )

    # 2. Partial allowed - should succeed partially
    success = subtensor.add_stake(
        alice_wallet,
        bob_wallet.hotkey.ss58_address,
        netuid=alice_subnet_netuid,
        amount=stake_amount,
        wait_for_inclusion=True,
        wait_for_finalization=True,
        safe_staking=True,
        rate_tolerance=0.005,  # 0.5%
        allow_partial_stake=True,
    )
    assert success is True

    partial_stake = subtensor.get_stake(
        alice_wallet.coldkey.ss58_address,
        bob_wallet.hotkey.ss58_address,
        netuid=alice_subnet_netuid,
    )
    assert partial_stake > Balance(0).set_unit(alice_subnet_netuid), (
        "Partial stake should be added"
    )
    assert partial_stake < stake_amount, (
        "Partial stake should be less than requested amount"
    )

    # 3. Higher threshold - should succeed fully
    amount = Balance.from_tao(100)
    success = subtensor.add_stake(
        alice_wallet,
        bob_wallet.hotkey.ss58_address,
        netuid=alice_subnet_netuid,
        amount=amount,
        wait_for_inclusion=True,
        wait_for_finalization=True,
        safe_staking=True,
        rate_tolerance=0.22,  # 22%
        allow_partial_stake=False,
    )
    assert success is True

    full_stake = subtensor.get_stake(
        alice_wallet.coldkey.ss58_address,
        bob_wallet.hotkey.ss58_address,
        netuid=alice_subnet_netuid,
    )

    # Test Unstaking Scenarios
    # 1. Strict params - should fail
    success = subtensor.unstake(
        alice_wallet,
        bob_wallet.hotkey.ss58_address,
        netuid=alice_subnet_netuid,
        amount=full_stake,
        wait_for_inclusion=True,
        wait_for_finalization=True,
        safe_staking=True,
        rate_tolerance=0.005,  # 0.5%
        allow_partial_stake=False,
    )
    assert success is False, "Unstake should fail."

    current_stake = subtensor.get_stake(
        alice_wallet.coldkey.ss58_address,
        bob_wallet.hotkey.ss58_address,
        netuid=alice_subnet_netuid,
    )

    logging.console.info(f"[orange]Current stake: {current_stake}[orange]")
    logging.console.info(f"[orange]Full stake: {full_stake}[orange]")

    assert current_stake == full_stake, (
        "Stake should not change after failed unstake attempt"
    )

    # 2. Partial allowed - should succeed partially
    success = subtensor.unstake(
        alice_wallet,
        bob_wallet.hotkey.ss58_address,
        netuid=alice_subnet_netuid,
        amount=current_stake,
        wait_for_inclusion=True,
        wait_for_finalization=True,
        safe_staking=True,
        rate_tolerance=0.005,  # 0.5%
        allow_partial_stake=True,
    )
    assert success is True

    partial_unstake = subtensor.get_stake(
        alice_wallet.coldkey.ss58_address,
        bob_wallet.hotkey.ss58_address,
        netuid=alice_subnet_netuid,
    )
    logging.console.info(f"[orange]Partial unstake: {partial_unstake}[orange]")
    assert partial_unstake > Balance(0).set_unit(alice_subnet_netuid), (
        "Some stake should remain"
    )

    # 3. Higher threshold - should succeed fully
    success = subtensor.unstake(
        alice_wallet,
        bob_wallet.hotkey.ss58_address,
        netuid=alice_subnet_netuid,
        amount=partial_unstake,
        wait_for_inclusion=True,
        wait_for_finalization=True,
        safe_staking=True,
        rate_tolerance=0.3,  # 30%
        allow_partial_stake=False,
    )
    assert success is True, "Unstake should succeed"
    logging.console.success("✅ Test [green]test_safe_staking_scenarios[/green] passed")


def test_safe_swap_stake_scenarios(subtensor, alice_wallet, bob_wallet):
    """
    Tests safe swap stake scenarios with different parameters.

    Tests:
    1. Fails with strict threshold (0.5%)
    2. Succeeds with lenient threshold (10%)
    """
    # Create new subnet (netuid 2) and register Alice
    origin_netuid = 2
    assert subtensor.register_subnet(bob_wallet, True, True)
    assert subtensor.subnet_exists(origin_netuid), "Subnet wasn't created successfully"
    dest_netuid = 3
    assert subtensor.register_subnet(bob_wallet, True, True)
    assert subtensor.subnet_exists(dest_netuid), "Subnet wasn't created successfully"

    # make sure we passed start_call limit for both subnets
    assert wait_to_start_call(subtensor, bob_wallet, origin_netuid)
    assert wait_to_start_call(subtensor, bob_wallet, dest_netuid)

    # Register Alice on both subnets
    subtensor.burned_register(
        alice_wallet,
        netuid=origin_netuid,
        wait_for_inclusion=True,
        wait_for_finalization=True,
    )
    subtensor.burned_register(
        alice_wallet,
        netuid=dest_netuid,
        wait_for_inclusion=True,
        wait_for_finalization=True,
    )

    # Add initial stake to swap from
    initial_stake_amount = Balance.from_tao(10_000)
    success = subtensor.add_stake(
        alice_wallet,
        alice_wallet.hotkey.ss58_address,
        netuid=origin_netuid,
        amount=initial_stake_amount,
        wait_for_inclusion=True,
        wait_for_finalization=True,
    )
    assert success is True

    origin_stake = subtensor.get_stake(
        alice_wallet.coldkey.ss58_address,
        alice_wallet.hotkey.ss58_address,
        netuid=origin_netuid,
    )
    assert origin_stake > Balance(0).set_unit(origin_netuid), (
        "Origin stake should be non-zero"
    )

    stake_swap_amount = Balance.from_tao(10_000)
    # 1. Try swap with strict threshold and big amount- should fail
    success = subtensor.swap_stake(
        wallet=alice_wallet,
        hotkey_ss58=alice_wallet.hotkey.ss58_address,
        origin_netuid=origin_netuid,
        destination_netuid=dest_netuid,
        amount=stake_swap_amount,
        wait_for_inclusion=True,
        wait_for_finalization=True,
        safe_staking=True,
        rate_tolerance=0.005,  # 0.5%
        allow_partial_stake=False,
    )
    assert success is False

    # Verify no stake was moved
    dest_stake = subtensor.get_stake(
        alice_wallet.coldkey.ss58_address,
        alice_wallet.hotkey.ss58_address,
        netuid=dest_netuid,
    )
    assert dest_stake == Balance(0).set_unit(dest_netuid), (
        "Destination stake should remain 0 after failed swap"
    )

    # 2. Try swap with higher threshold and less amount - should succeed
    stake_swap_amount = Balance.from_tao(100)
    success = subtensor.swap_stake(
        wallet=alice_wallet,
        hotkey_ss58=alice_wallet.hotkey.ss58_address,
        origin_netuid=origin_netuid,
        destination_netuid=dest_netuid,
        amount=stake_swap_amount,
        wait_for_inclusion=True,
        wait_for_finalization=True,
        safe_staking=True,
        rate_tolerance=0.3,  # 30%
        allow_partial_stake=True,
    )
    assert success is True

    # Verify stake was moved
    origin_stake = subtensor.get_stake(  # TODO this seems unused
        alice_wallet.coldkey.ss58_address,
        alice_wallet.hotkey.ss58_address,
        netuid=origin_netuid,
    )
    dest_stake = subtensor.get_stake(
        alice_wallet.coldkey.ss58_address,
        alice_wallet.hotkey.ss58_address,
        netuid=dest_netuid,
    )
    assert dest_stake > Balance(0).set_unit(dest_netuid), (
        "Destination stake should be non-zero after successful swap"
    )
    logging.console.success(
        "✅ Test [green]test_safe_swap_stake_scenarios[/green] passed"
    )


def test_move_stake(subtensor, alice_wallet, bob_wallet):
    """
    Tests:
    - Adding stake
    - Moving stake from one hotkey-subnet pair to another
    """

    alice_subnet_netuid = subtensor.get_total_subnets()  # 2
    assert subtensor.register_subnet(alice_wallet, True, True)
    assert subtensor.subnet_exists(alice_subnet_netuid), (
        "Subnet wasn't created successfully"
    )

    assert wait_to_start_call(subtensor, alice_wallet, alice_subnet_netuid)

    subtensor.burned_register(
        alice_wallet,
        netuid=alice_subnet_netuid,
        wait_for_inclusion=True,
        wait_for_finalization=True,
    )

    assert subtensor.add_stake(
        alice_wallet,
        alice_wallet.hotkey.ss58_address,
        netuid=alice_subnet_netuid,
        amount=Balance.from_tao(1_000),
        wait_for_inclusion=True,
        wait_for_finalization=True,
    )

    stakes = subtensor.get_stake_for_coldkey(alice_wallet.coldkey.ss58_address)

    assert stakes == [
        StakeInfo(
            hotkey_ss58=alice_wallet.hotkey.ss58_address,
            coldkey_ss58=alice_wallet.coldkey.ss58_address,
            netuid=alice_subnet_netuid,
            stake=get_dynamic_balance(stakes[0].stake.rao, alice_subnet_netuid),
            locked=Balance(0).set_unit(alice_subnet_netuid),
            emission=get_dynamic_balance(stakes[0].emission.rao, alice_subnet_netuid),
            drain=0,
            is_registered=True,
        ),
    ]

    bob_subnet_netuid = subtensor.get_total_subnets()  # 3
    subtensor.register_subnet(bob_wallet, True, True)
    assert subtensor.subnet_exists(bob_subnet_netuid), (
        "Subnet wasn't created successfully"
    )

    assert wait_to_start_call(subtensor, bob_wallet, bob_subnet_netuid)

    assert subtensor.move_stake(
        alice_wallet,
        origin_hotkey=alice_wallet.hotkey.ss58_address,
        origin_netuid=alice_subnet_netuid,
        destination_hotkey=bob_wallet.hotkey.ss58_address,
        destination_netuid=bob_subnet_netuid,
        amount=stakes[0].stake,
        wait_for_finalization=True,
        wait_for_inclusion=True,
    )

    stakes = subtensor.get_stake_for_coldkey(alice_wallet.coldkey.ss58_address)

    expected_stakes = [
        StakeInfo(
            hotkey_ss58=stakes[0].hotkey_ss58,
            coldkey_ss58=alice_wallet.coldkey.ss58_address,
            netuid=alice_subnet_netuid
            if subtensor.is_fast_blocks()
            else bob_subnet_netuid,
            stake=get_dynamic_balance(stakes[0].stake.rao, bob_subnet_netuid),
            locked=Balance(0).set_unit(bob_subnet_netuid),
            emission=get_dynamic_balance(stakes[0].emission.rao, bob_subnet_netuid),
            drain=0,
            is_registered=True,
        )
    ]

    fast_block_stake = (
        [
            StakeInfo(
                hotkey_ss58=stakes[1].hotkey_ss58,
                coldkey_ss58=alice_wallet.coldkey.ss58_address,
                netuid=bob_subnet_netuid,
                stake=get_dynamic_balance(stakes[1].stake.rao, bob_subnet_netuid),
                locked=Balance(0).set_unit(bob_subnet_netuid),
                emission=get_dynamic_balance(stakes[1].emission.rao, bob_subnet_netuid),
                drain=0,
                is_registered=True,
            ),
        ]
        if subtensor.is_fast_blocks()
        else []
    )

    expected_stakes += fast_block_stake

    assert stakes == expected_stakes
    logging.console.success("✅ Test [green]test_move_stake[/green] passed")


def test_transfer_stake(subtensor, alice_wallet, bob_wallet, dave_wallet):
    """
    Tests:
    - Adding stake
    - Transferring stake from one coldkey-subnet pair to another
    """
    alice_subnet_netuid = subtensor.get_total_subnets()  # 2

    assert subtensor.register_subnet(alice_wallet, True, True)
    assert subtensor.subnet_exists(alice_subnet_netuid), (
        "Subnet wasn't created successfully"
    )

    assert wait_to_start_call(subtensor, alice_wallet, alice_subnet_netuid)

    subtensor.burned_register(
        alice_wallet,
        netuid=alice_subnet_netuid,
        wait_for_inclusion=True,
        wait_for_finalization=True,
    )

    assert subtensor.add_stake(
        alice_wallet,
        alice_wallet.hotkey.ss58_address,
        netuid=alice_subnet_netuid,
        amount=Balance.from_tao(1_000),
        wait_for_inclusion=True,
        wait_for_finalization=True,
    )

    alice_stakes = subtensor.get_stake_for_coldkey(alice_wallet.coldkey.ss58_address)

    assert alice_stakes == [
        StakeInfo(
            hotkey_ss58=alice_wallet.hotkey.ss58_address,
            coldkey_ss58=alice_wallet.coldkey.ss58_address,
            netuid=alice_subnet_netuid,
            stake=get_dynamic_balance(alice_stakes[0].stake.rao, alice_subnet_netuid),
            locked=Balance(0).set_unit(alice_subnet_netuid),
            emission=get_dynamic_balance(
                alice_stakes[0].emission.rao, alice_subnet_netuid
            ),
            drain=0,
            is_registered=True,
        ),
    ]

    bob_stakes = subtensor.get_stake_for_coldkey(bob_wallet.coldkey.ss58_address)

    assert bob_stakes == []

    dave_subnet_netuid = subtensor.get_total_subnets()  # 3
    subtensor.register_subnet(dave_wallet, True, True)

    assert wait_to_start_call(subtensor, dave_wallet, dave_subnet_netuid)

    subtensor.burned_register(
        bob_wallet,
        netuid=dave_subnet_netuid,
        wait_for_inclusion=True,
        wait_for_finalization=True,
    )

    assert subtensor.transfer_stake(
        alice_wallet,
        destination_coldkey_ss58=bob_wallet.coldkey.ss58_address,
        hotkey_ss58=alice_wallet.hotkey.ss58_address,
        origin_netuid=alice_subnet_netuid,
        destination_netuid=dave_subnet_netuid,
        amount=alice_stakes[0].stake,
        wait_for_inclusion=True,
        wait_for_finalization=True,
    )

    alice_stakes = subtensor.get_stake_for_coldkey(alice_wallet.coldkey.ss58_address)

    expected_alice_stake = (
        [
            StakeInfo(
                hotkey_ss58=alice_wallet.hotkey.ss58_address,
                coldkey_ss58=alice_wallet.coldkey.ss58_address,
                netuid=alice_subnet_netuid,
                stake=get_dynamic_balance(
                    alice_stakes[0].stake.rao, alice_subnet_netuid
                ),
                locked=Balance(0).set_unit(alice_subnet_netuid),
                emission=get_dynamic_balance(
                    alice_stakes[0].emission.rao, alice_subnet_netuid
                ),
                drain=0,
                is_registered=True,
            ),
        ]
        if subtensor.is_fast_blocks()
        else []
    )

    assert alice_stakes == expected_alice_stake

    bob_stakes = subtensor.get_stake_for_coldkey(bob_wallet.coldkey.ss58_address)

    expected_bob_stake = [
        StakeInfo(
            hotkey_ss58=alice_wallet.hotkey.ss58_address,
            coldkey_ss58=bob_wallet.coldkey.ss58_address,
            netuid=dave_subnet_netuid,
            stake=get_dynamic_balance(bob_stakes[0].stake.rao, dave_subnet_netuid),
            locked=Balance(0).set_unit(dave_subnet_netuid),
            emission=get_dynamic_balance(
                bob_stakes[0].emission.rao, dave_subnet_netuid
            ),
            drain=0,
            is_registered=False,
        ),
    ]
    assert bob_stakes == expected_bob_stake
<<<<<<< HEAD
    logging.console.success(f"✅ Test [green]test_transfer_stake[/green] passed")


# For test we set rate_tolerance=0.7 (70%) because of price is highly dynamic for fast-blocks and 2 SN to avoid `
# Slippage is too high for the transaction`. This logic controls by the chain.
# Also this test implementation works with non-fast-blocks run.
@pytest.mark.parametrize(
    "rate_tolerance",
    [None, 1.0],
    ids=[
        "Without price limit",
        "With price limit",
    ],
)
def test_unstaking_with_limit(
    subtensor, alice_wallet, bob_wallet, dave_wallet, rate_tolerance
):
    """Test unstaking with limits goes well for all subnets with and without price limit."""

    # Register first SN
    alice_subnet_netuid_2 = subtensor.get_total_subnets()  # 2
    assert subtensor.register_subnet(alice_wallet, True, True)
    assert subtensor.subnet_exists(alice_subnet_netuid_2), (
        "Subnet wasn't created successfully"
    )

    wait_to_start_call(subtensor, alice_wallet, alice_subnet_netuid_2)

    assert subtensor.start_call(
        alice_wallet,
        netuid=alice_subnet_netuid_2,
        wait_for_inclusion=True,
        wait_for_finalization=True,
    )

    # Register Bob and Dave in SN2
    assert subtensor.burned_register(
        wallet=bob_wallet,
        netuid=alice_subnet_netuid_2,
        wait_for_inclusion=True,
        wait_for_finalization=True,
    )

    assert subtensor.burned_register(
        wallet=dave_wallet,
        netuid=alice_subnet_netuid_2,
        wait_for_inclusion=True,
        wait_for_finalization=True,
    )

    # Register second SN
    alice_subnet_netuid_3 = subtensor.get_total_subnets()  # 3
    assert subtensor.register_subnet(alice_wallet, True, True)
    assert subtensor.subnet_exists(alice_subnet_netuid_3), (
        "Subnet wasn't created successfully"
    )

    wait_to_start_call(subtensor, alice_wallet, alice_subnet_netuid_3)

    assert subtensor.start_call(
        alice_wallet,
        netuid=alice_subnet_netuid_3,
        wait_for_inclusion=True,
        wait_for_finalization=True,
    )

    # Register Bob and Dave in SN3
    assert subtensor.burned_register(
        wallet=bob_wallet,
        netuid=alice_subnet_netuid_3,
        wait_for_inclusion=True,
        wait_for_finalization=True,
    )

    assert subtensor.burned_register(
        wallet=dave_wallet,
        netuid=alice_subnet_netuid_3,
        wait_for_inclusion=True,
        wait_for_finalization=True,
    )

    # Check Bob's stakes are empty.
    assert subtensor.get_stake_info_for_coldkey(bob_wallet.coldkey.ss58_address) == []

    # Bob stakes to Dave in both SNs

    assert subtensor.add_stake(
        wallet=bob_wallet,
        hotkey_ss58=dave_wallet.hotkey.ss58_address,
        netuid=alice_subnet_netuid_2,
        amount=Balance.from_tao(10000),
        wait_for_inclusion=True,
        wait_for_finalization=True,
        period=16,
    ), f"Cant add stake to dave in SN {alice_subnet_netuid_2}"
    assert subtensor.add_stake(
        wallet=bob_wallet,
        hotkey_ss58=alice_wallet.hotkey.ss58_address,
        netuid=alice_subnet_netuid_3,
        amount=Balance.from_tao(15000),
        wait_for_inclusion=True,
        wait_for_finalization=True,
        period=16,
    ), f"Cant add stake to dave in SN {alice_subnet_netuid_3}"

    # Check that both stakes are presented in result
    bob_stakes = subtensor.get_stake_info_for_coldkey(bob_wallet.coldkey.ss58_address)
    assert len(bob_stakes) == 2

    if rate_tolerance == 0.0001:
        # Raise the error
        with pytest.raises(
            ChainError, match="Slippage is too high for the transaction"
        ):
            subtensor.unstake_all(
                wallet=bob_wallet,
                hotkey=bob_stakes[0].hotkey_ss58,
                netuid=bob_stakes[0].netuid,
                rate_tolerance=rate_tolerance,
                wait_for_inclusion=True,
                wait_for_finalization=True,
            )
    else:
        # Successful cases
        for si in bob_stakes:
            assert subtensor.unstake_all(
                wallet=bob_wallet,
                hotkey=si.hotkey_ss58,
                netuid=si.netuid,
                rate_tolerance=rate_tolerance,
                wait_for_inclusion=True,
                wait_for_finalization=True,
            )[0]

        # Make sure both unstake were successful.
        bob_stakes = subtensor.get_stake_info_for_coldkey(
            bob_wallet.coldkey.ss58_address
        )
        assert len(bob_stakes) == 0
=======
    logging.console.success("✅ Test [green]test_transfer_stake[/green] passed")
>>>>>>> e46bb907
<|MERGE_RESOLUTION|>--- conflicted
+++ resolved
@@ -832,8 +832,7 @@
         ),
     ]
     assert bob_stakes == expected_bob_stake
-<<<<<<< HEAD
-    logging.console.success(f"✅ Test [green]test_transfer_stake[/green] passed")
+    logging.console.success("✅ Test [green]test_transfer_stake[/green] passed")
 
 
 # For test we set rate_tolerance=0.7 (70%) because of price is highly dynamic for fast-blocks and 2 SN to avoid `
@@ -972,6 +971,3 @@
             bob_wallet.coldkey.ss58_address
         )
         assert len(bob_stakes) == 0
-=======
-    logging.console.success("✅ Test [green]test_transfer_stake[/green] passed")
->>>>>>> e46bb907
