import pytest

from bittensor.core.errors import (
    NotEnoughStakeToSetChildkeys,
    RegistrationNotPermittedOnRootSubnet,
    SubnetNotExists,
    InvalidChild,
    ProportionOverflow,
    DuplicateChild,
    TxRateLimitExceeded,
    NonAssociatedColdKey,
)
from bittensor.utils.btlogging import logging
from tests.e2e_tests.utils import (
    TestSubnet,
    AdminUtils,
    NETUID,
    ACTIVATE_SUBNET,
    REGISTER_NEURON,
    REGISTER_SUBNET,
    SUDO_SET_ADMIN_FREEZE_WINDOW,
    SUDO_SET_TEMPO,
    SUDO_SET_TX_RATE_LIMIT,
    SUDO_SET_STAKE_THRESHOLD,
)

# all values are in blocks
SET_CHILDREN_RATE_LIMIT = 50
ROOT_COOLDOWN = 30
FAST_RUNTIME_TEMPO = 100
NON_FAST_RUNTIME_TEMPO = 10


def test_hotkeys(subtensor, alice_wallet, dave_wallet):
    """
    Tests:
    - Check if Hotkey exists
    - Check if Hotkey is registered
    """
    dave_sn = TestSubnet(subtensor)
    dave_sn.execute_steps(
        [
            REGISTER_SUBNET(dave_wallet),
            ACTIVATE_SUBNET(dave_wallet),
        ]
    )

    coldkey = alice_wallet.coldkeypub.ss58_address
    hotkey = alice_wallet.hotkey.ss58_address

    with pytest.raises(ValueError, match="Invalid checksum"):
        subtensor.wallets.does_hotkey_exist("fake")

    assert subtensor.wallets.does_hotkey_exist(hotkey) is False
    assert subtensor.wallets.get_hotkey_owner(hotkey) is None

    assert subtensor.wallets.is_hotkey_registered(hotkey) is False
    assert subtensor.wallets.is_hotkey_registered_any(hotkey) is False
    assert (
        subtensor.wallets.is_hotkey_registered_on_subnet(
            hotkey_ss58=hotkey,
            netuid=dave_sn.netuid,
        )
        is False
    )

    assert subtensor.subnets.burned_register(
        wallet=alice_wallet,
        netuid=dave_sn.netuid,
    ).success

    assert subtensor.wallets.does_hotkey_exist(hotkey) is True
    assert subtensor.wallets.get_hotkey_owner(hotkey) == coldkey

    assert subtensor.wallets.is_hotkey_registered(hotkey) is True
    assert subtensor.wallets.is_hotkey_registered_any(hotkey) is True
    assert (
        subtensor.wallets.is_hotkey_registered_on_subnet(
            hotkey_ss58=hotkey,
            netuid=dave_sn.netuid,
        )
        is True
    )


@pytest.mark.asyncio
async def test_hotkeys_async(async_subtensor, alice_wallet, dave_wallet):
    """
    Async tests:
    - Check if Hotkey exists
    - Check if Hotkey is registered
    """
    dave_sn = TestSubnet(async_subtensor)
    await dave_sn.async_execute_steps(
        [
            REGISTER_SUBNET(dave_wallet),
            ACTIVATE_SUBNET(dave_wallet),
        ]
    )

    coldkey = alice_wallet.coldkeypub.ss58_address
    hotkey = alice_wallet.hotkey.ss58_address

    with pytest.raises(ValueError, match="Invalid checksum"):
        await async_subtensor.wallets.does_hotkey_exist("fake")

    assert await async_subtensor.wallets.does_hotkey_exist(hotkey) is False
    assert await async_subtensor.wallets.get_hotkey_owner(hotkey) is None

    assert await async_subtensor.wallets.is_hotkey_registered(hotkey) is False
    assert await async_subtensor.wallets.is_hotkey_registered_any(hotkey) is False
    assert (
        await async_subtensor.wallets.is_hotkey_registered_on_subnet(
            hotkey_ss58=hotkey,
            netuid=dave_sn.netuid,
        )
        is False
    )

    assert (
        await async_subtensor.subnets.burned_register(
            wallet=alice_wallet,
            netuid=dave_sn.netuid,
        )
    ).success

    assert await async_subtensor.wallets.does_hotkey_exist(hotkey) is True
    assert await async_subtensor.wallets.get_hotkey_owner(hotkey) == coldkey

    assert await async_subtensor.wallets.is_hotkey_registered(hotkey) is True
    assert await async_subtensor.wallets.is_hotkey_registered_any(hotkey) is True
    assert (
        await async_subtensor.wallets.is_hotkey_registered_on_subnet(
            hotkey_ss58=hotkey,
            netuid=dave_sn.netuid,
        )
        is True
    )


def test_children(subtensor, alice_wallet, bob_wallet, dave_wallet):
    """
    Tests:
    - Get default children (empty list)
    - Call `root_set_pending_childkey_cooldown` extrinsic.
    - Update children list
    - Checking pending children
    - Checking cooldown period
    - Trigger rate limit
    - Clear children list
    """
    TEMPO_TO_SET = (
        FAST_RUNTIME_TEMPO
        if subtensor.chain.is_fast_blocks()
        else NON_FAST_RUNTIME_TEMPO
    )
<<<<<<< HEAD

    # set PendingChildKeyCooldown to SET_CHILDREN_RATE_LIMIT before everything
    subtensor.extrinsics.root_set_pending_childkey_cooldown(alice_wallet, ROOT_COOLDOWN)

=======

    # set PendingChildKeyCooldown to SET_CHILDREN_RATE_LIMIT before everything
    subtensor.extrinsics.root_set_pending_childkey_cooldown(alice_wallet, ROOT_COOLDOWN)

>>>>>>> 2a4f9789
    dave_sn = TestSubnet(subtensor)
    steps = [
        SUDO_SET_ADMIN_FREEZE_WINDOW(alice_wallet, AdminUtils, True, 0),
        REGISTER_SUBNET(dave_wallet),
        ACTIVATE_SUBNET(dave_wallet),
        SUDO_SET_TEMPO(alice_wallet, AdminUtils, True, NETUID, TEMPO_TO_SET),
        SUDO_SET_TX_RATE_LIMIT(alice_wallet, AdminUtils, True, 0),
    ]
    dave_sn.execute_steps(steps)
<<<<<<< HEAD

    with pytest.raises(RegistrationNotPermittedOnRootSubnet):
        subtensor.extrinsics.set_children(
            wallet=alice_wallet,
            hotkey_ss58=alice_wallet.hotkey.ss58_address,
            netuid=0,
            children=[],
            raise_error=True,
        )

    with pytest.raises(NonAssociatedColdKey):
        subtensor.extrinsics.set_children(
            wallet=alice_wallet,
            hotkey_ss58=alice_wallet.hotkey.ss58_address,
            netuid=1,
            children=[],
            raise_error=True,
        )

    with pytest.raises(SubnetNotExists):
        subtensor.extrinsics.set_children(
            wallet=alice_wallet,
            hotkey_ss58=alice_wallet.hotkey.ss58_address,
            netuid=3,
=======

    with pytest.raises(RegistrationNotPermittedOnRootSubnet):
        subtensor.extrinsics.set_children(
            wallet=alice_wallet,
            hotkey_ss58=alice_wallet.hotkey.ss58_address,
            netuid=0,
>>>>>>> 2a4f9789
            children=[],
            raise_error=True,
        )

<<<<<<< HEAD
=======
    with pytest.raises(NonAssociatedColdKey):
        subtensor.extrinsics.set_children(
            wallet=alice_wallet,
            hotkey_ss58=alice_wallet.hotkey.ss58_address,
            netuid=1,
            children=[],
            raise_error=True,
        )

    with pytest.raises(SubnetNotExists):
        subtensor.extrinsics.set_children(
            wallet=alice_wallet,
            hotkey_ss58=alice_wallet.hotkey.ss58_address,
            netuid=3,
            children=[],
            raise_error=True,
        )

>>>>>>> 2a4f9789
    dave_sn.execute_steps(
        [
            REGISTER_NEURON(alice_wallet),
            REGISTER_NEURON(bob_wallet),
        ]
    )

    success, children, error = subtensor.wallets.get_children(
        hotkey_ss58=alice_wallet.hotkey.ss58_address,
        netuid=dave_sn.netuid,
    )

    assert error == ""
    assert success is True
    assert children == []

    with pytest.raises(InvalidChild):
        subtensor.extrinsics.set_children(
            wallet=alice_wallet,
            hotkey_ss58=alice_wallet.hotkey.ss58_address,
            netuid=dave_sn.netuid,
            children=[
                (
                    1.0,
                    alice_wallet.hotkey.ss58_address,
                ),
            ],
            raise_error=True,
        )

    with pytest.raises(DuplicateChild):
<<<<<<< HEAD
        subtensor.extrinsics.set_children(
=======
        subtensor.set_children(
>>>>>>> 2a4f9789
            wallet=alice_wallet,
            hotkey_ss58=alice_wallet.hotkey.ss58_address,
            netuid=dave_sn.netuid,
            children=[
                (
                    0.1,
                    bob_wallet.hotkey.ss58_address,
                )
                for _ in range(10)
            ],
            raise_error=True,
        )

    with pytest.raises(ProportionOverflow):
        subtensor.extrinsics.set_children(
            wallet=alice_wallet,
            hotkey_ss58=alice_wallet.hotkey.ss58_address,
            netuid=dave_sn.netuid,
            children=[
                (
                    1.0,
                    bob_wallet.hotkey.ss58_address,
                ),
                (
                    1.0,
                    "5C4hrfjw9DjXZTzV3MwzrrAr9P1MJhSrvWGWqi1eSuyUpnhM",
                ),
            ],
            raise_error=True,
        )

    with pytest.raises(DuplicateChild):
        subtensor.extrinsics.set_children(
            wallet=alice_wallet,
            hotkey_ss58=alice_wallet.hotkey.ss58_address,
            netuid=dave_sn.netuid,
            children=[
                (
                    0.5,
                    bob_wallet.hotkey.ss58_address,
                ),
                (
                    0.5,
                    bob_wallet.hotkey.ss58_address,
                ),
            ],
            raise_error=True,
        )

    success, message = subtensor.extrinsics.set_children(
        wallet=alice_wallet,
        hotkey_ss58=alice_wallet.hotkey.ss58_address,
        netuid=dave_sn.netuid,
        children=[
            (
                1.0,
                bob_wallet.hotkey.ss58_address,
            ),
        ],
        raise_error=True,
        wait_for_inclusion=True,
        wait_for_finalization=True,
<<<<<<< HEAD
    )
    assert success is True, message
    assert message == "Success"

    # children not set yet (have to wait cool-down period)
    success, children, error = subtensor.wallets.get_children(
        hotkey_ss58=alice_wallet.hotkey.ss58_address,
        netuid=dave_sn.netuid,
    )
    assert success is True
    assert children == []
    assert error == ""

    # children are in pending state
    pending, cooldown = subtensor.wallets.get_children_pending(
        hotkey_ss58=alice_wallet.hotkey.ss58_address,
        netuid=dave_sn.netuid,
    )
    assert pending == [(1.0, bob_wallet.hotkey.ss58_address)]

    # Wait for first block of the next tempo after the cooldown's tempo
    block = subtensor.block
    extra_blocks = block // TEMPO_TO_SET * 3
    wait_to_block = (
        cooldown
        - subtensor.subnets.blocks_since_last_step(cooldown)
        + TEMPO_TO_SET
        + extra_blocks
    )
    logging.console.info(
        f"[orange]block: {block}, cooldown: {cooldown} wait_to_block: {wait_to_block}[/orange]"
    )
    subtensor.wait_for_block(wait_to_block)

    success, children, error = subtensor.wallets.get_children(
        hotkey_ss58=alice_wallet.hotkey.ss58_address,
        netuid=dave_sn.netuid,
    )
    logging.console.info(f"[orange]block get_children: {subtensor.block}")

    assert error == ""
    assert success is True
    assert children == [(1.0, bob_wallet.hotkey.ss58_address)]

=======
    )
    assert success is True, message
    assert message == "Success"

    # children not set yet (have to wait cool-down period)
    success, children, error = subtensor.wallets.get_children(
        hotkey_ss58=alice_wallet.hotkey.ss58_address,
        netuid=dave_sn.netuid,
    )
    assert success is True
    assert children == []
    assert error == ""

    # children are in pending state
    pending, cooldown = subtensor.wallets.get_children_pending(
        hotkey_ss58=alice_wallet.hotkey.ss58_address,
        netuid=dave_sn.netuid,
    )
    assert pending == [(1.0, bob_wallet.hotkey.ss58_address)]

    # Wait for first block of the next tempo after the cooldown's tempo
    block = subtensor.block
    extra_blocks = block // TEMPO_TO_SET * 3
    wait_to_block = (
        cooldown
        - subtensor.subnets.blocks_since_last_step(cooldown)
        + TEMPO_TO_SET
        + extra_blocks
    )
    logging.console.info(
        f"[orange]block: {block}, cooldown: {cooldown} wait_to_block: {wait_to_block}[/orange]"
    )
    subtensor.wait_for_block(wait_to_block)

    success, children, error = subtensor.wallets.get_children(
        hotkey_ss58=alice_wallet.hotkey.ss58_address,
        netuid=dave_sn.netuid,
    )
    logging.console.info(f"[orange]block get_children: {subtensor.block}")

    assert error == ""
    assert success is True
    assert children == [(1.0, bob_wallet.hotkey.ss58_address)]

>>>>>>> 2a4f9789
    parent_ = subtensor.wallets.get_parents(
        bob_wallet.hotkey.ss58_address, dave_sn.netuid
    )

    assert parent_ == [(1.0, alice_wallet.hotkey.ss58_address)]

    # pending queue is empty
    pending, cooldown = subtensor.wallets.get_children_pending(
        hotkey_ss58=alice_wallet.hotkey.ss58_address,
        netuid=dave_sn.netuid,
    )
    assert pending == []
    logging.console.info(
        f"[orange]block get_children_pending: {subtensor.block}, cooldown: {cooldown}[/orange]"
    )
<<<<<<< HEAD

    with pytest.raises(TxRateLimitExceeded):
        set_children_block = subtensor.block
        # first passed
        assert subtensor.extrinsics.set_children(
            wallet=alice_wallet,
            hotkey_ss58=alice_wallet.hotkey.ss58_address,
            netuid=dave_sn.netuid,
            children=[],
            raise_error=True,
        ).success

=======

    with pytest.raises(TxRateLimitExceeded):
        set_children_block = subtensor.block
        # first passed
        assert subtensor.extrinsics.set_children(
            wallet=alice_wallet,
            hotkey_ss58=alice_wallet.hotkey.ss58_address,
            netuid=dave_sn.netuid,
            children=[],
            raise_error=True,
        ).success

>>>>>>> 2a4f9789
        # second raise the error
        subtensor.extrinsics.set_children(
            wallet=alice_wallet,
            hotkey_ss58=alice_wallet.hotkey.ss58_address,
            netuid=dave_sn.netuid,
            children=[],
            raise_error=True,
        )

    # wait for rate limit to expire + 1 block to ensure that the rate limit is expired
    subtensor.wait_for_block(set_children_block + SET_CHILDREN_RATE_LIMIT + 1)

    response = subtensor.extrinsics.set_children(
        wallet=alice_wallet,
        hotkey_ss58=alice_wallet.hotkey.ss58_address,
        netuid=dave_sn.netuid,
        children=[],
        raise_error=True,
        wait_for_inclusion=True,
        wait_for_finalization=True,
    )
    assert response.success, response.message

    pending, cooldown = subtensor.wallets.get_children_pending(
        hotkey_ss58=alice_wallet.hotkey.ss58_address,
        netuid=dave_sn.netuid,
    )
    assert pending == []

    # sometimes we need to wait some amount of blocks to ensure that children are posted on chain
    # than slower the machine then longer need to wait. But no longer than one tempo.
    # Actually this is additional protection for fast runtime note test.
    block = subtensor.block
    extra_blocks = block // TEMPO_TO_SET * 3
    wait_to_block = (
        cooldown
        - subtensor.subnets.blocks_since_last_step(cooldown)
        + TEMPO_TO_SET
        + extra_blocks
    )
    logging.console.info(
        f"[orange]block: {block}, cooldown: {cooldown} wait_to_block: {wait_to_block}[/orange]"
    )
    subtensor.wait_for_block(wait_to_block)

    start_block = subtensor.block
    while not children:
        success, children, error = subtensor.wallets.get_children(
            hotkey_ss58=alice_wallet.hotkey.ss58_address,
            netuid=dave_sn.netuid,
<<<<<<< HEAD
        )
        block = subtensor.block
        if block - start_block > TEMPO_TO_SET:
            break
        logging.console.info(f"block get_children: {subtensor.block}")
        subtensor.wait_for_block()

    assert error == ""
    assert success is True
    assert children == [(1.0, bob_wallet.hotkey.ss58_address)]

    subtensor.wait_for_block(set_children_block + SET_CHILDREN_RATE_LIMIT + 1)

    dave_sn.execute_one(
        SUDO_SET_STAKE_THRESHOLD(alice_wallet, AdminUtils, True, 1_000_000_000_000)
    )

    with pytest.raises(NotEnoughStakeToSetChildkeys):
        subtensor.extrinsics.set_children(
            wallet=alice_wallet,
            hotkey_ss58=alice_wallet.hotkey.ss58_address,
            netuid=dave_sn.netuid,
            children=[
                (
                    1.0,
                    bob_wallet.hotkey.ss58_address,
                ),
            ],
            raise_error=True,
=======
>>>>>>> 2a4f9789
        )
        block = subtensor.block
        if block - start_block > TEMPO_TO_SET:
            break
        logging.console.info(f"block get_children: {subtensor.block}")
        subtensor.wait_for_block()

    assert error == ""
    assert success is True
    assert children == [(1.0, bob_wallet.hotkey.ss58_address)]

    subtensor.wait_for_block(set_children_block + SET_CHILDREN_RATE_LIMIT + 1)

    dave_sn.execute_one(
        SUDO_SET_STAKE_THRESHOLD(alice_wallet, AdminUtils, True, 1_000_000_000_000)
    )

    with pytest.raises(NotEnoughStakeToSetChildkeys):
        subtensor.extrinsics.set_children(
            wallet=alice_wallet,
            hotkey_ss58=alice_wallet.hotkey.ss58_address,
            netuid=dave_sn.netuid,
            children=[
                (
                    1.0,
                    bob_wallet.hotkey.ss58_address,
                ),
            ],
            raise_error=True,
        )


@pytest.mark.asyncio
async def test_children_async(async_subtensor, alice_wallet, bob_wallet, dave_wallet):
    """
    Tests:
    - Get default children (empty list)
    - Call `root_set_pending_childkey_cooldown` extrinsic.
    - Update children list
    - Checking pending children
    - Checking cooldown period
    - Trigger rate limit
    - Clear children list
    """
    TEMPO_TO_SET = (
        FAST_RUNTIME_TEMPO
        if await async_subtensor.chain.is_fast_blocks()
        else NON_FAST_RUNTIME_TEMPO
    )

    # set PendingChildKeyCooldown to SET_CHILDREN_RATE_LIMIT before everything
    await async_subtensor.extrinsics.root_set_pending_childkey_cooldown(
        alice_wallet, ROOT_COOLDOWN
    )

    dave_sn = TestSubnet(async_subtensor)
    steps = [
        SUDO_SET_ADMIN_FREEZE_WINDOW(alice_wallet, AdminUtils, True, 0),
        REGISTER_SUBNET(dave_wallet),
        ACTIVATE_SUBNET(dave_wallet),
        SUDO_SET_TEMPO(alice_wallet, AdminUtils, True, NETUID, TEMPO_TO_SET),
        SUDO_SET_TX_RATE_LIMIT(alice_wallet, AdminUtils, True, 0),
    ]
    await dave_sn.async_execute_steps(steps)


@pytest.mark.asyncio
async def test_children_async(async_subtensor, alice_wallet, bob_wallet, dave_wallet):
    """
    Tests:
    - Get default children (empty list)
    - Call `root_set_pending_childkey_cooldown` extrinsic.
    - Update children list
    - Checking pending children
    - Checking cooldown period
    - Trigger rate limit
    - Clear children list
    """
    TEMPO_TO_SET = (
        FAST_RUNTIME_TEMPO
        if await async_subtensor.chain.is_fast_blocks()
        else NON_FAST_RUNTIME_TEMPO
    )

    # set PendingChildKeyCooldown to SET_CHILDREN_RATE_LIMIT before everything
    await async_subtensor.extrinsics.root_set_pending_childkey_cooldown(
        alice_wallet, ROOT_COOLDOWN
    )

    dave_sn = TestSubnet(async_subtensor)
    steps = [
        SUDO_SET_ADMIN_FREEZE_WINDOW(alice_wallet, AdminUtils, True, 0),
        REGISTER_SUBNET(dave_wallet),
        ACTIVATE_SUBNET(dave_wallet),
        SUDO_SET_TEMPO(alice_wallet, AdminUtils, True, NETUID, TEMPO_TO_SET),
        SUDO_SET_TX_RATE_LIMIT(alice_wallet, AdminUtils, True, 0),
    ]
    await dave_sn.async_execute_steps(steps)

    with pytest.raises(RegistrationNotPermittedOnRootSubnet):
        await async_subtensor.extrinsics.set_children(
            wallet=alice_wallet,
            hotkey_ss58=alice_wallet.hotkey.ss58_address,
            netuid=0,
            children=[],
            raise_error=True,
        )

    with pytest.raises(NonAssociatedColdKey):
        await async_subtensor.extrinsics.set_children(
            wallet=alice_wallet,
            hotkey_ss58=alice_wallet.hotkey.ss58_address,
            netuid=1,
            children=[],
            raise_error=True,
        )

    with pytest.raises(SubnetNotExists):
        await async_subtensor.extrinsics.set_children(
            wallet=alice_wallet,
            hotkey_ss58=alice_wallet.hotkey.ss58_address,
            netuid=3,
            children=[],
            raise_error=True,
        )

    await dave_sn.async_execute_steps(
        [
            REGISTER_NEURON(alice_wallet),
            REGISTER_NEURON(bob_wallet),
        ]
    )

    success, children, error = await async_subtensor.wallets.get_children(
        hotkey_ss58=alice_wallet.hotkey.ss58_address,
        netuid=dave_sn.netuid,
    )
    assert error == ""
    assert success is True
    assert children == []

    with pytest.raises(InvalidChild):
        await async_subtensor.extrinsics.set_children(
            wallet=alice_wallet,
            hotkey_ss58=alice_wallet.hotkey.ss58_address,
            netuid=dave_sn.netuid,
            children=[
                (
                    1.0,
                    alice_wallet.hotkey.ss58_address,
                ),
            ],
            raise_error=True,
        )

<<<<<<< HEAD
    with pytest.raises(DuplicateChild):
=======
    with pytest.raises(TooManyChildren):
>>>>>>> 2a4f9789
        await async_subtensor.extrinsics.set_children(
            wallet=alice_wallet,
            hotkey_ss58=alice_wallet.hotkey.ss58_address,
            netuid=dave_sn.netuid,
            children=[
                (
                    0.1,
                    bob_wallet.hotkey.ss58_address,
                )
                for _ in range(10)
            ],
            raise_error=True,
        )

    with pytest.raises(ProportionOverflow):
        await async_subtensor.extrinsics.set_children(
            wallet=alice_wallet,
            hotkey_ss58=alice_wallet.hotkey.ss58_address,
            netuid=dave_sn.netuid,
            children=[
                (
                    1.0,
                    bob_wallet.hotkey.ss58_address,
                ),
                (
                    1.0,
                    "5C4hrfjw9DjXZTzV3MwzrrAr9P1MJhSrvWGWqi1eSuyUpnhM",
                ),
            ],
            raise_error=True,
        )

    with pytest.raises(DuplicateChild):
        await async_subtensor.extrinsics.set_children(
            wallet=alice_wallet,
            hotkey_ss58=alice_wallet.hotkey.ss58_address,
            netuid=dave_sn.netuid,
            children=[
                (
                    0.5,
                    bob_wallet.hotkey.ss58_address,
                ),
                (
                    0.5,
                    bob_wallet.hotkey.ss58_address,
                ),
            ],
            raise_error=True,
        )

    success, message = await async_subtensor.extrinsics.set_children(
        wallet=alice_wallet,
        hotkey_ss58=alice_wallet.hotkey.ss58_address,
        netuid=dave_sn.netuid,
        children=[
            (
                1.0,
                bob_wallet.hotkey.ss58_address,
            ),
        ],
        raise_error=True,
        wait_for_inclusion=True,
        wait_for_finalization=True,
    )
    assert success is True, message
    assert message == "Success"

    # children not set yet (have to wait cool-down period)
    success, children, error = await async_subtensor.wallets.get_children(
        hotkey_ss58=alice_wallet.hotkey.ss58_address,
        netuid=dave_sn.netuid,
    )
    assert success is True
    assert children == []
    assert error == ""

    # children are in pending state
    pending, cooldown = await async_subtensor.wallets.get_children_pending(
        hotkey_ss58=alice_wallet.hotkey.ss58_address,
        netuid=dave_sn.netuid,
    )
    assert pending == [(1.0, bob_wallet.hotkey.ss58_address)]

    # Wait for first block of the next tempo after the cooldown's tempo
    block = await async_subtensor.block
    extra_blocks = block // TEMPO_TO_SET * 3
    wait_to_block = (
        cooldown
        - await async_subtensor.subnets.blocks_since_last_step(cooldown)
        + TEMPO_TO_SET
        + extra_blocks
    )
    logging.console.info(
        f"[orange]block: {block}, cooldown: {cooldown} wait_to_block: {wait_to_block}[/orange]"
    )
    await async_subtensor.wait_for_block(wait_to_block)

    success, children, error = await async_subtensor.wallets.get_children(
        hotkey_ss58=alice_wallet.hotkey.ss58_address,
        netuid=dave_sn.netuid,
    )
    logging.console.info(f"[orange]block get_children: {await async_subtensor.block}")

    assert error == ""
    assert success is True
    assert children == [(1.0, bob_wallet.hotkey.ss58_address)]

    parent_ = await async_subtensor.wallets.get_parents(
        bob_wallet.hotkey.ss58_address, dave_sn.netuid
    )

    assert parent_ == [(1.0, alice_wallet.hotkey.ss58_address)]

    # pending queue is empty
    pending, cooldown = await async_subtensor.wallets.get_children_pending(
        hotkey_ss58=alice_wallet.hotkey.ss58_address,
        netuid=dave_sn.netuid,
    )
    assert pending == []
    logging.console.info(
        f"[orange]block get_children_pending: {await async_subtensor.block}, cooldown: {cooldown}[/orange]"
    )

    with pytest.raises(TxRateLimitExceeded):
        set_children_block = await async_subtensor.block
        # first passed
        await async_subtensor.extrinsics.set_children(
            wallet=alice_wallet,
            hotkey_ss58=alice_wallet.hotkey.ss58_address,
            netuid=dave_sn.netuid,
            children=[],
            raise_error=True,
            wait_for_finalization=False,
        )
        # second raise the error
        await async_subtensor.extrinsics.set_children(
            wallet=alice_wallet,
            hotkey_ss58=alice_wallet.hotkey.ss58_address,
            netuid=dave_sn.netuid,
            children=[],
            raise_error=True,
            wait_for_finalization=False,
        )

    # wait for rate limit to expire + 1 block to ensure that the rate limit is expired
    await async_subtensor.wait_for_block(
        set_children_block + SET_CHILDREN_RATE_LIMIT + 1
    )

    response = await async_subtensor.extrinsics.set_children(
        wallet=alice_wallet,
        hotkey_ss58=alice_wallet.hotkey.ss58_address,
        netuid=dave_sn.netuid,
        children=[],
        raise_error=True,
        wait_for_inclusion=True,
        wait_for_finalization=True,
    )
    assert response.success, response.message

    pending, cooldown = await async_subtensor.wallets.get_children_pending(
        hotkey_ss58=alice_wallet.hotkey.ss58_address,
        netuid=dave_sn.netuid,
    )
    assert pending == []

    # sometimes we need to wait some amount of blocks to ensure that children are posted on chain
    # than slower the machine then longer need to wait. But no longer than one tempo.
    # Actually this is additional protection for fast runtime note test.
    block = await async_subtensor.block
    extra_blocks = block // TEMPO_TO_SET * 3
    wait_to_block = (
        cooldown
        - await async_subtensor.subnets.blocks_since_last_step(cooldown)
        + TEMPO_TO_SET
        + extra_blocks
<<<<<<< HEAD
    )
    logging.console.info(
        f"[orange]block: {block}, cooldown: {cooldown} wait_to_block: {wait_to_block}[/orange]"
    )
=======
    )
    logging.console.info(
        f"[orange]block: {block}, cooldown: {cooldown} wait_to_block: {wait_to_block}[/orange]"
    )
>>>>>>> 2a4f9789
    await async_subtensor.wait_for_block(wait_to_block)

    start_block = await async_subtensor.block
    while not children:
        success, children, error = await async_subtensor.wallets.get_children(
            hotkey_ss58=alice_wallet.hotkey.ss58_address,
            netuid=dave_sn.netuid,
        )
        block = await async_subtensor.block
        if block - start_block > TEMPO_TO_SET:
            break
        logging.console.info(f"block get_children: {block}")
        await async_subtensor.wait_for_block()

    assert error == ""
    assert success is True
    assert children == [(1.0, bob_wallet.hotkey.ss58_address)]

    await async_subtensor.wait_for_block(
        set_children_block + SET_CHILDREN_RATE_LIMIT + 1
    )

    await dave_sn.async_execute_one(
        SUDO_SET_STAKE_THRESHOLD(alice_wallet, AdminUtils, True, 1_000_000_000_000)
    )

    with pytest.raises(NotEnoughStakeToSetChildkeys):
        await async_subtensor.extrinsics.set_children(
            wallet=alice_wallet,
            hotkey_ss58=alice_wallet.hotkey.ss58_address,
            netuid=dave_sn.netuid,
            children=[
                (
                    1.0,
                    bob_wallet.hotkey.ss58_address,
                ),
            ],
            raise_error=True,
        )<|MERGE_RESOLUTION|>--- conflicted
+++ resolved
@@ -154,17 +154,10 @@
         if subtensor.chain.is_fast_blocks()
         else NON_FAST_RUNTIME_TEMPO
     )
-<<<<<<< HEAD
 
     # set PendingChildKeyCooldown to SET_CHILDREN_RATE_LIMIT before everything
     subtensor.extrinsics.root_set_pending_childkey_cooldown(alice_wallet, ROOT_COOLDOWN)
 
-=======
-
-    # set PendingChildKeyCooldown to SET_CHILDREN_RATE_LIMIT before everything
-    subtensor.extrinsics.root_set_pending_childkey_cooldown(alice_wallet, ROOT_COOLDOWN)
-
->>>>>>> 2a4f9789
     dave_sn = TestSubnet(subtensor)
     steps = [
         SUDO_SET_ADMIN_FREEZE_WINDOW(alice_wallet, AdminUtils, True, 0),
@@ -174,7 +167,6 @@
         SUDO_SET_TX_RATE_LIMIT(alice_wallet, AdminUtils, True, 0),
     ]
     dave_sn.execute_steps(steps)
-<<<<<<< HEAD
 
     with pytest.raises(RegistrationNotPermittedOnRootSubnet):
         subtensor.extrinsics.set_children(
@@ -199,39 +191,10 @@
             wallet=alice_wallet,
             hotkey_ss58=alice_wallet.hotkey.ss58_address,
             netuid=3,
-=======
-
-    with pytest.raises(RegistrationNotPermittedOnRootSubnet):
-        subtensor.extrinsics.set_children(
-            wallet=alice_wallet,
-            hotkey_ss58=alice_wallet.hotkey.ss58_address,
-            netuid=0,
->>>>>>> 2a4f9789
-            children=[],
-            raise_error=True,
-        )
-
-<<<<<<< HEAD
-=======
-    with pytest.raises(NonAssociatedColdKey):
-        subtensor.extrinsics.set_children(
-            wallet=alice_wallet,
-            hotkey_ss58=alice_wallet.hotkey.ss58_address,
-            netuid=1,
-            children=[],
-            raise_error=True,
-        )
-
-    with pytest.raises(SubnetNotExists):
-        subtensor.extrinsics.set_children(
-            wallet=alice_wallet,
-            hotkey_ss58=alice_wallet.hotkey.ss58_address,
-            netuid=3,
-            children=[],
-            raise_error=True,
-        )
-
->>>>>>> 2a4f9789
+            children=[],
+            raise_error=True,
+        )
+
     dave_sn.execute_steps(
         [
             REGISTER_NEURON(alice_wallet),
@@ -263,11 +226,7 @@
         )
 
     with pytest.raises(DuplicateChild):
-<<<<<<< HEAD
-        subtensor.extrinsics.set_children(
-=======
         subtensor.set_children(
->>>>>>> 2a4f9789
             wallet=alice_wallet,
             hotkey_ss58=alice_wallet.hotkey.ss58_address,
             netuid=dave_sn.netuid,
@@ -330,7 +289,6 @@
         raise_error=True,
         wait_for_inclusion=True,
         wait_for_finalization=True,
-<<<<<<< HEAD
     )
     assert success is True, message
     assert message == "Success"
@@ -375,52 +333,6 @@
     assert success is True
     assert children == [(1.0, bob_wallet.hotkey.ss58_address)]
 
-=======
-    )
-    assert success is True, message
-    assert message == "Success"
-
-    # children not set yet (have to wait cool-down period)
-    success, children, error = subtensor.wallets.get_children(
-        hotkey_ss58=alice_wallet.hotkey.ss58_address,
-        netuid=dave_sn.netuid,
-    )
-    assert success is True
-    assert children == []
-    assert error == ""
-
-    # children are in pending state
-    pending, cooldown = subtensor.wallets.get_children_pending(
-        hotkey_ss58=alice_wallet.hotkey.ss58_address,
-        netuid=dave_sn.netuid,
-    )
-    assert pending == [(1.0, bob_wallet.hotkey.ss58_address)]
-
-    # Wait for first block of the next tempo after the cooldown's tempo
-    block = subtensor.block
-    extra_blocks = block // TEMPO_TO_SET * 3
-    wait_to_block = (
-        cooldown
-        - subtensor.subnets.blocks_since_last_step(cooldown)
-        + TEMPO_TO_SET
-        + extra_blocks
-    )
-    logging.console.info(
-        f"[orange]block: {block}, cooldown: {cooldown} wait_to_block: {wait_to_block}[/orange]"
-    )
-    subtensor.wait_for_block(wait_to_block)
-
-    success, children, error = subtensor.wallets.get_children(
-        hotkey_ss58=alice_wallet.hotkey.ss58_address,
-        netuid=dave_sn.netuid,
-    )
-    logging.console.info(f"[orange]block get_children: {subtensor.block}")
-
-    assert error == ""
-    assert success is True
-    assert children == [(1.0, bob_wallet.hotkey.ss58_address)]
-
->>>>>>> 2a4f9789
     parent_ = subtensor.wallets.get_parents(
         bob_wallet.hotkey.ss58_address, dave_sn.netuid
     )
@@ -436,7 +348,6 @@
     logging.console.info(
         f"[orange]block get_children_pending: {subtensor.block}, cooldown: {cooldown}[/orange]"
     )
-<<<<<<< HEAD
 
     with pytest.raises(TxRateLimitExceeded):
         set_children_block = subtensor.block
@@ -449,20 +360,6 @@
             raise_error=True,
         ).success
 
-=======
-
-    with pytest.raises(TxRateLimitExceeded):
-        set_children_block = subtensor.block
-        # first passed
-        assert subtensor.extrinsics.set_children(
-            wallet=alice_wallet,
-            hotkey_ss58=alice_wallet.hotkey.ss58_address,
-            netuid=dave_sn.netuid,
-            children=[],
-            raise_error=True,
-        ).success
-
->>>>>>> 2a4f9789
         # second raise the error
         subtensor.extrinsics.set_children(
             wallet=alice_wallet,
@@ -513,38 +410,6 @@
         success, children, error = subtensor.wallets.get_children(
             hotkey_ss58=alice_wallet.hotkey.ss58_address,
             netuid=dave_sn.netuid,
-<<<<<<< HEAD
-        )
-        block = subtensor.block
-        if block - start_block > TEMPO_TO_SET:
-            break
-        logging.console.info(f"block get_children: {subtensor.block}")
-        subtensor.wait_for_block()
-
-    assert error == ""
-    assert success is True
-    assert children == [(1.0, bob_wallet.hotkey.ss58_address)]
-
-    subtensor.wait_for_block(set_children_block + SET_CHILDREN_RATE_LIMIT + 1)
-
-    dave_sn.execute_one(
-        SUDO_SET_STAKE_THRESHOLD(alice_wallet, AdminUtils, True, 1_000_000_000_000)
-    )
-
-    with pytest.raises(NotEnoughStakeToSetChildkeys):
-        subtensor.extrinsics.set_children(
-            wallet=alice_wallet,
-            hotkey_ss58=alice_wallet.hotkey.ss58_address,
-            netuid=dave_sn.netuid,
-            children=[
-                (
-                    1.0,
-                    bob_wallet.hotkey.ss58_address,
-                ),
-            ],
-            raise_error=True,
-=======
->>>>>>> 2a4f9789
         )
         block = subtensor.block
         if block - start_block > TEMPO_TO_SET:
@@ -610,40 +475,6 @@
     ]
     await dave_sn.async_execute_steps(steps)
 
-
-@pytest.mark.asyncio
-async def test_children_async(async_subtensor, alice_wallet, bob_wallet, dave_wallet):
-    """
-    Tests:
-    - Get default children (empty list)
-    - Call `root_set_pending_childkey_cooldown` extrinsic.
-    - Update children list
-    - Checking pending children
-    - Checking cooldown period
-    - Trigger rate limit
-    - Clear children list
-    """
-    TEMPO_TO_SET = (
-        FAST_RUNTIME_TEMPO
-        if await async_subtensor.chain.is_fast_blocks()
-        else NON_FAST_RUNTIME_TEMPO
-    )
-
-    # set PendingChildKeyCooldown to SET_CHILDREN_RATE_LIMIT before everything
-    await async_subtensor.extrinsics.root_set_pending_childkey_cooldown(
-        alice_wallet, ROOT_COOLDOWN
-    )
-
-    dave_sn = TestSubnet(async_subtensor)
-    steps = [
-        SUDO_SET_ADMIN_FREEZE_WINDOW(alice_wallet, AdminUtils, True, 0),
-        REGISTER_SUBNET(dave_wallet),
-        ACTIVATE_SUBNET(dave_wallet),
-        SUDO_SET_TEMPO(alice_wallet, AdminUtils, True, NETUID, TEMPO_TO_SET),
-        SUDO_SET_TX_RATE_LIMIT(alice_wallet, AdminUtils, True, 0),
-    ]
-    await dave_sn.async_execute_steps(steps)
-
     with pytest.raises(RegistrationNotPermittedOnRootSubnet):
         await async_subtensor.extrinsics.set_children(
             wallet=alice_wallet,
@@ -700,11 +531,7 @@
             raise_error=True,
         )
 
-<<<<<<< HEAD
     with pytest.raises(DuplicateChild):
-=======
-    with pytest.raises(TooManyChildren):
->>>>>>> 2a4f9789
         await async_subtensor.extrinsics.set_children(
             wallet=alice_wallet,
             hotkey_ss58=alice_wallet.hotkey.ss58_address,
@@ -881,17 +708,10 @@
         - await async_subtensor.subnets.blocks_since_last_step(cooldown)
         + TEMPO_TO_SET
         + extra_blocks
-<<<<<<< HEAD
     )
     logging.console.info(
         f"[orange]block: {block}, cooldown: {cooldown} wait_to_block: {wait_to_block}[/orange]"
     )
-=======
-    )
-    logging.console.info(
-        f"[orange]block: {block}, cooldown: {cooldown} wait_to_block: {wait_to_block}[/orange]"
-    )
->>>>>>> 2a4f9789
     await async_subtensor.wait_for_block(wait_to_block)
 
     start_block = await async_subtensor.block
