import pytest
from async_substrate_interface.errors import SubstrateRequestException

from bittensor import logging
from tests.e2e_tests.utils.chain_interactions import sudo_set_admin_utils

logging.set_trace()


<<<<<<< HEAD
@pytest.mark.asyncio
async def test_commitment(subtensor, alice_wallet):
=======
def test_commitment(local_chain, subtensor, alice_wallet):
>>>>>>> 26d2d05b
    with pytest.raises(SubstrateRequestException, match="AccountNotAllowedCommit"):
        await subtensor.set_commitment(
            alice_wallet,
            netuid=1,
            data="Hello World!",
        )

    assert await subtensor.burned_register(
        alice_wallet,
        netuid=1,
    )

    uid = await subtensor.get_uid_for_hotkey_on_subnet(
        alice_wallet.hotkey.ss58_address,
        netuid=1,
    )

    assert uid is not None

    assert "" == await subtensor.get_commitment(
        netuid=1,
        uid=uid,
    )

    assert await subtensor.set_commitment(
        alice_wallet,
        netuid=1,
        data="Hello World!",
    )

    status, error = sudo_set_admin_utils(
        local_chain,
        alice_wallet,
        call_module="Commitments",
        call_function="set_max_space",
        call_params={
            "netuid": 1,
            "new_limit": len("Hello World!"),
        },
    )

    assert status is True, error

    with pytest.raises(
        SubstrateRequestException,
        match="SpaceLimitExceeded",
    ):
        await subtensor.set_commitment(
            alice_wallet,
            netuid=1,
            data="Hello World!1",
        )

    assert "Hello World!" == await subtensor.get_commitment(
        netuid=1,
        uid=uid,
    )

<<<<<<< HEAD
    assert (await subtensor.get_all_commitments(netuid=1))[
        alice_wallet.hotkey.ss58_address
    ] == "Hello World!"
=======
    assert (
        subtensor.get_all_commitments(netuid=1)[alice_wallet.hotkey.ss58_address]
        == "Hello World!"
    )


@pytest.mark.asyncio
async def test_commitment_async(local_chain, async_subtensor, alice_wallet):
    async with async_subtensor as sub:
        with pytest.raises(SubstrateRequestException, match="AccountNotAllowedCommit"):
            await sub.set_commitment(
                alice_wallet,
                netuid=1,
                data="Hello World!",
            )

        assert await sub.burned_register(
            alice_wallet,
            netuid=1,
        )

        uid = await sub.get_uid_for_hotkey_on_subnet(
            alice_wallet.hotkey.ss58_address,
            netuid=1,
        )

        assert uid is not None

        assert "" == await sub.get_commitment(
            netuid=1,
            uid=uid,
        )

        assert await sub.set_commitment(
            alice_wallet,
            netuid=1,
            data="Hello World!",
        )

        status, error = sudo_set_admin_utils(
            local_chain,
            alice_wallet,
            call_module="Commitments",
            call_function="set_max_space",
            call_params={
                "netuid": 1,
                "new_limit": len("Hello World!"),
            },
        )

        assert status is True, error

        with pytest.raises(
            SubstrateRequestException,
            match="SpaceLimitExceeded",
        ):
            await sub.set_commitment(
                alice_wallet,
                netuid=1,
                data="Hello World!1",
            )

        assert "Hello World!" == await sub.get_commitment(
            netuid=1,
            uid=uid,
        )

        assert (await sub.get_all_commitments(netuid=1))[
            alice_wallet.hotkey.ss58_address
        ] == "Hello World!"
>>>>>>> 26d2d05b
<|MERGE_RESOLUTION|>--- conflicted
+++ resolved
@@ -7,12 +7,8 @@
 logging.set_trace()
 
 
-<<<<<<< HEAD
 @pytest.mark.asyncio
-async def test_commitment(subtensor, alice_wallet):
-=======
-def test_commitment(local_chain, subtensor, alice_wallet):
->>>>>>> 26d2d05b
+async def test_commitment(local_chain, subtensor, alice_wallet):
     with pytest.raises(SubstrateRequestException, match="AccountNotAllowedCommit"):
         await subtensor.set_commitment(
             alice_wallet,
@@ -71,79 +67,6 @@
         uid=uid,
     )
 
-<<<<<<< HEAD
     assert (await subtensor.get_all_commitments(netuid=1))[
         alice_wallet.hotkey.ss58_address
-    ] == "Hello World!"
-=======
-    assert (
-        subtensor.get_all_commitments(netuid=1)[alice_wallet.hotkey.ss58_address]
-        == "Hello World!"
-    )
-
-
-@pytest.mark.asyncio
-async def test_commitment_async(local_chain, async_subtensor, alice_wallet):
-    async with async_subtensor as sub:
-        with pytest.raises(SubstrateRequestException, match="AccountNotAllowedCommit"):
-            await sub.set_commitment(
-                alice_wallet,
-                netuid=1,
-                data="Hello World!",
-            )
-
-        assert await sub.burned_register(
-            alice_wallet,
-            netuid=1,
-        )
-
-        uid = await sub.get_uid_for_hotkey_on_subnet(
-            alice_wallet.hotkey.ss58_address,
-            netuid=1,
-        )
-
-        assert uid is not None
-
-        assert "" == await sub.get_commitment(
-            netuid=1,
-            uid=uid,
-        )
-
-        assert await sub.set_commitment(
-            alice_wallet,
-            netuid=1,
-            data="Hello World!",
-        )
-
-        status, error = sudo_set_admin_utils(
-            local_chain,
-            alice_wallet,
-            call_module="Commitments",
-            call_function="set_max_space",
-            call_params={
-                "netuid": 1,
-                "new_limit": len("Hello World!"),
-            },
-        )
-
-        assert status is True, error
-
-        with pytest.raises(
-            SubstrateRequestException,
-            match="SpaceLimitExceeded",
-        ):
-            await sub.set_commitment(
-                alice_wallet,
-                netuid=1,
-                data="Hello World!1",
-            )
-
-        assert "Hello World!" == await sub.get_commitment(
-            netuid=1,
-            uid=uid,
-        )
-
-        assert (await sub.get_all_commitments(netuid=1))[
-            alice_wallet.hotkey.ss58_address
-        ] == "Hello World!"
->>>>>>> 26d2d05b
+    ] == "Hello World!"