import asyncio

import pytest

from bittensor.utils.balance import Balance
from bittensor.utils.btlogging import logging
from tests.e2e_tests.utils.chain_interactions import (
    sudo_set_admin_utils,
    wait_epoch,
)


@pytest.mark.asyncio
async def test_dendrite(local_chain, subtensor, templates, alice_wallet, bob_wallet):
    """
    Test the Dendrite mechanism

    Steps:
        1. Register a subnet through Alice
        2. Register Bob as a validator
        3. Add stake to Bob and ensure neuron is not a validator yet
        4. Run Bob as a validator and wait epoch
        5. Ensure Bob's neuron has all correct attributes of a validator
    Raises:
        AssertionError: If any of the checks or verifications fail
    """

    alice_subnet_netuid = subtensor.get_total_subnets()  # 2
    logging.console.info("Testing test_dendrite")

    # Register a subnet, netuid 2
    assert subtensor.register_subnet(alice_wallet), "Subnet wasn't created"

    # Verify subnet <netuid> created successfully
    assert subtensor.subnet_exists(
        alice_subnet_netuid
    ), "Subnet wasn't created successfully"

    # make sure we passed start_call limit
    subtensor.wait_for_block(subtensor.block + 20)
    status, message = subtensor.start_call(
        alice_wallet, alice_subnet_netuid, True, True
    )
    assert status, message

    # Make sure Alice is Top Validator
    assert subtensor.add_stake(
        alice_wallet,
        netuid=alice_subnet_netuid,
        amount=Balance.from_tao(1),
    )

    # update max_allowed_validators so only one neuron can get validator_permit
    assert sudo_set_admin_utils(
        local_chain,
        alice_wallet,
        call_function="sudo_set_max_allowed_validators",
        call_params={
            "netuid": alice_subnet_netuid,
            "max_allowed_validators": 1,
        },
    )

    # update weights_set_rate_limit for fast-blocks
    status, error = sudo_set_admin_utils(
        local_chain,
        alice_wallet,
        call_function="sudo_set_weights_set_rate_limit",
        call_params={
            "netuid": alice_subnet_netuid,
            "weights_set_rate_limit": 10,
        },
    )

    assert error is None
    assert status is True

    # Register Bob to the network
<<<<<<< HEAD
    assert subtensor.burned_register(
        bob_wallet, alice_subnet_netuid
    ), "Unable to register Bob as a neuron"
=======
    assert subtensor.burned_register(bob_wallet, netuid), (
        "Unable to register Bob as a neuron"
    )
>>>>>>> b0b9604a

    metagraph = subtensor.metagraph(alice_subnet_netuid)

    # Assert neurons are Alice and Bob
    assert len(metagraph.neurons) == 2

    alice_neuron = metagraph.neurons[0]
    assert alice_neuron.hotkey == alice_wallet.hotkey.ss58_address
    assert alice_neuron.coldkey == alice_wallet.coldkey.ss58_address

    bob_neuron = metagraph.neurons[1]
    assert bob_neuron.hotkey == bob_wallet.hotkey.ss58_address
    assert bob_neuron.coldkey == bob_wallet.coldkey.ss58_address

    # Assert stake is 0
    assert bob_neuron.stake.tao == 0

    # Stake to become to top neuron after the first epoch
    tao = Balance.from_tao(10_000)
    alpha, _ = subtensor.subnet(alice_subnet_netuid).tao_to_alpha_with_slippage(tao)

    assert subtensor.add_stake(
        bob_wallet,
        netuid=alice_subnet_netuid,
        amount=tao,
    )

    # Refresh metagraph
    metagraph = subtensor.metagraph(alice_subnet_netuid)
    bob_neuron = metagraph.neurons[1]

    # Assert alpha is close to stake equivalent
    assert 0.95 < bob_neuron.stake.rao / alpha.rao < 1.05

    # Assert neuron is not a validator yet
    assert bob_neuron.active is True
    assert bob_neuron.validator_permit is False
    assert bob_neuron.validator_trust == 0.0
    assert bob_neuron.pruning_score == 0

    async with templates.validator(bob_wallet, alice_subnet_netuid):
        await asyncio.sleep(5)  # wait for 5 seconds for the Validator to process

        await wait_epoch(subtensor, netuid=alice_subnet_netuid)

        # Refresh metagraph
        metagraph = subtensor.metagraph(alice_subnet_netuid)

    # Refresh validator neuron
    updated_neuron = metagraph.neurons[1]

    assert len(metagraph.neurons) == 2
    assert updated_neuron.active is True
    assert updated_neuron.validator_permit is True
    assert updated_neuron.hotkey == bob_wallet.hotkey.ss58_address
    assert updated_neuron.coldkey == bob_wallet.coldkey.ss58_address
    assert updated_neuron.pruning_score != 0

    logging.console.info("✅ Passed test_dendrite")<|MERGE_RESOLUTION|>--- conflicted
+++ resolved
@@ -76,15 +76,9 @@
     assert status is True
 
     # Register Bob to the network
-<<<<<<< HEAD
-    assert subtensor.burned_register(
-        bob_wallet, alice_subnet_netuid
-    ), "Unable to register Bob as a neuron"
-=======
-    assert subtensor.burned_register(bob_wallet, netuid), (
+    assert subtensor.burned_register(bob_wallet, alice_subnet_netuid), (
         "Unable to register Bob as a neuron"
     )
->>>>>>> b0b9604a
 
     metagraph = subtensor.metagraph(alice_subnet_netuid)
 
