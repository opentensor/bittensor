# from bittensor.commands.root import RootRegisterCommand
# from bittensor.commands.delegates import NominateCommand
# from bittensor.commands.network import RegisterSubnetworkCommand
# from bittensor.commands.register import RegisterCommand
# from ..utils import setup_wallet


# Automated testing for take related tests described in
# https://discord.com/channels/799672011265015819/1176889736636407808/1236057424134144152
<<<<<<< HEAD
# TODO: fix after commands and cli are async migrated
# def test_takes(local_chain):
#     # Register root as Alice
#     (keypair, exec_command) = setup_wallet("//Alice")
#     exec_command(RootRegisterCommand, ["root", "register"])
#
#     # Create subnet 1 and verify created successfully
#     assert not (local_chain.query("SubtensorModule", "NetworksAdded", [1]).serialize())
#
#     exec_command(RegisterSubnetworkCommand, ["s", "create"])
#     assert local_chain.query("SubtensorModule", "NetworksAdded", [1])
#
#     assert local_chain.query("SubtensorModule", "NetworksAdded", [1]).serialize()
#
#     # Register and nominate Bob
#     (keypair, exec_command) = setup_wallet("//Bob")
#     assert (
#         local_chain.query(
#             "SubtensorModule", "LastTxBlock", [keypair.ss58_address]
#         ).serialize()
#         == 0
#     )
#
#     assert (
#         local_chain.query(
#             "SubtensorModule", "LastTxBlockDelegateTake", [keypair.ss58_address]
#         ).serialize()
#         == 0
#     )
#     exec_command(RegisterCommand, ["s", "register", "--neduid", "1"])
#     exec_command(NominateCommand, ["root", "nominate"])
#     assert (
#         local_chain.query(
#             "SubtensorModule", "LastTxBlock", [keypair.ss58_address]
#         ).serialize()
#         > 0
#     )
#     assert (
#         local_chain.query(
#             "SubtensorModule", "LastTxBlockDelegateTake", [keypair.ss58_address]
#         ).serialize()
#         > 0
#     )
=======
def test_takes(local_chain):
    # Register root as Alice
    keypair, exec_command, wallet = setup_wallet("//Alice")
    exec_command(RootRegisterCommand, ["root", "register"])

    # Create subnet 1 and verify created successfully
    assert not (local_chain.query("SubtensorModule", "NetworksAdded", [1]).serialize())

    exec_command(RegisterSubnetworkCommand, ["s", "create"])
    assert local_chain.query("SubtensorModule", "NetworksAdded", [1])

    assert local_chain.query("SubtensorModule", "NetworksAdded", [1]).serialize()

    # Register and nominate Bob
    keypair, exec_command, wallet = setup_wallet("//Bob")
    assert (
        local_chain.query(
            "SubtensorModule", "LastTxBlock", [keypair.ss58_address]
        ).serialize()
        == 0
    )

    assert (
        local_chain.query(
            "SubtensorModule", "LastTxBlockDelegateTake", [keypair.ss58_address]
        ).serialize()
        == 0
    )
    exec_command(RegisterCommand, ["s", "register", "--netuid", "1"])
    exec_command(NominateCommand, ["root", "nominate"])
    assert (
        local_chain.query(
            "SubtensorModule", "LastTxBlock", [keypair.ss58_address]
        ).serialize()
        > 0
    )
    assert (
        local_chain.query(
            "SubtensorModule", "LastTxBlockDelegateTake", [keypair.ss58_address]
        ).serialize()
        > 0
    )
>>>>>>> e6504175
<|MERGE_RESOLUTION|>--- conflicted
+++ resolved
@@ -1,17 +1,16 @@
-# from bittensor.commands.root import RootRegisterCommand
-# from bittensor.commands.delegates import NominateCommand
-# from bittensor.commands.network import RegisterSubnetworkCommand
-# from bittensor.commands.register import RegisterCommand
-# from ..utils import setup_wallet
+from bittensor.commands.root import RootRegisterCommand
+from bittensor.commands.delegates import NominateCommand
+from bittensor.commands.network import RegisterSubnetworkCommand
+from bittensor.commands.register import RegisterCommand
+from ..utils import setup_wallet
 
 
 # Automated testing for take related tests described in
 # https://discord.com/channels/799672011265015819/1176889736636407808/1236057424134144152
-<<<<<<< HEAD
 # TODO: fix after commands and cli are async migrated
 # def test_takes(local_chain):
 #     # Register root as Alice
-#     (keypair, exec_command) = setup_wallet("//Alice")
+#     keypair, exec_command, wallet = setup_wallet("//Alice")
 #     exec_command(RootRegisterCommand, ["root", "register"])
 #
 #     # Create subnet 1 and verify created successfully
@@ -23,7 +22,7 @@
 #     assert local_chain.query("SubtensorModule", "NetworksAdded", [1]).serialize()
 #
 #     # Register and nominate Bob
-#     (keypair, exec_command) = setup_wallet("//Bob")
+#     keypair, exec_command, wallet = setup_wallet("//Bob")
 #     assert (
 #         local_chain.query(
 #             "SubtensorModule", "LastTxBlock", [keypair.ss58_address]
@@ -37,7 +36,7 @@
 #         ).serialize()
 #         == 0
 #     )
-#     exec_command(RegisterCommand, ["s", "register", "--neduid", "1"])
+#     exec_command(RegisterCommand, ["s", "register", "--netuid", "1"])
 #     exec_command(NominateCommand, ["root", "nominate"])
 #     assert (
 #         local_chain.query(
@@ -50,48 +49,4 @@
 #             "SubtensorModule", "LastTxBlockDelegateTake", [keypair.ss58_address]
 #         ).serialize()
 #         > 0
-#     )
-=======
-def test_takes(local_chain):
-    # Register root as Alice
-    keypair, exec_command, wallet = setup_wallet("//Alice")
-    exec_command(RootRegisterCommand, ["root", "register"])
-
-    # Create subnet 1 and verify created successfully
-    assert not (local_chain.query("SubtensorModule", "NetworksAdded", [1]).serialize())
-
-    exec_command(RegisterSubnetworkCommand, ["s", "create"])
-    assert local_chain.query("SubtensorModule", "NetworksAdded", [1])
-
-    assert local_chain.query("SubtensorModule", "NetworksAdded", [1]).serialize()
-
-    # Register and nominate Bob
-    keypair, exec_command, wallet = setup_wallet("//Bob")
-    assert (
-        local_chain.query(
-            "SubtensorModule", "LastTxBlock", [keypair.ss58_address]
-        ).serialize()
-        == 0
-    )
-
-    assert (
-        local_chain.query(
-            "SubtensorModule", "LastTxBlockDelegateTake", [keypair.ss58_address]
-        ).serialize()
-        == 0
-    )
-    exec_command(RegisterCommand, ["s", "register", "--netuid", "1"])
-    exec_command(NominateCommand, ["root", "nominate"])
-    assert (
-        local_chain.query(
-            "SubtensorModule", "LastTxBlock", [keypair.ss58_address]
-        ).serialize()
-        > 0
-    )
-    assert (
-        local_chain.query(
-            "SubtensorModule", "LastTxBlockDelegateTake", [keypair.ss58_address]
-        ).serialize()
-        > 0
-    )
->>>>>>> e6504175
+#     )