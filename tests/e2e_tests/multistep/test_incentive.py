import asyncio
import logging
import sys

import pytest

import bittensor
from bittensor.commands import (
    RegisterCommand,
    RegisterSubnetworkCommand,
    StakeCommand,
    RootRegisterCommand,
    RootSetBoostCommand,
)
from tests.e2e_tests.utils import (
    setup_wallet,
    template_path,
<<<<<<< HEAD
    repo_name,
    wait_epoch,
=======
    templates_repo,
    wait_interval,
>>>>>>> 5c976e20
)

logging.basicConfig(level=logging.INFO)

"""
Test the incentive mechanism. 

Verify that for the miner:
* trust
* rank
* consensus
* incentive
are updated with proper values after an epoch has passed. 

For the validator verify that:
* validator_permit
* validator_trust
* dividends
* stake
are updated with proper values after an epoch has passed. 

"""


@pytest.mark.asyncio
async def test_incentive(local_chain):
    # Register root as Alice - the subnet owner and validator
    alice_keypair, alice_exec_command, alice_wallet = setup_wallet("//Alice")
    alice_exec_command(RegisterSubnetworkCommand, ["s", "create"])
    # Verify subnet 1 created successfully
    assert local_chain.query("SubtensorModule", "NetworksAdded", [1]).serialize()

    # Register Bob as miner
    bob_keypair, bob_exec_command, bob_wallet = setup_wallet("//Bob")

    # Register Alice as neuron to the subnet
    alice_exec_command(
        RegisterCommand,
        [
            "s",
            "register",
            "--netuid",
            "1",
        ],
    )

    # Register Bob as neuron to the subnet
    bob_exec_command(
        RegisterCommand,
        [
            "s",
            "register",
            "--netuid",
            "1",
        ],
    )

    subtensor = bittensor.subtensor(network="ws://localhost:9945")
    # assert two neurons are in network
    assert len(subtensor.neurons(netuid=1)) == 2

    # Alice to stake to become to top neuron after the first epoch
    alice_exec_command(
        StakeCommand,
        [
            "stake",
            "add",
            "--amount",
            "10000",
        ],
    )

    # register Bob as miner
    cmd = " ".join(
        [
            f"{sys.executable}",
            f'"{template_path}{templates_repo}/neurons/miner.py"',
            "--no_prompt",
            "--netuid",
            "1",
            "--subtensor.network",
            "local",
            "--subtensor.chain_endpoint",
            "ws://localhost:9945",
            "--wallet.path",
            bob_wallet.path,
            "--wallet.name",
            bob_wallet.name,
            "--wallet.hotkey",
            "default",
            "--logging.trace",
        ]
    )

    miner_process = await asyncio.create_subprocess_shell(
        cmd,
        stdout=asyncio.subprocess.PIPE,
        stderr=asyncio.subprocess.PIPE,
    )

    await asyncio.sleep(
        5
    )  # wait for 5 seconds for the metagraph to refresh with latest data

    # register Alice as validator
    cmd = " ".join(
        [
            f"{sys.executable}",
            f'"{template_path}{templates_repo}/neurons/validator.py"',
            "--no_prompt",
            "--netuid",
            "1",
            "--subtensor.network",
            "local",
            "--subtensor.chain_endpoint",
            "ws://localhost:9945",
            "--wallet.path",
            alice_wallet.path,
            "--wallet.name",
            alice_wallet.name,
            "--wallet.hotkey",
            "default",
            "--logging.trace",
        ]
    )
    # run validator in the background

    validator_process = await asyncio.create_subprocess_shell(
        cmd,
        stdout=asyncio.subprocess.PIPE,
        stderr=asyncio.subprocess.PIPE,
    )

    await asyncio.sleep(
        5
    )  # wait for 5 seconds for the metagraph and subtensor to refresh with latest data

    # register validator with root network
    alice_exec_command(
        RootRegisterCommand,
        [
            "root",
            "register",
            "--netuid",
            "1",
            "--wallet.name",
            "default",
            "--wallet.hotkey",
            "default",
            "--subtensor.chain_endpoint",
            "ws://localhost:9945",
        ],
    )

    alice_exec_command(
        RootSetBoostCommand,
        [
            "root",
            "boost",
            "--netuid",
            "1",
            "--increase",
            "100",
            "--wallet.name",
            "default",
            "--wallet.hotkey",
            "default",
            "--subtensor.chain_endpoint",
            "ws://localhost:9945",
        ],
    )

    # get latest metagraph
    metagraph = bittensor.metagraph(netuid=1, network="ws://localhost:9945")

    # get current emissions
    bob_neuron = metagraph.neurons[1]
    assert bob_neuron.incentive == 0
    assert bob_neuron.consensus == 0
    assert bob_neuron.rank == 0
    assert bob_neuron.trust == 0

    alice_neuron = metagraph.neurons[0]
    assert alice_neuron.validator_permit is False
    assert alice_neuron.dividends == 0
    assert alice_neuron.stake.tao == 10_000.0
    assert alice_neuron.validator_trust == 0

    # wait until 360 blocks pass (subnet tempo)
    wait_interval(360, subtensor)

    # for some reason the weights do not get set through the template. Set weight manually.
    alice_wallet = bittensor.wallet()
    alice_wallet._hotkey = alice_keypair
    subtensor._do_set_weights(
        wallet=alice_wallet,
        uids=[1],
        vals=[65535],
        netuid=1,
        version_key=0,
        wait_for_inclusion=True,
        wait_for_finalization=True,
    )

    # wait epoch until weight go into effect
    wait_interval(360, subtensor)

    # refresh metagraph
    metagraph = bittensor.metagraph(netuid=1, network="ws://localhost:9945")

    # get current emissions and validate that Alice has gotten tao
    bob_neuron = metagraph.neurons[1]
    assert bob_neuron.incentive == 1
    assert bob_neuron.consensus == 1
    assert bob_neuron.rank == 1
    assert bob_neuron.trust == 1

    alice_neuron = metagraph.neurons[0]
    assert alice_neuron.validator_permit is True
    assert alice_neuron.dividends == 1
    assert alice_neuron.stake.tao == 10_000.0
    assert alice_neuron.validator_trust == 1<|MERGE_RESOLUTION|>--- conflicted
+++ resolved
@@ -15,13 +15,8 @@
 from tests.e2e_tests.utils import (
     setup_wallet,
     template_path,
-<<<<<<< HEAD
-    repo_name,
-    wait_epoch,
-=======
     templates_repo,
     wait_interval,
->>>>>>> 5c976e20
 )
 
 logging.basicConfig(level=logging.INFO)
