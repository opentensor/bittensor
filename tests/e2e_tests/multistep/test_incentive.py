import asyncio
import logging
import sys

import pytest

import bittensor
from bittensor.commands import (
    RegisterCommand,
    RegisterSubnetworkCommand,
    StakeCommand,
    RootRegisterCommand,
    RootSetBoostCommand,
)
from tests.e2e_tests.utils import (
    setup_wallet,
    template_path,
    templates_repo,
    wait_interval,
    write_output_log_to_file,
)

logging.basicConfig(level=logging.INFO)

"""
Test the incentive mechanism.

Verify that for the miner:
* trust
* rank
* consensus
* incentive
are updated with proper values after an epoch has passed.

For the validator verify that:
* validator_permit
* validator_trust
* dividends
* stake
are updated with proper values after an epoch has passed.

"""


@pytest.mark.asyncio
async def test_incentive(local_chain):
    # Register root as Alice - the subnet owner and validator
    alice_keypair, alice_exec_command, alice_wallet = await setup_wallet("//Alice")
    await alice_exec_command(RegisterSubnetworkCommand, ["s", "create"])
    # Verify subnet 1 created successfully
    assert local_chain.query("SubtensorModule", "NetworksAdded", [1]).serialize()

    # Register Bob as miner
    bob_keypair, bob_exec_command, bob_wallet = await setup_wallet("//Bob")

    # Register Alice as neuron to the subnet
    await alice_exec_command(
        RegisterCommand,
        [
            "s",
            "register",
            "--netuid",
            "1",
        ],
    )

    # Register Bob as neuron to the subnet
    await bob_exec_command(
        RegisterCommand,
        [
            "s",
            "register",
            "--netuid",
            "1",
        ],
    )

    subtensor = bittensor.subtensor(network="ws://localhost:9945")
    # assert two neurons are in network
    assert len(await subtensor.neurons(netuid=1)) == 2

    # Alice to stake to become to top neuron after the first epoch
    await alice_exec_command(
        StakeCommand,
        [
            "stake",
            "add",
            "--amount",
            "10000",
        ],
    )

    # register Bob as miner
    cmd = " ".join(
        [
            f"{sys.executable}",
            f'"{template_path}{templates_repo}/neurons/miner.py"',
            "--no_prompt",
            "--netuid",
            "1",
            "--subtensor.network",
            "local",
            "--subtensor.chain_endpoint",
            "ws://localhost:9945",
            "--wallet.path",
            bob_wallet.path,
            "--wallet.name",
            bob_wallet.name,
            "--wallet.hotkey",
            "default",
            "--logging.trace",
        ]
    )

    miner_process = await asyncio.create_subprocess_shell(
        cmd,
        stdout=asyncio.subprocess.PIPE,
        stderr=asyncio.subprocess.PIPE,
    )

    # Create tasks to read stdout and stderr concurrently
    # ignore, don't await coroutine, just write logs to file
    await asyncio.create_task(
        write_output_log_to_file("miner_stdout", miner_process.stdout)
    )
    # ignore, dont await coroutine, just write logs to file
    await asyncio.create_task(
        write_output_log_to_file("miner_stderr", miner_process.stderr)
    )

    await asyncio.sleep(
        5
    )  # wait for 5 seconds for the metagraph to refresh with latest data

    # register Alice as validator
    cmd = " ".join(
        [
            f"{sys.executable}",
            f'"{template_path}{templates_repo}/neurons/validator.py"',
            "--no_prompt",
            "--netuid",
            "1",
            "--subtensor.network",
            "local",
            "--subtensor.chain_endpoint",
            "ws://localhost:9945",
            "--wallet.path",
            alice_wallet.path,
            "--wallet.name",
            alice_wallet.name,
            "--wallet.hotkey",
            "default",
            "--logging.trace",
        ]
    )
    # run validator in the background

    validator_process = await asyncio.create_subprocess_shell(
        cmd,
        stdout=asyncio.subprocess.PIPE,
        stderr=asyncio.subprocess.PIPE,
    )

    # Create tasks to read stdout and stderr concurrently and write output to log file
    # ignore, don't await coroutine, just write logs to file
    await asyncio.create_task(
        write_output_log_to_file("validator_stdout", validator_process.stdout)
    )
    # ignore, dont await coroutine, just write logs to file
    await asyncio.create_task(
        write_output_log_to_file("validator_stderr", validator_process.stderr)
    )

    await asyncio.sleep(
        5
    )  # wait for 5 seconds for the metagraph and subtensor to refresh with latest data

    # register validator with root network
    await alice_exec_command(
        RootRegisterCommand,
        [
            "root",
            "register",
            "--netuid",
            "1",
            "--wallet.name",
            "default",
            "--wallet.hotkey",
            "default",
            "--subtensor.chain_endpoint",
            "ws://localhost:9945",
        ],
    )

    await alice_exec_command(
        RootSetBoostCommand,
        [
            "root",
            "boost",
            "--netuid",
            "1",
            "--increase",
            "100",
            "--wallet.name",
            "default",
            "--wallet.hotkey",
            "default",
            "--subtensor.chain_endpoint",
            "ws://localhost:9945",
        ],
    )

    # get latest metagraph
    metagraph = await bittensor.metagraph(netuid=1, network="ws://localhost:9945")

    # get current emissions
    bob_neuron = metagraph.neurons[1]
    assert bob_neuron.incentive == 0
    assert bob_neuron.consensus == 0
    assert bob_neuron.rank == 0
    assert bob_neuron.trust == 0

    alice_neuron = metagraph.neurons[0]
    assert alice_neuron.validator_permit is False
    assert alice_neuron.dividends == 0
    assert alice_neuron.stake.tao == 10_000.0
    assert alice_neuron.validator_trust == 0

    # wait until 360 blocks pass (subnet tempo)
<<<<<<< HEAD
    await wait_epoch(360, subtensor)
=======
    wait_interval(360, subtensor)
>>>>>>> 55b4d2b2

    # for some reason the weights do not get set through the template. Set weight manually.
    alice_wallet = bittensor.wallet()
    alice_wallet._hotkey = alice_keypair
    await subtensor.do_set_weights(
        wallet=alice_wallet,
        uids=[1],
        vals=[65535],
        netuid=1,
        version_key=0,
        wait_for_inclusion=True,
        wait_for_finalization=True,
    )

    # wait epoch until weight go into effect
<<<<<<< HEAD
    await wait_epoch(360, subtensor)
=======
    wait_interval(360, subtensor)
>>>>>>> 55b4d2b2

    # refresh metagraph
    metagraph = await bittensor.metagraph(netuid=1, network="ws://localhost:9945")

    # get current emissions and validate that Alice has gotten tao
    bob_neuron = metagraph.neurons[1]
    assert bob_neuron.incentive == 1
    assert bob_neuron.consensus == 1
    assert bob_neuron.rank == 1
    assert bob_neuron.trust == 1

    alice_neuron = metagraph.neurons[0]
    assert alice_neuron.validator_permit is True
    assert alice_neuron.dividends == 1
    assert alice_neuron.stake.tao == 10_000.0
    assert alice_neuron.validator_trust == 1<|MERGE_RESOLUTION|>--- conflicted
+++ resolved
@@ -227,11 +227,7 @@
     assert alice_neuron.validator_trust == 0
 
     # wait until 360 blocks pass (subnet tempo)
-<<<<<<< HEAD
-    await wait_epoch(360, subtensor)
-=======
-    wait_interval(360, subtensor)
->>>>>>> 55b4d2b2
+    await wait_interval(360, subtensor)
 
     # for some reason the weights do not get set through the template. Set weight manually.
     alice_wallet = bittensor.wallet()
@@ -247,11 +243,7 @@
     )
 
     # wait epoch until weight go into effect
-<<<<<<< HEAD
-    await wait_epoch(360, subtensor)
-=======
-    wait_interval(360, subtensor)
->>>>>>> 55b4d2b2
+    await wait_interval(360, subtensor)
 
     # refresh metagraph
     metagraph = await bittensor.metagraph(netuid=1, network="ws://localhost:9945")
