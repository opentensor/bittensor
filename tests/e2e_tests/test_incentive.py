import asyncio

import pytest

from bittensor.utils.btlogging import logging
from tests.e2e_tests.utils.chain_interactions import (
    sudo_set_admin_utils,
    wait_epoch,
)

DURATION_OF_START_CALL = 10


@pytest.mark.asyncio
async def test_incentive(local_chain, subtensor, templates, alice_wallet, bob_wallet):
    """
    Test the incentive mechanism and interaction of miners/validators

    Steps:
        1. Register a subnet as Alice and register Bob
        2. Run Alice as validator & Bob as miner. Wait Epoch
        3. Verify miner has correct: trust, rank, consensus, incentive
        4. Verify validator has correct: validator_permit, validator_trust, dividends, stake
    Raises:
        AssertionError: If any of the checks or verifications fail
    """

    print("Testing test_incentive")
    alice_subnet_netuid = subtensor.get_total_subnets()  # 2

    # Register root as Alice - the subnet owner and validator
    assert subtensor.register_subnet(alice_wallet)

    # Verify subnet <netuid> created successfully
    assert subtensor.subnet_exists(
        alice_subnet_netuid
    ), "Subnet wasn't created successfully"

    # make sure we passed start_call limit
    subtensor.wait_for_block(subtensor.block + 20)
    status, message = subtensor.start_call(
        alice_wallet, alice_subnet_netuid, True, True
    )
    assert status, message

    # Register Bob as a neuron on the subnet
<<<<<<< HEAD
    assert subtensor.burned_register(
        bob_wallet, alice_subnet_netuid
    ), "Unable to register Bob as a neuron"

    # Assert two neurons are in network
    assert (
        len(subtensor.neurons(netuid=alice_subnet_netuid)) == 2
    ), "Alice & Bob not registered in the subnet"
=======
    assert subtensor.burned_register(bob_wallet, netuid), (
        "Unable to register Bob as a neuron"
    )

    # Assert two neurons are in network
    assert len(subtensor.neurons(netuid=netuid)) == 2, (
        "Alice & Bob not registered in the subnet"
    )
>>>>>>> b0b9604a

    # Wait for the first epoch to pass
    await wait_epoch(subtensor, alice_subnet_netuid)

    # Get current miner/validator stats
    alice_neuron = subtensor.neurons(netuid=alice_subnet_netuid)[0]

    assert alice_neuron.validator_permit is True
    assert alice_neuron.dividends == 0
    assert alice_neuron.validator_trust == 0
    assert alice_neuron.incentive == 0
    assert alice_neuron.consensus == 0
    assert alice_neuron.rank == 0

    bob_neuron = subtensor.neurons(netuid=alice_subnet_netuid)[1]

    assert bob_neuron.incentive == 0
    assert bob_neuron.consensus == 0
    assert bob_neuron.rank == 0
    assert bob_neuron.trust == 0

    # update weights_set_rate_limit for fast-blocks
    tempo = subtensor.tempo(alice_subnet_netuid)
    status, error = sudo_set_admin_utils(
        local_chain,
        alice_wallet,
        call_function="sudo_set_weights_set_rate_limit",
        call_params={
            "netuid": alice_subnet_netuid,
            "weights_set_rate_limit": tempo,
        },
    )

    assert error is None
    assert status is True

    # max attempts to run miner and validator
    max_attempt = 3
    while True:
        try:
            async with templates.miner(bob_wallet, alice_subnet_netuid) as miner:
                await asyncio.wait_for(miner.started.wait(), 60)

                async with templates.validator(
                    alice_wallet, alice_subnet_netuid
                ) as validator:
                    # wait for the Validator to process and set_weights
                    await asyncio.wait_for(validator.set_weights.wait(), 60)
            break
        except asyncio.TimeoutError:
            if max_attempt > 0:
                max_attempt -= 1
                continue
            raise

    # wait one tempo (fast block
    subtensor.wait_for_block(subtensor.block + subtensor.tempo(alice_subnet_netuid))

    while True:
        try:
            neurons = subtensor.neurons(netuid=alice_subnet_netuid)
            logging.info(f"neurons: {neurons}")

            # Get current emissions and validate that Alice has gotten tao
            alice_neuron = neurons[0]

            assert alice_neuron.validator_permit is True
            assert alice_neuron.dividends == 1.0
            assert alice_neuron.stake.tao > 0
            assert alice_neuron.validator_trust > 0.99
            assert alice_neuron.incentive < 0.5
            assert alice_neuron.consensus < 0.5
            assert alice_neuron.rank < 0.5

            bob_neuron = neurons[1]

            assert bob_neuron.incentive > 0.5
            assert bob_neuron.consensus > 0.5
            assert bob_neuron.rank > 0.5
            assert bob_neuron.trust == 1

            bonds = subtensor.bonds(alice_subnet_netuid)

            assert bonds == [
                (
                    0,
                    [
                        (0, 65535),
                        (1, 65535),
                    ],
                ),
                (
                    1,
                    [],
                ),
            ]

            print("✅ Passed test_incentive")
            break
        except Exception:
            subtensor.wait_for_block(subtensor.block)
            continue<|MERGE_RESOLUTION|>--- conflicted
+++ resolved
@@ -44,25 +44,14 @@
     assert status, message
 
     # Register Bob as a neuron on the subnet
-<<<<<<< HEAD
-    assert subtensor.burned_register(
-        bob_wallet, alice_subnet_netuid
-    ), "Unable to register Bob as a neuron"
-
-    # Assert two neurons are in network
-    assert (
-        len(subtensor.neurons(netuid=alice_subnet_netuid)) == 2
-    ), "Alice & Bob not registered in the subnet"
-=======
-    assert subtensor.burned_register(bob_wallet, netuid), (
+    assert subtensor.burned_register(bob_wallet, alice_subnet_netuid), (
         "Unable to register Bob as a neuron"
     )
 
     # Assert two neurons are in network
-    assert len(subtensor.neurons(netuid=netuid)) == 2, (
+    assert len(subtensor.neurons(netuid=alice_subnet_netuid)) == 2, (
         "Alice & Bob not registered in the subnet"
     )
->>>>>>> b0b9604a
 
     # Wait for the first epoch to pass
     await wait_epoch(subtensor, alice_subnet_netuid)
