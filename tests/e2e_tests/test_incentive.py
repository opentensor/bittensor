--- conflicted
+++ resolved
@@ -4,7 +4,6 @@
 
 from bittensor.utils.btlogging import logging
 from tests.e2e_tests.utils.chain_interactions import (
-    root_set_subtensor_hyperparameter_values,
     sudo_set_admin_utils,
     wait_epoch,
 )
@@ -48,14 +47,8 @@
     # Wait for the first epoch to pass
     await wait_epoch(subtensor, netuid)
 
-<<<<<<< HEAD
-    # Get latest metagraph
-    metagraph = await subtensor.metagraph(netuid)
-
-=======
->>>>>>> 6b8a88a2
     # Get current miner/validator stats
-    alice_neuron = subtensor.neurons(netuid=netuid)[0]
+    alice_neuron = await subtensor.neurons(netuid=netuid)[0]
 
     assert alice_neuron.validator_permit is True
     assert alice_neuron.dividends == 0
@@ -65,17 +58,17 @@
     assert alice_neuron.consensus == 0
     assert alice_neuron.rank == 0
 
-    bob_neuron = subtensor.neurons(netuid=netuid)[1]
+    bob_neuron = await subtensor.neurons(netuid=netuid)[1]
 
     assert bob_neuron.incentive == 0
     assert bob_neuron.consensus == 0
     assert bob_neuron.rank == 0
     assert bob_neuron.trust == 0
 
-    subtensor.wait_for_block(DURATION_OF_START_CALL)
+    await subtensor.wait_for_block(DURATION_OF_START_CALL)
 
     # # Subnet "Start Call" https://github.com/opentensor/bits/pull/13
-    status, error = subtensor.start_call(wallet=alice_wallet, netuid=netuid)
+    status, error = await subtensor.start_call(wallet=alice_wallet, netuid=netuid)
 
     assert status is True, error
 
@@ -94,54 +87,6 @@
     assert error is None
     assert status is True
 
-<<<<<<< HEAD
-    async with templates.miner(bob_wallet, netuid):
-        async with templates.validator(alice_wallet, netuid) as validator:
-            # wait for the Validator to process and set_weights
-            await asyncio.wait_for(validator.set_weights.wait(), 60)
-
-            # Wait till new epoch
-            await wait_interval(tempo, subtensor, netuid)
-
-            # Refresh metagraph
-            metagraph = await subtensor.metagraph(netuid)
-
-    # Get current emissions and validate that Alice has gotten tao
-    alice_neuron = metagraph.neurons[0]
-
-    assert alice_neuron.validator_permit is True
-    assert alice_neuron.dividends == 1.0
-    assert alice_neuron.stake.tao > 0
-    assert alice_neuron.validator_trust > 0.99
-    assert alice_neuron.incentive < 0.5
-    assert alice_neuron.consensus < 0.5
-    assert alice_neuron.rank < 0.5
-
-    bob_neuron = metagraph.neurons[1]
-
-    assert bob_neuron.incentive > 0.5
-    assert bob_neuron.consensus > 0.5
-    assert bob_neuron.rank > 0.5
-    assert bob_neuron.trust == 1
-
-    bonds = await subtensor.bonds(netuid)
-
-    assert bonds == [
-        (
-            0,
-            [
-                (0, 65535),
-                (1, 65535),
-            ],
-        ),
-        (
-            1,
-            [],
-        ),
-    ]
-
-    print("✅ Passed test_incentive")
-=======
     # max attempts to run miner and validator
     max_attempt = 3
     while True:
@@ -160,11 +105,11 @@
             raise
 
     # wait one tempo (fast block
-    subtensor.wait_for_block(subtensor.block + subtensor.tempo(netuid))
+    await subtensor.wait_for_block(subtensor.block + subtensor.tempo(netuid))
 
     while True:
         try:
-            neurons = subtensor.neurons(netuid=netuid)
+            neurons = await subtensor.neurons(netuid=netuid)
             logging.info(f"neurons: {neurons}")
 
             # Get current emissions and validate that Alice has gotten tao
@@ -185,7 +130,7 @@
             assert bob_neuron.rank > 0.5
             assert bob_neuron.trust == 1
 
-            bonds = subtensor.bonds(netuid)
+            bonds = await subtensor.bonds(netuid)
 
             assert bonds == [
                 (
@@ -204,6 +149,5 @@
             print("✅ Passed test_incentive")
             break
         except Exception:
-            subtensor.wait_for_block(subtensor.block)
-            continue
->>>>>>> 6b8a88a2
+            await subtensor.wait_for_block(subtensor.block)
+            continue