import os
import shutil
import subprocess
import sys
import time
from typing import List

from substrateinterface import SubstrateInterface

import bittensor
from bittensor import Keypair, logging

template_path = os.getcwd() + "/neurons/"
repo_name = "templates repository"


async def setup_wallet(uri: str):
    keypair = Keypair.create_from_uri(uri)
    wallet_path = "/tmp/btcli-e2e-wallet-{}".format(uri.strip("/"))
    wallet = bittensor.wallet(path=wallet_path)
    wallet.set_coldkey(keypair=keypair, encrypt=False, overwrite=True)
    wallet.set_coldkeypub(keypair=keypair, encrypt=False, overwrite=True)
    wallet.set_hotkey(keypair=keypair, encrypt=False, overwrite=True)

    async def exec_command(command, extra_args: List[str], function: str = "run"):
        parser = bittensor.cli.__create_parser__()
        args = extra_args + [
            "--no_prompt",
            "--subtensor.network",
            "local",
            "--subtensor.chain_endpoint",
            "ws://localhost:9945",
            "--wallet.path",
            wallet_path,
        ]
        config = bittensor.config(
            parser=parser,
            args=args,
        )
        async with bittensor.cli(config) as cli_instance:
            # Dynamically call the specified function on the command
            result = await getattr(command, function)(cli_instance)
            return result

    return keypair, exec_command, wallet


def sudo_call_set_network_limit(
    substrate: SubstrateInterface, wallet: bittensor.wallet
) -> bool:
    inner_call = substrate.compose_call(
        call_module="AdminUtils",
        call_function="sudo_set_network_rate_limit",
        call_params={"rate_limit": 1},
    )
    call = substrate.compose_call(
        call_module="Sudo",
        call_function="sudo",
        call_params={"call": inner_call},
    )

    extrinsic = substrate.create_signed_extrinsic(call=call, keypair=wallet.coldkey)
    response = substrate.submit_extrinsic(
        extrinsic,
        wait_for_inclusion=True,
        wait_for_finalization=True,
    )

    response.process_events()
    return response.is_success


def sudo_call_set_target_stakes_per_interval(
    substrate: SubstrateInterface, wallet: bittensor.wallet
) -> bool:
    inner_call = substrate.compose_call(
        call_module="AdminUtils",
        call_function="sudo_set_target_stakes_per_interval",
        call_params={"target_stakes_per_interval": 100},
    )
    call = substrate.compose_call(
        call_module="Sudo",
        call_function="sudo",
        call_params={"call": inner_call},
    )

    extrinsic = substrate.create_signed_extrinsic(call=call, keypair=wallet.coldkey)
    response = substrate.submit_extrinsic(
        extrinsic,
        wait_for_inclusion=True,
        wait_for_finalization=True,
    )

    response.process_events()
    return response.is_success


def call_add_proposal(substrate: SubstrateInterface, wallet: bittensor.wallet) -> bool:
    proposal_call = substrate.compose_call(
        call_module="System",
        call_function="remark",
        call_params={"remark": [0]},
    )
    call = substrate.compose_call(
        call_module="Triumvirate",
        call_function="propose",
        call_params={
            "proposal": proposal_call,
            "length_bound": 100_000,
            "duration": 100_000_000,
        },
    )

    extrinsic = substrate.create_signed_extrinsic(call=call, keypair=wallet.coldkey)
    response = substrate.submit_extrinsic(
        extrinsic,
        wait_for_inclusion=True,
        wait_for_finalization=True,
    )

    response.process_events()
    return response.is_success


<<<<<<< HEAD
async def wait_epoch(interval, subtensor):
=======
async def wait_epoch(interval: int, subtensor: "bittensor.subtensor"):
>>>>>>> f12ab9f3
    current_block = await subtensor.get_current_block()
    next_tempo_block_start = (current_block - (current_block % interval)) + interval
    while current_block < next_tempo_block_start:
        time.sleep(1)  # Wait for 1 second before checking the block number again
        current_block = await subtensor.get_current_block()
        if current_block % 10 == 0:
            print(
                f"Current Block: {current_block}  Next tempo at: {next_tempo_block_start}"
            )
            logging.info(
                f"Current Block: {current_block}  Next tempo at: {next_tempo_block_start}"
            )


def clone_or_update_templates():
    install_dir = template_path
    repo_mapping = {
        repo_name: "https://github.com/opentensor/bittensor-subnet-template.git",
    }
    os.makedirs(install_dir, exist_ok=True)
    os.chdir(install_dir)

    for repo, git_link in repo_mapping.items():
        if not os.path.exists(repo):
            print(f"\033[94mCloning {repo}...\033[0m")
            subprocess.run(["git", "clone", git_link, repo], check=True)
        else:
            print(f"\033[94mUpdating {repo}...\033[0m")
            os.chdir(repo)
            subprocess.run(["git", "pull"], check=True)
            os.chdir("..")

    return install_dir + repo_name + "/"


def install_templates(install_dir):
    subprocess.check_call([sys.executable, "-m", "pip", "install", install_dir])


def uninstall_templates(install_dir):
    # uninstall templates
    subprocess.check_call(
        [sys.executable, "-m", "pip", "uninstall", "bittensor_subnet_template", "-y"]
    )
    # delete everything in directory
    shutil.rmtree(install_dir)


async def write_output_log_to_file(name, stream):
    log_file = f"{name}.log"
    with open(log_file, "a") as f:
        while True:
            line = await stream.readline()
            if not line:
                break
            f.write(line.decode())
            f.flush()<|MERGE_RESOLUTION|>--- conflicted
+++ resolved
@@ -122,11 +122,7 @@
     return response.is_success
 
 
-<<<<<<< HEAD
-async def wait_epoch(interval, subtensor):
-=======
 async def wait_epoch(interval: int, subtensor: "bittensor.subtensor"):
->>>>>>> f12ab9f3
     current_block = await subtensor.get_current_block()
     next_tempo_block_start = (current_block - (current_block % interval)) + interval
     while current_block < next_tempo_block_start:
