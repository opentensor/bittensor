<<<<<<< HEAD
from substrateinterface import Keypair, SubstrateInterface
=======
import os
import shutil
import subprocess
import sys

import requests
from substrateinterface import Keypair
>>>>>>> 6bbafb08
from typing import List
import bittensor

template_path = os.getcwd() + "/neurons/"
repo_name = "templates repository"


def setup_wallet(uri: str):
    keypair = Keypair.create_from_uri(uri)
    wallet_path = "/tmp/btcli-e2e-wallet-{}".format(uri.strip("/"))
    wallet = bittensor.wallet(path=wallet_path)
    wallet.set_coldkey(keypair=keypair, encrypt=False, overwrite=True)
    wallet.set_coldkeypub(keypair=keypair, encrypt=False, overwrite=True)
    wallet.set_hotkey(keypair=keypair, encrypt=False, overwrite=True)

    def exec_command(command, extra_args: List[str]):
        parser = bittensor.cli.__create_parser__()
        args = extra_args + [
            "--no_prompt",
            "--subtensor.network",
            "local",
            "--subtensor.chain_endpoint",
            "ws://localhost:9945",
            "--wallet.path",
            wallet_path,
        ]
        config = bittensor.config(
            parser=parser,
            args=args,
        )
        cli_instance = bittensor.cli(config)
        command.run(cli_instance)

<<<<<<< HEAD
    return (keypair, exec_command)


def new_wallet(uri: str, uri2: str):
    keypair_1 = Keypair.create_from_uri(uri)
    keypair_2 = Keypair.create_from_uri(uri2)
    wallet_path = "/tmp/btcli-e2e-wallet-{}-{}".format(uri.strip("/"), uri2.strip("/"))
    wallet = bittensor.wallet(path=wallet_path)
    wallet.set_coldkey(keypair=keypair_1, encrypt=False, overwrite=True)
    wallet.set_coldkeypub(keypair=keypair_1, encrypt=False, overwrite=True)
    wallet.set_hotkey(keypair=keypair_2, encrypt=False, overwrite=True)

    def exec_command(command, extra_args: List[str]):
        parser = bittensor.cli.__create_parser__()
        args = extra_args + [
            "--no_prompt",
            "--subtensor.network",
            "local",
            "--subtensor.chain_endpoint",
            "ws://localhost:9945",
            "--wallet.path",
            wallet_path,
        ]
        config = bittensor.config(
            parser=parser,
            args=args,
        )
        cli_instance = bittensor.cli(config)
        command.run(cli_instance)

    return (wallet, exec_command)


def sudo_call_set_network_limit(
    substrate: SubstrateInterface, wallet: bittensor.wallet
) -> bool:
    inner_call = substrate.compose_call(
        call_module="AdminUtils",
        call_function="sudo_set_network_rate_limit",
        call_params={"rate_limit": 1},
    )
    call = substrate.compose_call(
        call_module="Sudo",
        call_function="sudo",
        call_params={"call": inner_call},
    )

    extrinsic = substrate.create_signed_extrinsic(call=call, keypair=wallet.coldkey)
    response = substrate.submit_extrinsic(
        extrinsic,
        wait_for_inclusion=True,
        wait_for_finalization=True,
    )

    response.process_events()
    return response.is_success


def sudo_call_set_target_stakes_per_interval(
    substrate: SubstrateInterface, wallet: bittensor.wallet
) -> bool:
    inner_call = substrate.compose_call(
        call_module="AdminUtils",
        call_function="sudo_set_target_stakes_per_interval",
        call_params={"target_stakes_per_interval": 100},
    )
    call = substrate.compose_call(
        call_module="Sudo",
        call_function="sudo",
        call_params={"call": inner_call},
    )

    extrinsic = substrate.create_signed_extrinsic(call=call, keypair=wallet.coldkey)
    response = substrate.submit_extrinsic(
        extrinsic,
        wait_for_inclusion=True,
        wait_for_finalization=True,
    )

    response.process_events()
    return response.is_success


def sudo_call_add_senate_member(
    substrate: SubstrateInterface, wallet: bittensor.wallet
) -> bool:
    inner_call = substrate.compose_call(
        call_module="SenateMembers",
        call_function="add_member",
        call_params={"who": wallet.hotkey.ss58_address},
    )
    call = substrate.compose_call(
        call_module="Sudo",
        call_function="sudo",
        call_params={"call": inner_call},
    )

    extrinsic = substrate.create_signed_extrinsic(call=call, keypair=wallet.coldkey)
    response = substrate.submit_extrinsic(
        extrinsic,
        wait_for_inclusion=True,
        wait_for_finalization=True,
    )

    response.process_events()
    return response.is_success


def call_add_proposal(substrate: SubstrateInterface, wallet: bittensor.wallet) -> bool:
    proposal_call = substrate.compose_call(
        call_module="System",
        call_function="remark",
        call_params={"remark": [0]},
    )
    call = substrate.compose_call(
        call_module="Triumvirate",
        call_function="propose",
        call_params={
            "proposal": proposal_call,
            "length_bound": 100_000,
            "duration": 100_000_000,
        },
    )

    extrinsic = substrate.create_signed_extrinsic(call=call, keypair=wallet.coldkey)
    response = substrate.submit_extrinsic(
        extrinsic,
        wait_for_inclusion=True,
        wait_for_finalization=True,
    )

    response.process_events()
    return response.is_success


def sudo_call_set_triumvirate_members(
    substrate: SubstrateInterface, wallet: bittensor.wallet
) -> bool:
    inner_call = substrate.compose_call(
        call_module="Triumvirate",
        call_function="set_members",
        call_params={
            "new_members": [wallet.hotkey.ss58_address],
            "prime": wallet.coldkey.ss58_address,
            "old_count": 0,
        },
    )
    call = substrate.compose_call(
        call_module="Sudo",
        call_function="sudo",
        call_params={"call": inner_call},
    )

    extrinsic = substrate.create_signed_extrinsic(call=call, keypair=wallet.coldkey)
    response = substrate.submit_extrinsic(
        extrinsic,
        wait_for_inclusion=True,
        wait_for_finalization=True,
    )

    response.process_events()
    return response.is_success
=======
    return keypair, exec_command, wallet_path


def clone_or_update_templates():
    install_dir = template_path
    repo_mapping = {
        repo_name: "https://github.com/opentensor/bittensor-subnet-template.git",
    }
    os.makedirs(install_dir, exist_ok=True)
    os.chdir(install_dir)

    for repo, git_link in repo_mapping.items():
        if not os.path.exists(repo):
            print(f"\033[94mCloning {repo}...\033[0m")
            subprocess.run(["git", "clone", git_link, repo], check=True)
        else:
            print(f"\033[94mUpdating {repo}...\033[0m")
            os.chdir(repo)
            subprocess.run(["git", "pull"], check=True)
            os.chdir("..")

    return install_dir + repo_name + "/"


def install_templates(install_dir):
    subprocess.check_call([sys.executable, "-m", "pip", "install", install_dir])


def uninstall_templates(install_dir):
    # uninstall templates
    subprocess.check_call(
        [sys.executable, "-m", "pip", "uninstall", "bittensor_subnet_template", "-y"]
    )
    # delete everything in directory
    shutil.rmtree(install_dir)
>>>>>>> 6bbafb08
<|MERGE_RESOLUTION|>--- conflicted
+++ resolved
@@ -1,15 +1,10 @@
-<<<<<<< HEAD
 from substrateinterface import Keypair, SubstrateInterface
-=======
+from typing import List
 import os
 import shutil
 import subprocess
 import sys
-
 import requests
-from substrateinterface import Keypair
->>>>>>> 6bbafb08
-from typing import List
 import bittensor
 
 template_path = os.getcwd() + "/neurons/"
@@ -42,7 +37,6 @@
         cli_instance = bittensor.cli(config)
         command.run(cli_instance)
 
-<<<<<<< HEAD
     return (keypair, exec_command)
 
 
@@ -205,7 +199,6 @@
 
     response.process_events()
     return response.is_success
-=======
     return keypair, exec_command, wallet_path
 
 
@@ -240,5 +233,4 @@
         [sys.executable, "-m", "pip", "uninstall", "bittensor_subnet_template", "-y"]
     )
     # delete everything in directory
-    shutil.rmtree(install_dir)
->>>>>>> 6bbafb08
+    shutil.rmtree(install_dir)