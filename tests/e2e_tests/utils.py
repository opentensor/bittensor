from substrateinterface import Keypair, SubstrateInterface
from typing import List
import os
import shutil
import subprocess
import sys
<<<<<<< HEAD
=======

from typing import List

from bittensor import Keypair

>>>>>>> db67ce2c
import bittensor

template_path = os.getcwd() + "/neurons/"
repo_name = "templates repository"


def setup_wallet(uri: str, with_path: bool = False):
    keypair = Keypair.create_from_uri(uri)
    wallet_path = "/tmp/btcli-e2e-wallet-{}".format(uri.strip("/"))
    wallet = bittensor.wallet(path=wallet_path)
    wallet.set_coldkey(keypair=keypair, encrypt=False, overwrite=True)
    wallet.set_coldkeypub(keypair=keypair, encrypt=False, overwrite=True)
    wallet.set_hotkey(keypair=keypair, encrypt=False, overwrite=True)

    def exec_command(command, extra_args: List[str]):
        parser = bittensor.cli.__create_parser__()
        args = extra_args + [
            "--no_prompt",
            "--subtensor.network",
            "local",
            "--subtensor.chain_endpoint",
            "ws://localhost:9945",
            "--wallet.path",
            wallet_path,
        ]
        config = bittensor.config(
            parser=parser,
            args=args,
        )
        cli_instance = bittensor.cli(config)
        command.run(cli_instance)

    if with_path:
        return (keypair, exec_command, wallet_path)
    else:
        return (keypair, exec_command)


def new_wallet(uri: str, uri2: str):
    keypair_1 = Keypair.create_from_uri(uri)
    keypair_2 = Keypair.create_from_uri(uri2)
    wallet_path = "/tmp/btcli-e2e-wallet-{}-{}".format(uri.strip("/"), uri2.strip("/"))
    wallet = bittensor.wallet(path=wallet_path)
    wallet.set_coldkey(keypair=keypair_1, encrypt=False, overwrite=True)
    wallet.set_coldkeypub(keypair=keypair_1, encrypt=False, overwrite=True)
    wallet.set_hotkey(keypair=keypair_2, encrypt=False, overwrite=True)

    def exec_command(command, extra_args: List[str]):
        parser = bittensor.cli.__create_parser__()
        args = extra_args + [
            "--no_prompt",
            "--subtensor.network",
            "local",
            "--subtensor.chain_endpoint",
            "ws://localhost:9945",
            "--wallet.path",
            wallet_path,
        ]
        config = bittensor.config(
            parser=parser,
            args=args,
        )
        cli_instance = bittensor.cli(config)
        command.run(cli_instance)

    return (wallet, exec_command)


def sudo_call_set_network_limit(
    substrate: SubstrateInterface, wallet: bittensor.wallet
) -> bool:
    inner_call = substrate.compose_call(
        call_module="AdminUtils",
        call_function="sudo_set_network_rate_limit",
        call_params={"rate_limit": 1},
    )
    call = substrate.compose_call(
        call_module="Sudo",
        call_function="sudo",
        call_params={"call": inner_call},
    )

    extrinsic = substrate.create_signed_extrinsic(call=call, keypair=wallet.coldkey)
    response = substrate.submit_extrinsic(
        extrinsic,
        wait_for_inclusion=True,
        wait_for_finalization=True,
    )

    response.process_events()
    return response.is_success


def sudo_call_set_target_stakes_per_interval(
    substrate: SubstrateInterface, wallet: bittensor.wallet
) -> bool:
    inner_call = substrate.compose_call(
        call_module="AdminUtils",
        call_function="sudo_set_target_stakes_per_interval",
        call_params={"target_stakes_per_interval": 100},
    )
    call = substrate.compose_call(
        call_module="Sudo",
        call_function="sudo",
        call_params={"call": inner_call},
    )

    extrinsic = substrate.create_signed_extrinsic(call=call, keypair=wallet.coldkey)
    response = substrate.submit_extrinsic(
        extrinsic,
        wait_for_inclusion=True,
        wait_for_finalization=True,
    )

    response.process_events()
    return response.is_success


def sudo_call_add_senate_member(
    substrate: SubstrateInterface, wallet: bittensor.wallet
) -> bool:
    inner_call = substrate.compose_call(
        call_module="SenateMembers",
        call_function="add_member",
        call_params={"who": wallet.hotkey.ss58_address},
    )
    call = substrate.compose_call(
        call_module="Sudo",
        call_function="sudo",
        call_params={"call": inner_call},
    )

    extrinsic = substrate.create_signed_extrinsic(call=call, keypair=wallet.coldkey)
    response = substrate.submit_extrinsic(
        extrinsic,
        wait_for_inclusion=True,
        wait_for_finalization=True,
    )

    response.process_events()
    return response.is_success


def call_add_proposal(substrate: SubstrateInterface, wallet: bittensor.wallet) -> bool:
    proposal_call = substrate.compose_call(
        call_module="System",
        call_function="remark",
        call_params={"remark": [0]},
    )
    call = substrate.compose_call(
        call_module="Triumvirate",
        call_function="propose",
        call_params={
            "proposal": proposal_call,
            "length_bound": 100_000,
            "duration": 100_000_000,
        },
    )

    extrinsic = substrate.create_signed_extrinsic(call=call, keypair=wallet.coldkey)
    response = substrate.submit_extrinsic(
        extrinsic,
        wait_for_inclusion=True,
        wait_for_finalization=True,
    )

    response.process_events()
    return response.is_success


def sudo_call_set_triumvirate_members(
    substrate: SubstrateInterface, wallet: bittensor.wallet
) -> bool:
    inner_call = substrate.compose_call(
        call_module="Triumvirate",
        call_function="set_members",
        call_params={
            "new_members": [wallet.hotkey.ss58_address],
            "prime": wallet.coldkey.ss58_address,
            "old_count": 0,
        },
    )
    call = substrate.compose_call(
        call_module="Sudo",
        call_function="sudo",
        call_params={"call": inner_call},
    )

    extrinsic = substrate.create_signed_extrinsic(call=call, keypair=wallet.coldkey)
    response = substrate.submit_extrinsic(
        extrinsic,
        wait_for_inclusion=True,
        wait_for_finalization=True,
    )

    response.process_events()
    return response.is_success
    return keypair, exec_command, wallet_path


def clone_or_update_templates():
    install_dir = template_path
    repo_mapping = {
        repo_name: "https://github.com/opentensor/bittensor-subnet-template.git",
    }
    os.makedirs(install_dir, exist_ok=True)
    os.chdir(install_dir)

    for repo, git_link in repo_mapping.items():
        if not os.path.exists(repo):
            print(f"\033[94mCloning {repo}...\033[0m")
            subprocess.run(["git", "clone", git_link, repo], check=True)
        else:
            print(f"\033[94mUpdating {repo}...\033[0m")
            os.chdir(repo)
            subprocess.run(["git", "pull"], check=True)
            os.chdir("..")

    return install_dir + repo_name + "/"


def install_templates(install_dir):
    subprocess.check_call([sys.executable, "-m", "pip", "install", install_dir])


def uninstall_templates(install_dir):
    # uninstall templates
    subprocess.check_call(
        [sys.executable, "-m", "pip", "uninstall", "bittensor_subnet_template", "-y"]
    )
    # delete everything in directory
    shutil.rmtree(install_dir)<|MERGE_RESOLUTION|>--- conflicted
+++ resolved
@@ -4,14 +4,8 @@
 import shutil
 import subprocess
 import sys
-<<<<<<< HEAD
-=======
-
-from typing import List
 
 from bittensor import Keypair
-
->>>>>>> db67ce2c
 import bittensor
 
 template_path = os.getcwd() + "/neurons/"
