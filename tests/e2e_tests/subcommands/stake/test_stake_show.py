--- conflicted
+++ resolved
@@ -10,12 +10,6 @@
     captured = capsys.readouterr()
     lines = captured.out.split("\n")
 
-<<<<<<< HEAD
-    assert len(lines) >= 4
-    # assert "Coldkey" in lines[0]
-    # assert "default" in lines[1]
-    # assert "default" in lines[2]
-=======
     # Ensure there are enough lines
     assert len(lines) >= 5, "Output has fewer than 5 lines."
 
@@ -52,5 +46,4 @@
     ), f"Expected '0.00000', got {values3[1]}."
     assert (
         values3[2].replace("τ", "") == "0.00000/d"
-    ), f"Expected '0.00000/d', got {values3[2]}."
->>>>>>> 7dcd6f65
+    ), f"Expected '0.00000/d', got {values3[2]}."