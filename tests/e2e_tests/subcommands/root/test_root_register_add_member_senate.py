import bittensor
from bittensor import logging
from bittensor.commands import (
    NominateCommand,
    RegisterCommand,
    RegisterSubnetworkCommand,
    RootRegisterCommand,
    SetTakeCommand,
    StakeCommand,
)
from bittensor.commands.senate import SenateCommand

from ...utils import setup_wallet


def test_root_register_add_member_senate(local_chain, capsys):
    logging.info("Testing test_root_register_add_member_senate")
    # Register root as Alice - the subnet owner
    alice_keypair, exec_command, wallet = setup_wallet("//Alice")
    exec_command(RegisterSubnetworkCommand, ["s", "create"])

    # Register a neuron to the subnet
    exec_command(
        RegisterCommand,
        [
            "s",
            "register",
            "--netuid",
            "1",
        ],
    )

    # Stake to become to top neuron after the first epoch
    exec_command(
        StakeCommand,
        [
            "stake",
            "add",
            "--amount",
            "10000",
        ],
    )

    exec_command(NominateCommand, ["root", "nominate"])

    exec_command(SetTakeCommand, ["r", "set_take", "--take", "0.8"])

    captured = capsys.readouterr()
    # Verify subnet 1 created successfully
    assert local_chain.query("SubtensorModule", "NetworksAdded", [1]).serialize()
    # Query local chain for senate members
    members = local_chain.query("SenateMembers", "Members").serialize()
    assert len(members) == 3, f"Expected 3 senate members, found {len(members)}"

    # Assert subtensor has 3 senate members
    subtensor = bittensor.subtensor(network="ws://localhost:9945")
    sub_senate = len(subtensor.get_senate_members())
    assert (
        sub_senate == 3
    ), f"Root senate expected 3 members but found {sub_senate} instead."

    # Execute command and capture output
    exec_command(
        SenateCommand,
        ["root", "senate"],
    )

    captured = capsys.readouterr()

    # assert output is graph Titling "Senate" with names and addresses
    assert "Senate" in captured.out
    assert "NAME" in captured.out
    assert "ADDRESS" in captured.out
    assert "5CiPPseXPECbkjWCa6MnjNokrgYjMqmKndv2rSnekmSK2DjL" in captured.out
    assert "5DAAnrj7VHTznn2AWBemMuyBwZWs6FNFjdyVXUeYum3PTXFy" in captured.out
    assert "5HGjWAeFDfFCWPsjFQdVV2Msvz2XtMktvgocEZcCj68kUMaw" in captured.out

    exec_command(
        RootRegisterCommand,
        [
            "root",
            "register",
            "--wallet.hotkey",
            "default",
            "--wallet.name",
            "default",
            "--wait_for_inclusion",
            "True",
            "--wait_for_finalization",
            "True",
        ],
    )
    # sudo_call_add_senate_member(local_chain, wallet)

    members = local_chain.query("SenateMembers", "Members").serialize()
    assert len(members) == 4, f"Expected 4 senate members, found {len(members)}"

    # Assert subtensor has 4 senate members
    subtensor = bittensor.subtensor(network="ws://localhost:9945")
    sub_senate = len(subtensor.get_senate_members())
    assert (
        sub_senate == 4
    ), f"Root senate expected 3 members but found {sub_senate} instead."

    exec_command(
        SenateCommand,
        ["root", "senate"],
    )

    captured = capsys.readouterr()

    # assert output is graph Titling "Senate" with names and addresses
<<<<<<< HEAD
    assert "Senate" in lines[2].strip().split()
    assert "NAME" in lines[3].strip().split()
    assert "ADDRESS" in lines[3].strip().split()
    assert (
        "5CiPPseXPECbkjWCa6MnjNokrgYjMqmKndv2rSnekmSK2DjL" in lines[4].strip().split()
    )
    assert (
        "5DAAnrj7VHTznn2AWBemMuyBwZWs6FNFjdyVXUeYum3PTXFy" in lines[5].strip().split()
    )
    assert (
        "5GrwvaEF5zXb26Fz9rcQpDWS57CtERHpNehXCPcNoHGKutQY" in lines[6].strip().split()
    )
    assert (
        "5HGjWAeFDfFCWPsjFQdVV2Msvz2XtMktvgocEZcCj68kUMaw" in lines[7].strip().split()
    )
    logging.info("Passed test_root_register_add_member_senate")
=======
    assert "Senate" in captured.out
    assert "NAME" in captured.out
    assert "ADDRESS" in captured.out
    assert "5CiPPseXPECbkjWCa6MnjNokrgYjMqmKndv2rSnekmSK2DjL" in captured.out
    assert "5DAAnrj7VHTznn2AWBemMuyBwZWs6FNFjdyVXUeYum3PTXFy" in captured.out
    assert "5GrwvaEF5zXb26Fz9rcQpDWS57CtERHpNehXCPcNoHGKutQY" in captured.out
    assert "5HGjWAeFDfFCWPsjFQdVV2Msvz2XtMktvgocEZcCj68kUMaw" in captured.out
>>>>>>> 40d453ed
<|MERGE_RESOLUTION|>--- conflicted
+++ resolved
@@ -110,29 +110,11 @@
     captured = capsys.readouterr()
 
     # assert output is graph Titling "Senate" with names and addresses
-<<<<<<< HEAD
-    assert "Senate" in lines[2].strip().split()
-    assert "NAME" in lines[3].strip().split()
-    assert "ADDRESS" in lines[3].strip().split()
-    assert (
-        "5CiPPseXPECbkjWCa6MnjNokrgYjMqmKndv2rSnekmSK2DjL" in lines[4].strip().split()
-    )
-    assert (
-        "5DAAnrj7VHTznn2AWBemMuyBwZWs6FNFjdyVXUeYum3PTXFy" in lines[5].strip().split()
-    )
-    assert (
-        "5GrwvaEF5zXb26Fz9rcQpDWS57CtERHpNehXCPcNoHGKutQY" in lines[6].strip().split()
-    )
-    assert (
-        "5HGjWAeFDfFCWPsjFQdVV2Msvz2XtMktvgocEZcCj68kUMaw" in lines[7].strip().split()
-    )
-    logging.info("Passed test_root_register_add_member_senate")
-=======
+
     assert "Senate" in captured.out
     assert "NAME" in captured.out
     assert "ADDRESS" in captured.out
     assert "5CiPPseXPECbkjWCa6MnjNokrgYjMqmKndv2rSnekmSK2DjL" in captured.out
     assert "5DAAnrj7VHTznn2AWBemMuyBwZWs6FNFjdyVXUeYum3PTXFy" in captured.out
     assert "5GrwvaEF5zXb26Fz9rcQpDWS57CtERHpNehXCPcNoHGKutQY" in captured.out
-    assert "5HGjWAeFDfFCWPsjFQdVV2Msvz2XtMktvgocEZcCj68kUMaw" in captured.out
->>>>>>> 40d453ed
+    assert "5HGjWAeFDfFCWPsjFQdVV2Msvz2XtMktvgocEZcCj68kUMaw" in captured.out