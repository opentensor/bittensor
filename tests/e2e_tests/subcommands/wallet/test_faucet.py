import asyncio

import pytest

import bittensor
from bittensor import logging
from bittensor.commands import (
    RegisterCommand,
    RegisterSubnetworkCommand,
    RunFaucetCommand,
)
from tests.e2e_tests.utils import (
    setup_wallet,
)


<<<<<<< HEAD
@pytest.mark.asyncio
async def test_faucet(local_chain):
=======
@pytest.mark.parametrize("local_chain", [False], indirect=True)
def test_faucet(local_chain):
>>>>>>> 4af08f06
    # Register root as Alice
    keypair, exec_command, wallet = await setup_wallet("//Alice")
    await exec_command(RegisterSubnetworkCommand, ["s", "create"])

    # Verify subnet 1 created successfully
    assert local_chain.query("SubtensorModule", "NetworksAdded", [1]).serialize()

    # Register a neuron to the subnet
    await exec_command(
        RegisterCommand,
        [
            "s",
            "register",
            "--netuid",
            "1",
            "--wallet.name",
            "default",
            "--wallet.hotkey",
            "default",
            "--subtensor.network",
            "local",
            "--subtensor.chain_endpoint",
            "ws://localhost:9945",
            "--no_prompt",
        ],
    )

    subtensor = bittensor.subtensor(network="ws://localhost:9945")

    # verify current balance
    wallet_balance = await subtensor.get_balance(keypair.ss58_address)
    assert wallet_balance.tao == 998999.0

    # run faucet 3 times
    for i in range(3):
        logging.info(f"faucet run #:{i + 1}")
        try:
            await exec_command(
                RunFaucetCommand,
                [
                    "wallet",
                    "faucet",
                    "--wallet.name",
                    wallet.name,
                    "--wallet.hotkey",
                    "default",
                    "--wait_for_inclusion",
                    "True",
                    "--wait_for_finalization",
                    "True",
                ],
            )
            balance = await subtensor.get_balance(keypair.ss58_address)
            tao = balance.tao
            logging.info(f"wallet balance is {tao} tao")
        except SystemExit as e:
            logging.warning(
                "Block not generated fast enough to be within 3 block seconds window."
            )
            # Handle the SystemExit exception
            assert e.code == 1  # Assert that the exit code is 1
        except Exception as e:
            logging.warning(f"Unexpected exception occurred on faucet: {e}")

    await asyncio.sleep(10)

    subtensor = bittensor.subtensor(network="ws://localhost:9945")
    new_wallet_balance = await subtensor.get_balance(keypair.ss58_address)
    # verify balance increase
    assert wallet_balance.tao < new_wallet_balance.tao<|MERGE_RESOLUTION|>--- conflicted
+++ resolved
@@ -14,13 +14,9 @@
 )
 
 
-<<<<<<< HEAD
+@pytest.mark.parametrize("local_chain", [False], indirect=True)
 @pytest.mark.asyncio
 async def test_faucet(local_chain):
-=======
-@pytest.mark.parametrize("local_chain", [False], indirect=True)
-def test_faucet(local_chain):
->>>>>>> 4af08f06
     # Register root as Alice
     keypair, exec_command, wallet = await setup_wallet("//Alice")
     await exec_command(RegisterSubnetworkCommand, ["s", "create"])
@@ -85,8 +81,6 @@
         except Exception as e:
             logging.warning(f"Unexpected exception occurred on faucet: {e}")
 
-    await asyncio.sleep(10)
-
     subtensor = bittensor.subtensor(network="ws://localhost:9945")
     new_wallet_balance = await subtensor.get_balance(keypair.ss58_address)
     # verify balance increase
