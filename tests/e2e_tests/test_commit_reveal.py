--- conflicted
+++ resolved
@@ -278,11 +278,7 @@
     # Fetch current block and calculate next tempo for the subnet
     current_block, upcoming_tempo = await asyncio.gather(
         async_subtensor.chain.get_current_block(),
-<<<<<<< HEAD
-        async_subtensor.subnets.get_next_epoch_start_block(alice_sn.netuid),
-=======
         async_subtensor.subnets.get_next_epoch_start_block(alice_sn.netuid)
->>>>>>> b1b0ca66
     )
     logging.console.info(
         f"Checking if window is too low with Current block: {current_block}, next tempo: {upcoming_tempo}"
@@ -327,11 +323,7 @@
             async_subtensor.commitments.get_timelocked_weight_commits(
                 netuid=alice_sn.netuid, mechid=mechid
             ),
-<<<<<<< HEAD
-            async_subtensor.subnets.weights(netuid=alice_sn.netuid, mechid=mechid),
-=======
             async_subtensor.subnets.weights(netuid=alice_sn.netuid, mechid=mechid)
->>>>>>> b1b0ca66
         )
         address, commit_block, commit, reveal_round = commits_on_chain[0]
 
