--- conflicted
+++ resolved
@@ -100,24 +100,14 @@
     )
 
     # Fetch current block and calculate next tempo for the subnet
-<<<<<<< HEAD
     current_block = await subtensor.get_current_block()
-    upcoming_tempo = next_tempo(current_block, tempo, netuid)
-=======
-    current_block = subtensor.get_current_block()
     upcoming_tempo = next_tempo(current_block, tempo)
->>>>>>> 6b8a88a2
     logging.console.info(
         f"Checking if window is too low with Current block: {current_block}, next tempo: {upcoming_tempo}"
     )
 
-<<<<<<< HEAD
-    # Wait for 2 tempos to pass as CR3 only reveals weights after 2 tempos
-    await subtensor.wait_for_block(20)
-=======
     # Wait for 2 tempos to pass as CR3 only reveals weights after 2 tempos + 1
     subtensor.wait_for_block((tempo_set * 2) + 1)
->>>>>>> 6b8a88a2
 
     # Lower than this might mean weights will get revealed before we can check them
     if upcoming_tempo - current_block < 3:
@@ -127,15 +117,9 @@
             netuid=netuid,
             reporting_interval=1,
         )
-<<<<<<< HEAD
     current_block = await subtensor.get_current_block()
     latest_drand_round = await subtensor.last_drand_round()
-    upcoming_tempo = next_tempo(current_block, tempo, netuid)
-=======
-    current_block = subtensor.get_current_block()
-    latest_drand_round = subtensor.last_drand_round()
     upcoming_tempo = next_tempo(current_block, tempo)
->>>>>>> 6b8a88a2
     logging.console.info(
         f"Post first wait_interval (to ensure window isnt too low): {current_block}, next tempo: {upcoming_tempo}, drand: {latest_drand_round}"
     )
@@ -161,15 +145,9 @@
         f"Successfully set weights: uids {weight_uids}, weights {weight_vals}, reveal_round: {expected_reveal_round}"
     )
 
-<<<<<<< HEAD
     current_block = await subtensor.get_current_block()
     latest_drand_round = await subtensor.last_drand_round()
-    upcoming_tempo = next_tempo(current_block, tempo, netuid)
-=======
-    current_block = subtensor.get_current_block()
-    latest_drand_round = subtensor.last_drand_round()
     upcoming_tempo = next_tempo(current_block, tempo)
->>>>>>> 6b8a88a2
     logging.console.info(
         f"After setting weights: Current block: {current_block}, next tempo: {upcoming_tempo}, drand: {latest_drand_round}"
     )
