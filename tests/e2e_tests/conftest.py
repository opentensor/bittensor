import os
import re
import shlex
import signal
import subprocess
import time

import pytest
from substrateinterface import SubstrateInterface

from bittensor import logging
<<<<<<< HEAD
from tests.e2e_tests.utils.test_utils import (
=======
from tests.e2e_tests.utils.e2e_test_utils import (
>>>>>>> bff05c0a
    clone_or_update_templates,
    install_templates,
    template_path,
    uninstall_templates,
)


# Fixture for setting up and tearing down a localnet.sh chain between tests
@pytest.fixture(scope="function")
def local_chain(request):
    param = request.param if hasattr(request, "param") else None
    # Get the environment variable for the script path
    script_path = os.getenv("LOCALNET_SH_PATH")

    if not script_path:
        # Skip the test if the localhost.sh path is not set
        logging.warning("LOCALNET_SH_PATH env variable is not set, e2e test skipped.")
        pytest.skip("LOCALNET_SH_PATH environment variable is not set.")

    # Check if param is None, and handle it accordingly
    args = "" if param is None else f"{param}"

    # Compile commands to send to process
    cmds = shlex.split(f"{script_path} {args}")

    # Start new node process
    process = subprocess.Popen(
        cmds, stdout=subprocess.PIPE, text=True, preexec_fn=os.setsid
    )

    # Pattern match indicates node is compiled and ready
    pattern = re.compile(r"Imported #1")

    # install neuron templates
    logging.info("downloading and installing neuron templates from github")
    templates_dir = clone_or_update_templates()
    install_templates(templates_dir)

    timestamp = int(time.time())

    def wait_for_node_start(process, pattern):
        for line in process.stdout:
            print(line.strip())
            # 10 min as timeout
            if int(time.time()) - timestamp > 10 * 60:
                print("Subtensor not started in time")
                break
            if pattern.search(line):
                print("Node started!")
                break

    wait_for_node_start(process, pattern)

    # Run the test, passing in substrate interface
    yield SubstrateInterface(url="ws://127.0.0.1:9945")

    # Terminate the process group (includes all child processes)
    os.killpg(os.getpgid(process.pid), signal.SIGTERM)

    # Give some time for the process to terminate
    time.sleep(1)

    # If the process is not terminated, send SIGKILL
    if process.poll() is None:
        os.killpg(os.getpgid(process.pid), signal.SIGKILL)

    # Ensure the process has terminated
    process.wait()

    # uninstall templates
    logging.info("uninstalling neuron templates")
    uninstall_templates(template_path)<|MERGE_RESOLUTION|>--- conflicted
+++ resolved
@@ -9,11 +9,7 @@
 from substrateinterface import SubstrateInterface
 
 from bittensor import logging
-<<<<<<< HEAD
-from tests.e2e_tests.utils.test_utils import (
-=======
 from tests.e2e_tests.utils.e2e_test_utils import (
->>>>>>> bff05c0a
     clone_or_update_templates,
     install_templates,
     template_path,
