--- conflicted
+++ resolved
@@ -223,12 +223,8 @@
     wallet: "Wallet",
     call_function: str,
     call_params: dict,
-<<<<<<< HEAD
     return_error_message: bool = False,
 ) -> tuple[bool, Optional[dict]]:
-=======
-) -> tuple[bool, str]:
->>>>>>> 4b59030b
     """
     Sets liquid alpha values using AdminUtils. Mimics setting hyperparams
     """
@@ -245,14 +241,7 @@
         wait_for_finalization=True,
     )
 
-<<<<<<< HEAD
-    if return_error_message:
-        return response.is_success, response.error_message
-
-    return response.is_success, None
-=======
     return response.is_success, response.error_message
->>>>>>> 4b59030b
 
 
 def set_identity(
