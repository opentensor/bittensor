--- conflicted
+++ resolved
@@ -186,11 +186,7 @@
         wallet (Wallet): Wallet object with the keypair for signing.
         call_function (str): The AdminUtils function to call.
         call_params (dict): Parameters for the AdminUtils function.
-<<<<<<< HEAD
         call_module (str): The AdminUtils module to call. Defaults to "AdminUtils".
-=======
-        call_module (str, optional): The AdminUtils module to call. Defaults to "AdminUtils".
->>>>>>> 3bc62a13
 
     Returns:
         tuple[bool, Optional[dict]]: (success status, error details).
