"""
This module provides functions interacting with the chain for end-to-end testing;
these are not present in btsdk but are required for e2e tests
"""

import asyncio
<<<<<<< HEAD
=======
import contextlib
import unittest.mock
>>>>>>> 2699f28c
from typing import Union, Optional, TYPE_CHECKING

from bittensor.utils.balance import Balance
from bittensor.utils.btlogging import logging

# for typing purposes
if TYPE_CHECKING:
    from bittensor import Wallet
    from bittensor.core.subtensor import Subtensor
    from async_substrate_interface import SubstrateInterface, ExtrinsicReceipt


def get_dynamic_balance(rao: int, netuid: int = 0):
    """Returns a Balance object with the given rao and netuid for testing purposes with synamic values."""
    return Balance(rao).set_unit(netuid)


def sudo_set_hyperparameter_bool(
    substrate: "SubstrateInterface",
    wallet: "Wallet",
    call_function: str,
    value: bool,
    netuid: int,
) -> bool:
    """
    Sets boolean hyperparameter value through AdminUtils. Mimics setting hyperparams
    """
    call = substrate.compose_call(
        call_module="AdminUtils",
        call_function=call_function,
        call_params={"netuid": netuid, "enabled": value},
    )
    extrinsic = substrate.create_signed_extrinsic(call=call, keypair=wallet.coldkey)
    response = substrate.submit_extrinsic(
        extrinsic,
        wait_for_inclusion=True,
        wait_for_finalization=True,
    )
    return response.is_success


def sudo_set_hyperparameter_values(
    substrate: "SubstrateInterface",
    wallet: "Wallet",
    call_function: str,
    call_params: dict,
    return_error_message: bool = False,
) -> Union[bool, tuple[bool, Optional[str]]]:
    """
    Sets liquid alpha values using AdminUtils. Mimics setting hyperparams
    """
    call = substrate.compose_call(
        call_module="AdminUtils",
        call_function=call_function,
        call_params=call_params,
    )
    extrinsic = substrate.create_signed_extrinsic(call=call, keypair=wallet.coldkey)
    response = substrate.submit_extrinsic(
        extrinsic,
        wait_for_inclusion=True,
        wait_for_finalization=True,
    )

    if return_error_message:
        return response.is_success, response.error_message

    return response.is_success


async def wait_epoch(subtensor: "Subtensor", netuid: int = 1, **kwargs):
    """
    Waits for the next epoch to start on a specific subnet.

    Queries the tempo value from the Subtensor module and calculates the
    interval based on the tempo. Then waits for the next epoch to start
    by monitoring the current block number.

    Raises:
        Exception: If the tempo cannot be determined from the chain.
    """
    q_tempo = [v for (k, v) in subtensor.query_map_subtensor("Tempo") if k == netuid]
    if len(q_tempo) == 0:
        raise Exception("could not determine tempo")
    tempo = q_tempo[0].value
    logging.info(f"tempo = {tempo}")
    await wait_interval(tempo, subtensor, netuid, **kwargs)


def next_tempo(current_block: int, tempo: int, netuid: int) -> int:
    """
    Calculates the next tempo block for a specific subnet.

    Args:
        current_block (int): The current block number.
        tempo (int): The tempo value for the subnet.
        netuid (int): The unique identifier of the subnet.

    Returns:
        int: The next tempo block number.
    """
    current_block += 1
    interval = tempo + 1
    last_epoch = current_block - 1 - (current_block + netuid + 1) % interval
    next_tempo_ = last_epoch + interval
    return next_tempo_


async def wait_interval(
    tempo: int,
    subtensor: "Subtensor",
    netuid: int = 1,
    reporting_interval: int = 1,
    sleep: float = 0.25,
    times: int = 1,
):
    """
    Waits until the next tempo interval starts for a specific subnet.

    Calculates the next tempo block start based on the current block number
    and the provided tempo, then enters a loop where it periodically checks
    the current block number until the next tempo interval starts.
    """
    current_block = subtensor.get_current_block()
    next_tempo_block_start = current_block

    for _ in range(times):
        next_tempo_block_start = next_tempo(next_tempo_block_start, tempo, netuid)

    last_reported = None

    while current_block < next_tempo_block_start:
        await asyncio.sleep(
            sleep,
        )  # Wait before checking the block number again
        current_block = subtensor.get_current_block()
        if last_reported is None or current_block - last_reported >= reporting_interval:
            last_reported = current_block
            print(
                f"Current Block: {current_block}  Next tempo for netuid {netuid} at: {next_tempo_block_start}"
            )
            logging.info(
                f"Current Block: {current_block}  Next tempo for netuid {netuid} at: {next_tempo_block_start}"
            )


@contextlib.asynccontextmanager
async def use_and_wait_for_next_nonce(
    subtensor: "Subtensor",
    wallet: "Wallet",
    sleep: float = 0.25,
    timeout: float = 15.0,
):
    """
    ContextManager that makes sure the Nonce has been consumed after sending Extrinsic.
    """

    nonce = subtensor.substrate.get_account_next_index(wallet.hotkey.ss58_address)

    yield

    async def wait_for_new_nonce():
        while nonce == subtensor.substrate.get_account_next_index(
            wallet.hotkey.ss58_address
        ):
            await asyncio.sleep(sleep)

    await asyncio.wait_for(wait_for_new_nonce(), timeout)


# Helper to execute sudo wrapped calls on the chain
def sudo_set_admin_utils(
    substrate: "SubstrateInterface",
    wallet: "Wallet",
    call_function: str,
    call_params: dict,
) -> tuple[bool, Optional[dict]]:
    """
    Wraps the call in sudo to set hyperparameter values using AdminUtils.

    Args:
        substrate (SubstrateInterface): Substrate connection.
        wallet (Wallet): Wallet object with the keypair for signing.
        call_function (str): The AdminUtils function to call.
        call_params (dict): Parameters for the AdminUtils function.

    Returns:
        tuple[bool, Optional[dict]]: (success status, error details).
    """
    inner_call = substrate.compose_call(
        call_module="AdminUtils",
        call_function=call_function,
        call_params=call_params,
    )

    sudo_call = substrate.compose_call(
        call_module="Sudo",
        call_function="sudo",
        call_params={"call": inner_call},
    )
    extrinsic = substrate.create_signed_extrinsic(
        call=sudo_call, keypair=wallet.coldkey
    )
    response: "ExtrinsicReceipt" = substrate.submit_extrinsic(
        extrinsic,
        wait_for_inclusion=True,
        wait_for_finalization=True,
    )

    return response.is_success, response.error_message


async def root_set_subtensor_hyperparameter_values(
    substrate: "SubstrateInterface",
    wallet: "Wallet",
    call_function: str,
    call_params: dict,
    return_error_message: bool = False,
) -> tuple[bool, Optional[dict]]:
    """
    Sets liquid alpha values using AdminUtils. Mimics setting hyperparams
    """
    call = substrate.compose_call(
        call_module="SubtensorModule",
        call_function=call_function,
        call_params=call_params,
    )
    extrinsic = substrate.create_signed_extrinsic(call=call, keypair=wallet.coldkey)

    response: "ExtrinsicReceipt" = substrate.submit_extrinsic(
        extrinsic,
        wait_for_inclusion=True,
        wait_for_finalization=True,
    )

    if return_error_message:
        return response.is_success, response.error_message

    return response.is_success, None


def set_identity(
    subtensor,
    wallet,
    name="",
    url="",
    github_repo="",
    image="",
    discord="",
    description="",
    additional="",
):
    return subtensor.sign_and_send_extrinsic(
        subtensor.substrate.compose_call(
            call_module="SubtensorModule",
            call_function="set_identity",
            call_params={
                "name": name,
                "url": url,
                "github_repo": github_repo,
                "image": image,
                "discord": discord,
                "description": description,
                "additional": additional,
            },
        ),
        wallet,
        wait_for_inclusion=True,
        wait_for_finalization=True,
    )


def propose(subtensor, wallet, proposal, duration):
    return subtensor.sign_and_send_extrinsic(
        subtensor.substrate.compose_call(
            call_module="Triumvirate",
            call_function="propose",
            call_params={
                "proposal": proposal,
                "length_bound": len(proposal.data),
                "duration": duration,
            },
        ),
        wallet,
        wait_for_finalization=True,
        wait_for_inclusion=True,
    )


def vote(
    subtensor,
    wallet,
    hotkey,
    proposal,
    index,
    approve,
):
    return subtensor.sign_and_send_extrinsic(
        subtensor.substrate.compose_call(
            call_module="SubtensorModule",
            call_function="vote",
            call_params={
                "approve": approve,
                "hotkey": hotkey,
                "index": index,
                "proposal": proposal,
            },
        ),
        wallet,
        wait_for_inclusion=True,
        wait_for_finalization=True,
    )<|MERGE_RESOLUTION|>--- conflicted
+++ resolved
@@ -4,11 +4,8 @@
 """
 
 import asyncio
-<<<<<<< HEAD
-=======
 import contextlib
 import unittest.mock
->>>>>>> 2699f28c
 from typing import Union, Optional, TYPE_CHECKING
 
 from bittensor.utils.balance import Balance
