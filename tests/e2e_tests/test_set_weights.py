import numpy as np
import pytest
import retry

from bittensor.utils.balance import Balance
from bittensor.utils.btlogging import logging
from bittensor.utils.weight_utils import convert_weights_and_uids_for_emit
from tests.e2e_tests.utils.chain_interactions import (
    sudo_set_hyperparameter_bool,
    sudo_set_admin_utils,
    execute_and_wait_for_next_nonce,
)
from tests.e2e_tests.utils.e2e_test_utils import SyncSubtensor


@pytest.mark.parametrize(
    "subtensor",
    [
        SyncSubtensor,
        # TODO skip AsyncSubtensor as Nonce doesn't work properly
    ],
    indirect=True,
)
@pytest.mark.asyncio
async def test_set_weights_uses_next_nonce(local_chain, subtensor, alice_wallet):
    """
    Tests that setting weights doesn't re-use a nonce in the transaction pool.

    Steps:
        1. Register three subnets through Alice
        2. Register Alice's neuron on each subnet and add stake
        3. Verify Alice has a vpermit on each subnet
        4. Lower the set weights rate limit on each subnet
        5. Set weights on each subnet
        6. Assert that all the set weights succeeded
    Raises:
        AssertionError: If any of the checks or verifications fail
    """

    netuids = [2, 3]
    subnet_tempo = 50
    BLOCK_TIME = 0.25  # 12 for non-fast-block, 0.25 for fast block

    print("Testing test_set_weights_uses_next_nonce")

    # Lower the network registration rate limit and cost
    sudo_set_admin_utils(
        local_chain,
        alice_wallet,
        call_function="sudo_set_network_rate_limit",
        call_params={"rate_limit": "0"},  # No limit
    )
    # Set lock reduction interval
    sudo_set_admin_utils(
        local_chain,
        alice_wallet,
        call_function="sudo_set_lock_reduction_interval",
        call_params={"interval": "1"},  # 1 block # reduce lock every block
    )

    # Try to register the subnets
    for _ in netuids:
        assert await subtensor.register_subnet(
            alice_wallet,
            wait_for_inclusion=True,
            wait_for_finalization=True,
        ), "Unable to register the subnet"

    # Verify all subnets created successfully
    for netuid in netuids:
        assert await subtensor.subnet_exists(
            netuid
        ), "Subnet wasn't created successfully"

        # weights sensitive to epoch changes
        assert sudo_set_admin_utils(
            local_chain,
            alice_wallet,
            call_function="sudo_set_tempo",
            call_params={
                "netuid": netuid,
                "tempo": subnet_tempo,
            },
        )

    # make sure 2 epochs are passed
    subtensor.wait_for_block(subnet_tempo * 2 + 1)

    # Stake to become to top neuron after the first epoch
    for netuid in netuids:
        await subtensor.add_stake(
            alice_wallet,
            alice_wallet.hotkey.ss58_address,
            netuid,
            Balance.from_tao(10_000),
        )

    # Set weight hyperparameters per subnet
    for netuid in netuids:
        assert sudo_set_hyperparameter_bool(
            local_chain,
            alice_wallet,
            "sudo_set_commit_reveal_weights_enabled",
            False,
            netuid,
        ), "Unable to enable commit reveal on the subnet"

        assert not await subtensor.commit_reveal_enabled(
            netuid,
        ), "Failed to enable commit/reveal"

        assert (
            await subtensor.weights_rate_limit(netuid=netuid) > 0
        ), "Weights rate limit is below 0"

        # Lower set weights rate limit
        status, error = sudo_set_admin_utils(
            local_chain,
            alice_wallet,
            call_function="sudo_set_weights_set_rate_limit",
            call_params={"netuid": netuid, "weights_set_rate_limit": "0"},
        )

        assert error is None
        assert status is True

        assert (
            await subtensor.get_subnet_hyperparameters(netuid=netuid)
        ).weights_rate_limit == 0, "Failed to set weights_rate_limit"
        assert await subtensor.get_hyperparameter("WeightsSetRateLimit", netuid) == 0
        assert await subtensor.weights_rate_limit(netuid=netuid) == 0

    # Weights values
    uids = np.array([0], dtype=np.int64)
    weights = np.array([0.5], dtype=np.float32)
    weight_uids, weight_vals = convert_weights_and_uids_for_emit(
        uids=uids, weights=weights
    )

<<<<<<< HEAD
    # Set weights for each subnet
    for netuid in netuids:
        async with use_and_wait_for_next_nonce(subtensor, alice_wallet):
            success, message = await subtensor.set_weights(
                alice_wallet,
                netuid,
                uids=weight_uids,
                weights=weight_vals,
                wait_for_inclusion=False,  # Don't wait for inclusion, we are testing the nonce when there is a tx in the pool
                wait_for_finalization=False,
            )
=======
    logging.console.info(
        f"[orange]Nonce before first set_weights: "
        f"{subtensor.substrate.get_account_next_index(alice_wallet.hotkey.ss58_address)}[/orange]"
    )
>>>>>>> 6b8a88a2

    # 3 time doing call if nonce wasn't updated, then raise error
    @retry.retry(exceptions=Exception, tries=3, delay=1)
    @execute_and_wait_for_next_nonce(subtensor=subtensor, wallet=alice_wallet)
    def set_weights(netuid_):
        success, message = subtensor.set_weights(
            wallet=alice_wallet,
            netuid=netuid_,
            uids=weight_uids,
            weights=weight_vals,
            wait_for_inclusion=True,
            wait_for_finalization=False,
            period=subnet_tempo,
        )
        assert success is True, message

    logging.console.info(
        f"[orange]Nonce after second set_weights: "
        f"{subtensor.substrate.get_account_next_index(alice_wallet.hotkey.ss58_address)}[/orange]"
    )

    # Set weights for each subnet
    for netuid in netuids:
        set_weights(netuid)

    for netuid in netuids:
        # Query the Weights storage map for all three subnets
<<<<<<< HEAD
        weights = await subtensor.query_module(
=======
        query = subtensor.query_module(
>>>>>>> 6b8a88a2
            module="SubtensorModule",
            name="Weights",
            params=[netuid, 0],  # Alice should be the only UID
        )
<<<<<<< HEAD
        weights = weights.value
=======

        weights = query.value
        logging.console.info(f"Weights for subnet {netuid}: {weights}")
>>>>>>> 6b8a88a2

        assert weights is not None, f"Weights not found for subnet {netuid}"
        assert weights == list(
            zip(weight_uids, weight_vals)
        ), f"Weights do not match for subnet {netuid}"<|MERGE_RESOLUTION|>--- conflicted
+++ resolved
@@ -137,29 +137,15 @@
         uids=uids, weights=weights
     )
 
-<<<<<<< HEAD
-    # Set weights for each subnet
-    for netuid in netuids:
-        async with use_and_wait_for_next_nonce(subtensor, alice_wallet):
-            success, message = await subtensor.set_weights(
-                alice_wallet,
-                netuid,
-                uids=weight_uids,
-                weights=weight_vals,
-                wait_for_inclusion=False,  # Don't wait for inclusion, we are testing the nonce when there is a tx in the pool
-                wait_for_finalization=False,
-            )
-=======
     logging.console.info(
         f"[orange]Nonce before first set_weights: "
         f"{subtensor.substrate.get_account_next_index(alice_wallet.hotkey.ss58_address)}[/orange]"
     )
->>>>>>> 6b8a88a2
 
     # 3 time doing call if nonce wasn't updated, then raise error
     @retry.retry(exceptions=Exception, tries=3, delay=1)
     @execute_and_wait_for_next_nonce(subtensor=subtensor, wallet=alice_wallet)
-    def set_weights(netuid_):
+    async def set_weights(netuid_):
         success, message = subtensor.set_weights(
             wallet=alice_wallet,
             netuid=netuid_,
@@ -178,26 +164,18 @@
 
     # Set weights for each subnet
     for netuid in netuids:
-        set_weights(netuid)
+        await set_weights(netuid)
 
     for netuid in netuids:
         # Query the Weights storage map for all three subnets
-<<<<<<< HEAD
-        weights = await subtensor.query_module(
-=======
-        query = subtensor.query_module(
->>>>>>> 6b8a88a2
+        query = await subtensor.query_module(
             module="SubtensorModule",
             name="Weights",
             params=[netuid, 0],  # Alice should be the only UID
         )
-<<<<<<< HEAD
-        weights = weights.value
-=======
 
         weights = query.value
         logging.console.info(f"Weights for subnet {netuid}: {weights}")
->>>>>>> 6b8a88a2
 
         assert weights is not None, f"Weights not found for subnet {netuid}"
         assert weights == list(
