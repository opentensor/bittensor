--- conflicted
+++ resolved
@@ -67,15 +67,9 @@
     assert len(metagraph.uids) == 1, "Metagraph doesn't have exactly 1 neuron"
 
     # Register Bob to the subnet
-<<<<<<< HEAD
-    assert subtensor.burned_register(
-        bob_wallet, alice_subnet_netuid
-    ), "Unable to register Bob as a neuron"
-=======
-    assert subtensor.burned_register(bob_wallet, netuid), (
+    assert subtensor.burned_register(bob_wallet, alice_subnet_netuid), (
         "Unable to register Bob as a neuron"
     )
->>>>>>> b0b9604a
 
     # Refresh the metagraph
     metagraph.sync(subtensor=subtensor)
@@ -112,15 +106,9 @@
     metagraph_pre_dave = subtensor.metagraph(netuid=alice_subnet_netuid)
 
     # Register Dave as a neuron
-<<<<<<< HEAD
-    assert subtensor.burned_register(
-        dave_wallet, alice_subnet_netuid
-    ), "Unable to register Dave as a neuron"
-=======
-    assert subtensor.burned_register(dave_wallet, netuid), (
+    assert subtensor.burned_register(dave_wallet, alice_subnet_netuid), (
         "Unable to register Dave as a neuron"
     )
->>>>>>> b0b9604a
 
     metagraph.sync(subtensor=subtensor)
 
