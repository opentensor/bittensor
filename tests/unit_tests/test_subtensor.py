--- conflicted
+++ resolved
@@ -2150,51 +2150,6 @@
     for network in list(settings.NETWORK_MAP.keys()) + ["undefined"]:
         sub = Subtensor(network)
 
-<<<<<<< HEAD
-    # Assertions
-    subtensor.query_subtensor.assert_called_once_with(
-        name="ColdkeyArbitrationBlock", block=200, params=[fake_ss58_address]
-    )
-    # if we change the methods logic in the future we have to be make sure the returned type is correct
-    assert result == 1800  # 2000 - 200
-
-
-def test_connect_without_substrate(mocker):
-    """Ensure re-connection is called when using an alive substrate."""
-    # Prep
-    fake_substrate = mocker.MagicMock()
-    fake_substrate.websocket.sock.getsockopt.return_value = 1
-    mocker.patch.object(
-        subtensor_module, "SubstrateInterface", return_value=fake_substrate
-    )
-    fake_subtensor = Subtensor()
-    spy_get_substrate = mocker.spy(Subtensor, "_get_substrate")
-
-    # Call
-    _ = fake_subtensor.block
-
-    # Assertions
-    assert spy_get_substrate.call_count == 1
-
-
-def test_connect_with_substrate(mocker):
-    """Ensure re-connection is non called when using an alive substrate."""
-    # Prep
-    fake_substrate = mocker.MagicMock()
-    fake_substrate.websocket.sock.getsockopt.return_value = 0
-    mocker.patch.object(
-        subtensor_module, "SubstrateInterface", return_value=fake_substrate
-    )
-    fake_subtensor = Subtensor()
-    spy_get_substrate = mocker.spy(Subtensor, "_get_substrate")
-
-    # Call
-    _ = fake_subtensor.block
-
-    # Assertions
-    assert spy_get_substrate.call_count == 0
-=======
         # Assertions
         sub.network = network
-        sub.chain_endpoint = settings.NETWORK_MAP.get(network)
->>>>>>> 1164fb54
+        sub.chain_endpoint = settings.NETWORK_MAP.get(network)