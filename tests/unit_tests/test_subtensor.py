--- conflicted
+++ resolved
@@ -4327,79 +4327,6 @@
     assert result == []
 
 
-<<<<<<< HEAD
-def test_get_auto_stakes(subtensor, mocker):
-    """Tests that `get_auto_stakes` calls proper methods and returns the correct value."""
-    # Preps
-    fake_coldkey = mocker.Mock()
-    mock_determine_block_hash = mocker.patch.object(
-        subtensor,
-        "determine_block_hash",
-    )
-    fake_hk_1 = mocker.Mock()
-    fake_hk_2 = mocker.Mock()
-
-    dest_value_1 = mocker.Mock(value=[fake_hk_1])
-    dest_value_2 = mocker.Mock(value=[fake_hk_2])
-
-    mock_result = mocker.MagicMock()
-    mock_result.__iter__.return_value = iter([(0, dest_value_1), (1, dest_value_2)])
-    mocked_query_map = mocker.patch.object(
-        subtensor.substrate, "query_map", return_value=mock_result
-    )
-
-    mocked_decode_account_id = mocker.patch.object(
-        subtensor_module,
-        "decode_account_id",
-        side_effect=[fake_hk_1, fake_hk_2],
-    )
-
-    # Call
-    result = subtensor.get_auto_stakes(coldkey_ss58=fake_coldkey)
-
-    # Asserts
-    mock_determine_block_hash.assert_called_once()
-    mocked_query_map.assert_called_once_with(
-        module="SubtensorModule",
-        storage_function="AutoStakeDestination",
-        params=[fake_coldkey],
-        block_hash=mock_determine_block_hash.return_value,
-    )
-    mocked_decode_account_id.assert_has_calls(
-        [mocker.call(dest_value_1.value[0]), mocker.call(dest_value_2.value[0])]
-    )
-    assert result == {0: fake_hk_1, 1: fake_hk_2}
-
-
-def test_set_auto_stake(subtensor, mocker):
-    """Tests that `set_auto_stake` calls proper methods and returns the correct value."""
-    # Preps
-    wallet = mocker.Mock()
-    netuid = mocker.Mock()
-    hotkey = mocker.Mock()
-    mocked_extrinsic = mocker.patch.object(subtensor_module, "set_auto_stake_extrinsic")
-
-    # Call
-    result = subtensor.set_auto_stake(
-        wallet=wallet,
-        netuid=netuid,
-        hotkey_ss58=hotkey,
-    )
-
-    # Asserts
-    mocked_extrinsic.assert_called_once_with(
-        subtensor=subtensor,
-        wallet=wallet,
-        netuid=netuid,
-        hotkey_ss58=hotkey,
-        period=None,
-        raise_error=False,
-        wait_for_inclusion=True,
-        wait_for_finalization=True,
-    )
-
-    assert result == mocked_extrinsic.return_value
-=======
 @pytest.mark.parametrize(
     "query_return, expected_result",
     (
@@ -4514,4 +4441,76 @@
         block_hash=mocked_determine_block_hash.return_value,
     )
     assert result == mocked_query.return_value.value
->>>>>>> 96c75e15
+
+
+def test_get_auto_stakes(subtensor, mocker):
+    """Tests that `get_auto_stakes` calls proper methods and returns the correct value."""
+    # Preps
+    fake_coldkey = mocker.Mock()
+    mock_determine_block_hash = mocker.patch.object(
+        subtensor,
+        "determine_block_hash",
+    )
+    fake_hk_1 = mocker.Mock()
+    fake_hk_2 = mocker.Mock()
+
+    dest_value_1 = mocker.Mock(value=[fake_hk_1])
+    dest_value_2 = mocker.Mock(value=[fake_hk_2])
+
+    mock_result = mocker.MagicMock()
+    mock_result.__iter__.return_value = iter([(0, dest_value_1), (1, dest_value_2)])
+    mocked_query_map = mocker.patch.object(
+        subtensor.substrate, "query_map", return_value=mock_result
+    )
+
+    mocked_decode_account_id = mocker.patch.object(
+        subtensor_module,
+        "decode_account_id",
+        side_effect=[fake_hk_1, fake_hk_2],
+    )
+
+    # Call
+    result = subtensor.get_auto_stakes(coldkey_ss58=fake_coldkey)
+
+    # Asserts
+    mock_determine_block_hash.assert_called_once()
+    mocked_query_map.assert_called_once_with(
+        module="SubtensorModule",
+        storage_function="AutoStakeDestination",
+        params=[fake_coldkey],
+        block_hash=mock_determine_block_hash.return_value,
+    )
+    mocked_decode_account_id.assert_has_calls(
+        [mocker.call(dest_value_1.value[0]), mocker.call(dest_value_2.value[0])]
+    )
+    assert result == {0: fake_hk_1, 1: fake_hk_2}
+
+
+def test_set_auto_stake(subtensor, mocker):
+    """Tests that `set_auto_stake` calls proper methods and returns the correct value."""
+    # Preps
+    wallet = mocker.Mock()
+    netuid = mocker.Mock()
+    hotkey = mocker.Mock()
+    mocked_extrinsic = mocker.patch.object(subtensor_module, "set_auto_stake_extrinsic")
+
+    # Call
+    result = subtensor.set_auto_stake(
+        wallet=wallet,
+        netuid=netuid,
+        hotkey_ss58=hotkey,
+    )
+
+    # Asserts
+    mocked_extrinsic.assert_called_once_with(
+        subtensor=subtensor,
+        wallet=wallet,
+        netuid=netuid,
+        hotkey_ss58=hotkey,
+        period=None,
+        raise_error=False,
+        wait_for_inclusion=True,
+        wait_for_finalization=True,
+    )
+
+    assert result == mocked_extrinsic.return_value