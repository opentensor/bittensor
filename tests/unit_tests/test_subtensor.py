--- conflicted
+++ resolved
@@ -3878,7 +3878,33 @@
     assert result == mocked_set_children_extrinsic.return_value
 
 
-<<<<<<< HEAD
+def test_unstake_all(subtensor, fake_wallet, mocker):
+    """Verifies unstake_all calls properly."""
+    # Preps
+    fake_unstake_all_extrinsic = mocker.Mock()
+    mocker.patch.object(
+        subtensor_module, "unstake_all_extrinsic", fake_unstake_all_extrinsic
+    )
+    # Call
+    result = subtensor.unstake_all(
+        wallet=fake_wallet,
+        hotkey=fake_wallet.hotkey.ss58_address,
+        netuid=1,
+    )
+    # Asserts
+    fake_unstake_all_extrinsic.assert_called_once_with(
+        subtensor=subtensor,
+        wallet=fake_wallet,
+        hotkey=fake_wallet.hotkey.ss58_address,
+        netuid=1,
+        rate_tolerance=0.005,
+        wait_for_inclusion=True,
+        wait_for_finalization=False,
+        period=None,
+    )
+    assert result == fake_unstake_all_extrinsic.return_value
+
+
 def test_get_liquidity_list_subnet_does_not_exits(subtensor, mocker):
     """Test get_liquidity_list returns None when subnet doesn't exist."""
     # Preps
@@ -4106,34 +4132,8 @@
         wallet=fake_wallet,
         netuid=netuid,
         enable=enable,
-=======
-def test_unstake_all(subtensor, fake_wallet, mocker):
-    """Verifies unstake_all calls properly."""
-    # Preps
-    fake_unstake_all_extrinsic = mocker.Mock()
-    mocker.patch.object(
-        subtensor_module, "unstake_all_extrinsic", fake_unstake_all_extrinsic
-    )
-    # Call
-    result = subtensor.unstake_all(
-        wallet=fake_wallet,
-        hotkey=fake_wallet.hotkey.ss58_address,
-        netuid=1,
-    )
-    # Asserts
-    fake_unstake_all_extrinsic.assert_called_once_with(
-        subtensor=subtensor,
-        wallet=fake_wallet,
-        hotkey=fake_wallet.hotkey.ss58_address,
-        netuid=1,
-        rate_tolerance=0.005,
->>>>>>> bb54376b
         wait_for_inclusion=True,
         wait_for_finalization=False,
         period=None,
     )
-<<<<<<< HEAD
-    assert result == mocked_extrinsic.return_value
-=======
-    assert result == fake_unstake_all_extrinsic.return_value
->>>>>>> bb54376b
+    assert result == mocked_extrinsic.return_value