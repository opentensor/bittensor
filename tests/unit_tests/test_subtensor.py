import argparse
import unittest.mock as mock
import datetime
from unittest.mock import MagicMock

import pytest
from bittensor_wallet import Wallet
from async_substrate_interface import sync_substrate
from async_substrate_interface.types import ScaleObj
import websockets

from bittensor import StakeInfo
from bittensor.core import settings
from bittensor.core import subtensor as subtensor_module
from bittensor.core.async_subtensor import AsyncSubtensor, logging
from bittensor.core.axon import Axon
<<<<<<< HEAD
from bittensor.core.chain_data import SubnetHyperparameters
from bittensor.core.extrinsics.options import ExtrinsicEra
=======
from bittensor.core.chain_data import SubnetHyperparameters, SelectiveMetagraphIndex
>>>>>>> 62b2aa75
from bittensor.core.extrinsics.serving import do_serve_axon
from bittensor.core.settings import version_as_int
from bittensor.core.subtensor import Subtensor
from bittensor.core.types import AxonServeCallParams
from bittensor.utils import (
    Certificate,
    u16_normalized_float,
    u64_normalized_float,
    determine_chain_endpoint_and_network,
)
from bittensor.utils.balance import Balance

U16_MAX = 65535
U64_MAX = 18446744073709551615


@pytest.fixture
def fake_call_params():
    return call_params()


def call_params():
    return AxonServeCallParams(
        version=settings.version_as_int,
        ip=0,
        port=9090,
        ip_type=4,
        netuid=1,
        hotkey="str",
        coldkey="str",
        protocol=4,
        placeholder1=0,
        placeholder2=0,
        certificate=None,
    )


def call_params_with_certificate():
    params = call_params()
    params.certificate = Certificate("fake_cert")
    return params


def test_methods_comparable(mock_substrate):
    """Verifies that methods in sync and async Subtensors are comparable."""
    # Preps
    subtensor = Subtensor(_mock=True)
    async_subtensor = AsyncSubtensor(_mock=True)

    # methods which lives in async subtensor only
    excluded_async_subtensor_methods = ["initialize"]
    subtensor_methods = [m for m in dir(subtensor) if not m.startswith("_")]

    async_subtensor_methods = [
        m
        for m in dir(async_subtensor)
        if not m.startswith("_") and m not in excluded_async_subtensor_methods
    ]

    # Assertions
    for method in subtensor_methods:
        assert method in async_subtensor_methods, (
            f"`Subtensor.{method}` not in `AsyncSubtensor` class."
        )

    for method in async_subtensor_methods:
        assert method in subtensor_methods, (
            f"`AsyncSubtensor.{method}` not in `Subtensor` class."
        )


def test_serve_axon_with_external_ip_set():
    internal_ip: str = "192.0.2.146"
    external_ip: str = "2001:0db8:85a3:0000:0000:8a2e:0370:7334"

    mock_serve_axon = MagicMock(return_value=True)

    mock_subtensor = MagicMock(spec=Subtensor, serve_axon=mock_serve_axon)

    mock_wallet = MagicMock(
        spec=Wallet,
        coldkey=MagicMock(),
        coldkeypub=MagicMock(
            # mock ss58 address
            ss58_address="5DD26kC2kxajmwfbbZmVmxhrY9VeeyR1Gpzy9i8wxLUg6zxm"
        ),
        hotkey=MagicMock(
            ss58_address="5CtstubuSoVLJGCXkiWRNKrrGg2DVBZ9qMs2qYTLsZR4q1Wg"
        ),
    )

    mock_config = Axon.config()
    mock_axon_with_external_ip_set = Axon(
        wallet=mock_wallet,
        ip=internal_ip,
        external_ip=external_ip,
        config=mock_config,
    )

    mock_subtensor.serve_axon(
        netuid=-1,
        axon=mock_axon_with_external_ip_set,
    )

    mock_serve_axon.assert_called_once()

    # verify that the axon is served to the network with the external ip
    _, kwargs = mock_serve_axon.call_args
    axon_info = kwargs["axon"].info()
    assert axon_info.ip == external_ip


def test_serve_axon_with_external_port_set(mock_get_external_ip):
    internal_port: int = 1234
    external_port: int = 5678

    mock_serve = MagicMock(return_value=True)

    mock_serve_axon = MagicMock(return_value=True)

    mock_subtensor = MagicMock(
        spec=Subtensor,
        serve=mock_serve,
        serve_axon=mock_serve_axon,
    )

    mock_wallet = MagicMock(
        spec=Wallet,
        coldkey=MagicMock(),
        coldkeypub=MagicMock(
            # mock ss58 address
            ss58_address="5DD26kC2kxajmwfbbZmVmxhrY9VeeyR1Gpzy9i8wxLUg6zxm"
        ),
        hotkey=MagicMock(
            ss58_address="5CtstubuSoVLJGCXkiWRNKrrGg2DVBZ9qMs2qYTLsZR4q1Wg"
        ),
    )

    mock_config = Axon.config()

    mock_axon_with_external_port_set = Axon(
        wallet=mock_wallet,
        port=internal_port,
        external_port=external_port,
        config=mock_config,
    )

    mock_subtensor.serve_axon(
        netuid=-1,
        axon=mock_axon_with_external_port_set,
    )

    mock_serve_axon.assert_called_once()
    # verify that the axon is served to the network with the external port
    _, kwargs = mock_serve_axon.call_args
    axon_info = kwargs["axon"].info()
    assert axon_info.port == external_port


class ExitEarly(Exception):
    """Mock exception to exit early from the called code"""

    pass


@pytest.mark.parametrize(
    "test_id, expected_output",
    [
        # Happy path test
        (
            "happy_path_default",
            "Create and return a new object.  See help(type) for accurate signature.",
        ),
    ],
)
def test_help(test_id, expected_output, capsys):
    # Act
    Subtensor.help()

    # Assert
    captured = capsys.readouterr()
    assert expected_output in captured.out, f"Test case {test_id} failed"


@pytest.fixture
def parser():
    return argparse.ArgumentParser()


# Mocking argparse.ArgumentParser.add_argument method to simulate ArgumentError
def test_argument_error_handling(monkeypatch, parser):
    def mock_add_argument(*args, **kwargs):
        raise argparse.ArgumentError(None, "message")

    monkeypatch.setattr(argparse.ArgumentParser, "add_argument", mock_add_argument)
    # No exception should be raised
    Subtensor.add_args(parser)


@pytest.mark.parametrize(
    "network, expected_network, expected_endpoint",
    [
        # Happy path tests
        ("finney", "finney", settings.FINNEY_ENTRYPOINT),
        ("local", "local", settings.LOCAL_ENTRYPOINT),
        ("test", "test", settings.FINNEY_TEST_ENTRYPOINT),
        ("archive", "archive", settings.ARCHIVE_ENTRYPOINT),
        # Endpoint override tests
        (
            settings.FINNEY_ENTRYPOINT,
            "finney",
            settings.FINNEY_ENTRYPOINT,
        ),
        (
            "entrypoint-finney.opentensor.ai",
            "finney",
            settings.FINNEY_ENTRYPOINT,
        ),
        (
            settings.FINNEY_TEST_ENTRYPOINT,
            "test",
            settings.FINNEY_TEST_ENTRYPOINT,
        ),
        (
            "test.finney.opentensor.ai",
            "test",
            settings.FINNEY_TEST_ENTRYPOINT,
        ),
        (
            settings.ARCHIVE_ENTRYPOINT,
            "archive",
            settings.ARCHIVE_ENTRYPOINT,
        ),
        (
            "archive.chain.opentensor.ai",
            "archive",
            settings.ARCHIVE_ENTRYPOINT,
        ),
        ("127.0.0.1", "local", "127.0.0.1"),
        ("localhost", "local", "localhost"),
        ("ws://127.0.0.1:9945", "local", "ws://127.0.0.1:9945"),
        ("ws://localhost:9945", "local", "ws://localhost:9945"),
        # Edge cases
        (None, None, None),
        ("unknown", "unknown", "unknown"),
    ],
)
def test_determine_chain_endpoint_and_network(
    network, expected_network, expected_endpoint
):
    # Act
    result_network, result_endpoint = determine_chain_endpoint_and_network(network)

    # Assert
    assert result_network == expected_network
    assert result_endpoint == expected_endpoint


@pytest.fixture
def mock_logger():
    with mock.patch.object(logging, "warning") as mock_warning:
        yield mock_warning


def test_hyperparameter_subnet_does_not_exist(subtensor, mocker):
    """Tests when the subnet does not exist."""
    subtensor.subnet_exists = mocker.MagicMock(return_value=False)
    assert subtensor.get_hyperparameter("Difficulty", 1, None) is None
    subtensor.subnet_exists.assert_called_once_with(1, block=None)


def test_hyperparameter_result_is_none(subtensor, mocker):
    """Tests when query_subtensor returns None."""
    subtensor.subnet_exists = mocker.MagicMock(return_value=True)
    subtensor.substrate.query = mocker.MagicMock(return_value=None)
    assert subtensor.get_hyperparameter("Difficulty", 1, None) is None
    subtensor.subnet_exists.assert_called_once_with(1, block=None)
    subtensor.substrate.query.assert_called_once_with(
        module="SubtensorModule",
        storage_function="Difficulty",
        params=[1],
        block_hash=None,
    )


def test_hyperparameter_result_has_no_value(subtensor, mocker):
    """Test when the result has no 'value' attribute."""
    subtensor.subnet_exists = mocker.MagicMock(return_value=True)
    subtensor.substrate.query = mocker.MagicMock(return_value=None)
    assert subtensor.get_hyperparameter("Difficulty", 1, None) is None
    subtensor.subnet_exists.assert_called_once_with(1, block=None)
    subtensor.substrate.query.assert_called_once_with(
        module="SubtensorModule",
        storage_function="Difficulty",
        params=[1],
        block_hash=None,
    )


def test_hyperparameter_success_int(subtensor, mocker):
    """Test when query_subtensor returns an integer value."""
    subtensor.subnet_exists = mocker.MagicMock(return_value=True)
    subtensor.substrate.query = mocker.MagicMock(
        return_value=mocker.MagicMock(value=100)
    )
    assert subtensor.get_hyperparameter("Difficulty", 1, None) == 100
    subtensor.subnet_exists.assert_called_once_with(1, block=None)
    subtensor.substrate.query.assert_called_once_with(
        module="SubtensorModule",
        storage_function="Difficulty",
        params=[1],
        block_hash=None,
    )


def test_hyperparameter_success_float(subtensor, mocker):
    """Test when query_subtensor returns a float value."""
    subtensor.subnet_exists = mocker.MagicMock(return_value=True)
    subtensor.substrate.query = mocker.MagicMock(
        return_value=mocker.MagicMock(value=0.5)
    )
    assert subtensor.get_hyperparameter("Difficulty", 1, None) == 0.5
    subtensor.subnet_exists.assert_called_once_with(1, block=None)
    subtensor.substrate.query.assert_called_once_with(
        module="SubtensorModule",
        storage_function="Difficulty",
        params=[1],
        block_hash=None,
    )


def test_blocks_since_last_update_success_calls(subtensor, mocker):
    """Tests the weights_rate_limit method to ensure it correctly fetches the LastUpdate hyperparameter."""
    # Prep
    uid = 7
    mocked_current_block = 2
    mocked_result = {uid: 1}
    mocked_get_hyperparameter = mocker.patch.object(
        subtensor,
        "get_hyperparameter",
        return_value=mocked_result,
    )
    mocked_get_current_block = mocker.patch.object(
        subtensor,
        "get_current_block",
        return_value=mocked_current_block,
    )

    # Call
    result = subtensor.blocks_since_last_update(netuid=7, uid=uid)

    # Assertions
    mocked_get_current_block.assert_called_once()
    mocked_get_hyperparameter.assert_called_once_with(param_name="LastUpdate", netuid=7)
    assert result == 1
    # if we change the methods logic in the future we have to be make sure the returned type is correct
    assert isinstance(result, int)


def test_weights_rate_limit_success_calls(subtensor, mocker):
    """Tests the weights_rate_limit method to ensure it correctly fetches the WeightsSetRateLimit hyperparameter."""
    # Prep
    mocked_get_hyperparameter = mocker.patch.object(
        subtensor,
        "get_hyperparameter",
        return_value=5,
    )

    # Call
    result = subtensor.weights_rate_limit(netuid=7)

    # Assertions
    mocked_get_hyperparameter.assert_called_once_with(
        param_name="WeightsSetRateLimit",
        netuid=7,
        block=None,
    )
    # if we change the methods logic in the future we have to be make sure the returned type is correct
    assert isinstance(result, int)


@pytest.fixture
def sample_hyperparameters():
    return MagicMock(spec=SubnetHyperparameters)


def normalize_hyperparameters(
    subnet: "SubnetHyperparameters",
) -> list[tuple[str, str, str]]:
    """
    Normalizes the hyperparameters of a subnet.

    Args:
        subnet: The subnet hyperparameters object.

    Returns:
        A list of tuples containing the parameter name, value, and normalized value.
    """
    param_mappings = {
        "adjustment_alpha": u64_normalized_float,
        "min_difficulty": u64_normalized_float,
        "max_difficulty": u64_normalized_float,
        "difficulty": u64_normalized_float,
        "bonds_moving_avg": u64_normalized_float,
        "max_weight_limit": u16_normalized_float,
        "kappa": u16_normalized_float,
        "alpha_high": u16_normalized_float,
        "alpha_low": u16_normalized_float,
        "min_burn": Balance.from_rao,
        "max_burn": Balance.from_rao,
    }

    normalized_values: list[tuple[str, str, str]] = []
    subnet_dict = subnet.__dict__

    for param, value in subnet_dict.items():
        try:
            if param in param_mappings:
                norm_value = param_mappings[param](value)
                if isinstance(norm_value, float):
                    norm_value = f"{norm_value:.{10}g}"
            else:
                norm_value = value
        except Exception as e:
            logging.console.error(f"❌ Error normalizing parameter '{param}': {e}")
            norm_value = "-"

        normalized_values.append((param, str(value), str(norm_value)))

    return normalized_values


def get_normalized_value(normalized_data, param_name):
    return next(
        (
            norm_value
            for p_name, _, norm_value in normalized_data
            if p_name == param_name
        ),
        None,
    )


@pytest.mark.parametrize(
    "param_name, max_value, mid_value, zero_value, is_balance",
    [
        ("adjustment_alpha", U64_MAX, U64_MAX / 2, 0, False),
        ("max_weight_limit", U16_MAX, U16_MAX / 2, 0, False),
        ("difficulty", U64_MAX, U64_MAX / 2, 0, False),
        ("min_difficulty", U64_MAX, U64_MAX / 2, 0, False),
        ("max_difficulty", U64_MAX, U64_MAX / 2, 0, False),
        ("bonds_moving_avg", U64_MAX, U64_MAX / 2, 0, False),
        ("min_burn", 10000000000, 5000000000, 0, True),  # These are in rao
        ("max_burn", 20000000000, 10000000000, 0, True),
    ],
    ids=[
        "adjustment-alpha",
        "max_weight_limit",
        "difficulty",
        "min_difficulty",
        "max_difficulty",
        "bonds_moving_avg",
        "min_burn",
        "max_burn",
    ],
)
def test_hyperparameter_normalization(
    sample_hyperparameters, param_name, max_value, mid_value, zero_value, is_balance
):
    setattr(sample_hyperparameters, param_name, mid_value)
    normalized = normalize_hyperparameters(sample_hyperparameters)
    norm_value = get_normalized_value(normalized, param_name)

    # Mid-value test
    if is_balance:
        numeric_value = float(str(norm_value).lstrip(settings.TAO_SYMBOL))
        expected_tao = mid_value / 1e9
        assert numeric_value == expected_tao, (
            f"Mismatch in tao value for {param_name} at mid value"
        )
    else:
        assert float(norm_value) == 0.5, f"Failed mid-point test for {param_name}"

    # Max-value test
    setattr(sample_hyperparameters, param_name, max_value)
    normalized = normalize_hyperparameters(sample_hyperparameters)
    norm_value = get_normalized_value(normalized, param_name)

    if is_balance:
        numeric_value = float(str(norm_value).lstrip(settings.TAO_SYMBOL))
        expected_tao = max_value / 1e9
        assert numeric_value == expected_tao, (
            f"Mismatch in tao value for {param_name} at max value"
        )
    else:
        assert float(norm_value) == 1.0, f"Failed max value test for {param_name}"

    # Zero-value test
    setattr(sample_hyperparameters, param_name, zero_value)
    normalized = normalize_hyperparameters(sample_hyperparameters)
    norm_value = get_normalized_value(normalized, param_name)

    if is_balance:
        numeric_value = float(str(norm_value).lstrip(settings.TAO_SYMBOL))
        expected_tao = zero_value / 1e9
        assert numeric_value == expected_tao, (
            f"Mismatch in tao value for {param_name} at zero value"
        )
    else:
        assert float(norm_value) == 0.0, f"Failed zero value test for {param_name}"


###########################
# Account functions tests #
###########################


def test_commit_reveal_enabled(subtensor, mocker):
    """Test commit_reveal_enabled."""
    # Preps
    netuid = 1
    block = 123
    mocked_get_hyperparameter = mocker.patch.object(subtensor, "get_hyperparameter")

    # Call
    result = subtensor.commit_reveal_enabled(netuid, block)

    # Assertions
    mocked_get_hyperparameter.assert_called_once_with(
        param_name="CommitRevealWeightsEnabled", block=block, netuid=netuid
    )
    assert result is False


def test_get_subnet_reveal_period_epochs(subtensor, mocker):
    """Test get_subnet_reveal_period_epochs."""
    # Preps
    netuid = 1
    block = 123
    mocked_get_hyperparameter = mocker.patch.object(subtensor, "get_hyperparameter")

    # Call
    result = subtensor.get_subnet_reveal_period_epochs(netuid, block)

    # Assertions
    mocked_get_hyperparameter.assert_called_once_with(
        param_name="RevealPeriodEpochs", block=block, netuid=netuid
    )
    assert result == mocked_get_hyperparameter.return_value


###########################
# Global Parameters tests #
###########################


# `block` property test
def test_block_property(mocker, subtensor):
    """Test block property returns the correct block number."""
    expected_block = 123
    mocker.patch.object(subtensor, "get_current_block", return_value=expected_block)

    result = subtensor.block

    assert result == expected_block
    subtensor.get_current_block.assert_called_once()


# `subnet_exists` tests
def test_subnet_exists_success(mocker, subtensor):
    """Test subnet_exists returns True when subnet exists."""
    # Prep
    netuid = 1
    block = 123
    mock_result = mocker.MagicMock(value=True)
    mocker.patch.object(subtensor.substrate, "query", return_value=mock_result)

    # Call
    result = subtensor.subnet_exists(netuid, block)

    # Asserts
    assert result is True
    subtensor.substrate.query.assert_called_once_with(
        module="SubtensorModule",
        storage_function="NetworksAdded",
        params=[netuid],
        block_hash=subtensor.substrate.get_block_hash.return_value,
    )
    subtensor.substrate.get_block_hash.assert_called_once_with(block)


def test_subnet_exists_no_data(mocker, subtensor):
    """Test subnet_exists returns False when no subnet information is found."""
    # Prep
    netuid = 1
    block = 123
    mocker.patch.object(subtensor.substrate, "query", return_value=None)

    # Call
    result = subtensor.subnet_exists(netuid, block)

    # Asserts
    assert result is False
    subtensor.substrate.query.assert_called_once_with(
        module="SubtensorModule",
        storage_function="NetworksAdded",
        params=[netuid],
        block_hash=subtensor.substrate.get_block_hash.return_value,
    )
    subtensor.substrate.get_block_hash.assert_called_once_with(block)


def test_subnet_exists_no_value_attribute(mocker, subtensor):
    """Test subnet_exists returns False when result has no value attribute."""
    # Prep
    netuid = 1
    block = 123
    mock_result = mocker.MagicMock()
    del mock_result.value
    mocker.patch.object(subtensor.substrate, "query", return_value=mock_result)

    # Call
    result = subtensor.subnet_exists(netuid, block)

    # Asserts
    assert result is False
    subtensor.substrate.query.assert_called_once_with(
        module="SubtensorModule",
        storage_function="NetworksAdded",
        params=[netuid],
        block_hash=subtensor.substrate.get_block_hash.return_value,
    )
    subtensor.substrate.get_block_hash.assert_called_once_with(block)


def test_subnet_exists_no_block(mocker, subtensor):
    """Test subnet_exists with no block specified."""
    # Prep
    netuid = 1
    mock_result = mocker.MagicMock(value=True)
    mocker.patch.object(subtensor.substrate, "query", return_value=mock_result)

    # Call
    result = subtensor.subnet_exists(netuid)

    # Asserts
    assert result is True
    subtensor.substrate.query.assert_called_once_with(
        module="SubtensorModule",
        storage_function="NetworksAdded",
        params=[netuid],
        block_hash=None,
    )
    subtensor.substrate.get_block_hash.assert_not_called()


# `get_total_subnets` tests
def test_get_total_subnets_success(mocker, subtensor):
    """Test get_total_subnets returns correct data when total subnet information is found."""
    # Prep
    block = 123
    total_subnets_value = 10
    mock_result = mocker.MagicMock(value=total_subnets_value)
    mocker.patch.object(subtensor.substrate, "query", return_value=mock_result)

    # Call
    result = subtensor.get_total_subnets(block)

    # Asserts
    assert result is not None
    assert result == total_subnets_value
    subtensor.substrate.query.assert_called_once_with(
        module="SubtensorModule",
        storage_function="TotalNetworks",
        params=[],
        block_hash=subtensor.substrate.get_block_hash.return_value,
    )
    subtensor.substrate.get_block_hash.assert_called_once_with(block)


def test_get_total_subnets_no_data(mocker, subtensor):
    """Test get_total_subnets returns None when no total subnet information is found."""
    # Prep
    block = 123
    mocker.patch.object(subtensor.substrate, "query", return_value=None)

    # Call
    result = subtensor.get_total_subnets(block)

    # Asserts
    assert result is None
    subtensor.substrate.query.assert_called_once_with(
        module="SubtensorModule",
        storage_function="TotalNetworks",
        params=[],
        block_hash=subtensor.substrate.get_block_hash.return_value,
    )
    subtensor.substrate.get_block_hash.assert_called_once_with(block)


def test_get_total_subnets_no_value_attribute(mocker, subtensor):
    """Test get_total_subnets returns None when result has no value attribute."""
    # Prep
    block = 123
    mock_result = mocker.MagicMock()
    del mock_result.value  # Simulating a missing value attribute
    mocker.patch.object(subtensor.substrate, "query", return_value=mock_result)

    # Call
    result = subtensor.get_total_subnets(block)

    # Asserts
    assert result is None
    subtensor.substrate.query.assert_called_once_with(
        module="SubtensorModule",
        storage_function="TotalNetworks",
        params=[],
        block_hash=subtensor.substrate.get_block_hash.return_value,
    )
    subtensor.substrate.get_block_hash.assert_called_once_with(block)


def test_get_total_subnets_no_block(mocker, subtensor):
    """Test get_total_subnets with no block specified."""
    # Prep
    total_subnets_value = 10
    mock_result = mocker.MagicMock(value=total_subnets_value)
    mocker.patch.object(subtensor.substrate, "query", return_value=mock_result)

    # Call
    result = subtensor.get_total_subnets()

    # Asserts
    assert result is not None
    assert result == total_subnets_value
    subtensor.substrate.query.assert_called_once_with(
        module="SubtensorModule",
        storage_function="TotalNetworks",
        params=[],
        block_hash=None,
    )
    subtensor.substrate.get_block_hash.assert_not_called()


# `get_subnets` tests
def test_get_subnets_success(mocker, subtensor):
    """Test get_subnets returns correct list when subnet information is found."""
    # Prep
    block = 123
    mock_result = mocker.MagicMock()
    mock_result.records = [(1, True), (2, True)]
    mock_result.__iter__.return_value = iter(mock_result.records)
    mocker.patch.object(subtensor.substrate, "query_map", return_value=mock_result)

    # Call
    result = subtensor.get_subnets(block)

    # Asserts
    assert result == [1, 2]
    subtensor.substrate.query_map.assert_called_once_with(
        module="SubtensorModule",
        storage_function="NetworksAdded",
        block_hash=subtensor.substrate.get_block_hash.return_value,
    )
    subtensor.substrate.get_block_hash.assert_called_once_with(block)


def test_get_subnets_no_data(mocker, subtensor):
    """Test get_subnets returns empty list when no subnet information is found."""
    # Prep
    block = 123
    mock_result = mocker.MagicMock()
    mock_result.records = []
    mocker.patch.object(subtensor.substrate, "query_map", return_value=mock_result)

    # Call
    result = subtensor.get_subnets(block)

    # Asserts
    assert result == []
    subtensor.substrate.query_map.assert_called_once_with(
        module="SubtensorModule",
        storage_function="NetworksAdded",
        block_hash=subtensor.substrate.get_block_hash.return_value,
    )
    subtensor.substrate.get_block_hash.assert_called_once_with(block)


def test_get_subnets_no_block_specified(mocker, subtensor):
    """Test get_subnets with no block specified."""
    # Prep
    mock_result = mocker.MagicMock()
    mock_result.records = [(1, True), (2, True)]
    mock_result.__iter__.return_value = iter(mock_result.records)
    mocker.patch.object(subtensor.substrate, "query_map", return_value=mock_result)

    # Call
    result = subtensor.get_subnets()

    # Asserts
    assert result == [1, 2]
    subtensor.substrate.query_map.assert_called_once_with(
        module="SubtensorModule",
        storage_function="NetworksAdded",
        block_hash=None,
    )
    subtensor.substrate.get_block_hash.assert_not_called


# `get_subnet_hyperparameters` tests
def test_get_subnet_hyperparameters_success(mocker, subtensor):
    """Test get_subnet_hyperparameters returns correct data when hyperparameters are found."""
    # Prep
    netuid = 1
    block = 123

    mocker.patch.object(
        subtensor,
        "query_runtime_api",
    )
    mocker.patch.object(
        subtensor_module.SubnetHyperparameters,
        "from_dict",
    )

    # Call
    subtensor.get_subnet_hyperparameters(netuid, block)

    # Asserts
    subtensor.query_runtime_api.assert_called_once_with(
        runtime_api="SubnetInfoRuntimeApi",
        method="get_subnet_hyperparams",
        params=[netuid],
        block=block,
    )
    subtensor_module.SubnetHyperparameters.from_dict.assert_called_once_with(
        subtensor.query_runtime_api.return_value,
    )


def test_get_subnet_hyperparameters_no_data(mocker, subtensor):
    """Test get_subnet_hyperparameters returns empty list when no data is found."""
    # Prep
    netuid = 1
    block = 123
    mocker.patch.object(subtensor, "query_runtime_api", return_value=None)
    mocker.patch.object(subtensor_module.SubnetHyperparameters, "from_dict")

    # Call
    result = subtensor.get_subnet_hyperparameters(netuid, block)

    # Asserts
    assert result is None
    subtensor.query_runtime_api.assert_called_once_with(
        runtime_api="SubnetInfoRuntimeApi",
        method="get_subnet_hyperparams",
        params=[netuid],
        block=block,
    )
    subtensor_module.SubnetHyperparameters.from_dict.assert_not_called()


def test_query_subtensor(subtensor, mocker):
    """Tests query_subtensor call."""
    # Prep
    fake_name = "module_name"

    # Call
    result = subtensor.query_subtensor(fake_name)

    # Asserts
    subtensor.substrate.query.assert_called_once_with(
        module="SubtensorModule",
        storage_function=fake_name,
        params=None,
        block_hash=None,
    )
    assert result == subtensor.substrate.query.return_value


def test_query_runtime_api(subtensor, mocker):
    """Tests query_runtime_api call."""
    # Prep
    fake_runtime_api = "NeuronInfoRuntimeApi"
    fake_method = "get_neuron_lite"

    mock_determine_block_hash = mocker.patch.object(
        subtensor,
        "determine_block_hash",
    )
    # mock_runtime_call = mocker.patch.object(
    #     subtensor.substrate,
    #     "runtime_call",
    # )

    # Call
    result = subtensor.query_runtime_api(fake_runtime_api, fake_method, None)

    # Asserts
    subtensor.substrate.runtime_call.assert_called_once_with(
        fake_runtime_api,
        fake_method,
        None,
        mock_determine_block_hash.return_value,
    )
    mock_determine_block_hash.assert_called_once_with(None)

    assert result == subtensor.substrate.runtime_call.return_value.value


def test_query_map_subtensor(subtensor, mocker):
    """Tests query_map_subtensor call."""
    # Prep
    fake_name = "module_name"

    # Call
    result = subtensor.query_map_subtensor(fake_name)

    # Asserts
    subtensor.substrate.query_map.assert_called_once_with(
        module="SubtensorModule",
        storage_function=fake_name,
        params=None,
        block_hash=None,
    )
    assert result == subtensor.substrate.query_map.return_value


def test_state_call(subtensor, mocker):
    """Tests state_call call."""
    # Prep
    fake_method = "method"
    fake_data = "data"

    # Call
    result = subtensor.state_call(fake_method, fake_data)

    # Asserts
    subtensor.substrate.rpc_request.assert_called_once_with(
        method="state_call",
        params=[fake_method, fake_data],
    )
    assert result == subtensor.substrate.rpc_request.return_value


def test_query_map(subtensor, mocker):
    """Tests query_map call."""
    # Prep
    fake_module_name = "module_name"
    fake_name = "constant_name"

    # Call
    result = subtensor.query_map(fake_module_name, fake_name)

    # Asserts
    subtensor.substrate.query_map.assert_called_once_with(
        module=fake_module_name,
        storage_function=fake_name,
        params=None,
        block_hash=None,
    )
    assert result == subtensor.substrate.query_map.return_value


def test_query_constant(subtensor, mocker):
    """Tests query_constant call."""
    # Prep
    fake_module_name = "module_name"
    fake_constant_name = "constant_name"

    # Call
    result = subtensor.query_constant(fake_module_name, fake_constant_name)

    # Asserts
    subtensor.substrate.get_constant.assert_called_once_with(
        module_name=fake_module_name,
        constant_name=fake_constant_name,
        block_hash=None,
    )
    assert result == subtensor.substrate.get_constant.return_value


def test_query_module(subtensor):
    # Prep
    fake_module = "module"
    fake_name = "function_name"

    # Call
    result = subtensor.query_module(fake_module, fake_name)

    # Asserts
    subtensor.substrate.query.assert_called_once_with(
        module=fake_module,
        storage_function=fake_name,
        params=None,
        block_hash=None,
    )
    assert result == subtensor.substrate.query.return_value


def test_metagraph(subtensor, mocker):
    """Tests subtensor.metagraph call."""
    # Prep
    fake_netuid = 1
    fake_lite = True
    mocked_metagraph = mocker.patch.object(subtensor_module, "Metagraph")

    # Call
    result = subtensor.metagraph(fake_netuid, fake_lite)

    # Asserts
    mocked_metagraph.assert_called_once_with(
        network=subtensor.chain_endpoint,
        netuid=fake_netuid,
        lite=fake_lite,
        sync=False,
        subtensor=subtensor,
    )
    mocked_metagraph.return_value.sync.assert_called_once_with(
        block=None, lite=fake_lite, subtensor=subtensor
    )
    assert result == mocked_metagraph.return_value


def test_get_netuids_for_hotkey(subtensor, mocker):
    """Tests get_netuids_for_hotkey call."""
    # Prep
    fake_hotkey_ss58 = "hotkey_ss58"
    fake_block = 123

    mocked_query_map_subtensor = mocker.MagicMock()
    mocker.patch.object(subtensor.substrate, "query_map", mocked_query_map_subtensor)

    # Call
    result = subtensor.get_netuids_for_hotkey(fake_hotkey_ss58, fake_block)

    # Asserts
    mocked_query_map_subtensor.assert_called_once_with(
        module="SubtensorModule",
        storage_function="IsNetworkMember",
        params=[fake_hotkey_ss58],
        block_hash=subtensor.substrate.get_block_hash.return_value,
    )
    subtensor.substrate.get_block_hash.assert_called_once_with(fake_block)
    assert result == []


def test_get_current_block(subtensor):
    """Tests get_current_block call."""
    # Call
    result = subtensor.get_current_block()

    # Asserts
    subtensor.substrate.get_block_number.assert_called_once_with(None)
    assert result == subtensor.substrate.get_block_number.return_value


def test_is_hotkey_registered_any(subtensor, mocker):
    """Tests is_hotkey_registered_any call"""
    # Prep
    fake_hotkey_ss58 = "hotkey_ss58"
    fake_block = 123
    return_value = [1, 2]

    mocked_get_netuids_for_hotkey = mocker.MagicMock(return_value=return_value)
    subtensor.get_netuids_for_hotkey = mocked_get_netuids_for_hotkey

    # Call
    result = subtensor.is_hotkey_registered_any(fake_hotkey_ss58, fake_block)

    # Asserts
    mocked_get_netuids_for_hotkey.assert_called_once_with(fake_hotkey_ss58, fake_block)
    assert result is (len(return_value) > 0)


def test_is_hotkey_registered_on_subnet(subtensor, mocker):
    """Tests is_hotkey_registered_on_subnet call."""
    # Prep
    fake_hotkey_ss58 = "hotkey_ss58"
    fake_netuid = 1
    fake_block = 123

    mocked_get_uid_for_hotkey_on_subnet = mocker.MagicMock()
    subtensor.get_uid_for_hotkey_on_subnet = mocked_get_uid_for_hotkey_on_subnet

    # Call
    result = subtensor.is_hotkey_registered_on_subnet(
        fake_hotkey_ss58, fake_netuid, fake_block
    )

    # Asserts
    mocked_get_uid_for_hotkey_on_subnet.assert_called_once_with(
        fake_hotkey_ss58, fake_netuid, block=fake_block
    )
    assert result is (mocked_get_uid_for_hotkey_on_subnet.return_value is not None)


def test_is_hotkey_registered_without_netuid(subtensor, mocker):
    """Tests is_hotkey_registered call with no netuid specified."""
    # Prep
    fake_hotkey_ss58 = "hotkey_ss58"

    mocked_is_hotkey_registered_any = mocker.MagicMock()
    subtensor.is_hotkey_registered_any = mocked_is_hotkey_registered_any

    # Call

    result = subtensor.is_hotkey_registered(fake_hotkey_ss58)

    # Asserts
    mocked_is_hotkey_registered_any.assert_called_once_with(fake_hotkey_ss58, None)
    assert result == mocked_is_hotkey_registered_any.return_value


def test_is_hotkey_registered_with_netuid(subtensor, mocker):
    """Tests is_hotkey_registered call with netuid specified."""
    # Prep
    fake_hotkey_ss58 = "hotkey_ss58"
    fake_netuid = 123

    mocked_is_hotkey_registered_on_subnet = mocker.MagicMock()
    subtensor.is_hotkey_registered_on_subnet = mocked_is_hotkey_registered_on_subnet

    # Call

    result = subtensor.is_hotkey_registered(fake_hotkey_ss58, fake_netuid)

    # Asserts
    mocked_is_hotkey_registered_on_subnet.assert_called_once_with(
        fake_hotkey_ss58, fake_netuid, None
    )
    assert result == mocked_is_hotkey_registered_on_subnet.return_value


def test_set_weights(subtensor, mocker, fake_wallet):
    """Successful set_weights call."""
    # Preps
    fake_netuid = 1
    fake_uids = [2, 4]
    fake_weights = [0.4, 0.6]
    fake_wait_for_inclusion = False
    fake_wait_for_finalization = False
    fake_max_retries = 5

    expected_result = (True, None)

    mocked_get_uid_for_hotkey_on_subnet = mocker.MagicMock()
    subtensor.get_uid_for_hotkey_on_subnet = mocked_get_uid_for_hotkey_on_subnet

    mocked_blocks_since_last_update = mocker.MagicMock(return_value=2)
    subtensor.blocks_since_last_update = mocked_blocks_since_last_update

    mocked_weights_rate_limit = mocker.MagicMock(return_value=1)
    subtensor.weights_rate_limit = mocked_weights_rate_limit

    mocked_set_weights_extrinsic = mocker.patch.object(
        subtensor_module, "set_weights_extrinsic", return_value=expected_result
    )

    # Call
    result = subtensor.set_weights(
        wallet=fake_wallet,
        netuid=fake_netuid,
        uids=fake_uids,
        weights=fake_weights,
        version_key=settings.version_as_int,
        wait_for_inclusion=fake_wait_for_inclusion,
        wait_for_finalization=fake_wait_for_finalization,
        max_retries=fake_max_retries,
        era={
            "period": 15,
        },
    )

    # Asserts
    mocked_get_uid_for_hotkey_on_subnet.assert_called_once_with(
        fake_wallet.hotkey.ss58_address, fake_netuid
    )
    mocked_blocks_since_last_update.assert_called_with(
        fake_netuid, mocked_get_uid_for_hotkey_on_subnet.return_value
    )
    mocked_weights_rate_limit.assert_called_with(fake_netuid)
    mocked_set_weights_extrinsic.assert_called_with(
        subtensor=subtensor,
        wallet=fake_wallet,
        netuid=fake_netuid,
        uids=fake_uids,
        weights=fake_weights,
        version_key=settings.version_as_int,
        wait_for_inclusion=fake_wait_for_inclusion,
        wait_for_finalization=fake_wait_for_finalization,
<<<<<<< HEAD
        era=ExtrinsicEra(period=15),
=======
        period=5,
>>>>>>> 62b2aa75
    )
    assert result == expected_result


def test_serve_axon(subtensor, mocker):
    """Tests successful serve_axon call."""
    # Prep
    fake_netuid = 123
    fake_axon = mocker.MagicMock()
    fake_wait_for_inclusion = False
    fake_wait_for_finalization = True
    fake_certificate = None

    mocked_serve_axon_extrinsic = mocker.patch.object(
        subtensor_module, "serve_axon_extrinsic"
    )

    # Call
    result = subtensor.serve_axon(
        fake_netuid, fake_axon, fake_wait_for_inclusion, fake_wait_for_finalization
    )

    # Asserts
    mocked_serve_axon_extrinsic.assert_called_once_with(
        subtensor=subtensor,
        netuid=fake_netuid,
        axon=fake_axon,
        wait_for_inclusion=fake_wait_for_inclusion,
        wait_for_finalization=fake_wait_for_finalization,
        certificate=fake_certificate,
    )
    assert result == mocked_serve_axon_extrinsic.return_value


def test_get_block_hash(subtensor, mocker):
    """Tests successful get_block_hash call."""
    # Prep
    fake_block_id = 123

    # Call
    result = subtensor.get_block_hash(fake_block_id)

    # Asserts
    subtensor.substrate.get_block_hash.assert_called_once_with(fake_block_id)
    assert result == subtensor.substrate.get_block_hash.return_value


def test_commit(subtensor, fake_wallet, mocker):
    """Test successful commit call."""
    # Preps
    fake_netuid = 1
    fake_data = "some data to network"
    mocked_publish_metadata = mocker.patch.object(subtensor_module, "publish_metadata")

    # Call
    result = subtensor.commit(fake_wallet, fake_netuid, fake_data)

    # Asserts
    mocked_publish_metadata.assert_called_once_with(
        subtensor=subtensor,
        wallet=fake_wallet,
        netuid=fake_netuid,
        data_type=f"Raw{len(fake_data)}",
        data=fake_data.encode(),
    )
    assert result is mocked_publish_metadata.return_value


def test_subnetwork_n(subtensor, mocker):
    """Test successful subnetwork_n call."""
    # Prep
    fake_netuid = 1
    fake_block = 123
    fake_result = 2

    mocked_get_hyperparameter = mocker.patch.object(
        subtensor,
        "get_hyperparameter",
        return_value=fake_result,
    )

    # Call
    result = subtensor.subnetwork_n(fake_netuid, fake_block)

    # Asserts
    mocked_get_hyperparameter.assert_called_once_with(
        param_name="SubnetworkN", netuid=fake_netuid, block=fake_block
    )
    assert result == mocked_get_hyperparameter.return_value


def test_transfer(subtensor, fake_wallet, mocker):
    """Tests successful transfer call."""
    # Prep
    fake_dest = "SS58PUBLICKEY"
    fake_amount = 1.1
    fake_wait_for_inclusion = True
    fake_wait_for_finalization = True
    mocked_transfer_extrinsic = mocker.patch.object(
        subtensor_module, "transfer_extrinsic"
    )

    # Call
    result = subtensor.transfer(
        fake_wallet,
        fake_dest,
        fake_amount,
        fake_wait_for_inclusion,
        fake_wait_for_finalization,
    )

    # Asserts
    mocked_transfer_extrinsic.assert_called_once_with(
        subtensor=subtensor,
        wallet=fake_wallet,
        dest=fake_dest,
        amount=Balance(fake_amount),
        transfer_all=False,
        wait_for_inclusion=fake_wait_for_inclusion,
        wait_for_finalization=fake_wait_for_finalization,
        keep_alive=True,
    )
    assert result == mocked_transfer_extrinsic.return_value


def test_get_neuron_for_pubkey_and_subnet(subtensor, mocker):
    """Successful call to get_neuron_for_pubkey_and_subnet."""
    # Prep
    fake_hotkey_ss58 = "fake_hotkey"
    fake_netuid = 1
    fake_block = 123

    mocker.patch.object(
        subtensor.substrate,
        "rpc_request",
        return_value=mocker.MagicMock(
            **{
                "get.return_value": "0x32",
            },
        ),
    )
    mock_neuron_from_dict = mocker.patch.object(
        subtensor_module.NeuronInfo,
        "from_dict",
        return_value=["delegate1", "delegate2"],
    )

    # Call
    result = subtensor.get_neuron_for_pubkey_and_subnet(
        hotkey_ss58=fake_hotkey_ss58,
        netuid=fake_netuid,
        block=fake_block,
    )

    # Asserts
    subtensor.substrate.query.assert_called_once_with(
        module="SubtensorModule",
        storage_function="Uids",
        params=[fake_netuid, fake_hotkey_ss58],
        block_hash=subtensor.substrate.get_block_hash.return_value,
    )
    subtensor.substrate.runtime_call.assert_called_once_with(
        "NeuronInfoRuntimeApi",
        "get_neuron",
        [fake_netuid, subtensor.substrate.query.return_value.value],
        subtensor.substrate.get_block_hash.return_value,
    )
    assert result == mock_neuron_from_dict.return_value


def test_neuron_for_uid_none(subtensor, mocker):
    """Test neuron_for_uid successful call."""
    # Prep
    fake_uid = None
    fake_netuid = 2
    fake_block = 123
    mocked_neuron_info = mocker.patch.object(
        subtensor_module.NeuronInfo, "get_null_neuron"
    )

    # Call
    result = subtensor.neuron_for_uid(
        uid=fake_uid, netuid=fake_netuid, block=fake_block
    )

    # Asserts
    mocked_neuron_info.assert_called_once()
    assert result == mocked_neuron_info.return_value


def test_neuron_for_uid_response_none(subtensor, mocker):
    """Test neuron_for_uid successful call."""
    # Prep
    fake_uid = 1
    fake_netuid = 2
    fake_block = 123
    mocked_neuron_info = mocker.patch.object(
        subtensor_module.NeuronInfo, "get_null_neuron"
    )

    subtensor.substrate.runtime_call.return_value.value = None

    # Call
    result = subtensor.neuron_for_uid(
        uid=fake_uid, netuid=fake_netuid, block=fake_block
    )

    # Asserts
    subtensor.substrate.get_block_hash.assert_called_once_with(fake_block)
    subtensor.substrate.runtime_call.assert_called_once_with(
        "NeuronInfoRuntimeApi",
        "get_neuron",
        [fake_netuid, fake_uid],
        subtensor.substrate.get_block_hash.return_value,
    )

    mocked_neuron_info.assert_called_once()
    assert result == mocked_neuron_info.return_value


def test_neuron_for_uid_success(subtensor, mocker):
    """Test neuron_for_uid successful call."""
    # Prep
    fake_uid = 1
    fake_netuid = 2
    fake_block = 123
    mocked_neuron_from_dict = mocker.patch.object(
        subtensor_module.NeuronInfo, "from_dict"
    )

    # Call
    result = subtensor.neuron_for_uid(
        uid=fake_uid, netuid=fake_netuid, block=fake_block
    )

    # Asserts
    subtensor.substrate.get_block_hash.assert_called_once_with(fake_block)
    subtensor.substrate.runtime_call.assert_called_once_with(
        "NeuronInfoRuntimeApi",
        "get_neuron",
        [fake_netuid, fake_uid],
        subtensor.substrate.get_block_hash.return_value,
    )

    assert result == mocked_neuron_from_dict.return_value


@pytest.mark.parametrize(
    ["fake_call_params", "expected_call_function"],
    [
        (call_params(), "serve_axon"),
        (call_params_with_certificate(), "serve_axon_tls"),
    ],
)
def test_do_serve_axon_is_success(
    subtensor, fake_wallet, mocker, fake_call_params, expected_call_function
):
    """Successful do_serve_axon call."""
    # Prep
    fake_wait_for_inclusion = True
    fake_wait_for_finalization = True

    subtensor.substrate.submit_extrinsic.return_value.is_success = True

    # Call
    result = do_serve_axon(
        subtensor=subtensor,
        wallet=fake_wallet,
        call_params=fake_call_params,
        wait_for_inclusion=fake_wait_for_inclusion,
        wait_for_finalization=fake_wait_for_finalization,
    )

    # Asserts
    subtensor.substrate.compose_call.assert_called_once_with(
        call_module="SubtensorModule",
        call_function=expected_call_function,
        call_params=fake_call_params,
    )

    subtensor.substrate.create_signed_extrinsic.assert_called_once_with(
        call=subtensor.substrate.compose_call.return_value,
        keypair=fake_wallet.hotkey,
    )

    subtensor.substrate.submit_extrinsic.assert_called_once_with(
        extrinsic=subtensor.substrate.create_signed_extrinsic.return_value,
        wait_for_inclusion=fake_wait_for_inclusion,
        wait_for_finalization=fake_wait_for_finalization,
    )

    # subtensor.substrate.submit_extrinsic.return_value.process_events.assert_called_once()
    assert result[0] is True
    assert result[1] is None


def test_do_serve_axon_is_not_success(subtensor, fake_wallet, mocker, fake_call_params):
    """Unsuccessful do_serve_axon call."""
    # Prep
    fake_wait_for_inclusion = True
    fake_wait_for_finalization = True

    subtensor.substrate.submit_extrinsic.return_value.is_success = None

    # Call
    result = do_serve_axon(
        subtensor=subtensor,
        wallet=fake_wallet,
        call_params=fake_call_params,
        wait_for_inclusion=fake_wait_for_inclusion,
        wait_for_finalization=fake_wait_for_finalization,
    )

    # Asserts
    subtensor.substrate.compose_call.assert_called_once_with(
        call_module="SubtensorModule",
        call_function="serve_axon",
        call_params=fake_call_params,
    )

    subtensor.substrate.create_signed_extrinsic.assert_called_once_with(
        call=subtensor.substrate.compose_call.return_value,
        keypair=fake_wallet.hotkey,
    )

    subtensor.substrate.submit_extrinsic.assert_called_once_with(
        extrinsic=subtensor.substrate.create_signed_extrinsic.return_value,
        wait_for_inclusion=fake_wait_for_inclusion,
        wait_for_finalization=fake_wait_for_finalization,
    )

    assert result == (
        False,
        subtensor.substrate.submit_extrinsic.return_value.error_message,
    )


def test_do_serve_axon_no_waits(subtensor, fake_wallet, mocker, fake_call_params):
    """Unsuccessful do_serve_axon call."""
    # Prep
    fake_wait_for_inclusion = False
    fake_wait_for_finalization = False

    # Call
    result = do_serve_axon(
        subtensor=subtensor,
        wallet=fake_wallet,
        call_params=fake_call_params,
        wait_for_inclusion=fake_wait_for_inclusion,
        wait_for_finalization=fake_wait_for_finalization,
    )

    # Asserts
    subtensor.substrate.compose_call.assert_called_once_with(
        call_module="SubtensorModule",
        call_function="serve_axon",
        call_params=fake_call_params,
    )

    subtensor.substrate.create_signed_extrinsic.assert_called_once_with(
        call=subtensor.substrate.compose_call.return_value,
        keypair=fake_wallet.hotkey,
    )

    subtensor.substrate.submit_extrinsic.assert_called_once_with(
        extrinsic=subtensor.substrate.create_signed_extrinsic.return_value,
        wait_for_inclusion=fake_wait_for_inclusion,
        wait_for_finalization=fake_wait_for_finalization,
    )
    assert result == (True, None)


def test_immunity_period(subtensor, mocker):
    """Successful immunity_period call."""
    # Preps
    fake_netuid = 1
    fake_block = 123
    fake_result = 101

    mocked_get_hyperparameter = mocker.patch.object(
        subtensor,
        "get_hyperparameter",
        return_value=fake_result,
    )

    # Call
    result = subtensor.immunity_period(netuid=fake_netuid, block=fake_block)

    # Assertions
    mocked_get_hyperparameter.assert_called_once_with(
        param_name="ImmunityPeriod",
        netuid=fake_netuid,
        block=fake_block,
    )
    assert result == mocked_get_hyperparameter.return_value


def test_get_uid_for_hotkey_on_subnet(subtensor, mocker):
    """Successful get_uid_for_hotkey_on_subnet call."""
    # Prep
    fake_hotkey_ss58 = "fake_hotkey_ss58"
    fake_netuid = 1
    fake_block = 123
    mocked_query_subtensor = mocker.MagicMock()
    subtensor.substrate.query = mocked_query_subtensor

    # Call
    result = subtensor.get_uid_for_hotkey_on_subnet(
        hotkey_ss58=fake_hotkey_ss58, netuid=fake_netuid, block=fake_block
    )

    # Assertions
    mocked_query_subtensor.assert_called_once_with(
        module="SubtensorModule",
        storage_function="Uids",
        params=[fake_netuid, fake_hotkey_ss58],
        block_hash=subtensor.substrate.get_block_hash.return_value,
    )
    subtensor.substrate.get_block_hash.assert_called_once_with(fake_block)

    assert result == mocked_query_subtensor.return_value.value


def test_tempo(subtensor, mocker):
    """Successful tempo call."""
    # Preps
    fake_netuid = 1
    fake_block = 123
    fake_result = 101

    mocked_get_hyperparameter = mocker.patch.object(
        subtensor,
        "get_hyperparameter",
        return_value=fake_result,
    )

    # Call
    result = subtensor.tempo(netuid=fake_netuid, block=fake_block)

    # Assertions
    mocked_get_hyperparameter.assert_called_once_with(
        param_name="Tempo",
        netuid=fake_netuid,
        block=fake_block,
    )
    assert result == mocked_get_hyperparameter.return_value


def test_get_commitment(subtensor, mocker):
    """Successful get_commitment call."""
    # Preps
    fake_netuid = 1
    fake_uid = 2
    fake_block = 3
    fake_hotkey = "hotkey"
    expected_result = (
        "{'peer_id': '12D3KooWFWnHBmUFxvfL6PfZ5eGHdhgsEqNnsxuN1HE9EtfW8THi', "
        "'model_huggingface_id': 'kmfoda/gpt2-1b-miner-3'}"
    )

    mocked_metagraph = mocker.MagicMock()
    subtensor.metagraph = mocked_metagraph
    mocked_metagraph.return_value.hotkeys = {fake_uid: fake_hotkey}

    mocked_get_metadata = mocker.patch.object(subtensor_module, "get_metadata")
    mocked_get_metadata.return_value = {
        "deposit": 0,
        "block": 3843930,
        "info": {
            "fields": (
                (
                    {
                        "Raw117": (
                            (
                                123,
                                39,
                                112,
                                101,
                                101,
                                114,
                                95,
                                105,
                                100,
                                39,
                                58,
                                32,
                                39,
                                49,
                                50,
                                68,
                                51,
                                75,
                                111,
                                111,
                                87,
                                70,
                                87,
                                110,
                                72,
                                66,
                                109,
                                85,
                                70,
                                120,
                                118,
                                102,
                                76,
                                54,
                                80,
                                102,
                                90,
                                53,
                                101,
                                71,
                                72,
                                100,
                                104,
                                103,
                                115,
                                69,
                                113,
                                78,
                                110,
                                115,
                                120,
                                117,
                                78,
                                49,
                                72,
                                69,
                                57,
                                69,
                                116,
                                102,
                                87,
                                56,
                                84,
                                72,
                                105,
                                39,
                                44,
                                32,
                                39,
                                109,
                                111,
                                100,
                                101,
                                108,
                                95,
                                104,
                                117,
                                103,
                                103,
                                105,
                                110,
                                103,
                                102,
                                97,
                                99,
                                101,
                                95,
                                105,
                                100,
                                39,
                                58,
                                32,
                                39,
                                107,
                                109,
                                102,
                                111,
                                100,
                                97,
                                47,
                                103,
                                112,
                                116,
                                50,
                                45,
                                49,
                                98,
                                45,
                                109,
                                105,
                                110,
                                101,
                                114,
                                45,
                                51,
                                39,
                                125,
                            ),
                        )
                    },
                ),
            )
        },
    }

    # Call
    result = subtensor.get_commitment(
        netuid=fake_netuid, uid=fake_uid, block=fake_block
    )

    # Assertions
    mocked_metagraph.assert_called_once_with(fake_netuid)
    assert result == expected_result


def test_min_allowed_weights(subtensor, mocker):
    """Successful min_allowed_weights call."""
    fake_netuid = 1
    fake_block = 123
    return_value = 10

    mocked_get_hyperparameter = mocker.patch.object(
        subtensor,
        "get_hyperparameter",
        return_value=return_value,
    )

    # Call
    result = subtensor.min_allowed_weights(netuid=fake_netuid, block=fake_block)

    # Assertion
    mocked_get_hyperparameter.assert_called_once_with(
        param_name="MinAllowedWeights", block=fake_block, netuid=fake_netuid
    )
    assert result == return_value


def test_max_weight_limit(subtensor, mocker):
    """Successful max_weight_limit call."""
    fake_netuid = 1
    fake_block = 123
    return_value = 100

    mocked_get_hyperparameter = mocker.patch.object(
        subtensor,
        "get_hyperparameter",
        return_value=return_value,
    )

    mocked_u16_normalized_float = mocker.patch.object(
        subtensor_module,
        "u16_normalized_float",
    )

    # Call
    result = subtensor.max_weight_limit(netuid=fake_netuid, block=fake_block)

    # Assertion
    mocked_get_hyperparameter.assert_called_once_with(
        param_name="MaxWeightsLimit", block=fake_block, netuid=fake_netuid
    )
    assert result == mocked_u16_normalized_float.return_value


def test_get_transfer_fee(subtensor, fake_wallet, mocker):
    """Successful get_transfer_fee call."""
    # Preps
    fake_dest = "SS58ADDRESS"
    value = Balance(1)

    fake_payment_info = {"partial_fee": int(2e10)}
    subtensor.substrate.get_payment_info.return_value = fake_payment_info

    # Call
    result = subtensor.get_transfer_fee(wallet=fake_wallet, dest=fake_dest, value=value)

    # Asserts
    subtensor.substrate.compose_call.assert_called_once_with(
        call_module="Balances",
        call_function="transfer_allow_death",
        call_params={"dest": fake_dest, "value": value.rao},
    )

    subtensor.substrate.get_payment_info.assert_called_once_with(
        call=subtensor.substrate.compose_call.return_value,
        keypair=fake_wallet.coldkeypub,
    )

    assert result == 2e10


def test_get_existential_deposit(subtensor, mocker):
    """Successful get_existential_deposit call."""
    # Prep
    block = 123

    mocked_query_constant = mocker.MagicMock()
    value = 10
    mocked_query_constant.return_value.value = value
    subtensor.substrate.get_constant = mocked_query_constant

    # Call
    result = subtensor.get_existential_deposit(block=block)

    # Assertions
    mocked_query_constant.assert_called_once_with(
        module_name="Balances",
        constant_name="ExistentialDeposit",
        block_hash=subtensor.substrate.get_block_hash.return_value,
    )
    subtensor.substrate.get_block_hash.assert_called_once_with(block)

    assert isinstance(result, Balance)
    assert result == Balance.from_rao(value)


def test_commit_weights(subtensor, fake_wallet, mocker):
    """Successful commit_weights call."""
    # Preps
    netuid = 1
    salt = [1, 3]
    uids = [2, 4]
    weights = [0.4, 0.6]
    wait_for_inclusion = False
    wait_for_finalization = False
    max_retries = 5

    expected_result = (True, None)
    mocked_generate_weight_hash = mocker.patch.object(
        subtensor_module, "generate_weight_hash", return_value=expected_result
    )
    mocked_commit_weights_extrinsic = mocker.patch.object(
        subtensor_module, "commit_weights_extrinsic", return_value=expected_result
    )

    # Call
    result = subtensor.commit_weights(
        wallet=fake_wallet,
        netuid=netuid,
        salt=salt,
        uids=uids,
        weights=weights,
        version_key=settings.version_as_int,
        wait_for_inclusion=wait_for_inclusion,
        wait_for_finalization=wait_for_finalization,
        max_retries=max_retries,
    )

    # Asserts
    mocked_generate_weight_hash.assert_called_once_with(
        address=fake_wallet.hotkey.ss58_address,
        netuid=netuid,
        uids=list(uids),
        values=list(weights),
        salt=list(salt),
        version_key=settings.version_as_int,
    )

    mocked_commit_weights_extrinsic.assert_called_once_with(
        subtensor=subtensor,
        wallet=fake_wallet,
        netuid=netuid,
        commit_hash=mocked_generate_weight_hash.return_value,
        wait_for_inclusion=wait_for_inclusion,
        wait_for_finalization=wait_for_finalization,
        era=None,
    )
    assert result == expected_result


def test_reveal_weights(subtensor, fake_wallet, mocker):
    """Successful test_reveal_weights call."""
    # Preps
    netuid = 1
    uids = [1, 2, 3, 4]
    weights = [0.1, 0.2, 0.3, 0.4]
    salt = [4, 2, 2, 1]
    expected_result = (True, None)
    mocked_extrinsic = mocker.patch.object(
        subtensor_module, "reveal_weights_extrinsic", return_value=expected_result
    )

    # Call
    result = subtensor.reveal_weights(
        wallet=fake_wallet,
        netuid=netuid,
        uids=uids,
        weights=weights,
        salt=salt,
        wait_for_inclusion=False,
        wait_for_finalization=False,
    )

    # Assertions
    assert result == (True, None)
    mocked_extrinsic.assert_called_once_with(
        subtensor=subtensor,
        wallet=fake_wallet,
        netuid=netuid,
        uids=uids,
        version_key=version_as_int,
        weights=weights,
        salt=salt,
        wait_for_inclusion=False,
        wait_for_finalization=False,
    )


def test_reveal_weights_false(subtensor, fake_wallet, mocker):
    """Failed test_reveal_weights call."""
    # Preps
    netuid = 1
    uids = [1, 2, 3, 4]
    weights = [0.1, 0.2, 0.3, 0.4]
    salt = [4, 2, 2, 1]

    expected_result = (
        False,
        "No attempt made. Perhaps it is too soon to reveal weights!",
    )
    mocked_extrinsic = mocker.patch.object(subtensor_module, "reveal_weights_extrinsic")

    # Call
    result = subtensor.reveal_weights(
        wallet=fake_wallet,
        netuid=netuid,
        uids=uids,
        weights=weights,
        salt=salt,
        wait_for_inclusion=False,
        wait_for_finalization=False,
    )

    # Assertion
    assert result == expected_result
    assert mocked_extrinsic.call_count == 5


def test_get_subnet_burn_cost_success(subtensor, mocker):
    """Tests get_subnet_burn_cost method with successfully result."""
    # Preps
    mocked_query_runtime_api = mocker.patch.object(
        subtensor, "query_runtime_api", return_value=1000
    )
    fake_block = 123

    # Call
    result = subtensor.get_subnet_burn_cost(fake_block)

    # Asserts
    mocked_query_runtime_api.assert_called_once_with(
        runtime_api="SubnetRegistrationRuntimeApi",
        method="get_network_registration_cost",
        params=[],
        block=fake_block,
    )

    assert result == mocked_query_runtime_api.return_value


def test_get_subnet_burn_cost_none(subtensor, mocker):
    """Tests get_subnet_burn_cost method with None result."""
    # Preps
    mocked_query_runtime_api = mocker.patch.object(
        subtensor, "query_runtime_api", return_value=None
    )
    fake_block = 123

    # Call
    result = subtensor.get_subnet_burn_cost(fake_block)

    # Asserts
    mocked_query_runtime_api.assert_called_once_with(
        runtime_api="SubnetRegistrationRuntimeApi",
        method="get_network_registration_cost",
        params=[],
        block=fake_block,
    )

    assert result is None


def test_difficulty_success(subtensor, mocker):
    """Tests difficulty method with successfully result."""
    # Preps
    mocked_get_hyperparameter = mocker.patch.object(subtensor, "get_hyperparameter")
    fake_netuid = 1
    fake_block = 2

    # Call
    result = subtensor.difficulty(fake_netuid, fake_block)

    # Asserts
    mocked_get_hyperparameter.assert_called_once_with(
        param_name="Difficulty",
        netuid=fake_netuid,
        block=fake_block,
    )

    assert result == int(mocked_get_hyperparameter.return_value)


def test_difficulty_none(subtensor, mocker):
    """Tests difficulty method with None result."""
    # Preps
    mocked_get_hyperparameter = mocker.patch.object(
        subtensor, "get_hyperparameter", return_value=None
    )
    fake_netuid = 1
    fake_block = 2

    # Call
    result = subtensor.difficulty(fake_netuid, fake_block)

    # Asserts
    mocked_get_hyperparameter.assert_called_once_with(
        param_name="Difficulty",
        netuid=fake_netuid,
        block=fake_block,
    )

    assert result is None


def test_recycle_success(subtensor, mocker):
    """Tests recycle method with successfully result."""
    # Preps
    mocked_get_hyperparameter = mocker.patch.object(
        subtensor, "get_hyperparameter", return_value=0.1
    )
    fake_netuid = 1
    fake_block = 2
    mocked_balance = mocker.patch("bittensor.core.subtensor.Balance")

    # Call
    result = subtensor.recycle(fake_netuid, fake_block)

    # Asserts
    mocked_get_hyperparameter.assert_called_once_with(
        param_name="Burn",
        netuid=fake_netuid,
        block=fake_block,
    )

    mocked_balance.from_rao.assert_called_once_with(
        int(mocked_get_hyperparameter.return_value)
    )
    assert result == mocked_balance.from_rao.return_value


def test_recycle_none(subtensor, mocker):
    """Tests recycle method with None result."""
    # Preps
    mocked_get_hyperparameter = mocker.patch.object(
        subtensor, "get_hyperparameter", return_value=None
    )
    fake_netuid = 1
    fake_block = 2

    # Call
    result = subtensor.recycle(fake_netuid, fake_block)

    # Asserts
    mocked_get_hyperparameter.assert_called_once_with(
        param_name="Burn",
        netuid=fake_netuid,
        block=fake_block,
    )

    assert result is None


# `get_all_subnets_info` tests
def test_get_all_subnets_info_success(mocker, subtensor):
    """Test get_all_subnets_info returns correct data when subnet information is found."""
    # Prep
    block = 123

    mocker.patch.object(subtensor, "query_runtime_api")
    mocker.patch.object(
        subtensor_module.SubnetInfo,
        "list_from_dicts",
    )

    # Call
    subtensor.get_all_subnets_info(block)

    # Asserts
    subtensor.query_runtime_api.assert_called_once_with(
        runtime_api="SubnetInfoRuntimeApi",
        method="get_subnets_info_v2",
        params=[],
        block=block,
    )
    subtensor_module.SubnetInfo.list_from_dicts.assert_called_once_with(
        subtensor.query_runtime_api.return_value,
    )


@pytest.mark.parametrize("result_", [[], None])
def test_get_all_subnets_info_no_data(mocker, subtensor, result_):
    """Test get_all_subnets_info returns empty list when no subnet information is found."""
    # Prep
    block = 123
    mocker.patch.object(
        subtensor.substrate, "get_block_hash", return_value="mock_block_hash"
    )
    mocker.patch.object(subtensor_module.SubnetInfo, "list_from_dicts")

    mocker.patch.object(subtensor, "query_runtime_api", return_value=result_)

    # Call
    result = subtensor.get_all_subnets_info(block)

    # Asserts
    assert result == []
    subtensor.query_runtime_api.assert_called_once_with(
        runtime_api="SubnetInfoRuntimeApi",
        method="get_subnets_info_v2",
        params=[],
        block=block,
    )
    subtensor_module.SubnetInfo.list_from_dicts.assert_not_called()


def test_get_delegate_take_success(subtensor, mocker):
    """Verify `get_delegate_take` method successful path."""
    # Preps
    fake_hotkey_ss58 = "FAKE_SS58"
    fake_block = 123

    mocker.patch.object(subtensor_module, "u16_normalized_float")
    subtensor.query_subtensor = mocker.Mock(return_value=mocker.Mock(value="value"))

    # Call
    result = subtensor.get_delegate_take(hotkey_ss58=fake_hotkey_ss58, block=fake_block)

    # Asserts
    subtensor.query_subtensor.assert_called_once_with(
        name="Delegates",
        block=fake_block,
        params=[fake_hotkey_ss58],
    )
    subtensor_module.u16_normalized_float.assert_called_once_with(
        subtensor.query_subtensor.return_value.value
    )
    assert result == subtensor_module.u16_normalized_float.return_value


def test_networks_during_connection(mock_substrate, mocker):
    """Test networks during_connection."""
    # Preps
    mocker.patch("websockets.sync.client.connect")
    # Call
    for network in list(settings.NETWORK_MAP.keys()) + ["undefined"]:
        sub = Subtensor(network)

        # Assertions
        sub.network = network
        sub.chain_endpoint = settings.NETWORK_MAP.get(network)


@pytest.mark.asyncio
def test_get_stake_for_coldkey_and_hotkey(subtensor, mocker):
    netuids = [1, 2, 3]
    stake_info_dict = {
        "netuid": 1,
        "hotkey": b"\x16:\xech\r\xde,g\x03R1\xb9\x88q\xe79\xb8\x88\x93\xae\xd2)?*\rp\xb2\xe62\xads\x1c",
        "coldkey": b"\x16:\xech\r\xde,g\x03R1\xb9\x88q\xe79\xb8\x88\x93\xae\xd2)?*\rp\xb2\xe62\xads\x1c",
        "stake": 1,
        "locked": False,
        "emission": 1,
        "drain": 1,
        "is_registered": True,
    }
    query_result = stake_info_dict
    expected_result = {
        netuid: StakeInfo.from_dict(stake_info_dict) for netuid in netuids
    }

    query_fetcher = mocker.Mock(return_value=query_result)

    mocked_query_runtime_api = mocker.patch.object(
        subtensor, "query_runtime_api", side_effect=query_fetcher
    )
    mocked_get_subnets = mocker.patch.object(
        subtensor, "get_subnets", return_value=netuids
    )

    result = subtensor.get_stake_for_coldkey_and_hotkey(
        hotkey_ss58="hotkey", coldkey_ss58="coldkey", block=None, netuids=None
    )

    assert result == expected_result

    # validate that mocked functions were called with the right arguments
    mocked_query_runtime_api.assert_has_calls(
        [
            mock.call(
                "StakeInfoRuntimeApi",
                "get_stake_info_for_hotkey_coldkey_netuid",
                params=["hotkey", "coldkey", netuid],
                block=None,
            )
            for netuid in netuids
        ]
    )
    mocked_get_subnets.assert_called_once_with(block=None)


def test_does_hotkey_exist_true(mocker, subtensor):
    """Test when the hotkey exists."""
    # Mock data
    fake_hotkey_ss58 = "fake_hotkey"
    fake_owner = "valid_owner"
    fake_block = 123

    # Mocks
    mock_query_subtensor = mocker.patch.object(
        subtensor.substrate,
        "query",
        return_value=mocker.Mock(value=[fake_owner]),
    )
    mocker.patch.object(
        subtensor_module,
        "decode_account_id",
        return_value=fake_owner,
    )

    # Call
    result = subtensor.does_hotkey_exist(fake_hotkey_ss58, block=fake_block)

    # Assertions
    mock_query_subtensor.assert_called_once_with(
        module="SubtensorModule",
        storage_function="Owner",
        params=[fake_hotkey_ss58],
        block_hash=subtensor.substrate.get_block_hash.return_value,
    )
    subtensor.substrate.get_block_hash.assert_called_once_with(fake_block)
    assert result is True


def test_does_hotkey_exist_no_value(mocker, subtensor):
    """Test when query_subtensor returns no value."""
    # Mock data
    fake_hotkey_ss58 = "fake_hotkey"
    fake_block = 123

    # Mocks
    mock_query_subtensor = mocker.patch.object(
        subtensor.substrate, "query", return_value=None
    )

    # Call
    result = subtensor.does_hotkey_exist(fake_hotkey_ss58, block=fake_block)

    # Assertions
    mock_query_subtensor.assert_called_once_with(
        module="SubtensorModule",
        storage_function="Owner",
        params=[fake_hotkey_ss58],
        block_hash=subtensor.substrate.get_block_hash.return_value,
    )
    subtensor.substrate.get_block_hash.assert_called_once_with(fake_block)
    assert result is False


def test_does_hotkey_exist_special_id(mocker, subtensor):
    """Test when query_subtensor returns the special invalid owner identifier."""
    # Mock data
    fake_hotkey_ss58 = "fake_hotkey"
    fake_owner = "5C4hrfjw9DjXZTzV3MwzrrAr9P1MJhSrvWGWqi1eSuyUpnhM"
    fake_block = 123

    # Mocks
    mock_query_subtensor = mocker.patch.object(
        subtensor.substrate,
        "query",
        return_value=fake_owner,
    )
    mocker.patch.object(
        subtensor_module,
        "decode_account_id",
        return_value=fake_owner,
    )

    # Call
    result = subtensor.does_hotkey_exist(fake_hotkey_ss58, block=fake_block)

    # Assertions
    mock_query_subtensor.assert_called_once_with(
        module="SubtensorModule",
        storage_function="Owner",
        params=[fake_hotkey_ss58],
        block_hash=subtensor.substrate.get_block_hash.return_value,
    )
    subtensor.substrate.get_block_hash.assert_called_once_with(fake_block)
    assert result is False


def test_does_hotkey_exist_latest_block(mocker, subtensor):
    """Test when no block is provided (latest block)."""
    # Mock data
    fake_hotkey_ss58 = "fake_hotkey"
    fake_owner = "valid_owner"

    # Mocks
    mock_query_subtensor = mocker.patch.object(
        subtensor.substrate,
        "query",
        return_value=mocker.Mock(value=[fake_owner]),
    )
    mocker.patch.object(
        subtensor_module,
        "decode_account_id",
        return_value=fake_owner,
    )

    # Call
    result = subtensor.does_hotkey_exist(fake_hotkey_ss58)

    # Assertions
    mock_query_subtensor.assert_called_once_with(
        module="SubtensorModule",
        storage_function="Owner",
        params=[fake_hotkey_ss58],
        block_hash=None,
    )
    assert result is True


def test_get_hotkey_owner_success(mocker, subtensor):
    """Test when hotkey exists and owner is found."""
    # Mock data
    fake_hotkey_ss58 = "fake_hotkey"
    fake_coldkey_ss58 = "fake_coldkey"
    fake_block = 123

    # Mocks
    mock_query_subtensor = mocker.patch.object(
        subtensor.substrate, "query", return_value=fake_coldkey_ss58
    )
    mock_does_hotkey_exist = mocker.patch.object(
        subtensor, "does_hotkey_exist", return_value=True
    )

    # Call
    result = subtensor.get_hotkey_owner(fake_hotkey_ss58, block=fake_block)

    # Assertions
    mock_query_subtensor.assert_called_once_with(
        module="SubtensorModule",
        storage_function="Owner",
        params=[fake_hotkey_ss58],
        block_hash=subtensor.substrate.get_block_hash.return_value,
    )
    mock_does_hotkey_exist.assert_called_once_with(fake_hotkey_ss58, block=fake_block)
    subtensor.substrate.get_block_hash.assert_called_once_with(fake_block)
    assert result == fake_coldkey_ss58


def test_get_hotkey_owner_no_value(mocker, subtensor):
    """Test when query_subtensor returns no value."""
    # Mock data
    fake_hotkey_ss58 = "fake_hotkey"
    fake_block = 123

    # Mocks
    mock_query_subtensor = mocker.patch.object(
        subtensor.substrate,
        "query",
        return_value=None,
    )
    mock_does_hotkey_exist = mocker.patch.object(
        subtensor, "does_hotkey_exist", return_value=True
    )

    # Call
    result = subtensor.get_hotkey_owner(fake_hotkey_ss58, block=fake_block)

    # Assertions
    mock_query_subtensor.assert_called_once_with(
        module="SubtensorModule",
        storage_function="Owner",
        params=[fake_hotkey_ss58],
        block_hash=subtensor.substrate.get_block_hash.return_value,
    )
    mock_does_hotkey_exist.assert_not_called()
    subtensor.substrate.get_block_hash.assert_called_once_with(fake_block)
    assert result is None


def test_get_hotkey_owner_does_not_exist(mocker, subtensor):
    """Test when hotkey does not exist."""
    # Mock data
    fake_hotkey_ss58 = "fake_hotkey"
    fake_block = 123

    # Mocks
    mock_query_subtensor = mocker.patch.object(
        subtensor.substrate,
        "query",
        return_value=mocker.Mock(value=[fake_hotkey_ss58]),
    )
    mock_does_hotkey_exist = mocker.patch.object(
        subtensor, "does_hotkey_exist", return_value=False
    )
    mocker.patch.object(
        subtensor_module,
        "decode_account_id",
        return_value=fake_hotkey_ss58,
    )

    # Call
    result = subtensor.get_hotkey_owner(fake_hotkey_ss58, block=fake_block)

    # Assertions
    mock_query_subtensor.assert_called_once_with(
        module="SubtensorModule",
        storage_function="Owner",
        params=[fake_hotkey_ss58],
        block_hash=subtensor.substrate.get_block_hash.return_value,
    )
    mock_does_hotkey_exist.assert_called_once_with(fake_hotkey_ss58, block=fake_block)
    subtensor.substrate.get_block_hash.assert_called_once_with(fake_block)
    assert result is None


def test_get_hotkey_owner_latest_block(mocker, subtensor):
    """Test when no block is provided (latest block)."""
    # Mock data
    fake_hotkey_ss58 = "fake_hotkey"
    fake_coldkey_ss58 = "fake_coldkey"

    # Mocks
    mock_query_subtensor = mocker.patch.object(
        subtensor.substrate, "query", return_value=fake_coldkey_ss58
    )
    mock_does_hotkey_exist = mocker.patch.object(
        subtensor, "does_hotkey_exist", return_value=True
    )

    # Call
    result = subtensor.get_hotkey_owner(fake_hotkey_ss58)

    # Assertions
    mock_query_subtensor.assert_called_once_with(
        module="SubtensorModule",
        storage_function="Owner",
        params=[fake_hotkey_ss58],
        block_hash=None,
    )
    mock_does_hotkey_exist.assert_called_once_with(fake_hotkey_ss58, block=None)
    assert result == fake_coldkey_ss58


def test_get_minimum_required_stake_success(mocker, subtensor):
    """Test successful call to get_minimum_required_stake."""
    # Mock data
    fake_min_stake = "1000000000"  # Example value in rao

    # Mocking
    mock_query = mocker.patch.object(
        subtensor.substrate,
        "query",
        return_value=mocker.Mock(value=fake_min_stake),
    )
    mock_balance_from_rao = mocker.patch("bittensor.utils.balance.Balance.from_rao")

    # Call
    result = subtensor.get_minimum_required_stake()

    # Assertions
    mock_query.assert_called_once_with(
        module="SubtensorModule", storage_function="NominatorMinRequiredStake"
    )
    mock_balance_from_rao.assert_called_once_with(fake_min_stake)
    assert result == mock_balance_from_rao.return_value


def test_get_minimum_required_stake_query_failure(mocker, subtensor):
    """Test query failure in get_minimum_required_stake."""
    # Mocking
    mock_query = mocker.patch.object(
        subtensor.substrate,
        "query",
        side_effect=Exception("Query failed"),
    )

    # Call and Assertions
    with pytest.raises(Exception, match="Query failed"):
        subtensor.get_minimum_required_stake()
    mock_query.assert_called_once_with(
        module="SubtensorModule", storage_function="NominatorMinRequiredStake"
    )


def test_get_minimum_required_stake_invalid_result(mocker, subtensor):
    """Test when the result cannot be decoded."""
    # Mock data
    fake_invalid_stake = None  # Simulate a failure in decoding

    # Mocking
    mock_query = mocker.patch.object(
        subtensor.substrate,
        "query",
        return_value=mocker.Mock(value=fake_invalid_stake),
    )
    mock_balance_from_rao = mocker.patch("bittensor.utils.balance.Balance.from_rao")

    # Call
    result = subtensor.get_minimum_required_stake()

    # Assertions
    mock_query.assert_called_once_with(
        module="SubtensorModule", storage_function="NominatorMinRequiredStake"
    )
    mock_balance_from_rao.assert_called_once_with(fake_invalid_stake)
    assert result == mock_balance_from_rao.return_value


def test_tx_rate_limit_success(mocker, subtensor):
    """Test when tx_rate_limit is successfully retrieved."""
    # Mock data
    fake_rate_limit = 100
    fake_block = 123

    # Mocks
    mock_query_subtensor = mocker.patch.object(
        subtensor.substrate,
        "query",
        return_value=mocker.Mock(value=fake_rate_limit),
    )

    # Call
    result = subtensor.tx_rate_limit(block=fake_block)

    # Assertions
    mock_query_subtensor.assert_called_once_with(
        module="SubtensorModule",
        storage_function="TxRateLimit",
        params=None,
        block_hash=subtensor.substrate.get_block_hash.return_value,
    )
    subtensor.substrate.get_block_hash.assert_called_once_with(fake_block)
    assert result == fake_rate_limit


def test_tx_rate_limit_no_value(mocker, subtensor):
    """Test when query_subtensor returns None."""
    # Mock data
    fake_block = 123

    # Mocks
    mock_query_subtensor = mocker.patch.object(
        subtensor.substrate,
        "query",
        return_value=None,
    )

    # Call
    result = subtensor.tx_rate_limit(block=fake_block)

    # Assertions
    mock_query_subtensor.assert_called_once_with(
        module="SubtensorModule",
        storage_function="TxRateLimit",
        params=None,
        block_hash=subtensor.substrate.get_block_hash.return_value,
    )
    subtensor.substrate.get_block_hash.assert_called_once_with(fake_block)
    assert result is None


def test_get_delegates_success(mocker, subtensor):
    """Test when delegates are successfully retrieved."""
    # Mock data
    fake_block = 123

    # Mocks
    mock_query_runtime_api = mocker.patch.object(
        subtensor,
        "query_runtime_api",
    )
    mock_list_from_dicts = mocker.patch.object(
        subtensor_module.DelegateInfo,
        "list_from_dicts",
    )

    # Call
    result = subtensor.get_delegates(block=fake_block)

    # Assertions
    mock_query_runtime_api.assert_called_once_with(
        runtime_api="DelegateInfoRuntimeApi",
        method="get_delegates",
        params=[],
        block=123,
    )
    mock_list_from_dicts.assert_called_once_with(mock_query_runtime_api.return_value)

    assert result == mock_list_from_dicts.return_value


def test_get_delegates_no_result(mocker, subtensor):
    """Test when rpc_request returns no result."""
    # Mock data
    fake_block = 123

    # Mocks
    mock_query_runtime_api = mocker.patch.object(
        subtensor,
        "query_runtime_api",
        return_value=None,
    )
    mock_list_from_dicts = mocker.patch.object(
        subtensor_module.DelegateInfo,
        "list_from_dicts",
    )

    # Call
    result = subtensor.get_delegates(block=fake_block)

    # Assertions
    mock_query_runtime_api.assert_called_once_with(
        runtime_api="DelegateInfoRuntimeApi",
        method="get_delegates",
        params=[],
        block=123,
    )
    mock_list_from_dicts.assert_not_called()

    assert result == []


def test_is_hotkey_delegate_true(mocker, subtensor):
    """Test when hotkey is a delegate."""
    # Mock data
    fake_hotkey_ss58 = "hotkey_1"
    fake_block = 123
    fake_delegates = [
        mocker.Mock(hotkey_ss58="hotkey_1"),
        mocker.Mock(hotkey_ss58="hotkey_2"),
    ]

    # Mocks
    mock_get_delegates = mocker.patch.object(
        subtensor, "get_delegates", return_value=fake_delegates
    )

    # Call
    result = subtensor.is_hotkey_delegate(fake_hotkey_ss58, block=fake_block)

    # Assertions
    mock_get_delegates.assert_called_once_with(fake_block)
    assert result is True


def test_is_hotkey_delegate_false(mocker, subtensor):
    """Test when hotkey is not a delegate."""
    # Mock data
    fake_hotkey_ss58 = "hotkey_3"
    fake_block = 123
    fake_delegates = [
        mocker.Mock(hotkey_ss58="hotkey_1"),
        mocker.Mock(hotkey_ss58="hotkey_2"),
    ]

    # Mocks
    mock_get_delegates = mocker.patch.object(
        subtensor, "get_delegates", return_value=fake_delegates
    )

    # Call
    result = subtensor.is_hotkey_delegate(fake_hotkey_ss58, block=fake_block)

    # Assertions
    mock_get_delegates.assert_called_once_with(fake_block)
    assert result is False


def test_is_hotkey_delegate_empty_list(mocker, subtensor):
    """Test when delegate list is empty."""
    # Mock data
    fake_hotkey_ss58 = "hotkey_1"
    fake_block = 123

    # Mocks
    mock_get_delegates = mocker.patch.object(
        subtensor, "get_delegates", return_value=[]
    )

    # Call
    result = subtensor.is_hotkey_delegate(fake_hotkey_ss58, block=fake_block)

    # Assertions
    mock_get_delegates.assert_called_once_with(fake_block)
    assert result is False


def test_add_stake_success(mocker, fake_wallet, subtensor):
    """Test add_stake returns True on successful staking."""
    # Prep
    fake_hotkey_ss58 = "fake_hotkey"
    fake_amount = 10.0

    mock_add_stake_extrinsic = mocker.patch.object(
        subtensor_module, "add_stake_extrinsic"
    )

    # Call
    result = subtensor.add_stake(
        wallet=fake_wallet,
        hotkey_ss58=fake_hotkey_ss58,
        amount=fake_amount,
        wait_for_inclusion=True,
        wait_for_finalization=False,
        safe_staking=False,
        allow_partial_stake=False,
        rate_tolerance=0.005,
    )

    # Assertions
    mock_add_stake_extrinsic.assert_called_once_with(
        subtensor=subtensor,
        wallet=fake_wallet,
        hotkey_ss58=fake_hotkey_ss58,
        netuid=None,
        amount=Balance.from_rao(fake_amount),
        wait_for_inclusion=True,
        wait_for_finalization=False,
        safe_staking=False,
        allow_partial_stake=False,
        rate_tolerance=0.005,
    )
    assert result == mock_add_stake_extrinsic.return_value


def test_add_stake_with_safe_staking(mocker, fake_wallet, subtensor):
    """Test add_stake with safe staking parameters enabled."""
    # Prep
    fake_hotkey_ss58 = "fake_hotkey"
    fake_amount = 10.0
    fake_rate_tolerance = 0.01  # 1% threshold

    mock_add_stake_extrinsic = mocker.patch.object(
        subtensor_module, "add_stake_extrinsic"
    )

    # Call
    result = subtensor.add_stake(
        wallet=fake_wallet,
        hotkey_ss58=fake_hotkey_ss58,
        amount=fake_amount,
        wait_for_inclusion=True,
        wait_for_finalization=False,
        safe_staking=True,
        allow_partial_stake=False,
        rate_tolerance=fake_rate_tolerance,
    )

    # Assertions
    mock_add_stake_extrinsic.assert_called_once_with(
        subtensor=subtensor,
        wallet=fake_wallet,
        hotkey_ss58=fake_hotkey_ss58,
        netuid=None,
        amount=Balance.from_rao(fake_amount),
        wait_for_inclusion=True,
        wait_for_finalization=False,
        safe_staking=True,
        allow_partial_stake=False,
        rate_tolerance=fake_rate_tolerance,
    )
    assert result == mock_add_stake_extrinsic.return_value


def test_add_stake_multiple_success(mocker, fake_wallet, subtensor):
    """Test add_stake_multiple successfully stakes for all hotkeys."""
    # Prep
    fake_hotkey_ss58 = ["fake_hotkey"]
    fake_amount = [10.0]

    mock_add_stake_multiple_extrinsic = mocker.patch.object(
        subtensor_module, "add_stake_multiple_extrinsic"
    )

    # Call
    result = subtensor.add_stake_multiple(
        wallet=fake_wallet,
        hotkey_ss58s=fake_hotkey_ss58,
        netuids=[1],
        amounts=fake_amount,
        wait_for_inclusion=True,
        wait_for_finalization=False,
    )

    # Assertions
    mock_add_stake_multiple_extrinsic.assert_called_once_with(
        subtensor=subtensor,
        wallet=fake_wallet,
        hotkey_ss58s=fake_hotkey_ss58,
        netuids=[1],
        amounts=fake_amount,
        wait_for_inclusion=True,
        wait_for_finalization=False,
    )
    assert result == mock_add_stake_multiple_extrinsic.return_value


def test_unstake_success(mocker, subtensor, fake_wallet):
    """Test unstake operation is successful."""
    # Preps
    fake_hotkey_ss58 = "hotkey_1"
    fake_amount = 10.0

    mock_unstake_extrinsic = mocker.patch.object(subtensor_module, "unstake_extrinsic")

    # Call
    result = subtensor.unstake(
        wallet=fake_wallet,
        hotkey_ss58=fake_hotkey_ss58,
        amount=fake_amount,
        wait_for_inclusion=True,
        wait_for_finalization=False,
        safe_staking=False,
        allow_partial_stake=False,
        rate_tolerance=0.005,
    )

    # Assertions
    mock_unstake_extrinsic.assert_called_once_with(
        subtensor=subtensor,
        wallet=fake_wallet,
        hotkey_ss58=fake_hotkey_ss58,
        netuid=None,
        amount=Balance.from_rao(fake_amount),
        wait_for_inclusion=True,
        wait_for_finalization=False,
        safe_staking=False,
        allow_partial_stake=False,
        rate_tolerance=0.005,
    )
    assert result == mock_unstake_extrinsic.return_value


def test_unstake_with_safe_staking(mocker, subtensor, fake_wallet):
    """Test unstake with safe staking parameters enabled."""
    fake_hotkey_ss58 = "hotkey_1"
    fake_amount = 10.0
    fake_rate_tolerance = 0.01  # 1% threshold

    mock_unstake_extrinsic = mocker.patch.object(subtensor_module, "unstake_extrinsic")

    # Call
    result = subtensor.unstake(
        wallet=fake_wallet,
        hotkey_ss58=fake_hotkey_ss58,
        amount=fake_amount,
        wait_for_inclusion=True,
        wait_for_finalization=False,
        safe_staking=True,
        allow_partial_stake=True,
        rate_tolerance=fake_rate_tolerance,
    )

    # Assertions
    mock_unstake_extrinsic.assert_called_once_with(
        subtensor=subtensor,
        wallet=fake_wallet,
        hotkey_ss58=fake_hotkey_ss58,
        netuid=None,
        amount=Balance.from_rao(fake_amount),
        wait_for_inclusion=True,
        wait_for_finalization=False,
        safe_staking=True,
        allow_partial_stake=True,
        rate_tolerance=fake_rate_tolerance,
    )
    assert result == mock_unstake_extrinsic.return_value


def test_swap_stake_success(mocker, subtensor, fake_wallet):
    """Test swap_stake operation is successful."""
    # Preps
    fake_hotkey_ss58 = "hotkey_1"
    fake_origin_netuid = 1
    fake_destination_netuid = 2
    fake_amount = 10.0

    mock_swap_stake_extrinsic = mocker.patch.object(
        subtensor_module, "swap_stake_extrinsic"
    )

    # Call
    result = subtensor.swap_stake(
        wallet=fake_wallet,
        hotkey_ss58=fake_hotkey_ss58,
        origin_netuid=fake_origin_netuid,
        destination_netuid=fake_destination_netuid,
        amount=fake_amount,
        wait_for_inclusion=True,
        wait_for_finalization=False,
        safe_staking=False,
        allow_partial_stake=False,
        rate_tolerance=0.005,
    )

    # Assertions
    mock_swap_stake_extrinsic.assert_called_once_with(
        subtensor=subtensor,
        wallet=fake_wallet,
        hotkey_ss58=fake_hotkey_ss58,
        origin_netuid=fake_origin_netuid,
        destination_netuid=fake_destination_netuid,
        amount=Balance.from_rao(fake_amount),
        wait_for_inclusion=True,
        wait_for_finalization=False,
        safe_staking=False,
        allow_partial_stake=False,
        rate_tolerance=0.005,
    )
    assert result == mock_swap_stake_extrinsic.return_value


def test_swap_stake_with_safe_staking(mocker, subtensor, fake_wallet):
    """Test swap_stake with safe staking parameters enabled."""
    # Preps
    fake_hotkey_ss58 = "hotkey_1"
    fake_origin_netuid = 1
    fake_destination_netuid = 2
    fake_amount = 10.0
    fake_rate_tolerance = 0.01  # 1% threshold

    mock_swap_stake_extrinsic = mocker.patch.object(
        subtensor_module, "swap_stake_extrinsic"
    )

    # Call
    result = subtensor.swap_stake(
        wallet=fake_wallet,
        hotkey_ss58=fake_hotkey_ss58,
        origin_netuid=fake_origin_netuid,
        destination_netuid=fake_destination_netuid,
        amount=fake_amount,
        wait_for_inclusion=True,
        wait_for_finalization=False,
        safe_staking=True,
        allow_partial_stake=True,
        rate_tolerance=fake_rate_tolerance,
    )

    # Assertions
    mock_swap_stake_extrinsic.assert_called_once_with(
        subtensor=subtensor,
        wallet=fake_wallet,
        hotkey_ss58=fake_hotkey_ss58,
        origin_netuid=fake_origin_netuid,
        destination_netuid=fake_destination_netuid,
        amount=Balance.from_rao(fake_amount),
        wait_for_inclusion=True,
        wait_for_finalization=False,
        safe_staking=True,
        allow_partial_stake=True,
        rate_tolerance=fake_rate_tolerance,
    )
    assert result == mock_swap_stake_extrinsic.return_value


def test_unstake_multiple_success(mocker, subtensor, fake_wallet):
    """Test unstake_multiple succeeds for all hotkeys."""
    # Preps
    fake_hotkeys = ["hotkey_1", "hotkey_2"]
    fake_amounts = [10.0, 20.0]

    mock_unstake_multiple_extrinsic = mocker.patch(
        "bittensor.core.subtensor.unstake_multiple_extrinsic", return_value=True
    )

    # Call
    result = subtensor.unstake_multiple(
        wallet=fake_wallet,
        hotkey_ss58s=fake_hotkeys,
        netuids=[1, 2],
        amounts=fake_amounts,
        wait_for_inclusion=True,
        wait_for_finalization=False,
    )

    # Assertions
    mock_unstake_multiple_extrinsic.assert_called_once_with(
        subtensor=subtensor,
        wallet=fake_wallet,
        hotkey_ss58s=fake_hotkeys,
        netuids=[1, 2],
        amounts=fake_amounts,
        wait_for_inclusion=True,
        wait_for_finalization=False,
    )
    assert result == mock_unstake_multiple_extrinsic.return_value


def test_set_weights_with_commit_reveal_enabled(subtensor, fake_wallet, mocker):
    """Test set_weights with commit_reveal_enabled is True."""
    # Preps
    fake_netuid = 1
    fake_uids = [1, 5]
    fake_weights = [0.1, 0.9]
    fake_wait_for_inclusion = True
    fake_wait_for_finalization = False

    mocked_commit_reveal_enabled = mocker.patch.object(
        subtensor, "commit_reveal_enabled", return_value=True
    )
    mocked_commit_reveal_v3_extrinsic = mocker.patch.object(
        subtensor_module, "commit_reveal_v3_extrinsic"
    )
    mocked_commit_reveal_v3_extrinsic.return_value = (
        True,
        "Weights committed successfully",
    )
    mocker.patch.object(subtensor, "blocks_since_last_update", return_value=181)
    mocker.patch.object(subtensor, "weights_rate_limit", return_value=180)

    # Call
    result = subtensor.set_weights(
        wallet=fake_wallet,
        netuid=fake_netuid,
        uids=fake_uids,
        weights=fake_weights,
        wait_for_inclusion=fake_wait_for_inclusion,
        wait_for_finalization=fake_wait_for_finalization,
    )

    # Asserts
    mocked_commit_reveal_enabled.assert_called_once_with(netuid=fake_netuid)
    mocked_commit_reveal_v3_extrinsic.assert_called_once_with(
        subtensor=subtensor,
        wallet=fake_wallet,
        netuid=fake_netuid,
        uids=fake_uids,
        weights=fake_weights,
        version_key=subtensor_module.version_as_int,
        wait_for_inclusion=fake_wait_for_inclusion,
        wait_for_finalization=fake_wait_for_finalization,
        era=None,
        block_time=12.0,
    )
    assert result == mocked_commit_reveal_v3_extrinsic.return_value


def test_connection_limit(mocker):
    """Test connection limit is not exceeded."""
    # Technically speaking, this test should exist in integration tests. But to reduce server costs we will leave this
    # test here.

    # Preps
    mocker.patch.object(
        sync_substrate,
        "connect",
        side_effect=websockets.InvalidStatus(
            response=mocker.Mock(
                response=mocker.Mock(
                    status_code=429, message="test connection limit error"
                )
            )
        ),
    )

    # Call with assertions
    with pytest.raises(websockets.InvalidStatus):
        for i in range(2):
            Subtensor("test")


def test_set_subnet_identity(mocker, subtensor, fake_wallet):
    """Verify that subtensor method `set_subnet_identity` calls proper function with proper arguments."""
    # Preps
    fake_netuid = 123
    fake_subnet_identity = mocker.MagicMock()

    mocked_extrinsic = mocker.patch.object(
        subtensor_module, "set_subnet_identity_extrinsic"
    )

    # Call
    result = subtensor.set_subnet_identity(
        wallet=fake_wallet, netuid=fake_netuid, subnet_identity=fake_subnet_identity
    )

    # Asserts
    mocked_extrinsic.assert_called_once_with(
        subtensor=subtensor,
        wallet=fake_wallet,
        netuid=fake_netuid,
        subnet_name=fake_subnet_identity.subnet_name,
        github_repo=fake_subnet_identity.github_repo,
        subnet_contact=fake_subnet_identity.subnet_contact,
        subnet_url=fake_subnet_identity.subnet_url,
        discord=fake_subnet_identity.discord,
        description=fake_subnet_identity.description,
        additional=fake_subnet_identity.additional,
        wait_for_finalization=True,
        wait_for_inclusion=False,
    )
    assert result == mocked_extrinsic.return_value


def test_get_all_neuron_certificates(mocker, subtensor):
    fake_netuid = 12
    mocked_query_map_subtensor = mocker.MagicMock()
    mocker.patch.object(subtensor.substrate, "query_map", mocked_query_map_subtensor)
    subtensor.get_all_neuron_certificates(fake_netuid)
    mocked_query_map_subtensor.assert_called_once_with(
        module="SubtensorModule",
        storage_function="NeuronCertificates",
        params=[fake_netuid],
        block_hash=None,
    )


def test_get_timestamp(mocker, subtensor):
    fake_block = 1000
    mocked_query = mocker.MagicMock(return_value=ScaleObj(1740586018 * 1000))
    mocker.patch.object(subtensor.substrate, "query", mocked_query)
    expected_result = datetime.datetime(
        2025, 2, 26, 16, 6, 58, tzinfo=datetime.timezone.utc
    )
    actual_result = subtensor.get_timestamp(block=fake_block)
    assert expected_result == actual_result


def test_stake_fee_methods(mocker, subtensor):
    """Test the three stake fee calculation methods."""
    # Mock data
    fake_hotkey = "hk1"
    fake_coldkey = "ck1"
    fake_amount = Balance.from_tao(100)
    netuid = 1
    fake_fee = 1_000_000

    # Mock return fee
    mock_query = mocker.patch.object(
        subtensor,
        "query_runtime_api",
        side_effect=lambda runtime_api, method, params, block: (
            fake_fee
            if runtime_api == "StakeInfoRuntimeApi" and method == "get_stake_fee"
            else None
        ),
    )

    # get_stake_add_fee
    result = subtensor.get_stake_add_fee(
        amount=fake_amount,
        netuid=netuid,
        coldkey_ss58=fake_coldkey,
        hotkey_ss58=fake_hotkey,
    )
    assert isinstance(result, Balance)
    assert result == Balance.from_rao(fake_fee)
    mock_query.assert_called_with(
        runtime_api="StakeInfoRuntimeApi",
        method="get_stake_fee",
        params=[
            None,
            fake_coldkey,
            (fake_hotkey, netuid),
            fake_coldkey,
            fake_amount.rao,
        ],
        block=None,
    )

    # get_unstake_fee
    result = subtensor.get_unstake_fee(
        amount=fake_amount,
        netuid=netuid,
        coldkey_ss58=fake_coldkey,
        hotkey_ss58=fake_hotkey,
    )
    assert isinstance(result, Balance)
    assert result == Balance.from_rao(fake_fee)
    mock_query.assert_called_with(
        runtime_api="StakeInfoRuntimeApi",
        method="get_stake_fee",
        params=[
            (fake_hotkey, netuid),
            fake_coldkey,
            None,
            fake_coldkey,
            fake_amount.rao,
        ],
        block=None,
    )

    # get_stake_movement_fee
    result = subtensor.get_stake_movement_fee(
        amount=fake_amount,
        origin_netuid=2,
        origin_hotkey_ss58=fake_hotkey,
        origin_coldkey_ss58=fake_coldkey,
        destination_netuid=3,
        destination_hotkey_ss58="hk2",
        destination_coldkey_ss58=fake_coldkey,
    )
    assert isinstance(result, Balance)
    assert result == Balance.from_rao(fake_fee)
    mock_query.assert_called_with(
        runtime_api="StakeInfoRuntimeApi",
        method="get_stake_fee",
        params=[
            (fake_hotkey, 2),
            fake_coldkey,
            ("hk2", 3),
            fake_coldkey,
            fake_amount.rao,
        ],
        block=None,
    )


def test_get_owned_hotkeys_happy_path(subtensor, mocker):
    """Tests that the output of get_owned_hotkeys."""
    # Prep
    fake_coldkey = "fake_hotkey"
    fake_hotkey = "fake_hotkey"
    fake_hotkeys = [
        [
            fake_hotkey,
        ]
    ]
    mocked_subtensor = mocker.Mock(return_value=fake_hotkeys)
    mocker.patch.object(subtensor.substrate, "query", new=mocked_subtensor)

    mocked_decode_account_id = mocker.Mock()
    mocker.patch.object(
        subtensor_module, "decode_account_id", new=mocked_decode_account_id
    )

    # Call
    result = subtensor.get_owned_hotkeys(fake_coldkey)

    # Asserts
    mocked_subtensor.assert_called_once_with(
        module="SubtensorModule",
        storage_function="OwnedHotkeys",
        params=[fake_coldkey],
        block_hash=None,
        reuse_block_hash=False,
    )
    assert result == [mocked_decode_account_id.return_value]
    mocked_decode_account_id.assert_called_once_with(fake_hotkey)


def test_get_owned_hotkeys_return_empty(subtensor, mocker):
    """Tests that the output of get_owned_hotkeys is empty."""
    # Prep
    fake_coldkey = "fake_hotkey"
    mocked_subtensor = mocker.Mock(return_value=[])
    mocker.patch.object(subtensor.substrate, "query", new=mocked_subtensor)

    # Call
    result = subtensor.get_owned_hotkeys(fake_coldkey)

    # Asserts
    mocked_subtensor.assert_called_once_with(
        module="SubtensorModule",
        storage_function="OwnedHotkeys",
        params=[fake_coldkey],
        block_hash=None,
        reuse_block_hash=False,
    )
    assert result == []


def test_start_call(subtensor, mocker):
    """Test start_call extrinsic calls properly."""
    # preps
    wallet_name = mocker.Mock(spec=Wallet)
    netuid = 123
    mocked_extrinsic = mocker.patch.object(subtensor_module, "start_call_extrinsic")

    # Call
    result = subtensor.start_call(wallet_name, netuid)

    # Asserts
    mocked_extrinsic.assert_called_once_with(
        subtensor=subtensor,
        wallet=wallet_name,
        netuid=netuid,
        wait_for_inclusion=True,
        wait_for_finalization=False,
    )
    assert result == mocked_extrinsic.return_value


def test_get_metagraph_info_all_fields(subtensor, mocker):
    """Test get_metagraph_info with all fields (default behavior)."""
    # Preps
    netuid = 1
    mock_value = {"mock": "data"}

    mock_runtime_call = mocker.patch.object(
        subtensor.substrate,
        "runtime_call",
        return_value=mocker.Mock(value=mock_value),
    )
    mock_from_dict = mocker.patch.object(
        subtensor_module.MetagraphInfo, "from_dict", return_value="parsed_metagraph"
    )

    # Call
    result = subtensor.get_metagraph_info(netuid=netuid)

    # Asserts
    assert result == "parsed_metagraph"
    mock_runtime_call.assert_called_once_with(
        "SubnetInfoRuntimeApi",
        "get_selective_metagraph",
        params=[netuid, SelectiveMetagraphIndex.all_indices()],
        block_hash=subtensor.determine_block_hash(None),
    )
    mock_from_dict.assert_called_once_with(mock_value)


def test_get_metagraph_info_specific_fields(subtensor, mocker):
    """Test get_metagraph_info with specific fields."""
    # Preps
    netuid = 1
    mock_value = {"mock": "data"}
    fields = [SelectiveMetagraphIndex.Name, 5]

    mock_runtime_call = mocker.patch.object(
        subtensor.substrate,
        "runtime_call",
        return_value=mocker.Mock(value=mock_value),
    )
    mock_from_dict = mocker.patch.object(
        subtensor_module.MetagraphInfo, "from_dict", return_value="parsed_metagraph"
    )

    # Call
    result = subtensor.get_metagraph_info(netuid=netuid, field_indices=fields)

    # Asserts
    assert result == "parsed_metagraph"
    mock_runtime_call.assert_called_once_with(
        "SubnetInfoRuntimeApi",
        "get_selective_metagraph",
        params=[
            netuid,
            [0]
            + [
                f.value if isinstance(f, SelectiveMetagraphIndex) else f for f in fields
            ],
        ],
        block_hash=subtensor.determine_block_hash(None),
    )
    mock_from_dict.assert_called_once_with(mock_value)


@pytest.mark.parametrize(
    "wrong_fields",
    [
        [
            "invalid",
        ],
        [SelectiveMetagraphIndex.Active, 1, "f"],
        [1, 2, 3, "f"],
    ],
)
def test_get_metagraph_info_invalid_field_indices(subtensor, wrong_fields):
    """Test get_metagraph_info raises ValueError on invalid field_indices."""
    with pytest.raises(
        ValueError,
        match="`field_indices` must be a list of SelectiveMetagraphIndex items.",
    ):
        subtensor.get_metagraph_info(netuid=1, field_indices=wrong_fields)


def test_get_metagraph_info_subnet_not_exist(subtensor, mocker):
    """Test get_metagraph_info returns None when subnet doesn't exist."""
    netuid = 1
    mocker.patch.object(
        subtensor.substrate,
        "runtime_call",
        return_value=mocker.Mock(value=None),
    )

    mocked_logger = mocker.Mock()
    mocker.patch("bittensor.core.subtensor.logging.error", new=mocked_logger)

    result = subtensor.get_metagraph_info(netuid=netuid)

    assert result is None
    mocked_logger.assert_called_once_with(f"Subnet {netuid} does not exist.")


def test_blocks_since_last_step_with_value(subtensor, mocker):
    """Test blocks_since_last_step returns correct value."""
    # preps
    netuid = 1
    block = 123
    mocked_query_subtensor = mocker.MagicMock()
    subtensor.query_subtensor = mocked_query_subtensor

    # call
    result = subtensor.blocks_since_last_step(netuid=netuid, block=block)

    # asserts
    mocked_query_subtensor.assert_called_once_with(
        name="BlocksSinceLastStep",
        block=block,
        params=[netuid],
    )

    assert result == mocked_query_subtensor.return_value.value


def test_blocks_since_last_step_is_none(subtensor, mocker):
    """Test blocks_since_last_step returns None correctly."""
    # preps
    netuid = 1
    block = 123
    mocked_query_subtensor = mocker.MagicMock(return_value=None)
    subtensor.query_subtensor = mocked_query_subtensor

    # call
    result = subtensor.blocks_since_last_step(netuid=netuid, block=block)

    # asserts
    mocked_query_subtensor.assert_called_once_with(
        name="BlocksSinceLastStep",
        block=block,
        params=[netuid],
    )

    assert result is None


def test_get_subnet_owner_hotkey_has_return(subtensor, mocker):
    """Test get_subnet_owner_hotkey returns correct value."""
    # preps
    netuid = 14
    block = 123
    expected_owner_hotkey = "owner_hotkey"
    mocked_query_subtensor = mocker.MagicMock(return_value=expected_owner_hotkey)
    subtensor.query_subtensor = mocked_query_subtensor

    # call
    result = subtensor.get_subnet_owner_hotkey(netuid=netuid, block=block)

    # asserts
    mocked_query_subtensor.assert_called_once_with(
        name="SubnetOwnerHotkey",
        block=block,
        params=[netuid],
    )

    assert result == expected_owner_hotkey


def test_get_subnet_owner_hotkey_is_none(subtensor, mocker):
    """Test get_subnet_owner_hotkey returns None correctly."""
    # preps
    netuid = 14
    block = 123
    mocked_query_subtensor = mocker.MagicMock(return_value=None)
    subtensor.query_subtensor = mocked_query_subtensor

    # call
    result = subtensor.get_subnet_owner_hotkey(netuid=netuid, block=block)

    # asserts
    mocked_query_subtensor.assert_called_once_with(
        name="SubnetOwnerHotkey",
        block=block,
        params=[netuid],
    )

    assert result is None


def test_get_subnet_validator_permits_has_values(subtensor, mocker):
    """Test get_subnet_validator_permits returns correct value."""
    # preps
    netuid = 14
    block = 123
    expected_validator_permits = [False, True, False]
    mocked_query_subtensor = mocker.MagicMock(return_value=expected_validator_permits)
    subtensor.query_subtensor = mocked_query_subtensor

    # call
    result = subtensor.get_subnet_validator_permits(netuid=netuid, block=block)

    # asserts
    mocked_query_subtensor.assert_called_once_with(
        name="ValidatorPermit",
        block=block,
        params=[netuid],
    )

    assert result == expected_validator_permits


def test_get_subnet_validator_permits_is_none(subtensor, mocker):
    """Test get_subnet_validator_permits returns correct value."""
    # preps
    netuid = 14
    block = 123

    mocked_query_subtensor = mocker.MagicMock(return_value=None)
    subtensor.query_subtensor = mocked_query_subtensor

    # call
    result = subtensor.get_subnet_validator_permits(netuid=netuid, block=block)

    # asserts
    mocked_query_subtensor.assert_called_once_with(
        name="ValidatorPermit",
        block=block,
        params=[netuid],
    )

    assert result is None<|MERGE_RESOLUTION|>--- conflicted
+++ resolved
@@ -14,12 +14,9 @@
 from bittensor.core import subtensor as subtensor_module
 from bittensor.core.async_subtensor import AsyncSubtensor, logging
 from bittensor.core.axon import Axon
-<<<<<<< HEAD
+from bittensor.core.chain_data import SubnetHyperparameters, SelectiveMetagraphIndex
 from bittensor.core.chain_data import SubnetHyperparameters
 from bittensor.core.extrinsics.options import ExtrinsicEra
-=======
-from bittensor.core.chain_data import SubnetHyperparameters, SelectiveMetagraphIndex
->>>>>>> 62b2aa75
 from bittensor.core.extrinsics.serving import do_serve_axon
 from bittensor.core.settings import version_as_int
 from bittensor.core.subtensor import Subtensor
@@ -1211,11 +1208,7 @@
         version_key=settings.version_as_int,
         wait_for_inclusion=fake_wait_for_inclusion,
         wait_for_finalization=fake_wait_for_finalization,
-<<<<<<< HEAD
         era=ExtrinsicEra(period=15),
-=======
-        period=5,
->>>>>>> 62b2aa75
     )
     assert result == expected_result
 
