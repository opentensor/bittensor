--- conflicted
+++ resolved
@@ -782,9 +782,4 @@
     axon.stop()
 
 if __name__ == "__main__":
-<<<<<<< HEAD
-    test_receptor_neuron_mock_server()
-=======
-    # test_axon_receptor_connection_backward_timeout()
-    test_axon_receptor_connection_backward_unauthenticated()
->>>>>>> 3fc96690
+    test_receptor_neuron_mock_server()