# The MIT License (MIT)
# Copyright © 2021 Yuma Rao

# Permission is hereby granted, free of charge, to any person obtaining a copy of this software and associated
# documentation files (the “Software”), to deal in the Software without restriction, including without limitation
# the rights to use, copy, modify, merge, publish, distribute, sublicense, and/or sell copies of the Software,
# and to permit persons to whom the Software is furnished to do so, subject to the following conditions:

# The above copyright notice and this permission notice shall be included in all copies or substantial portions of
# the Software.

# THE SOFTWARE IS PROVIDED “AS IS”, WITHOUT WARRANTY OF ANY KIND, EXPRESS OR IMPLIED, INCLUDING BUT NOT LIMITED TO
# THE WARRANTIES OF MERCHANTABILITY, FITNESS FOR A PARTICULAR PURPOSE AND NONINFRINGEMENT. IN NO EVENT SHALL
# THE AUTHORS OR COPYRIGHT HOLDERS BE LIABLE FOR ANY CLAIM, DAMAGES OR OTHER LIABILITY, WHETHER IN AN ACTION
# OF CONTRACT, TORT OR OTHERWISE, ARISING FROM, OUT OF OR IN CONNECTION WITH THE SOFTWARE OR THE USE OR OTHER
# DEALINGS IN THE SOFTWARE.

from multiprocessing.sharedctypes import Value
from sys import prefix
import argparse
import pytest
from unittest.mock import MagicMock

import bittensor

def test_prefix():
    # Test the use of prefixes to instantiate all of the bittensor objects.
    parser = argparse.ArgumentParser()

    mock_wallet = MagicMock(
        spec=bittensor.Wallet,
        coldkey=MagicMock(),
        coldkeypub=MagicMock(
            # mock ss58 address
            ss58_address="5DD26kC2kxajmwfbbZmVmxhrY9VeeyR1Gpzy9i8wxLUg6zxm"
        ),
        hotkey=MagicMock(
            ss58_address="5CtstubuSoVLJGCXkiWRNKrrGg2DVBZ9qMs2qYTLsZR4q1Wg"
        ),
    )

    #bittensor.dendrite.add_args( parser)
    #bittensor.dendrite.add_args( parser, prefix = 'second' )

    bittensor.logging.add_args( parser )
    bittensor.logging.add_args( parser, prefix = 'second' )

    bittensor.wallet.add_args( parser )
    bittensor.wallet.add_args( parser, prefix = 'second' )

    bittensor.subtensor.add_args( parser )
    bittensor.subtensor.add_args( parser, prefix = 'second'  )

    #bittensor.metagraph.add_args( parser )
    #bittensor.metagraph.add_args( parser, prefix = 'second' )

    bittensor.dataset.add_args( parser )
    bittensor.dataset.add_args( parser, prefix = 'second' )

    bittensor.axon.add_args( parser )
    bittensor.axon.add_args( parser, prefix = 'second' )

    #bittensor.wandb.add_args( parser )
    #bittensor.wandb.add_args( parser, prefix = 'second' )

    # Test with argv=[]
    config_non_strict = bittensor.config( parser, strict=False, args=[] )
    config_strict = bittensor.config( parser, strict=True, args=[] )

    #bittensor.dendrite( config_strict ).__del__()
    #bittensor.dendrite( config_non_strict ).__del__()
    #bittensor.dendrite( config_strict.second ).__del__()
    #bittensor.dendrite( config_non_strict.second ).__del__()

    bittensor.axon( metagraph=None, wallet=mock_wallet, config=config_strict ).stop()
    bittensor.axon( metagraph=None, wallet=mock_wallet, config=config_non_strict ).stop()
    bittensor.axon( metagraph=None, wallet=mock_wallet, config=config_strict.second ).stop()
    bittensor.axon( metagraph=None, wallet=mock_wallet, config=config_non_strict.second ).stop()

    #bittensor.metagraph( config_strict )
    #bittensor.metagraph( config_non_strict )
    #bittensor.metagraph( config_strict.second )
    #bittensor.metagraph( config_non_strict.second )

    bittensor.wallet( config_strict )
    bittensor.wallet( config_non_strict )
    bittensor.wallet( config_strict.second )
    bittensor.wallet( config_non_strict.second )

    bittensor.logging( config_strict )
    bittensor.logging( config_non_strict )
    bittensor.logging( config_strict.second )
    bittensor.logging( config_non_strict.second )

    # This is the only place we call bittensor.wandb() outside of neuron code.
    # It fails because we don't have a key set up for this.
    # TODO: Actually test bittensor.wandb
    #bittensor.wandb( config_strict )
    #bittensor.wandb( config_non_strict )
    #bittensor.wandb( config_strict.second )
    #bittensor.wandb( config_non_strict.second )

<<<<<<< HEAD

def construct_config():
    defaults = bittensor.Config()
    bittensor.subtensor.add_defaults( defaults )
    #bittensor.dendrite.add_defaults( defaults )
    bittensor.axon.add_defaults( defaults )
    bittensor.wallet.add_defaults( defaults )
    bittensor.dataset.add_defaults( defaults )
    bittensor.logging.add_defaults( defaults )
    #bittensor.wandb.add_defaults( defaults )

    return defaults

=======
>>>>>>> 9b35e2df
if __name__  == "__main__":
    # test_loaded_config()
    # test_strict()
    test_prefix()<|MERGE_RESOLUTION|>--- conflicted
+++ resolved
@@ -100,22 +100,6 @@
     #bittensor.wandb( config_strict.second )
     #bittensor.wandb( config_non_strict.second )
 
-<<<<<<< HEAD
-
-def construct_config():
-    defaults = bittensor.Config()
-    bittensor.subtensor.add_defaults( defaults )
-    #bittensor.dendrite.add_defaults( defaults )
-    bittensor.axon.add_defaults( defaults )
-    bittensor.wallet.add_defaults( defaults )
-    bittensor.dataset.add_defaults( defaults )
-    bittensor.logging.add_defaults( defaults )
-    #bittensor.wandb.add_defaults( defaults )
-
-    return defaults
-
-=======
->>>>>>> 9b35e2df
 if __name__  == "__main__":
     # test_loaded_config()
     # test_strict()
