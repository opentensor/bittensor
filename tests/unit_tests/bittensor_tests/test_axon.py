--- conflicted
+++ resolved
@@ -1,11 +1,7 @@
 import torch
 import grpc
 import bittensor
-<<<<<<< HEAD
-from datetime import datetime
-=======
 import time
->>>>>>> d8620721
 import pytest
 import uuid
 import unittest.mock as mock
