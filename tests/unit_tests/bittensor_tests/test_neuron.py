from atexit import register
from types import SimpleNamespace
import unittest
from unittest.mock import MagicMock, patch
from more_itertools import side_effect

import pytest

import bittensor
import torch
import torch.nn as nn
from bittensor._subtensor import subtensor
from bittensor._subtensor.subtensor_mock import mock_subtensor
from torch.nn import TransformerEncoder, TransformerEncoderLayer

class TestCoreServer(unittest.TestCase):
    def test_set_fine_tuning_params(self):
        class Model(nn.Module):
            def __init__(self):
                super().__init__()
                vocab_size = 50; network_dim = 10; nlayers_1 = 4; nlayers_2 = 3; max_n = 5; nhead = 2
                self.embedding = torch.nn.Embedding( vocab_size,  network_dim )
                self.encoder_layers = TransformerEncoderLayer( network_dim, nhead )
                self.encoder = TransformerEncoder( self.encoder_layers, nlayers_1 )
                self.encoder2 = TransformerEncoder( self.encoder_layers, nlayers_2 )
                self.decoder = torch.nn.Linear( network_dim, vocab_size , bias=False)
            
        core_server = bittensor._neuron.text.core_server.server(pretrained=False)
        # test for the basic default gpt2 case
        assert core_server.set_fine_tuning_params() == (True, 'h.11')
        
        # test for the case when there are 2 modulelists
        core_server.pre_model = Model()
        assert core_server.set_fine_tuning_params() == (True, 'encoder2.layers.2')
        
        # test for user specification of the number of layers
        core_server.config.neuron.finetune.num_layers = 3
        assert core_server.set_fine_tuning_params() == (True, 'encoder2.layers.0')
        
        # test for user specification of the number of layers
        core_server.config.neuron.finetune.num_layers = 4
        assert core_server.set_fine_tuning_params() == (True, 'encoder.layers.0')
        
        # test for user specification of the number of layers set too large
        core_server.config.neuron.finetune.num_layers = 5
        assert core_server.set_fine_tuning_params() == (False, None)
        
        # test for user specification of the layer name
        core_server.config.neuron.finetune.layer_name = 'encoder2.layers.1'
        assert core_server.set_fine_tuning_params() == (True, 'encoder2.layers.1')
        
        # test for user specification of a non-existing layer name
        core_server.config.neuron.finetune.layer_name = 'non_existing_layer'
        assert core_server.set_fine_tuning_params() == (False, 'non_existing_layer')
        

        class Model(nn.Module):
            def __init__(self):
                super().__init__()
                vocab_size = 50; network_dim = 10; nlayers = 2; max_n = 5; nhead = 2
                self.decoder = torch.nn.Linear( network_dim, vocab_size , bias=False)
                
        # test for a non-existing modulelist
        core_server.pre_model = Model()
        core_server.config.neuron.finetune.layer_name = None
        assert core_server.set_fine_tuning_params() == (False, None) 

    def test_model_output_check(self):
        core_server = bittensor._neuron.text.core_server.server(pretrained=False)

        class model_output():
            def __init__(self, faulty = True):
                if faulty: 
                    self.hidden_states = [torch.tensor([torch.nan, 2, 3])]
                    self.logits = torch.tensor([torch.nan, 2, 3])
                else:
                    self.hidden_states = [torch.tensor([1, 2, 3])]
                    self.logits = torch.tensor([1, 2, 3])

        with pytest.raises(ValueError):
            core_server.model_output_check(model_output())

        assert core_server.model_output_check(model_output(faulty = False))

    def test_coreserver_reregister_flag_false_exit(self):
        config = bittensor.Config()
        config.neuron = bittensor.neurons.core_server.neuron.config()

        config.netuid = -1

        config.wallet = bittensor.Config()
        config.wallet.reregister = False # don't reregister the wallet

        config.subtensor = bittensor.Config()
        config.subtensor.register = bittensor.Config()
        config.subtensor.register.cuda = bittensor.Config()
        config.subtensor.register.cuda.use_cuda = False # don't use cuda on test
        # No need to specify the other config options as they are default to None

        mock_wallet = bittensor.wallet.mock()
        mock_wallet.config = config

        def exit_early(*args, **kwargs):
            raise MockException('exit_early')

        mock_register = MagicMock(side_effect=exit_early)

        mock_self_neuron=MagicMock(
            wallet=mock_wallet,
            model=MagicMock(),
            axon=MagicMock(),
            metagraph=MagicMock(),
            spec=bittensor.neurons.core_server.neuron,
            subtensor=MagicMock(
                network="mock",
                register=mock_register
            ),
            config=config,
        )

        with patch.object(
                mock_wallet,
                'is_registered', MagicMock(return_value=False), # mock the wallet as not registered
            ):
            
            # Should exit without calling register
            with pytest.raises(SystemExit) as pytest_wrapped_e:
                # Should not raise MockException
                bittensor.neurons.core_server.neuron.run(
                    self=mock_self_neuron
                )

            # Should not try to register the neuron
            mock_register.assert_not_called()
            assert pytest_wrapped_e.type == SystemExit
            assert pytest_wrapped_e.value.code == 0 # No error

    def test_coreserver_reregister_flag_true(self):
        config = bittensor.Config()
        config.neuron = bittensor.neurons.core_server.neuron.config()
        
        config.netuid = -1

        config.wallet = bittensor.Config()
        config.wallet.reregister = True # try to reregister the wallet

        config.subtensor = bittensor.Config()
        config.subtensor.register = bittensor.Config()
        config.subtensor.register.cuda = bittensor.Config()
        config.subtensor.register.cuda.use_cuda = False # don't use cuda on test
        # No need to specify the other config options as they are default to None

        mock_wallet = bittensor.wallet.mock()
        mock_wallet.config = config

        def exit_early(*args, **kwargs):
            raise MockException('exit_early')

        mock_register = MagicMock(side_effect=exit_early)

        mock_self_neuron=MagicMock(
            wallet=mock_wallet,
            model=MagicMock(),
            axon=MagicMock(),
            metagraph=MagicMock(),
            spec=bittensor.neurons.core_server.neuron,
            subtensor=MagicMock(
                network="mock",
                register=mock_register,
            ),
            config=config,
        )

        with patch.object(
                mock_wallet,
                'is_registered', MagicMock(return_value=False), # mock the wallet as not registered
            ):
            # Should not exit
            with pytest.raises(MockException):
                # Should raise MockException
                bittensor.neurons.core_server.neuron.run(
                    self=mock_self_neuron
                )

            # Should try to register the neuron
            mock_register.assert_called_once()


class TestCoreValidator(unittest.TestCase):
    def test_corevalidator_reregister_flag_false_exit(self):
        config = bittensor.Config()
        config.neuron = bittensor.neurons.core_server.neuron.config()
        
        config.netuid = -1
        config.neuron.netuid = -1

        config.wallet = bittensor.Config()
        config.wallet.reregister = False # don't reregister the wallet

        config.subtensor = bittensor.Config()
        config.subtensor.register = bittensor.Config()
        config.subtensor.register.cuda = bittensor.Config()
        config.subtensor.register.cuda.use_cuda = False # don't use cuda on test
        # No need to specify the other config options as they are default to None

        mock_wallet = bittensor.wallet.mock()
        mock_wallet.config = config

        def exit_early(*args, **kwargs):
            raise MockException('exit_early')

        mock_register = MagicMock(side_effect=exit_early)

        mock_self_neuron=MagicMock(
            wallet=mock_wallet,
            spec=bittensor.neurons.core_validator.neuron,
            subtensor=MagicMock(
                network="mock",
                register=mock_register,
            ),
            config=config,
        )

        with patch.object(
                mock_wallet,
                'is_registered', MagicMock(return_value=False), # mock the wallet as not registered
            ):
        
            # Should exit without calling register
            with pytest.raises(SystemExit) as pytest_wrapped_e:
                # Should not raise MockException
                bittensor.neurons.core_validator.neuron.__enter__(
                    self=mock_self_neuron
                )

            # Should not try to register the neuron
            mock_register.assert_not_called()
            assert pytest_wrapped_e.type == SystemExit
            assert pytest_wrapped_e.value.code == 0 # No error

    def test_corevalidator_reregister_flag_true(self):
        config = bittensor.Config()
        config.neuron = bittensor.neurons.core_server.neuron.config()
        
        config.netuid = -1
        config.neuron.netuid = -1

        config.wallet = bittensor.Config()
        config.wallet.reregister = True # try to reregister the wallet

        config.subtensor = bittensor.Config()
        config.subtensor.register = bittensor.Config()
        config.subtensor.register.cuda = bittensor.Config()
        config.subtensor.register.cuda.use_cuda = False # don't use cuda on test
        # No need to specify the other config options as they are default to None

        mock_wallet = bittensor.wallet.mock()
        mock_wallet.config = config

        def exit_early(*args, **kwargs):
            raise MockException('exit_early')

        mock_register = MagicMock(side_effect=exit_early)

        mock_self_neuron=MagicMock(
            wallet=mock_wallet,
            spec=bittensor.neurons.core_validator.neuron,
            subtensor=MagicMock(
                network="mock",
                register=mock_register,
            ),
            config=config,
        )

        with patch.object(
                mock_wallet,
                'is_registered', MagicMock(return_value=False), # mock the wallet as not registered
            ):
            
            # Should not exit
            with pytest.raises(MockException):
                # Should raise MockException
                bittensor.neurons.core_validator.neuron.__enter__(
                    self=mock_self_neuron
                )

            # Should try to register the neuron
            mock_register.assert_called_once()

class MockException(Exception):
    pass

class TestBlacklist(unittest.TestCase):

    @staticmethod
    def construct_config():
        defaults = bittensor.neurons.core_server.neuron.config()
        bittensor.subtensor.add_defaults( defaults )
        bittensor.dendrite.add_defaults( defaults )
        bittensor.axon.add_defaults( defaults )
        bittensor.wallet.add_defaults( defaults )
        bittensor.dataset.add_defaults( defaults )
        bittensor.logging.add_defaults( defaults )
        bittensor.wandb.add_defaults( defaults )
        bittensor.prometheus.add_defaults( defaults )

        defaults.wandb.api_key = 'test'
        bittensor.neurons.core_server.neuron.check_config(defaults)
        defaults.neuron.learning_rate = 0.0001
        defaults.neuron.momentum = 0.9
        defaults.prometheus.level = "OFF"

        defaults.netuid = -1

        return defaults
    
    def exit_early(self, *args, **kwargs):
        raise MockException('exit_early')

    def test_stake_blacklist(self):
        import sys
        sys.setrecursionlimit(200)

        mock_hotkey = "0x0000000000000000000000000000000000000000"
        mock_hotkey_1 = "0x0000000000000000000000000000000000000001"

        mock_subtensor = MagicMock(
            is_hotkey_registered=MagicMock(return_value=True),
        )

        mock_wallet = MagicMock(
            reregister=MagicMock(),
            is_registered=MagicMock(return_value=True),
            hotkey=MagicMock(
                ss58_address=mock_hotkey
            )
        )

        mock_total_stake = [
                torch.tensor(100), # stake for mock_hotkey, uid 0
                torch.tensor(1001), # stake for mock_hotkey_1, uid 1
        ]

        mock_metagraph = MagicMock(
            hotkeys=[
                mock_hotkey,
                mock_hotkey_1,
            ],
<<<<<<< HEAD
            S=[
                torch.tensor(100), # stake for mock_hotkey, uid 0
                torch.tensor(1001), # stake for mock_hotkey_1, uid 1
            ]
=======
            total_stake= mock_total_stake,
            S=torch.tensor(mock_total_stake),
>>>>>>> f80bbd8b
        )

        mock_config = self.construct_config()
        mock_config.neuron.blacklist.stake = 1000 # blacklist if stake is less than 1000

        mock_model_config = bittensor.neurons.core_server.server.config()
        mock_model_config.neuron = MagicMock(
            disable_blacklist = False
        )
        mock_model = MagicMock(
                            spec=bittensor.neurons.core_server.server,
                            config=mock_model_config,
                        )

        with patch('bittensor.axon.__new__', side_effect=self.exit_early) as mock_new_axon:
            with patch('bittensor.neurons.core_server.neuron.check_config', return_value=True):
                with pytest.raises(MockException):
                    bittensor.neurons.core_server.neuron(
                        config=mock_config,
                        model=MagicMock(
                            spec=bittensor.neurons.core_server.server,
                            device="cpu",
                            to=MagicMock(return_value=mock_model),
                            config=mock_model_config,
                        ),
                        subtensor=mock_subtensor,
                        wallet=mock_wallet,
                        axon=None,
                        metagraph=mock_metagraph
                    ).run()

            # args, kwargs
            _, kwargs = mock_new_axon.call_args
            blacklist = kwargs['blacklist']
            # Check that the blacklist rejects below min stake
            check, error = blacklist(mock_hotkey, bittensor.proto.RequestType.FORWARD)
            assert check == True

            # Check that the blacklist accepts above min stake
            check, error = blacklist(mock_hotkey_1, bittensor.proto.RequestType.FORWARD) 
            assert check == False


if __name__ == '__main__':
    unittest.main()<|MERGE_RESOLUTION|>--- conflicted
+++ resolved
@@ -346,15 +346,7 @@
                 mock_hotkey,
                 mock_hotkey_1,
             ],
-<<<<<<< HEAD
-            S=[
-                torch.tensor(100), # stake for mock_hotkey, uid 0
-                torch.tensor(1001), # stake for mock_hotkey_1, uid 1
-            ]
-=======
-            total_stake= mock_total_stake,
             S=torch.tensor(mock_total_stake),
->>>>>>> f80bbd8b
         )
 
         mock_config = self.construct_config()
