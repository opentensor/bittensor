import bittensor
from munch import Munch
import pytest
import os

wallet = bittensor.wallet.Wallet (
<<<<<<< HEAD
    path = 'pytest',
=======
    path = '/tmp/pytest',
>>>>>>> 3d2b36aa
    name = 'pytest',
    hotkey = 'pytest',
)
subtensor = bittensor.subtensor.Subtensor (
    network = 'boltzmann'
)
metagraph = bittensor.metagraph.Metagraph (
    subtensor = subtensor
)
executor = bittensor.executor.Executor( 
    wallet = wallet,
    subtensor = subtensor,
    metagraph = metagraph,  
)

try:
    os.remove(executor.wallet.coldkeyfile)
    os.remove(executor.wallet.hotkeyfile)
except:
    pass

def test_create_hotkey():
    executor.create_new_hotkey(
        n_words = 12,
        use_password=False
    )
    assert os.path.isfile(executor.wallet.hotkeyfile) 
    os.remove(executor.wallet.hotkeyfile)
    assert not os.path.isfile(executor.wallet.hotkeyfile) 

def test_create_coldkey():
    executor.create_new_coldkey(
        n_words = 12,
        use_password=False
    )
    assert os.path.isfile(executor.wallet.coldkeyfile) 
    os.remove(executor.wallet.coldkeyfile)
<<<<<<< HEAD
    assert not os.path.isfile(executor.wallet.coldkeyfile) 
=======
    os.remove(executor.wallet.coldkeypubfile)
    assert not os.path.isfile(executor.wallet.coldkeyfile) 
    assert not os.path.isfile(executor.wallet.coldkeypubfile) 
>>>>>>> 3d2b36aa

def test_regenerate_coldkey():
    executor.wallet.config.wallet.coldkey = 'pytest3'
    executor.regenerate_coldkey(
        mnemonic = ["cabin", "thing", "arch", "canvas", "game", "park", "motion", "snack", "advice", "arch", "parade", "climb"],
        use_password=False
    )
    assert os.path.isfile(executor.wallet.coldkeyfile) 
    os.remove(executor.wallet.coldkeyfile)
<<<<<<< HEAD
    assert not os.path.isfile(executor.wallet.coldkeyfile) 
=======
    os.remove(executor.wallet.coldkeypubfile)
    assert not os.path.isfile(executor.wallet.coldkeyfile) 
    assert not os.path.isfile(executor.wallet.coldkeypubfile) 
>>>>>>> 3d2b36aa

def test_regenerate_hotkey():
    executor.wallet.config.wallet.coldkey = 'pytest4'
    executor.regenerate_hotkey(
        mnemonic = ["cabin", "thing", "arch", "canvas", "game", "park", "motion", "snack", "advice", "arch", "parade", "climb"],
        use_password=False
    )
    assert os.path.isfile(executor.wallet.hotkeyfile) 
    os.remove(executor.wallet.hotkeyfile)
    assert not os.path.isfile(executor.wallet.hotkeyfile) <|MERGE_RESOLUTION|>--- conflicted
+++ resolved
@@ -4,11 +4,7 @@
 import os
 
 wallet = bittensor.wallet.Wallet (
-<<<<<<< HEAD
-    path = 'pytest',
-=======
     path = '/tmp/pytest',
->>>>>>> 3d2b36aa
     name = 'pytest',
     hotkey = 'pytest',
 )
@@ -46,13 +42,9 @@
     )
     assert os.path.isfile(executor.wallet.coldkeyfile) 
     os.remove(executor.wallet.coldkeyfile)
-<<<<<<< HEAD
-    assert not os.path.isfile(executor.wallet.coldkeyfile) 
-=======
     os.remove(executor.wallet.coldkeypubfile)
     assert not os.path.isfile(executor.wallet.coldkeyfile) 
     assert not os.path.isfile(executor.wallet.coldkeypubfile) 
->>>>>>> 3d2b36aa
 
 def test_regenerate_coldkey():
     executor.wallet.config.wallet.coldkey = 'pytest3'
@@ -62,13 +54,9 @@
     )
     assert os.path.isfile(executor.wallet.coldkeyfile) 
     os.remove(executor.wallet.coldkeyfile)
-<<<<<<< HEAD
-    assert not os.path.isfile(executor.wallet.coldkeyfile) 
-=======
     os.remove(executor.wallet.coldkeypubfile)
     assert not os.path.isfile(executor.wallet.coldkeyfile) 
     assert not os.path.isfile(executor.wallet.coldkeypubfile) 
->>>>>>> 3d2b36aa
 
 def test_regenerate_hotkey():
     executor.wallet.config.wallet.coldkey = 'pytest4'
