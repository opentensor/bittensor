""" Unit test for tokenizer utilities.
"""
# The MIT License (MIT)
# Copyright © 2021 Yuma Rao

# Permission is hereby granted, free of charge, to any person obtaining a copy of this software and associated
# documentation files (the “Software”), to deal in the Software without restriction, including without limitation
# the rights to use, copy, modify, merge, publish, distribute, sublicense, and/or sell copies of the Software,
# and to permit persons to whom the Software is furnished to do so, subject to the following conditions:

# The above copyright notice and this permission notice shall be included in all copies or substantial portions of
# the Software.

# THE SOFTWARE IS PROVIDED “AS IS”, WITHOUT WARRANTY OF ANY KIND, EXPRESS OR IMPLIED, INCLUDING BUT NOT LIMITED TO
# THE WARRANTIES OF MERCHANTABILITY, FITNESS FOR A PARTICULAR PURPOSE AND NONINFRINGEMENT. IN NO EVENT SHALL
# THE AUTHORS OR COPYRIGHT HOLDERS BE LIABLE FOR ANY CLAIM, DAMAGES OR OTHER LIABILITY, WHETHER IN AN ACTION
# OF CONTRACT, TORT OR OTHERWISE, ARISING FROM, OUT OF OR IN CONNECTION WITH THE SOFTWARE OR THE USE OR OTHER
# DEALINGS IN THE SOFTWARE.

import bittensor

from transformers import AutoTokenizer, AutoModelForCausalLM
from torch import nn
from bittensor.utils.tokenizer_utils import *

EPSILON = 1e-40
encodings_cache_file = "tests/unit_tests/bittensor_tests/utils/test_tokenizer_utils.pt"

sample_text = {'English-1': ['''The Three Laws of Robotics (often shortened to The Three Laws or known as Asimov's Laws) are a set of rules devised by science fiction author Isaac Asimov. The rules were introduced in his 1942 short story "Runaround" (included in the 1950 collection I, Robot), although they had been foreshadowed in some earlier stories. The Three Laws, quoted from the "Handbook of Robotics, 56th Edition, 2058 A.D.", are:''',

                             '''(Zeroth Law: A robot may not harm humanity, or, by inaction, allow humanity to come to harm.)
First Law: A robot may not injure a human being or, through inaction, allow a human being to come to harm.
Second Law: A robot must obey the orders given it by human beings except where such orders would conflict with the First Law.
Third Law: A robot must protect its own existence as long as such protection does not conflict with the First or Second Law.'''
                             ],


               'German-1': ['''Die Drei Gesetze der Robotik (oft abgekürzt als Die Drei Gesetze oder bekannt als Asimovs Gesetze) sind eine reihe von regeln, die vom Science-Fiction-Autor Isaac Asimov entwickelt wurden. Die regeln wurden in seiner kurzgeschichte "Runaround" von 1942 (in der sammlung I, Robot von 1950 enthalten) eingeführt, obwohl sie in einigen früheren geschichten angedeutet worden waren. Die Drei Gesetze, zitiert aus dem "Handbook of Robotics, 56th Edition, 2058 A.D.", sind:''',

                            '''(Nulltes Gesetz: Ein roboter darf der menschheit keinen schaden zufügen oder durch untätigkeit zulassen, dass der menschheit schaden zugefügt wird.)
Erstes Gesetz: Ein roboter darf einen menschen nicht verletzen oder durch untätigkeit zulassen, dass einem menschen schaden zugefügt wird.
Zweites Gesetz: Ein roboter muss den ihm von menschen erteilten befehlen gehorchen, es sei denn, solche befehle würden im widerspruch zum Ersten Gesetz stehen.
Drittes Gesetz: Ein roboter muss seine eigene existenz schützen, solange dieser schutz nicht im widerspruch zum Ersten oder Zweiten Gesetz steht.'''
                            ]}


def _test_tokenizer_equivalence():
    r"""
    Checks if two tokenizers are equivalent w.r.t. their vocabularies.
    Equivalent tokenizers should always produce the same tokenization for the same text.
        Returns:
            Asserts expected result for list of tokenizer pairs.
    """
    test_pairs = [('gpt2', 'gpt2', True),
                  ('gpt2', 'EleutherAI/gpt-neo-125M', True),
                  ('gpt2', 'EleutherAI/gpt-neo-2.7B', True),
                  ('gpt2', 'EleutherAI/gpt-j-6B', False),
                  ('gpt2', 'KoboldAI/fairseq-dense-2.7B', False),
                  ('gpt2', 'bert-base-uncased', False),
                  ('gpt2', 'xlnet-base-cased', False),
                  ('gpt2', 'facebook/xglm-564M', False),
                  ('gpt2', 'benjamin/gerpt2-large', False)]

    for target, to_check, expected_result in test_pairs:
        tokenizer_to_check = AutoTokenizer.from_pretrained(to_check)
        target_tokenizer = AutoTokenizer.from_pretrained(target)
        assert check_tokenizer_equivalence(tokenizer_to_check, target_tokenizer) == expected_result


def get_loss_fct(logits: torch.FloatTensor, labels: torch.LongTensor) -> torch.FloatTensor:
    """
    Calculate loss_fct, CausalLM loss, next-token prediction loss.
        Args:
            logits (:obj:`torch.FloatTensor`, `required`):
                [batch_size, sequence_len, bittensor.__network_dim__]
            labels (:obj:`torch.LongTensor`, `required`):
                [batch_size, sequence_len]

        Returns:
            loss (:obj:`torch.FloatTensor`):
                scalar
    """
    shift_logits = logits[..., :-1, :].contiguous()
    shift_labels = labels[..., 1:].contiguous()
    loss = nn.CrossEntropyLoss()(shift_logits.view(-1, shift_logits.size(-1)), shift_labels.view(-1))

    return loss


def encode_forward_response_tensor(forward_response_tensor: torch.Tensor, topk: int = 512) -> torch.FloatTensor:
    """ Returns topk tokens/probabilities given unnormalized logits as input. """
    logits = forward_response_tensor  # unnormalized logit scores: [batch_size, sequence_len, vocab_size]
    probs = torch.softmax(logits, dim=-1)  # normalized probabilities: [batch_size, sequence_len, vocab_size]

    values, indices = probs.sort(dim=-1, descending=True)  # descend sort probs
    topk_values = values[..., :topk]  # topk probs: [batch_size, sequence_len, topk]
    topk_indices = indices[..., :topk]  # topk probs indices: [batch_size, sequence_len, topk]
    encoded_probs = torch.cat((topk_values, topk_indices), dim=-1)  # [batch_size, sequence_len, topk + topk]

    return encoded_probs  # [batch_size, sequence_len, topk + topk]


def decode_forward_response_tensor(forward_response_tensor: torch.Tensor,
                                   vocab_size=bittensor.__vocab_size__, topk: int = 512) -> torch.FloatTensor:
    """ Returns full logits by decoding topk-encoding input. """
    batch_size, sequence_len, _ = forward_response_tensor.shape
    encoded_probs = forward_response_tensor  # encoded probabilities: [batch_size, sequence_len, topk + topk]
    topk_values = encoded_probs[..., :topk]  # topk probs: [batch_size, sequence_len, topk]
    topk_indices = encoded_probs[..., topk:].long()  # topk probs indices: [batch_size, sequence_len, topk]

    topk_pmass = topk_values.sum(dim=-1)  # topk probability mass: [batch_size, sequence_len]
    remainder_pmass = torch.clamp(1 - topk_pmass, 1e-40, 1)  # remainder probability mass: [batch_size, sequence_len]
    remainder_floor = remainder_pmass / (vocab_size - topk)  # divide remainder: [batch_size, sequence_len]

    logits = torch.ones((batch_size, sequence_len, vocab_size)).to(topk_values.device)
    logits *= torch.log(remainder_floor)[:, :, None]  # set probability floor: [batch_size, sequence_len, vocab_size]
    logits.scatter_(-1, topk_indices, torch.log(topk_values + 1e-40))  # insert topk probs: [batch_size, sequence_len, vocab_size]

    return logits  # [batch_size, sequence_len, vocab_size]


def tokenizer_translation(text_batch: List[str], model_name: str, max_length: int,
                          enc_pre_logits: torch.FloatTensor = None,
                          device: str = 'cuda', topk: int = 512) -> Tuple[torch.FloatTensor,
                                                                          torch.FloatTensor,
                                                                          torch.FloatTensor,
                                                                          torch.FloatTensor]:
    r"""
    Emulates validator -> server -> validator interaction where the server-side logit translation
    to standard token probabilities allow the validator to calculate standard loss without
    having to know any server tokenizer/model/decoder particulars.
    Topk encoding is only used to save the server model response to avoid CUDA-device requirement
    when routinely running the unit test.
        Args:
            text_batch (:obj:`List[str]`, `required`):
                Input text_batch to test tokenizer translation with.
            model_name (:obj:`str`, `required`):
                Name of transformer model to use as template server.
            max_length (:obj:`int`, `required`):
                Specific tokenization max length, small enough to prevent padding,
                since GPT2 tokenization doesn't have padding.
            enc_pre_logits (:obj:`torch.FloatTensor`, `optional`):
                [batch_size, sequence_len, vocab_size] Encoded pre_logits from saved source, to
                bypass server model forward call.
            device (:obj:`str`, `optional`):
                CUDA device for server model forward call.
            topk (:obj:`int`, `optional`):
                Amount of top logits to encode the server model pre_logits with (for saving purposes).

        Returns:
            original_loss (:obj:`torch.FloatTensor`, `required`):
                Original server model loss, before any encoding/compression.
            encoded_loss (:obj:`torch.FloatTensor`, `required`):
                Loss after server model logits have been topk encoded/compressed.
            translated_loss (:obj:`torch.FloatTensor`, `required`):
                Standard loss after logit translation to standard probabilities.
            enc_pre_logits (:obj:`torch.FloatTensor`, `required`):
                [batch_size, sequence_len, vocab_size] Encoded pre_logits.
    """
    # =============================================
    # ==== Validator-side: CausalLM task setup ====
    # =============================================

    std_tokenizer = AutoTokenizer.from_pretrained('gpt2')
    std_tokenizer.pad_token = std_tokenizer.eos_token  # Define PAD Token = EOS Token = 50256. https://github.com/huggingface/transformers/blob/49c8c67fb815a277405f84dea4a66353e19fb347/tests/models/gpt2/test_modeling_gpt2.py#L532
    std_tokenizer.padding_side = "left"  # Generative default expects most recent token on right-hand side with padding on left. https://github.com/huggingface/transformers/pull/10552

    input_batch = std_tokenizer(text_batch, return_offsets_mapping=True, add_special_tokens=False,
                                max_length=max_length, truncation=True, return_tensors='pt')

    token_batch = input_batch['input_ids']

    # ============================
    # ==== Server-side: Setup ====
    # ============================

    tokenizer = AutoTokenizer.from_pretrained(model_name)
    # Generative default expects most recent token on right-hand side with padding on left. https://github.com/huggingface/transformers/pull/10552
    tokenizer.padding_side = "left"

    # Define PAD Token = EOS Token (GPT2 generate convention, when PAD Token is None)
    # https://github.com/huggingface/transformers/blob/49c8c67fb815a277405f84dea4a66353e19fb347/tests/models/gpt2/test_modeling_gpt2.py#L532
    if tokenizer.pad_token is None and tokenizer.eos_token is not None:
        tokenizer.pad_token = tokenizer.eos_token

    to_translation_map = get_translation_map(tokenizer, std_tokenizer)
    from_translation_map = get_translation_map(std_tokenizer, tokenizer)
    split_map_cache = {}

    # ================================================
    # ==== Server-side: CausalLM task translation ====
    # ================================================

    text_batch = std_tokenizer.batch_decode(token_batch)  # decode tokens to original text
    result = translate_special_token_text(text_batch, std_tokenizer, tokenizer)  # translate special tokens
    to_text_batch, from_offsets_batch, to_offsets_batch, pad_offsets_batch = result

    tokens = tokenizer(to_text_batch, padding=True, truncation=True, return_tensors='pt',
                       add_special_tokens=False)  # assume tokenizer.padding_side = 'left'

    # get offsets_mapping in tokenization to delineate token segment positions
    server_tokens = tokenizer(to_text_batch, return_offsets_mapping=True, add_special_tokens=False)
    std_tokens = std_tokenizer(text_batch, return_offsets_mapping=True)  # encode again to get offsets mapping

    # pad offsets so that special token offset widths match for continued correct alignment
    tokens['offset_mapping'] = pad_offsets(server_tokens['offset_mapping'], to_offsets_batch, pad_offsets_batch)
    tokens['offset_mapping_std'] = pad_offsets(std_tokens['offset_mapping'], from_offsets_batch, pad_offsets_batch)

    # ==============================================
    # ==== Server-side: CausalLM task execution ====
    # ==============================================

    original_loss = None

    if enc_pre_logits is None:
        server_model = AutoModelForCausalLM.from_pretrained(model_name).to(device)
        if server_model.config.pad_token_id is None and server_model.config.eos_token_id is not None:
            server_model.config.pad_token_id = server_model.config.eos_token_id

        with torch.no_grad():
            token_batch = input_batch['input_ids'].to(device)
            # transformer models like gerpt2 typically perform worse with left-side attention mask, so turning it off
            pre_model_output = server_model(input_ids=tokens['input_ids'].to(device),
                                            # attention_mask=tokens['attention_mask'].to(device),
                                            output_hidden_states=True)
            pre_logits = pre_model_output.logits

        original_loss = get_loss_fct(pre_logits.cpu(), tokens['input_ids'])
        enc_pre_logits = encode_forward_response_tensor(pre_logits, topk=topk).cpu()

    dec_pre_logits = decode_forward_response_tensor(enc_pre_logits, len(tokenizer.vocab), topk=topk)
    encoded_loss = get_loss_fct(dec_pre_logits, tokens['input_ids'])

    # ============================================
    # ==== Server-side: Tokenizer translation ====
    # ============================================

    with torch.no_grad():
        probs_std = translate_logits_to_probs_std(dec_pre_logits.cpu(),
                                                  tokens['offset_mapping'], tokens['offset_mapping_std'],
                                                  tokenizer, std_tokenizer,
                                                  split_map_cache, to_translation_map, from_translation_map,
                                                  tokens['input_ids'].cpu(), token_batch.cpu(),
                                                  skip_equivalent=False)

    logits_std = torch.log(probs_std + EPSILON)
    translated_loss = get_loss_fct(logits_std, token_batch.cpu())

    return original_loss, encoded_loss, translated_loss, enc_pre_logits


def _test_tokenizer_translation():
    r"""
    Unit test for tokenizer translation.

        Returns:
            Asserts that tokenizer translation produces previous encoded and translated losses.
    """
    test_pairs = [('English-1', 'EleutherAI/gpt-j-6B', 95),
                  ('English-1', 'benjamin/gerpt2-large', 95),
                  ('German-1', 'benjamin/gerpt2-large', 172)]

    try:
        encodings = torch.load(encodings_cache_file)

    except FileNotFoundError as e:
        print('FileNotFoundError: Server model results not yet saved to', encodings_cache_file)
        raise

        # # === Run server models to obtain encoded logits ===
        # print('Will first run server models (requires CUDA)...')
        #
        # encodings = {}
        # for text_name, model_name, max_length in test_pairs:
        #     result = tokenizer_translation(sample_text[text_name], model_name, max_length, topk=128)
        #     original_loss, encoded_loss, translated_loss, enc_pre_logits = result
        #     encodings[(text_name, model_name)] = (encoded_loss, translated_loss, enc_pre_logits)
        #
        #     print(text_name, model_name, original_loss, encoded_loss, translated_loss)
        #
        #     # English-1 EleutherAI/gpt-j-6B tensor(1.2530) tensor(1.3275) tensor(1.3275)
        #     # English-1 benjamin/gerpt2-large tensor(3.7216) tensor(4.1541) tensor(4.6420)
        #     # German-1 benjamin/gerpt2-large tensor(4.2805) tensor(4.4141) tensor(4.7391)
        #
        # torch.save(encodings, encodings_cache_file)
        # encodings = torch.load(encodings_cache_file)

    # === Run token translations on saved encoded logits ===
    for text_name, model_name, max_length in test_pairs:
        _encoded_loss, _translated_loss, _enc_pre_logits = encodings[(text_name, model_name)]
        result = tokenizer_translation(sample_text[text_name], model_name, max_length, _enc_pre_logits, topk=128)
        original_loss, encoded_loss, translated_loss, enc_pre_logits = result

        assert torch.isclose(encoded_loss, _encoded_loss, rtol=1e-2)
        assert torch.isclose(translated_loss, _translated_loss, rtol=1e-2)


def tokenizer_topk_phrases(text_batch: List[str], model_name: str, max_length: int,
                           enc_pre_logits: torch.FloatTensor = None,
                           device: str = 'cuda', topk: int = 128):
    r"""
    Emulates validator -> server -> validator interaction where the server-side logits phrases are
    standard tokenized to token sequences / phrase with associated probabilities.
    This allows the validator to receive full server continuation possibilities consisting of multiple tokens
    per phrase, and not just a single token, without having to know any server tokenizer/model/decoder particulars.
    Topk logit encoding is only used to save the server model response to avoid CUDA-device requirement
    when routinely running the unit test.
        Args:
            text_batch (:obj:`List[str]`, `required`):
                Input text_batch to test tokenizer translation with.
            model_name (:obj:`str`, `required`):
                Name of transformer model to use as template server.
            max_length (:obj:`int`, `required`):
                Specific tokenization max length, small enough to prevent padding,
                since GPT2 tokenization doesn't have padding.
            enc_pre_logits (:obj:`torch.FloatTensor`, `optional`):
                [batch_size, sequence_len, vocab_size] Encoded pre_logits from saved source, to
                bypass server model forward call.
            device (:obj:`str`, `optional`):
                CUDA device for server model forward call.
            topk (:obj:`int`, `optional`):
                Amount of top logits to encode the server model pre_logits with (for saving purposes).

        Returns:

    """
    # =============================================
    # ==== Validator-side: CausalLM task setup ====
    # =============================================

    std_tokenizer = AutoTokenizer.from_pretrained('gpt2')
    std_tokenizer.pad_token = std_tokenizer.eos_token  # Define PAD Token = EOS Token = 50256. https://github.com/huggingface/transformers/blob/49c8c67fb815a277405f84dea4a66353e19fb347/tests/models/gpt2/test_modeling_gpt2.py#L532
    std_tokenizer.padding_side = "left"  # Generative default expects most recent token on right-hand side with padding on left. https://github.com/huggingface/transformers/pull/10552

    input_batch = std_tokenizer(text_batch, return_offsets_mapping=True, add_special_tokens=False,
                                max_length=max_length, truncation=True, return_tensors='pt')

    token_batch = input_batch['input_ids']

    # ============================
    # ==== Server-side: Setup ====
    # ============================

    tokenizer = AutoTokenizer.from_pretrained(model_name)
    prep_tokenizer(tokenizer, std_tokenizer)

    # ================================================
    # ==== Server-side: CausalLM task translation ====
    # ================================================

    text_batch = std_tokenizer.batch_decode(token_batch)  # decode tokens to original text
    result = translate_special_token_text(text_batch, std_tokenizer, tokenizer)  # translate special tokens
    to_text_batch, from_offsets_batch, to_offsets_batch, pad_offsets_batch = result

    tokens = tokenizer(to_text_batch, padding=True, truncation=True, return_tensors='pt',
                       add_special_tokens=False)  # assume tokenizer.padding_side = 'left'

    # get offsets_mapping in tokenization to delineate token segment positions
    server_tokens = tokenizer(to_text_batch, return_offsets_mapping=True, add_special_tokens=False)
    std_tokens = std_tokenizer(text_batch, return_offsets_mapping=True)  # encode again to get offsets mapping

    # pad offsets so that special token offset widths match for continued correct alignment
    tokens['offset_mapping'] = pad_offsets(server_tokens['offset_mapping'], to_offsets_batch, pad_offsets_batch)
    tokens['offset_mapping_std'] = pad_offsets(std_tokens['offset_mapping'], from_offsets_batch, pad_offsets_batch)

    # ==============================================
    # ==== Server-side: CausalLM task execution ====
    # ==============================================

    if enc_pre_logits is None:
        server_model = AutoModelForCausalLM.from_pretrained(model_name).to(device)
        if server_model.config.pad_token_id is None and server_model.config.eos_token_id is not None:
            server_model.config.pad_token_id = server_model.config.eos_token_id

        with torch.no_grad():
            # transformer models like gerpt2 typically perform worse with left-side attention mask, so turning it off
            pre_model_output = server_model(input_ids=tokens['input_ids'].to(device),
                                            # attention_mask=tokens['attention_mask'].to(device),
                                            output_hidden_states=True)
            pre_logits = pre_model_output.logits

        enc_pre_logits = encode_forward_response_tensor(pre_logits, topk=topk).cpu()

    dec_pre_logits = decode_forward_response_tensor(enc_pre_logits, len(tokenizer.vocab), topk=topk)
    # dec_pre_logits.shape = [batch_size, sequence_len, vocab_size]

    last_logits = dec_pre_logits[:, -1, :]  # last token predictions: [batch_size, vocab_size]

    _topk_tensor = topk_token_phrases(last_logits, tokenizer, topk=topk)  # [batch_size, (topk + 1), max_len]
    compact_topk = compact_topk_token_phrases(_topk_tensor)
    # compact_topk: [sum_b(sum_k(len(phrase_k) + 1)_b)] Compacted 1-D tensor >= batch_size * (2 * topk + 1)

    topk_tensor = unravel_topk_token_phrases(compact_topk, topk=topk)

    assert (_topk_tensor - topk_tensor).abs().sum() < 1e-9


def test_topk_token_phrases():
    r"""
    Unit test for topk token phrases raveling and unraveling.

        Returns:
            Asserts that compact tensor of topk token phrases can be unraveled to recover original topk tensors.
    """
    test_pairs = [('English-1', 'EleutherAI/gpt-j-6B', 95),
                  ('English-1', 'benjamin/gerpt2-large', 95),
                  ('German-1', 'benjamin/gerpt2-large', 172)]

    try:
        encodings = torch.load(encodings_cache_file)

    except FileNotFoundError as e:
        print('FileNotFoundError: Server model results not yet saved to', encodings_cache_file)
        raise

        # # === Run server models to obtain encoded logits ===
        # print('Will first run server models (requires CUDA)...')
        #
        # encodings = {}
        # for text_name, model_name, max_length in test_pairs:
        #     result = tokenizer_translation(sample_text[text_name], model_name, max_length, topk=128)
        #     original_loss, encoded_loss, translated_loss, enc_pre_logits = result
        #     encodings[(text_name, model_name)] = (encoded_loss, translated_loss, enc_pre_logits)
        #
        #     print(text_name, model_name, original_loss, encoded_loss, translated_loss)
        #
        # torch.save(encodings, encodings_cache_file)
        # encodings = torch.load(encodings_cache_file)

    # === Run test on saved encoded logits ===
    for text_name, model_name, max_length in test_pairs:
        _encoded_loss, _translated_loss, _enc_pre_logits = encodings[(text_name, model_name)]
        tokenizer_topk_phrases(sample_text[text_name], model_name, max_length, _enc_pre_logits, topk=128)


def test_random_topk_token_phrases(single_token_ratios: Tuple = (0.1, 0.2, 0.3, 0.4, 0.5, 0.6, 0.7, 0.8, 0.9, 1.0),
                                   max_len_final: int = 10, batch_size: int = 32, topk: int = 4096,
                                   ignore_index: int = -100, vocab_len: int = 50256):
    r"""
    Asserts that randomly instantiated compact_topk encodings can be correctly decoded
    to recover the original topk_tensor, where:
        topk_tensor:
            [batch_size, (topk + 1), max_len] tensor includes topk token probabilities (prob_k) + floor_prob
            in first column with gradients attached, with std_tokens in remaining columns with ignore_index padding.
            Content structure:
            [[[prob_k=0_b=0, tok_0_k=0_b=0, tok_1_k=0_b=0, ..., ignore_index?],
              [prob_k=1_b=0, tok_0_k=1_b=0, tok_1_k=1_b=0, ..., ignore_index?],
              [...],
              [prob_floor_b=0, ignore_index, ..., ignore_index]],
             [[prob_k=0_b=1, tok_0_k=0_b=1, tok_1_k=0_b=1, ..., ignore_index?],
              [prob_k=1_b=1, tok_0_k=1_b=1, tok_1_k=1_b=1, ..., ignore_index?],
              [...],
              [prob_floor_b=1, ignore_index, ..., ignore_index]],
             [...]]
        compact_topk:
            [sum_b(sum_k(len(phrase_k) + 1)_b)] Compacted 1-D tensor >= batch_size * (2 * topk + 1),
            since 2 * topk + 1: topk x [probability, token sequence (at least one token)] +
            floor probability (rest).
            Content structure:
                [prob_k=0_b=0, tok_0_k=0_b=0, tok_1_k=0_b=0, ..., prob_k=1_b=0, tok_0_k=1_b=0, ..., prob_floor_b=0,
                 prob_k=0_b=1, tok_0_k=0_b=1, tok_1_k=0_b=1, ..., prob_k=1_b=1, tok_0_k=1_b=1, ..., prob_floor_b=1,
                 ...]

        Args:
            single_token_ratios (:obj:`Tuple`, `optional`):
                Series of ratios of single-token phrases to total phrases, to test individually.
            max_len_final (:obj:`int`, `optional`):
                The maximum phrase length to test.
            batch_size (:obj:`int`, `optional`):
                The batch_size of the test input.
            topk (:obj:`int`, `optional`):
                The topk of the test input, the amount of logits retained.
            ignore_index (:obj:`int`, `optional`):
                The padding value after the end of each phrase.
            vocab_len (:obj:`int`, `optional`):
                The tokenizer vocabulary length.

        Returns:
    """
    for single_token_ratio in single_token_ratios:  # for each single token occurrence ratio
        for _max_len in torch.arange(3, max_len_final):  # for each max_len in range 3 to max_len_final
            longer_phrases = int(topk * (1 - single_token_ratio) / (_max_len - 2))  # number of multi-token phrases per length
            max_len = _max_len if longer_phrases > 0 else 2  # change max_len if only single_phrases
            single_phrases = topk - (max_len - 2) * longer_phrases  # number of [prob, token, ignore_index, ...] phrases

            topk_tensor = ignore_index * torch.ones((batch_size, topk + 1, max_len))  # [batch_size, (topk + 1), max_len]

            for batch in range(batch_size):  # construct each batch separately
                permuted = torch.randperm(topk)

                # add single token phrases: [prob, token, ignore_index, ..., ignore_index]
                topk_tensor[batch, permuted[:single_phrases], 1:2] = 1. * torch.randint(vocab_len, (single_phrases, 1))

                # add longer token phrases: [prob, token, token, ..., ignore_index?, ..., ignore_index]
                for length in range(2, max_len):
                    start = single_phrases + (length - 2) * longer_phrases
                    phrase_idx = permuted[start:start + longer_phrases]
                    topk_tensor[batch, phrase_idx, 1:length+1] = 1. * torch.randint(vocab_len, (longer_phrases, length))

            topk_tensor[:, :, 0] = torch.rand((batch_size, topk + 1))  # assign random probabilities to first column

            compact_topk = compact_topk_token_phrases(topk_tensor)  # [>= batch_size * (2 * topk + 1)]
            _topk_tensor = unravel_topk_token_phrases(compact_topk, topk=topk)  # [batch_size, (topk + 1), max_len]
            assert torch.all(torch.eq(_topk_tensor, topk_tensor))


def topk_phrases_crossentropy(text_batch: List[str], model_name: str, max_length: int,
                              last_indices: List[int],
                              enc_pre_logits: torch.FloatTensor = None,
                              device: str = 'cpu', topk: int = 128):
    r"""
    Tests the phrase cross entropy calculation to support loss calculation not just for next token
    but also for next phrase consisting of standard tokenized token sequence that should be matched.
    Emulates validator -> server -> validator interaction where the server-side logits phrases are
    standard tokenized to token sequences / phrase with associated probabilities.
    This allows the validator to receive full server continuation possibilities consisting of multiple tokens
    per phrase, and not just a single token, without having to know any server tokenizer/model/decoder particulars.
    Topk logit encoding is only used to save the server model response to avoid CUDA-device requirement
    when routinely running the unit test.
        Args:
            text_batch (:obj:`List[str]`, `required`):
                Input text_batch to test tokenizer translation with.
            model_name (:obj:`str`, `required`):
                Name of transformer model to use as template server.
            max_length (:obj:`int`, `required`):
                Specific tokenization max length, small enough to prevent padding,
                since GPT2 tokenization doesn't have padding.
            last_indices (:obj:`int`, `required`):
                Sequence indices to use as last token indicator, with continuation forming target phrase.
            enc_pre_logits (:obj:`torch.FloatTensor`, `optional`):
                [batch_size, sequence_len, vocab_size] Encoded pre_logits from saved source, to
                bypass server model forward call.
            device (:obj:`str`, `optional`):
                CUDA device for server model forward call.
            topk (:obj:`int`, `optional`):
                Amount of top logits to encode the server model pre_logits with (for saving purposes).

        Returns:

    """
    # =============================================
    # ==== Validator-side: CausalLM task setup ====
    # =============================================

    std_tokenizer = AutoTokenizer.from_pretrained('gpt2')
    std_tokenizer.pad_token = std_tokenizer.eos_token  # Define PAD Token = EOS Token = 50256. https://github.com/huggingface/transformers/blob/49c8c67fb815a277405f84dea4a66353e19fb347/tests/models/gpt2/test_modeling_gpt2.py#L532
    std_tokenizer.padding_side = "left"  # Generative default expects most recent token on right-hand side with padding on left. https://github.com/huggingface/transformers/pull/10552

    input_batch = std_tokenizer(text_batch, return_offsets_mapping=True, add_special_tokens=False,
                                max_length=max_length, truncation=True, return_tensors='pt')

    token_batch = input_batch['input_ids']

    # ============================
    # ==== Server-side: Setup ====
    # ============================

    tokenizer = AutoTokenizer.from_pretrained(model_name)
    prep_tokenizer(tokenizer, std_tokenizer)

    # ================================================
    # ==== Server-side: CausalLM task translation ====
    # ================================================

    text_batch = std_tokenizer.batch_decode(token_batch)  # decode tokens to original text
    result = translate_special_token_text(text_batch, std_tokenizer, tokenizer)  # translate special tokens
    to_text_batch, from_offsets_batch, to_offsets_batch, pad_offsets_batch = result

    tokens = tokenizer(to_text_batch, padding=True, truncation=True, return_tensors='pt',
                       add_special_tokens=False)  # assume tokenizer.padding_side = 'left'

    # get offsets_mapping in tokenization to delineate token segment positions
    server_tokens = tokenizer(to_text_batch, return_offsets_mapping=True, add_special_tokens=False)
    std_tokens = std_tokenizer(text_batch, return_offsets_mapping=True)  # encode again to get offsets mapping

    # pad offsets so that special token offset widths match for continued correct alignment
    tokens['offset_mapping'] = pad_offsets(server_tokens['offset_mapping'], to_offsets_batch, pad_offsets_batch)
    tokens['offset_mapping_std'] = pad_offsets(std_tokens['offset_mapping'], from_offsets_batch, pad_offsets_batch)

    # ==============================================
    # ==== Server-side: CausalLM task execution ====
    # ==============================================

    if enc_pre_logits is None:
        server_model = AutoModelForCausalLM.from_pretrained(model_name).to(device)
        if server_model.config.pad_token_id is None and server_model.config.eos_token_id is not None:
            server_model.config.pad_token_id = server_model.config.eos_token_id

        with torch.no_grad():
            # transformer models like gerpt2 typically perform worse with left-side attention mask, so turning it off
            pre_model_output = server_model(input_ids=tokens['input_ids'].to(device),
                                            # attention_mask=tokens['attention_mask'].to(device),
                                            output_hidden_states=True)
            pre_logits = pre_model_output.logits

        enc_pre_logits = encode_forward_response_tensor(pre_logits, topk=topk).cpu()

    dec_pre_logits = decode_forward_response_tensor(enc_pre_logits, len(tokenizer.vocab), topk=topk)
    # dec_pre_logits.shape = [batch_size, sequence_len, vocab_size]

    recorded_losses = []
    for last_idx in last_indices:
        last_logits = dec_pre_logits[:, last_idx, :]  # last token predictions: [batch_size]
        target_phrases = tokenizer.batch_decode(tokens['input_ids'][:, last_idx+1:])
        target_phrases = std_tokenizer(target_phrases)['input_ids']

        _topk_tensor = topk_token_phrases(last_logits, tokenizer, topk=topk)  # [batch_size, (topk + 1), max_len]
        compact_topk = compact_topk_token_phrases(_topk_tensor)
        # compact_topk: [sum_b(sum_k(len(phrase_k) + 1)_b)] Compacted 1-D tensor >= batch_size * (2 * topk + 1)

        topk_tensor = unravel_topk_token_phrases(compact_topk, topk=topk)

        assert (_topk_tensor - topk_tensor).abs().sum() < 1e-9

        loss_val, loss = phrase_cross_entropy(target_phrases, topk_tensor)
        recorded_losses += [loss.item()]

    return recorded_losses


def test_topk_phrases_crossentropy():
    r"""
    Unit test for calculating topk token phrases cross entropy with target phrases.

        Returns:
            Asserts that phrase cross entropy calculation yields previously observed value.
    """
    test_pairs = [('German-1', 'benjamin/gerpt2-large', 172, list(range(50, 110, 5)),
                   [1.33, 4.07, 6.99, 5.11, 5.60, 2.30, 1.50, 1.51, 4.67, 9.75, 4.83, 3.28])]

    try:
        encodings = torch.load(encodings_cache_file)

    except FileNotFoundError as e:
        print('FileNotFoundError: Server model results not yet saved to', encodings_cache_file)
        raise

        # # === Run server models to obtain encoded logits ===
        # print('Will first run server models (requires CUDA)...')
        #
        # encodings = {}
        # for text_name, model_name, max_length in test_pairs:
        #     result = tokenizer_translation(sample_text[text_name], model_name, max_length, topk=128)
        #     original_loss, encoded_loss, translated_loss, enc_pre_logits = result
        #     encodings[(text_name, model_name)] = (encoded_loss, translated_loss, enc_pre_logits)
        #
        #     print(text_name, model_name, original_loss, encoded_loss, translated_loss)
        #
        # torch.save(encodings, encodings_cache_file)
        # encodings = torch.load(encodings_cache_file)

    # === Run test on saved encoded logits ===
    for text_name, model_name, max_length, last_indices, _recorded_losses in test_pairs:
        _encoded_loss, _translated_loss, _enc_pre_logits = encodings[(text_name, model_name)]
        recorded_losses = topk_phrases_crossentropy(sample_text[text_name], model_name, max_length,
                                                    last_indices, _enc_pre_logits, topk=128)

        recorded_losses = [round(r, 2) for r in recorded_losses]
        # print(', '.join([f'{loss:.2f}' for loss in recorded_losses]))
        assert _recorded_losses == recorded_losses


if __name__ == '__main__':
<<<<<<< HEAD
    test_tokenizer_equivalence()
    test_tokenizer_translation()
    test_topk_token_phrases()
    test_random_topk_token_phrases()
    test_topk_phrases_crossentropy()
=======
    pass
>>>>>>> de5e2578
<|MERGE_RESOLUTION|>--- conflicted
+++ resolved
@@ -661,12 +661,4 @@
 
 
 if __name__ == '__main__':
-<<<<<<< HEAD
-    test_tokenizer_equivalence()
-    test_tokenizer_translation()
-    test_topk_token_phrases()
-    test_random_topk_token_phrases()
-    test_topk_phrases_crossentropy()
-=======
-    pass
->>>>>>> de5e2578
+    pass