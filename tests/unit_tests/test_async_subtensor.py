import datetime
import unittest.mock as mock

import pytest
from async_substrate_interface.types import ScaleObj
from bittensor_wallet import Wallet

from bittensor import u64_normalized_float
from bittensor.core import async_subtensor
from bittensor.core.async_subtensor import AsyncSubtensor
from bittensor.core.chain_data.chain_identity import ChainIdentity
from bittensor.core.chain_data.stake_info import StakeInfo
from bittensor.core.chain_data import proposal_vote_data
from bittensor.utils.balance import Balance
from tests.helpers.helpers import assert_submit_signed_extrinsic


@pytest.fixture
def mock_substrate(mocker):
    mocked = mocker.patch(
        "bittensor.core.async_subtensor.AsyncSubstrateInterface",
        autospec=True,
    )
    mocked.return_value.get_block_hash = mocker.AsyncMock()

    return mocked.return_value


@pytest.fixture
def subtensor(mock_substrate):
    return async_subtensor.AsyncSubtensor()


def test_decode_ss58_tuples_in_proposal_vote_data(mocker):
    """Tests that ProposalVoteData instance instantiation works properly,"""
    # Preps
    mocked_decode_account_id = mocker.patch.object(
        proposal_vote_data, "decode_account_id"
    )
    fake_proposal_dict = {
        "index": "0",
        "threshold": 1,
        "ayes": ("0 line", "1 line"),
        "nays": ("2 line", "3 line"),
        "end": 123,
    }

    # Call
    async_subtensor.ProposalVoteData(fake_proposal_dict)

    # Asserts
    assert mocked_decode_account_id.call_count == len(fake_proposal_dict["ayes"]) + len(
        fake_proposal_dict["nays"]
    )
    assert mocked_decode_account_id.mock_calls == [
        mocker.call("0"),
        mocker.call("1"),
        mocker.call("2"),
        mocker.call("3"),
    ]


def test_decode_hex_identity_dict_with_non_tuple_value():
    """Tests _decode_hex_identity_dict when value is not a tuple."""
    info_dict = {"info": "regular_string"}
    result = async_subtensor.decode_hex_identity_dict(info_dict)
    assert result["info"] == "regular_string"


@pytest.mark.asyncio
async def test_init_if_unknown_network_is_valid(mock_substrate):
    """Tests __init__ if passed network unknown and is valid."""
    # Preps
    fake_valid_endpoint = "wss://blabla.net"

    # Call
    subtensor = AsyncSubtensor(fake_valid_endpoint)

    # Asserts
    assert subtensor.chain_endpoint == fake_valid_endpoint
    assert subtensor.network == "unknown"


@pytest.mark.asyncio
async def test_init_if_unknown_network_is_known_endpoint(mock_substrate):
    """Tests __init__ if passed network unknown and is valid."""
    # Preps
    fake_valid_endpoint = "ws://127.0.0.1:9944"

    # Call
    subtensor = AsyncSubtensor(fake_valid_endpoint)

    # Asserts
    assert subtensor.chain_endpoint == fake_valid_endpoint
    assert subtensor.network == "local"


@pytest.mark.asyncio
async def test_init_if_unknown_network_is_not_valid(mock_substrate):
    """Tests __init__ if passed network unknown and isn't valid."""

    # Call
    subtensor = AsyncSubtensor("blabla-net")

    # Asserts
    assert subtensor.chain_endpoint == "ws://blabla-net"
    assert subtensor.network == "unknown"


def test__str__return(subtensor):
    """Simply tests the result if printing subtensor instance."""
    # Asserts
    assert (
        str(subtensor)
        == "Network: finney, Chain: wss://entrypoint-finney.opentensor.ai:443"
    )


@pytest.mark.asyncio
async def test_async_subtensor_magic_methods(mock_substrate):
    """Tests async magic methods of AsyncSubtensor class."""

    # Call
    subtensor = async_subtensor.AsyncSubtensor(network="local")
    async with subtensor:
        pass

    # Asserts
    mock_substrate.initialize.assert_called_once()
    mock_substrate.close.assert_called_once()


@pytest.mark.parametrize(
    "error",
    [ConnectionRefusedError, async_subtensor.ssl.SSLError, TimeoutError],
)
@pytest.mark.asyncio
async def test_async_subtensor_aenter_connection_refused_error(
    subtensor, mocker, error
):
    """Tests __aenter__ method handling all errors."""
    # Preps
    fake_async_substrate = mocker.AsyncMock(
        autospec=async_subtensor.AsyncSubstrateInterface,
        initialize=mocker.AsyncMock(side_effect=error),
    )
    mocker.patch.object(
        async_subtensor, "AsyncSubstrateInterface", return_value=fake_async_substrate
    )
    # Call
    subtensor = async_subtensor.AsyncSubtensor(network="local")

    with pytest.raises(ConnectionError):
        async with subtensor:
            pass

    # Asserts
    fake_async_substrate.initialize.assert_awaited_once()


@pytest.mark.asyncio
async def test_encode_params(subtensor, mocker):
    """Tests encode_params happy path."""
    # Preps
    subtensor.substrate.create_scale_object = mocker.AsyncMock(
        autospec=async_subtensor.AsyncSubstrateInterface.create_scale_object
    )
    subtensor.substrate.create_scale_object.return_value.encode = mocker.Mock(
        return_value=b""
    )

    call_definition = {
        "params": [
            {"name": "coldkey", "type": "Vec<u8>"},
            {"name": "uid", "type": "u16"},
        ]
    }
    params = ["coldkey", "uid"]

    # Call
    decoded_params = await subtensor.encode_params(
        call_definition=call_definition, params=params
    )

    # Asserts
    subtensor.substrate.create_scale_object.call_args(
        mocker.call("coldkey"),
        mocker.call("Vec<u8>"),
        mocker.call("uid"),
        mocker.call("u16"),
    )
    assert decoded_params == "0x"


@pytest.mark.asyncio
async def test_encode_params_raises_error(subtensor, mocker):
    """Tests encode_params with raised error."""
    # Preps
    subtensor.substrate.create_scale_object = mocker.AsyncMock(
        autospec=async_subtensor.AsyncSubstrateInterface.create_scale_object
    )
    subtensor.substrate.create_scale_object.return_value.encode = mocker.Mock(
        return_value=b""
    )

    call_definition = {
        "params": [
            {"name": "coldkey", "type": "Vec<u8>"},
        ]
    }
    params = {"undefined param": "some value"}

    # Call and assert
    with pytest.raises(ValueError):
        await subtensor.encode_params(call_definition=call_definition, params=params)

        subtensor.substrate.create_scale_object.return_value.encode.assert_not_called()


@pytest.mark.asyncio
async def test_get_current_block(subtensor):
    """Tests get_current_block method."""
    # Call
    result = await subtensor.get_current_block()

    # Asserts
    subtensor.substrate.get_block_number.assert_called_once()
    assert result == subtensor.substrate.get_block_number.return_value


@pytest.mark.asyncio
async def test_get_block_hash_without_block_id_aka_none(subtensor):
    """Tests get_block_hash method without passed block_id."""
    # Call
    result = await subtensor.get_block_hash()

    # Asserts
    assert result == subtensor.substrate.get_chain_head.return_value


@pytest.mark.asyncio
async def test_get_block_hash_with_block_id(subtensor):
    """Tests get_block_hash method with passed block_id."""
    # Call
    result = await subtensor.get_block_hash(block=1)

    # Asserts
    assert result == subtensor.substrate.get_block_hash.return_value


@pytest.mark.asyncio
async def test_is_hotkey_registered_any(subtensor, mocker):
    """Tests is_hotkey_registered_any method."""
    # Preps
    mocked_get_netuids_for_hotkey = mocker.AsyncMock(
        return_value=[1, 2], autospec=subtensor.get_netuids_for_hotkey
    )
    subtensor.get_netuids_for_hotkey = mocked_get_netuids_for_hotkey

    # Call
    result = await subtensor.is_hotkey_registered_any(
        hotkey_ss58="hotkey", block_hash="FAKE_HASH"
    )

    # Asserts
    assert result is (len(mocked_get_netuids_for_hotkey.return_value) > 0)


@pytest.mark.asyncio
async def test_get_subnet_burn_cost(subtensor, mocker):
    """Tests get_subnet_burn_cost method."""
    # Preps
    mocked_query_runtime_api = mocker.AsyncMock(
        autospec=subtensor.query_runtime_api, return_value=1000
    )
    subtensor.query_runtime_api = mocked_query_runtime_api
    fake_block_hash = None

    # Call
    result = await subtensor.get_subnet_burn_cost(block_hash=fake_block_hash)

    # Assert
    assert result == mocked_query_runtime_api.return_value
    mocked_query_runtime_api.assert_called_once_with(
        runtime_api="SubnetRegistrationRuntimeApi",
        method="get_network_registration_cost",
        params=[],
        block=None,
        block_hash=fake_block_hash,
        reuse_block=False,
    )


@pytest.mark.asyncio
async def test_get_total_subnets(subtensor, mocker):
    """Tests get_total_subnets method."""
    # Preps
    mocked_substrate_query = mocker.AsyncMock(
        autospec=async_subtensor.AsyncSubstrateInterface.query
    )
    subtensor.substrate.query = mocked_substrate_query
    fake_block_hash = None

    # Call
    result = await subtensor.get_total_subnets(block_hash=fake_block_hash)

    # Assert
    assert result == mocked_substrate_query.return_value.value
    mocked_substrate_query.assert_called_once_with(
        module="SubtensorModule",
        storage_function="TotalNetworks",
        params=[],
        block_hash=fake_block_hash,
        reuse_block_hash=False,
    )


@pytest.mark.parametrize(
    "records, response",
    [([(0, True), (1, False), (3, False), (3, True)], [0, 3]), ([], [])],
    ids=["with records", "empty-records"],
)
@pytest.mark.asyncio
async def test_get_subnets(subtensor, mocker, records, response):
    """Tests get_subnets method with any return."""
    # Preps
    fake_result = mocker.AsyncMock(autospec=list)
    fake_result.records = records
    fake_result.__aiter__.return_value = iter(records)

    mocked_substrate_query_map = mocker.AsyncMock(
        autospec=async_subtensor.AsyncSubstrateInterface.query_map,
        return_value=fake_result,
    )

    subtensor.substrate.query_map = mocked_substrate_query_map
    fake_block_hash = None

    # Call
    result = await subtensor.get_subnets(block_hash=fake_block_hash)

    # Asserts
    mocked_substrate_query_map.assert_called_once_with(
        module="SubtensorModule",
        storage_function="NetworksAdded",
        block_hash=fake_block_hash,
        reuse_block_hash=False,
    )
    assert result == response


@pytest.mark.parametrize(
    "hotkey_ss58_in_result",
    [True, False],
    ids=["hotkey-exists", "hotkey-doesnt-exist"],
)
@pytest.mark.asyncio
async def test_is_hotkey_delegate(subtensor, mocker, hotkey_ss58_in_result):
    """Tests is_hotkey_delegate method with any return."""
    # Preps
    fake_hotkey_ss58 = "hotkey_58"
    mocked_get_delegates = mocker.AsyncMock(
        return_value=[
            mocker.Mock(hotkey_ss58=fake_hotkey_ss58 if hotkey_ss58_in_result else "")
        ]
    )
    subtensor.get_delegates = mocked_get_delegates

    # Call
    result = await subtensor.is_hotkey_delegate(
        hotkey_ss58=fake_hotkey_ss58, block_hash=None, reuse_block=True
    )

    # Asserts
    assert result == hotkey_ss58_in_result
    mocked_get_delegates.assert_called_once_with(block_hash=None, reuse_block=True)


@pytest.mark.parametrize(
    "fake_result, response", [(None, []), ([mock.Mock()], [mock.Mock()])]
)
@pytest.mark.asyncio
async def test_get_delegates(subtensor, mocker, fake_result, response):
    """Tests get_delegates method."""
    # Preps
    mocked_query_runtime_api = mocker.AsyncMock(
        autospec=subtensor.query_runtime_api, return_value=fake_result
    )
    subtensor.query_runtime_api = mocked_query_runtime_api
    mocked_delegate_info_list_from_dicts = mocker.patch.object(
        async_subtensor.DelegateInfo,
        "list_from_dicts",
    )

    # Call
    result = await subtensor.get_delegates(block_hash=None, reuse_block=False)

    # Asserts
    if fake_result:
        assert result == mocked_delegate_info_list_from_dicts.return_value
        mocked_delegate_info_list_from_dicts.assert_called_once_with(fake_result)
    else:
        assert result == response

    mocked_query_runtime_api.assert_called_once_with(
        runtime_api="DelegateInfoRuntimeApi",
        method="get_delegates",
        params=[],
        block=None,
        block_hash=None,
        reuse_block=False,
    )


@pytest.mark.parametrize(
    "fake_result, response", [(None, []), ([mock.Mock()], [mock.Mock()])]
)
@pytest.mark.asyncio
async def test_get_stake_info_for_coldkey(subtensor, mocker, fake_result, response):
    """Tests get_stake_info_for_coldkey method."""
    # Preps
    fake_coldkey_ss58 = "fake_coldkey_58"

    mocked_query_runtime_api = mocker.AsyncMock(
        autospec=subtensor.query_runtime_api, return_value=fake_result
    )
    subtensor.query_runtime_api = mocked_query_runtime_api

    mock_stake_info = mocker.Mock(
        spec=async_subtensor.StakeInfo, stake=Balance.from_rao(100)
    )
    mocked_stake_info_list_from_dicts = mocker.Mock(
        return_value=[mock_stake_info] if fake_result else []
    )
    mocker.patch.object(
        async_subtensor.StakeInfo,
        "list_from_dicts",
        mocked_stake_info_list_from_dicts,
    )

    # Call
    result = await subtensor.get_stake_info_for_coldkey(
        coldkey_ss58=fake_coldkey_ss58, block_hash=None, reuse_block=True
    )

    # Asserts
    if fake_result:
        mocked_stake_info_list_from_dicts.assert_called_once_with(fake_result)
        assert result == mocked_stake_info_list_from_dicts.return_value
    else:
        assert result == []

    mocked_query_runtime_api.assert_called_once_with(
        runtime_api="StakeInfoRuntimeApi",
        method="get_stake_info_for_coldkey",
        params=[fake_coldkey_ss58],
        block=None,
        block_hash=None,
        reuse_block=True,
    )


@pytest.mark.asyncio
async def test_get_stake_for_coldkey_and_hotkey(subtensor, mocker):
    netuids = [1, 2, 3]
    block_hash = "valid_block_hash"
    stake_info_dict = {
        "netuid": 1,
        "hotkey": b"\x16:\xech\r\xde,g\x03R1\xb9\x88q\xe79\xb8\x88\x93\xae\xd2)?*\rp\xb2\xe62\xads\x1c",
        "coldkey": b"\x16:\xech\r\xde,g\x03R1\xb9\x88q\xe79\xb8\x88\x93\xae\xd2)?*\rp\xb2\xe62\xads\x1c",
        "stake": 1,
        "locked": False,
        "emission": 1,
        "drain": 1,
        "is_registered": True,
    }
    query_result = stake_info_dict
    expected_result = {
        netuid: StakeInfo.from_dict(stake_info_dict) for netuid in netuids
    }

    query_fetcher = mocker.AsyncMock(return_value=query_result)

    mocked_query_runtime_api = mocker.patch.object(
        subtensor, "query_runtime_api", side_effect=query_fetcher
    )
    mocked_determine_block_hash = mocker.patch.object(
        subtensor, "determine_block_hash", return_value=block_hash
    )
    mocked_get_chain_head = mocker.patch.object(
        subtensor.substrate, "get_chain_head", return_value=block_hash
    )
    mocked_get_subnets = mocker.patch.object(
        subtensor, "get_subnets", return_value=netuids
    )

    result = await subtensor.get_stake_for_coldkey_and_hotkey(
        hotkey_ss58="hotkey", coldkey_ss58="coldkey", block_hash=None, netuids=None
    )

    assert result == expected_result

    # validate that mocked functions were called with the right arguments
    mocked_query_runtime_api.assert_has_calls(
        [
            mock.call(
                "StakeInfoRuntimeApi",
                "get_stake_info_for_hotkey_coldkey_netuid",
                params=["hotkey", "coldkey", netuid],
                block_hash=block_hash,
            )
            for netuid in netuids
        ]
    )
    mocked_determine_block_hash.assert_called_once()
    mocked_get_chain_head.assert_not_called()
    mocked_get_subnets.assert_called_once_with(block_hash=block_hash)


@pytest.mark.asyncio
async def test_query_runtime_api(subtensor, mocker):
    """Tests query_runtime_api method."""
    # Preps
    fake_runtime_api = "DelegateInfoRuntimeApi"
    fake_method = "get_delegated"
    fake_params = [1, 2, 3]
    fake_block_hash = None
    reuse_block = False

    mocked_runtime_call = mocker.AsyncMock(
        autospec=async_subtensor.AsyncSubstrateInterface.runtime_call
    )
    subtensor.substrate.runtime_call = mocked_runtime_call

    mocked_scalecodec = mocker.Mock(autospec=async_subtensor.scalecodec.ScaleBytes)
    mocker.patch.object(async_subtensor.scalecodec, "ScaleBytes", mocked_scalecodec)

    # Call
    result = await subtensor.query_runtime_api(
        runtime_api=fake_runtime_api,
        method=fake_method,
        params=fake_params,
        block_hash=fake_block_hash,
        reuse_block=reuse_block,
    )

    # Asserts
    mocked_runtime_call.assert_called_once_with(
        fake_runtime_api,
        fake_method,
        fake_params,
        fake_block_hash,
    )

    assert result == mocked_runtime_call.return_value.value


@pytest.mark.asyncio
async def test_get_balance(subtensor, mocker):
    """Tests get_balance method."""
    # Preps
    fake_address = "a1"
    fake_block = 123
    fake_block_hash = None
    reuse_block = True

    mocked_determine_block_hash = mocker.AsyncMock()
    mocker.patch.object(
        async_subtensor.AsyncSubtensor,
        "determine_block_hash",
        mocked_determine_block_hash,
    )

    mocked_balance = mocker.patch.object(async_subtensor, "Balance")

    # Call
    result = await subtensor.get_balance(
        fake_address, fake_block, fake_block_hash, reuse_block
    )

    mocked_determine_block_hash.assert_awaited_once_with(
        fake_block, fake_block_hash, reuse_block
    )
    subtensor.substrate.query.assert_awaited_once_with(
        module="System",
        storage_function="Account",
        params=[fake_address],
        block_hash=mocked_determine_block_hash.return_value,
        reuse_block_hash=reuse_block,
    )
    mocked_balance.assert_called_once_with(
        subtensor.substrate.query.return_value.__getitem__.return_value.__getitem__.return_value
    )
    assert result == mocked_balance.return_value


@pytest.mark.parametrize("balance", [100, 100.1])
@pytest.mark.asyncio
async def test_get_transfer_fee(subtensor, fake_wallet, mocker, balance):
    """Tests get_transfer_fee method."""
    # Preps
    fake_wallet.coldkeypub = "coldkeypub"
    fake_dest = "fake_dest"
    fake_value = Balance(balance)

    mocked_compose_call = mocker.AsyncMock()
    subtensor.substrate.compose_call = mocked_compose_call

    mocked_get_payment_info = mocker.AsyncMock(return_value={"partial_fee": 100})
    subtensor.substrate.get_payment_info = mocked_get_payment_info

    # Call
    result = await subtensor.get_transfer_fee(
        wallet=fake_wallet, dest=fake_dest, value=fake_value
    )

    # Assertions
    mocked_compose_call.assert_awaited_once()
    mocked_compose_call.assert_called_once_with(
        call_module="Balances",
        call_function="transfer_allow_death",
        call_params={
            "dest": fake_dest,
            "value": fake_value.rao,
        },
    )

    assert isinstance(result, async_subtensor.Balance)
    mocked_get_payment_info.assert_awaited_once()
    mocked_get_payment_info.assert_called_once_with(
        call=mocked_compose_call.return_value, keypair="coldkeypub"
    )


@pytest.mark.asyncio
async def test_get_transfer_with_exception(subtensor, mocker):
    """Tests get_transfer_fee method handle Exception properly."""
    # Preps
    fake_value = 123

    mocked_compose_call = mocker.AsyncMock()
    subtensor.substrate.compose_call = mocked_compose_call
    subtensor.substrate.get_payment_info.side_effect = Exception

    # Call
    result = await subtensor.get_transfer_fee(
        wallet=mocker.Mock(), dest=mocker.Mock(), value=fake_value
    )

    # Assertions
    assert result == async_subtensor.Balance.from_rao(int(2e7))


@pytest.mark.asyncio
async def test_get_netuids_for_hotkey_with_records(subtensor, mocker):
    """Tests get_netuids_for_hotkey method handle records properly."""
    # Preps
    records = []
    expected_response = []
    fake_result = mocker.AsyncMock(autospec=list)
    fake_result.records = records
    fake_result.__aiter__.return_value = iter(records)

    mocked_substrate_query_map = mocker.AsyncMock(
        autospec=async_subtensor.AsyncSubstrateInterface.query_map,
        return_value=fake_result,
    )

    subtensor.substrate.query_map = mocked_substrate_query_map
    fake_hotkey_ss58 = "hotkey_58"
    fake_block_hash = None

    # Call
    result = await subtensor.get_netuids_for_hotkey(
        hotkey_ss58=fake_hotkey_ss58, block_hash=fake_block_hash, reuse_block=True
    )

    # Assertions
    mocked_substrate_query_map.assert_called_once_with(
        module="SubtensorModule",
        storage_function="IsNetworkMember",
        params=[fake_hotkey_ss58],
        block_hash=fake_block_hash,
        reuse_block_hash=True,
    )
    assert result == expected_response


@pytest.mark.asyncio
async def test_get_netuids_for_hotkey_without_records(subtensor, mocker):
    """Tests get_netuids_for_hotkey method handle empty records properly."""
    # Preps
    records = []
    expected_response = []
    fake_result = mocker.AsyncMock(autospec=list)
    fake_result.records = records
    fake_result.__aiter__.return_value = iter(records)

    mocked_substrate_query_map = mocker.AsyncMock(
        autospec=async_subtensor.AsyncSubstrateInterface.query_map,
        return_value=fake_result,
    )

    subtensor.substrate.query_map = mocked_substrate_query_map
    fake_hotkey_ss58 = "hotkey_58"
    fake_block_hash = None

    # Call
    result = await subtensor.get_netuids_for_hotkey(
        hotkey_ss58=fake_hotkey_ss58, block_hash=fake_block_hash, reuse_block=True
    )

    # Assertions
    mocked_substrate_query_map.assert_called_once_with(
        module="SubtensorModule",
        storage_function="IsNetworkMember",
        params=[fake_hotkey_ss58],
        block_hash=fake_block_hash,
        reuse_block_hash=True,
    )
    assert result == expected_response


@pytest.mark.asyncio
async def test_subnet_exists(subtensor, mocker):
    """Tests subnet_exists method ."""
    # Preps
    fake_netuid = 1
    fake_block_hash = "block_hash"
    fake_reuse_block_hash = False

    mocked_substrate_query = mocker.AsyncMock(
        autospec=async_subtensor.AsyncSubstrateInterface.query
    )
    subtensor.substrate.query = mocked_substrate_query

    # Call
    result = await subtensor.subnet_exists(
        netuid=fake_netuid,
        block_hash=fake_block_hash,
        reuse_block=fake_reuse_block_hash,
    )

    # Asserts
    mocked_substrate_query.assert_called_once_with(
        module="SubtensorModule",
        storage_function="NetworksAdded",
        params=[fake_netuid],
        block_hash=fake_block_hash,
        reuse_block_hash=fake_reuse_block_hash,
    )
    assert result == mocked_substrate_query.return_value.value


@pytest.mark.asyncio
async def test_get_hyperparameter_happy_path(subtensor, mocker):
    """Tests get_hyperparameter method with happy path."""
    # Preps
    fake_param_name = "param_name"
    fake_netuid = 1
    fake_block_hash = "block_hash"
    fake_reuse_block_hash = False

    # kind of fake subnet exists
    mocked_subtensor_subnet_exists = mocker.AsyncMock(return_value=True)
    subtensor.subnet_exists = mocked_subtensor_subnet_exists

    mocked_substrate_query = mocker.AsyncMock(
        autospec=async_subtensor.AsyncSubstrateInterface.query
    )
    subtensor.substrate.query = mocked_substrate_query

    # Call
    result = await subtensor.get_hyperparameter(
        param_name=fake_param_name,
        netuid=fake_netuid,
        block_hash=fake_block_hash,
        reuse_block=fake_reuse_block_hash,
    )

    # Assertions
    mocked_subtensor_subnet_exists.assert_called_once()
    mocked_substrate_query.assert_called_once_with(
        module="SubtensorModule",
        storage_function=fake_param_name,
        params=[fake_netuid],
        block_hash=fake_block_hash,
        reuse_block_hash=fake_reuse_block_hash,
    )
    assert result == mocked_substrate_query.return_value.value


@pytest.mark.asyncio
async def test_get_hyperparameter_if_subnet_does_not_exist(subtensor, mocker):
    """Tests get_hyperparameter method if subnet does not exist."""
    # Preps
    # kind of fake subnet doesn't exist
    mocked_subtensor_subnet_exists = mocker.AsyncMock(return_value=False)
    subtensor.subnet_exists = mocked_subtensor_subnet_exists

    mocked_substrate_query = mocker.AsyncMock(
        autospec=async_subtensor.AsyncSubstrateInterface.query
    )
    subtensor.substrate.query = mocked_substrate_query

    # Call
    result = await subtensor.get_hyperparameter(mocker.Mock(), mocker.Mock())

    # Assertions
    mocked_subtensor_subnet_exists.assert_called_once()
    mocked_substrate_query.assert_not_called()
    assert result is None


@pytest.mark.parametrize(
    "all_netuids, filter_for_netuids, response",
    [([1, 2], [3, 4], []), ([1, 2], [1, 3], [1]), ([1, 2], None, [1, 2])],
    ids=[
        "all arguments -> no comparison",
        "all arguments -> is comparison",
        "not filter_for_netuids",
    ],
)
@pytest.mark.asyncio
async def test_filter_netuids_by_registered_hotkeys(
    subtensor, mocker, all_netuids, filter_for_netuids, response
):
    """Tests filter_netuids_by_registered_hotkeys method."""
    # Preps
    fake_wallet_1 = mocker.Mock(spec_set=Wallet)
    fake_wallet_1.hotkey.ss58_address = "ss58_address_1"
    fake_wallet_2 = mocker.Mock(spec_set=Wallet)
    fake_wallet_2.hotkey.ss58_address = "ss58_address_2"

    fake_all_netuids = all_netuids
    fake_filter_for_netuids = filter_for_netuids
    fake_all_hotkeys = [fake_wallet_1, fake_wallet_2]
    fake_block_hash = "fake_block_hash"
    fake_reuse_block = False

    mocked_get_netuids_for_hotkey = mocker.AsyncMock(
        # returned subnets list
        return_value=[1, 2]
    )
    subtensor.get_netuids_for_hotkey = mocked_get_netuids_for_hotkey

    # Call

    result = await subtensor.filter_netuids_by_registered_hotkeys(
        all_netuids=fake_all_netuids,
        filter_for_netuids=fake_filter_for_netuids,
        all_hotkeys=fake_all_hotkeys,
        block_hash=fake_block_hash,
        reuse_block=fake_reuse_block,
    )

    # Asserts
    mocked_get_netuids_for_hotkey.call_count = len(fake_all_netuids)
    assert mocked_get_netuids_for_hotkey.mock_calls == [
        mocker.call(
            w.hotkey.ss58_address,
            block_hash=fake_block_hash,
            reuse_block=fake_reuse_block,
        )
        for w in fake_all_hotkeys
    ]
    assert result == response


@pytest.mark.asyncio
async def test_get_existential_deposit_happy_path(subtensor, mocker):
    """Tests get_existential_deposit method."""
    # Preps
    fake_block_hash = "block_hash"
    fake_reuse_block_hash = False

    mocked_substrate_get_constant = mocker.AsyncMock(return_value=mocker.Mock(value=1))
    subtensor.substrate.get_constant = mocked_substrate_get_constant

    spy_balance_from_rao = mocker.spy(async_subtensor.Balance, "from_rao")

    # Call
    result = await subtensor.get_existential_deposit(
        block_hash=fake_block_hash, reuse_block=fake_reuse_block_hash
    )

    # Asserts
    mocked_substrate_get_constant.assert_awaited_once()
    mocked_substrate_get_constant.assert_called_once_with(
        module_name="Balances",
        constant_name="ExistentialDeposit",
        block_hash=fake_block_hash,
        reuse_block_hash=fake_reuse_block_hash,
    )
    spy_balance_from_rao.assert_called_once_with(
        mocked_substrate_get_constant.return_value.value
    )
    assert result == async_subtensor.Balance(
        mocked_substrate_get_constant.return_value.value
    )


@pytest.mark.asyncio
async def test_get_existential_deposit_raise_exception(subtensor, mocker):
    """Tests get_existential_deposit method raise Exception."""
    # Preps
    fake_block_hash = "block_hash"
    fake_reuse_block_hash = False

    mocked_substrate_get_constant = mocker.AsyncMock(return_value=None)
    subtensor.substrate.get_constant = mocked_substrate_get_constant

    spy_balance_from_rao = mocker.spy(async_subtensor.Balance, "from_rao")

    # Call
    with pytest.raises(Exception):
        await subtensor.get_existential_deposit(
            block_hash=fake_block_hash, reuse_block=fake_reuse_block_hash
        )

    # Asserts
    mocked_substrate_get_constant.assert_awaited_once()
    mocked_substrate_get_constant.assert_called_once_with(
        module_name="Balances",
        constant_name="ExistentialDeposit",
        block_hash=fake_block_hash,
        reuse_block_hash=fake_reuse_block_hash,
    )
    spy_balance_from_rao.assert_not_called()


@pytest.mark.asyncio
async def test_neurons(subtensor, mocker):
    """Tests neurons method."""
    # Preps
    fake_netuid = 1
    fake_block_hash = "block_hash"
    fake_reuse_block_hash = False

    mocked_query_runtime_api = mocker.patch.object(
        subtensor, "query_runtime_api", return_value="NOT NONE"
    )
    mocked_neuron_info_list_from_dicts = mocker.patch.object(
        async_subtensor.NeuronInfo, "list_from_dicts"
    )
    # Call
    result = await subtensor.neurons(
        netuid=fake_netuid,
        block_hash=fake_block_hash,
        reuse_block=fake_reuse_block_hash,
    )

    # Asserts
    mocked_query_runtime_api.assert_called_once_with(
        runtime_api="NeuronInfoRuntimeApi",
        method="get_neurons",
        params=[fake_netuid],
        block=None,
        block_hash=fake_block_hash,
        reuse_block=fake_reuse_block_hash,
    )
    assert result == mocked_neuron_info_list_from_dicts.return_value


@pytest.mark.parametrize(
    "fake_result, response",
    [(None, []), (mock.Mock(), mock.Mock())],
    ids=["none", "with data"],
)
@pytest.mark.asyncio
async def test_neurons_lite(subtensor, mocker, fake_result, response):
    """Tests neurons_lite method."""
    # Preps
    fake_netuid = 1
    fake_block_hash = "block_hash"
    fake_reuse_block_hash = False

    mocked_query_runtime_api = mocker.AsyncMock(return_value=fake_result)
    subtensor.query_runtime_api = mocked_query_runtime_api

    mocked_neuron_info_lite_list_from_dicts = mocker.patch.object(
        async_subtensor.NeuronInfoLite, "list_from_dicts"
    )

    # Call
    result = await subtensor.neurons_lite(
        netuid=fake_netuid,
        block_hash=fake_block_hash,
        reuse_block=fake_reuse_block_hash,
    )

    # Assertions
    mocked_query_runtime_api.assert_awaited_once()
    mocked_query_runtime_api.assert_called_once_with(
        runtime_api="NeuronInfoRuntimeApi",
        method="get_neurons_lite",
        params=[fake_netuid],
        block=None,
        block_hash=fake_block_hash,
        reuse_block=fake_reuse_block_hash,
    )
    if fake_result:
        mocked_neuron_info_lite_list_from_dicts.assert_called_once_with(fake_result)
        assert result == mocked_neuron_info_lite_list_from_dicts.return_value
    else:
        mocked_neuron_info_lite_list_from_dicts.assert_not_called()
        assert result == []


@pytest.mark.asyncio
async def test_get_neuron_for_pubkey_and_subnet_success(subtensor, mocker):
    """Tests successful retrieval of neuron information."""
    # Preps
    fake_hotkey = "fake_ss58_address"
    fake_netuid = 1
    fake_uid = mocker.Mock(value=123)
    fake_result = b"fake_neuron_data"

    mocker.patch.object(
        subtensor.substrate,
        "query",
        return_value=fake_uid,
    )
    mocker.patch.object(
        subtensor.substrate,
        "runtime_call",
        return_value=mocker.Mock(value=fake_result),
    )
    mocked_neuron_info = mocker.patch.object(
        async_subtensor.NeuronInfo, "from_dict", return_value="fake_neuron_info"
    )

    # Call
    result = await subtensor.get_neuron_for_pubkey_and_subnet(
        hotkey_ss58=fake_hotkey, netuid=fake_netuid
    )

    # Asserts
    subtensor.substrate.query.assert_awaited_once()
    subtensor.substrate.query.assert_called_once_with(
        module="SubtensorModule",
        storage_function="Uids",
        params=[fake_netuid, fake_hotkey],
        block_hash=None,
        reuse_block_hash=False,
    )
    subtensor.substrate.runtime_call.assert_awaited_once()
    subtensor.substrate.runtime_call.assert_called_once_with(
        "NeuronInfoRuntimeApi",
        "get_neuron",
        [fake_netuid, fake_uid.value],
        None,
    )
    mocked_neuron_info.assert_called_once_with(fake_result)
    assert result == "fake_neuron_info"


@pytest.mark.asyncio
async def test_get_neuron_for_pubkey_and_subnet_uid_not_found(subtensor, mocker):
    """Tests the case where UID is not found."""
    # Preps
    fake_hotkey = "fake_ss58_address"
    fake_netuid = 1

    mocker.patch.object(
        subtensor.substrate,
        "query",
        return_value=None,
    )
    mocked_get_null_neuron = mocker.patch.object(
        async_subtensor.NeuronInfo, "get_null_neuron", return_value="null_neuron"
    )

    # Call
    result = await subtensor.get_neuron_for_pubkey_and_subnet(
        hotkey_ss58=fake_hotkey, netuid=fake_netuid
    )

    # Asserts
    subtensor.substrate.query.assert_called_once_with(
        module="SubtensorModule",
        storage_function="Uids",
        params=[fake_netuid, fake_hotkey],
        block_hash=None,
        reuse_block_hash=False,
    )
    mocked_get_null_neuron.assert_called_once()
    assert result == "null_neuron"


@pytest.mark.asyncio
async def test_get_neuron_for_pubkey_and_subnet_rpc_result_empty(subtensor, mocker):
    """Tests the case where RPC result is empty."""
    # Preps
    fake_hotkey = "fake_ss58_address"
    fake_netuid = 1
    fake_uid = 123

    mocker.patch.object(
        subtensor.substrate,
        "query",
        return_value=mocker.Mock(value=fake_uid),
    )
    mocker.patch.object(
        subtensor.substrate,
        "runtime_call",
        return_value=mocker.Mock(value=None),
    )
    mocked_get_null_neuron = mocker.patch.object(
        async_subtensor.NeuronInfo, "get_null_neuron", return_value="null_neuron"
    )

    # Call
    result = await subtensor.get_neuron_for_pubkey_and_subnet(
        hotkey_ss58=fake_hotkey, netuid=fake_netuid
    )

    # Asserts
    subtensor.substrate.query.assert_called_once_with(
        module="SubtensorModule",
        storage_function="Uids",
        params=[fake_netuid, fake_hotkey],
        block_hash=None,
        reuse_block_hash=False,
    )
    subtensor.substrate.runtime_call.assert_called_once_with(
        "NeuronInfoRuntimeApi",
        "get_neuron",
        [fake_netuid, fake_uid],
        None,
    )
    mocked_get_null_neuron.assert_called_once()
    assert result == "null_neuron"


@pytest.mark.asyncio
async def test_neuron_for_uid_happy_path(subtensor, mocker):
    """Tests neuron_for_uid method with happy path."""
    # Preps
    fake_uid = 1
    fake_netuid = 2
    fake_block_hash = "block_hash"

    mocked_null_neuron = mocker.patch.object(
        async_subtensor.NeuronInfo,
        "get_null_neuron",
    )
    mocked_neuron_info_from_dict = mocker.patch.object(
        async_subtensor.NeuronInfo,
        "from_dict",
    )

    # Call
    result = await subtensor.neuron_for_uid(
        uid=fake_uid, netuid=fake_netuid, block_hash=fake_block_hash
    )

    # Asserts
    mocked_null_neuron.assert_not_called()
    mocked_neuron_info_from_dict.assert_called_once_with(
        subtensor.substrate.runtime_call.return_value.value
    )
    assert result == mocked_neuron_info_from_dict.return_value


@pytest.mark.asyncio
async def test_neuron_for_uid_with_none_uid(subtensor, mocker):
    """Tests neuron_for_uid method when uid is None."""
    # Preps
    fake_uid = None
    fake_netuid = 1
    fake_block_hash = "block_hash"

    mocked_null_neuron = mocker.patch.object(
        async_subtensor.NeuronInfo,
        "get_null_neuron",
    )

    # Call
    result = await subtensor.neuron_for_uid(
        uid=fake_uid, netuid=fake_netuid, block_hash=fake_block_hash
    )

    # Asserts
    mocked_null_neuron.assert_called_once()
    assert result == mocked_null_neuron.return_value


@pytest.mark.asyncio
async def test_neuron_for_uid(subtensor, mocker):
    """Tests neuron_for_uid method."""
    # Preps
    fake_uid = 1
    fake_netuid = 2
    fake_block_hash = "block_hash"

    mocked_null_neuron = mocker.patch.object(
        async_subtensor.NeuronInfo,
        "get_null_neuron",
    )

    # no result in response
    mocked_substrate_runtime_call = mocker.AsyncMock(
        return_value=mocker.Mock(
            value=None,
        ),
    )
    subtensor.substrate.runtime_call = mocked_substrate_runtime_call

    mocked_neuron_info_from_dict = mocker.patch.object(
        async_subtensor.NeuronInfo,
        "from_dict",
    )

    # Call
    result = await subtensor.neuron_for_uid(
        uid=fake_uid, netuid=fake_netuid, block_hash=fake_block_hash
    )

    # Asserts
    mocked_null_neuron.assert_called_once()
    mocked_neuron_info_from_dict.assert_not_called()
    assert result == mocked_null_neuron.return_value


@pytest.mark.asyncio
async def test_get_delegated_no_block_hash_no_reuse(subtensor, mocker):
    """Tests get_delegated method with no block_hash and reuse_block=False."""
    # Preps
    fake_coldkey_ss58 = "fake_ss58_address"

    mocked_delegated_list_from_dicts = mocker.patch.object(
        async_subtensor.DelegatedInfo,
        "list_from_dicts",
    )

    # Call
    result = await subtensor.get_delegated(coldkey_ss58=fake_coldkey_ss58)

    # Asserts
    subtensor.substrate.runtime_call.assert_called_once_with(
        "DelegateInfoRuntimeApi",
        "get_delegated",
        [fake_coldkey_ss58],
        None,
    )
    mocked_delegated_list_from_dicts.assert_called_once_with(
        subtensor.substrate.runtime_call.return_value.value
    )
    assert result == mocked_delegated_list_from_dicts.return_value


@pytest.mark.asyncio
async def test_get_delegated_with_block_hash(subtensor, mocker):
    """Tests get_delegated method with specified block_hash."""
    # Preps
    fake_coldkey_ss58 = "fake_ss58_address"
    fake_block_hash = "fake_block_hash"

    mocked_delegated_list_from_dicts = mocker.patch.object(
        async_subtensor.DelegatedInfo,
        "list_from_dicts",
    )

    # Call
    result = await subtensor.get_delegated(
        coldkey_ss58=fake_coldkey_ss58, block_hash=fake_block_hash
    )

    # Asserts
    subtensor.substrate.runtime_call.assert_called_once_with(
        "DelegateInfoRuntimeApi",
        "get_delegated",
        [fake_coldkey_ss58],
        fake_block_hash,
    )
    mocked_delegated_list_from_dicts.assert_called_once_with(
        subtensor.substrate.runtime_call.return_value.value
    )
    assert result == mocked_delegated_list_from_dicts.return_value


@pytest.mark.asyncio
async def test_get_delegated_with_reuse_block(subtensor, mocker):
    """Tests get_delegated method with reuse_block=True."""
    # Preps
    fake_coldkey_ss58 = "fake_ss58_address"
    reuse_block = True

    mocked_delegated_list_from_dicts = mocker.patch.object(
        async_subtensor.DelegatedInfo,
        "list_from_dicts",
    )

    # Call
    result = await subtensor.get_delegated(
        coldkey_ss58=fake_coldkey_ss58, reuse_block=reuse_block
    )

    # Asserts
    subtensor.substrate.runtime_call.assert_called_once_with(
        "DelegateInfoRuntimeApi",
        "get_delegated",
        [fake_coldkey_ss58],
        subtensor.substrate.last_block_hash,
    )
    mocked_delegated_list_from_dicts.assert_called_once_with(
        subtensor.substrate.runtime_call.return_value.value
    )
    assert result == mocked_delegated_list_from_dicts.return_value


@pytest.mark.asyncio
async def test_get_delegated_with_empty_result(subtensor, mocker):
    """Tests get_delegated method when RPC request returns an empty result."""
    # Preps
    fake_coldkey_ss58 = "fake_ss58_address"

    mocked_runtime_call = mocker.AsyncMock(
        return_value=mocker.Mock(
            value=None,
        ),
    )
    subtensor.substrate.runtime_call = mocked_runtime_call

    # Call
    result = await subtensor.get_delegated(coldkey_ss58=fake_coldkey_ss58)

    # Asserts
    mocked_runtime_call.assert_called_once_with(
        "DelegateInfoRuntimeApi",
        "get_delegated",
        [fake_coldkey_ss58],
        None,
    )
    assert result == []


@pytest.mark.asyncio
async def test_query_identity_successful(subtensor, mocker):
    """Tests query_identity method with successful identity query."""
    # Preps
    fake_coldkey_ss58 = "test_key"
    fake_block_hash = "block_hash"
    fake_identity_info = {
        "additional": "Additional",
        "description": "Description",
        "discord": "",
        "github_repo": "https://github.com/opentensor/bittensor",
        "image": "",
        "name": "Name",
        "url": "https://www.example.com",
    }

    mocked_query = mocker.AsyncMock(return_value=fake_identity_info)
    subtensor.substrate.query = mocked_query

    # Call
    result = await subtensor.query_identity(
        coldkey_ss58=fake_coldkey_ss58, block_hash=fake_block_hash
    )

    # Asserts
    mocked_query.assert_called_once_with(
        module="SubtensorModule",
        storage_function="IdentitiesV2",
        params=[fake_coldkey_ss58],
        block_hash=fake_block_hash,
        reuse_block_hash=False,
    )
    assert result == ChainIdentity(
        additional="Additional",
        description="Description",
        discord="",
        github="https://github.com/opentensor/bittensor",
        image="",
        name="Name",
        url="https://www.example.com",
    )


@pytest.mark.asyncio
async def test_query_identity_no_info(subtensor, mocker):
    """Tests query_identity method when no identity info is returned."""
    # Preps
    fake_coldkey_ss58 = "test_key"

    mocked_query = mocker.AsyncMock(return_value=None)
    subtensor.substrate.query = mocked_query

    # Call
    result = await subtensor.query_identity(coldkey_ss58=fake_coldkey_ss58)

    # Asserts
    mocked_query.assert_called_once_with(
        module="SubtensorModule",
        storage_function="IdentitiesV2",
        params=[fake_coldkey_ss58],
        block_hash=None,
        reuse_block_hash=False,
    )
    assert result is None


@pytest.mark.asyncio
async def test_query_identity_type_error(subtensor, mocker):
    """Tests query_identity method when a TypeError occurs during decoding."""
    # Preps
    fake_coldkey_ss58 = "test_key"
    fake_identity_info = {"info": {"rank": (b"\xff\xfe",)}}

    mocked_query = mocker.AsyncMock(return_value=fake_identity_info)
    subtensor.substrate.query = mocked_query

    mocker.patch.object(
        async_subtensor,
        "decode_hex_identity_dict",
        side_effect=TypeError,
    )

    # Call
    result = await subtensor.query_identity(coldkey_ss58=fake_coldkey_ss58)

    # Asserts
    mocked_query.assert_called_once_with(
        module="SubtensorModule",
        storage_function="IdentitiesV2",
        params=[fake_coldkey_ss58],
        block_hash=None,
        reuse_block_hash=False,
    )
    assert result is None


@pytest.mark.asyncio
async def test_weights_successful(subtensor, mocker):
    """Tests weights method with successful weight distribution retrieval."""
    # Preps
    fake_netuid = 1
    fake_block_hash = "block_hash"
    fake_weights = [
        (0, mocker.AsyncMock(value=[(1, 10), (2, 20)])),
        (1, mocker.AsyncMock(value=[(0, 15), (2, 25)])),
    ]

    async def mock_query_map(**_):
        for uid, w in fake_weights:
            yield uid, w

    mocker.patch.object(subtensor.substrate, "query_map", side_effect=mock_query_map)

    # Call
    result = await subtensor.weights(netuid=fake_netuid, block_hash=fake_block_hash)

    # Asserts
    subtensor.substrate.query_map.assert_called_once_with(
        module="SubtensorModule",
        storage_function="Weights",
        params=[fake_netuid],
        block_hash=fake_block_hash,
        reuse_block_hash=False,
    )
    assert result == [(0, [(1, 10), (2, 20)]), (1, [(0, 15), (2, 25)])]


@pytest.mark.asyncio
async def test_bonds(subtensor, mocker):
    """Tests bonds method with successful bond distribution retrieval."""
    # Preps
    fake_netuid = 1
    fake_block_hash = "block_hash"
    fake_bonds = [
        (0, mocker.Mock(value=[(1, 100), (2, 200)])),
        (1, mocker.Mock(value=[(0, 150), (2, 250)])),
    ]

    async def mock_query_map(**_):
        for uid, b in fake_bonds:
            yield uid, b

    mocker.patch.object(subtensor.substrate, "query_map", side_effect=mock_query_map)

    # Call
    result = await subtensor.bonds(netuid=fake_netuid, block_hash=fake_block_hash)

    # Asserts
    subtensor.substrate.query_map.assert_called_once_with(
        module="SubtensorModule",
        storage_function="Bonds",
        params=[fake_netuid],
        block_hash=fake_block_hash,
        reuse_block_hash=False,
    )
    assert result == [(0, [(1, 100), (2, 200)]), (1, [(0, 150), (2, 250)])]


@pytest.mark.asyncio
async def test_does_hotkey_exist_true(subtensor, mocker):
    """Tests does_hotkey_exist method when the hotkey exists and is valid."""
    # Preps
    fake_hotkey_ss58 = "valid_hotkey"
    fake_block_hash = "block_hash"
    fake_query_result = ["decoded_account_id"]

    mocked_query = mocker.AsyncMock(value=fake_query_result)
    subtensor.substrate.query = mocked_query

    # Call
    result = await subtensor.does_hotkey_exist(
        hotkey_ss58=fake_hotkey_ss58, block_hash=fake_block_hash
    )

    # Asserts
    mocked_query.assert_called_once_with(
        module="SubtensorModule",
        storage_function="Owner",
        params=[fake_hotkey_ss58],
        block_hash=fake_block_hash,
        reuse_block_hash=False,
    )
    assert result is True


@pytest.mark.asyncio
async def test_does_hotkey_exist_false_for_specific_account(subtensor, mocker):
    """Tests does_hotkey_exist method when the hotkey exists but matches the specific account ID to ignore."""
    # Preps
    fake_hotkey_ss58 = "fake_hotkey"
    fake_query_result = "5C4hrfjw9DjXZTzV3MwzrrAr9P1MJhSrvWGWqi1eSuyUpnhM"

    mocked_query = mocker.patch.object(
        subtensor.substrate, "query", return_value=fake_query_result
    )

    # Call
    result = await subtensor.does_hotkey_exist(hotkey_ss58=fake_hotkey_ss58)

    # Asserts
    mocked_query.assert_called_once_with(
        module="SubtensorModule",
        storage_function="Owner",
        params=[fake_hotkey_ss58],
        block_hash=None,
        reuse_block_hash=False,
    )
    assert result is False


@pytest.mark.asyncio
async def test_get_hotkey_owner_successful(subtensor, mocker):
    """Tests get_hotkey_owner method when the hotkey exists and has an owner."""
    # Preps
    fake_hotkey_ss58 = "valid_hotkey"
    fake_block_hash = "block_hash"

    mocked_query = mocker.AsyncMock(return_value="decoded_owner_account_id")
    subtensor.substrate.query = mocked_query

    mocked_does_hotkey_exist = mocker.AsyncMock(return_value=True)
    subtensor.does_hotkey_exist = mocked_does_hotkey_exist

    # Call
    result = await subtensor.get_hotkey_owner(
        hotkey_ss58=fake_hotkey_ss58, block_hash=fake_block_hash
    )

    # Asserts
    mocked_query.assert_called_once_with(
        module="SubtensorModule",
        storage_function="Owner",
        params=[fake_hotkey_ss58],
        block_hash=fake_block_hash,
        reuse_block_hash=False,
    )
    mocked_does_hotkey_exist.assert_awaited_once_with(
        fake_hotkey_ss58, block_hash=fake_block_hash
    )
    assert result == "decoded_owner_account_id"


@pytest.mark.asyncio
async def test_get_hotkey_owner_non_existent_hotkey(subtensor, mocker):
    """Tests get_hotkey_owner method when the hotkey does not exist in the query result."""
    # Preps
    fake_hotkey_ss58 = "non_existent_hotkey"
    fake_block_hash = "block_hash"

    mocked_query = mocker.AsyncMock(return_value=None)
    subtensor.substrate.query = mocked_query

    # Call
    result = await subtensor.get_hotkey_owner(
        hotkey_ss58=fake_hotkey_ss58, block_hash=fake_block_hash
    )

    # Asserts
    mocked_query.assert_called_once_with(
        module="SubtensorModule",
        storage_function="Owner",
        params=[fake_hotkey_ss58],
        block_hash=fake_block_hash,
        reuse_block_hash=False,
    )
    assert result is None


@pytest.mark.asyncio
async def test_sign_and_send_extrinsic_success_finalization(
    subtensor, fake_wallet, mocker
):
    """Tests sign_and_send_extrinsic when the extrinsic is successfully finalized."""
    # Preps
    fake_call = mocker.Mock()
    fake_extrinsic = mocker.Mock()
    fake_response = mocker.Mock()

    mocked_create_signed_extrinsic = mocker.AsyncMock(return_value=fake_extrinsic)
    subtensor.substrate.create_signed_extrinsic = mocked_create_signed_extrinsic

    mocked_submit_extrinsic = mocker.AsyncMock(return_value=fake_response)
    subtensor.substrate.submit_extrinsic = mocked_submit_extrinsic

    fake_response.process_events = mocker.AsyncMock()

    async def fake_is_success():
        return True

    fake_response.is_success = fake_is_success()

    # Call
    result = await subtensor.sign_and_send_extrinsic(
        call=fake_call,
        wallet=fake_wallet,
        wait_for_inclusion=True,
        wait_for_finalization=True,
    )

    # Asserts
    mocked_create_signed_extrinsic.assert_called_once_with(
        call=fake_call, keypair=fake_wallet.coldkey
    )
    mocked_submit_extrinsic.assert_called_once_with(
        fake_extrinsic,
        wait_for_inclusion=True,
        wait_for_finalization=True,
    )
    assert result == (True, "")


@pytest.mark.asyncio
async def test_sign_and_send_extrinsic_error_finalization(
    subtensor, fake_wallet, mocker
):
    """Tests sign_and_send_extrinsic when the extrinsic is error finalized."""
    # Preps
    fake_call = mocker.Mock()
    fake_extrinsic = mocker.Mock()
    fake_response = mocker.Mock()

    mocked_create_signed_extrinsic = mocker.AsyncMock(return_value=fake_extrinsic)
    subtensor.substrate.create_signed_extrinsic = mocked_create_signed_extrinsic

    mocked_submit_extrinsic = mocker.AsyncMock(return_value=fake_response)
    subtensor.substrate.submit_extrinsic = mocked_submit_extrinsic

    fake_response.process_events = mocker.AsyncMock()

    async def fake_is_success():
        return False

    fake_response.is_success = fake_is_success()

    async def fake_error_message():
        return {"some error": "message"}

    fake_response.error_message = fake_error_message()

    mocked_format_error_message = mocker.Mock()
    async_subtensor.format_error_message = mocked_format_error_message

    # Call
    result = await subtensor.sign_and_send_extrinsic(
        call=fake_call,
        wallet=fake_wallet,
        wait_for_inclusion=True,
        wait_for_finalization=True,
    )

    # Asserts
    mocked_create_signed_extrinsic.assert_called_once_with(
        call=fake_call, keypair=fake_wallet.coldkey
    )
    mocked_submit_extrinsic.assert_called_once_with(
        fake_extrinsic,
        wait_for_inclusion=True,
        wait_for_finalization=True,
    )
    assert result == (False, mocked_format_error_message.return_value)


@pytest.mark.asyncio
async def test_sign_and_send_extrinsic_success_without_inclusion_finalization(
    subtensor, fake_wallet, mocker
):
    """Tests sign_and_send_extrinsic when extrinsic is submitted without waiting for inclusion or finalization."""
    # Preps
    fake_call = mocker.Mock()
    fake_extrinsic = mocker.Mock()

    mocked_create_signed_extrinsic = mocker.AsyncMock(return_value=fake_extrinsic)
    subtensor.substrate.create_signed_extrinsic = mocked_create_signed_extrinsic

    mocked_submit_extrinsic = mocker.AsyncMock()
    subtensor.substrate.submit_extrinsic = mocked_submit_extrinsic

    # Call
    result = await subtensor.sign_and_send_extrinsic(
        call=fake_call,
        wallet=fake_wallet,
        wait_for_inclusion=False,
        wait_for_finalization=False,
    )

    # Asserts
    mocked_create_signed_extrinsic.assert_awaited_once()
    mocked_create_signed_extrinsic.assert_called_once_with(
        call=fake_call, keypair=fake_wallet.coldkey
    )
    mocked_submit_extrinsic.assert_awaited_once()
    mocked_submit_extrinsic.assert_called_once_with(
        fake_extrinsic,
        wait_for_inclusion=False,
        wait_for_finalization=False,
    )
    assert result == (True, "")


@pytest.mark.asyncio
async def test_sign_and_send_extrinsic_substrate_request_exception(
    subtensor, fake_wallet, mocker
):
    """Tests sign_and_send_extrinsic when SubstrateRequestException is raised."""
    # Preps
    fake_call = mocker.Mock()
    fake_extrinsic = mocker.Mock()
    fake_exception = async_subtensor.SubstrateRequestException("Test Exception")

    mocked_create_signed_extrinsic = mocker.AsyncMock(return_value=fake_extrinsic)
    subtensor.substrate.create_signed_extrinsic = mocked_create_signed_extrinsic

    mocked_submit_extrinsic = mocker.AsyncMock(side_effect=fake_exception)
    subtensor.substrate.submit_extrinsic = mocked_submit_extrinsic

    mocker.patch.object(
        async_subtensor,
        "format_error_message",
        return_value=str(fake_exception),
    )

    # Call
    result = await subtensor.sign_and_send_extrinsic(
        call=fake_call,
        wallet=fake_wallet,
        wait_for_inclusion=True,
        wait_for_finalization=True,
    )

    # Asserts
    assert result == (False, str(fake_exception))


@pytest.mark.asyncio
async def test_get_children_success(subtensor, mocker):
    """Tests get_children when children are successfully retrieved and formatted."""
    # Preps
    fake_hotkey = "valid_hotkey"
    fake_netuid = 1
    fake_children = mocker.Mock(
        value=[
            (1000, ["child_key_1"]),
            (2000, ["child_key_2"]),
        ]
    )

    mocked_query = mocker.AsyncMock(return_value=fake_children)
    subtensor.substrate.query = mocked_query

    mocked_decode_account_id = mocker.Mock(
        side_effect=["decoded_child_key_1", "decoded_child_key_2"]
    )
    mocker.patch.object(async_subtensor, "decode_account_id", mocked_decode_account_id)

    expected_formatted_children = [
        (u64_normalized_float(1000), "decoded_child_key_1"),
        (u64_normalized_float(2000), "decoded_child_key_2"),
    ]

    # Call
    result = await subtensor.get_children(hotkey=fake_hotkey, netuid=fake_netuid)

    # Asserts
    mocked_query.assert_called_once_with(
        block_hash=None,
        module="SubtensorModule",
        storage_function="ChildKeys",
        params=[fake_hotkey, fake_netuid],
        reuse_block_hash=False,
    )
    mocked_decode_account_id.assert_has_calls(
        [mocker.call("child_key_1"), mocker.call("child_key_2")]
    )
    assert result == (True, expected_formatted_children, "")


@pytest.mark.asyncio
async def test_get_children_no_children(subtensor, mocker):
    """Tests get_children when there are no children to retrieve."""
    # Preps
    fake_hotkey = "valid_hotkey"
    fake_netuid = 1
    fake_children = []

    mocked_query = mocker.AsyncMock(return_value=fake_children)
    subtensor.substrate.query = mocked_query

    # Call
    result = await subtensor.get_children(hotkey=fake_hotkey, netuid=fake_netuid)

    # Asserts
    mocked_query.assert_called_once_with(
        block_hash=None,
        module="SubtensorModule",
        storage_function="ChildKeys",
        params=[fake_hotkey, fake_netuid],
        reuse_block_hash=False,
    )
    assert result == (True, [], "")


@pytest.mark.asyncio
async def test_get_children_substrate_request_exception(subtensor, mocker):
    """Tests get_children when SubstrateRequestException is raised."""
    # Preps
    fake_hotkey = "valid_hotkey"
    fake_netuid = 1
    fake_exception = async_subtensor.SubstrateRequestException("Test Exception")

    mocked_query = mocker.AsyncMock(side_effect=fake_exception)
    subtensor.substrate.query = mocked_query

    mocked_format_error_message = mocker.Mock(return_value="Formatted error message")
    mocker.patch.object(
        async_subtensor, "format_error_message", mocked_format_error_message
    )

    # Call
    result = await subtensor.get_children(hotkey=fake_hotkey, netuid=fake_netuid)

    # Asserts
    mocked_query.assert_called_once_with(
        block_hash=None,
        module="SubtensorModule",
        storage_function="ChildKeys",
        params=[fake_hotkey, fake_netuid],
        reuse_block_hash=False,
    )
    mocked_format_error_message.assert_called_once_with(fake_exception)
    assert result == (False, [], "Formatted error message")


@pytest.mark.asyncio
async def test_get_subnet_hyperparameters_success(subtensor, mocker):
    """Tests get_subnet_hyperparameters with successful hyperparameter retrieval."""
    # Preps
    fake_netuid = 1
    fake_block_hash = "block_hash"
    fake_result = object()

    mocked_query_runtime_api = mocker.AsyncMock(return_value=fake_result)
    subtensor.query_runtime_api = mocked_query_runtime_api

    mocked_from_dict = mocker.Mock()
    mocker.patch.object(
        async_subtensor.SubnetHyperparameters, "from_dict", mocked_from_dict
    )

    # Call
    result = await subtensor.get_subnet_hyperparameters(
        netuid=fake_netuid, block_hash=fake_block_hash
    )

    # Asserts
    mocked_query_runtime_api.assert_called_once_with(
        runtime_api="SubnetInfoRuntimeApi",
        method="get_subnet_hyperparams",
        params=[fake_netuid],
        block=None,
        block_hash=fake_block_hash,
        reuse_block=False,
    )
    assert result == mocked_from_dict.return_value


@pytest.mark.asyncio
async def test_get_subnet_hyperparameters_no_data(subtensor, mocker):
    """Tests get_subnet_hyperparameters when no hyperparameters data is returned."""
    # Preps
    fake_netuid = 1

    mocked_query_runtime_api = mocker.AsyncMock(return_value=None)
    subtensor.query_runtime_api = mocked_query_runtime_api

    # Call
    result = await subtensor.get_subnet_hyperparameters(netuid=fake_netuid)

    # Asserts
    mocked_query_runtime_api.assert_called_once_with(
        runtime_api="SubnetInfoRuntimeApi",
        method="get_subnet_hyperparams",
        params=[fake_netuid],
        block=None,
        block_hash=None,
        reuse_block=False,
    )
    assert result is None


@pytest.mark.asyncio
async def test_get_subnet_hyperparameters_without_0x_prefix(subtensor, mocker):
    """Tests get_subnet_hyperparameters when hex_bytes_result is without 0x prefix."""
    # Preps
    fake_netuid = 1
    fake_result = object()

    mocked_query_runtime_api = mocker.AsyncMock(return_value=fake_result)
    subtensor.query_runtime_api = mocked_query_runtime_api

    mocked_from_dict = mocker.Mock()
    mocker.patch.object(
        async_subtensor.SubnetHyperparameters, "from_dict", mocked_from_dict
    )

    # Call
    result = await subtensor.get_subnet_hyperparameters(netuid=fake_netuid)

    # Asserts
    mocked_query_runtime_api.assert_called_once_with(
        runtime_api="SubnetInfoRuntimeApi",
        method="get_subnet_hyperparams",
        params=[fake_netuid],
        block=None,
        block_hash=None,
        reuse_block=False,
    )
    mocked_from_dict.assert_called_once_with(fake_result)
    assert result == mocked_from_dict.return_value


@pytest.mark.asyncio
async def test_get_vote_data_success(subtensor, mocker):
    """Tests get_vote_data when voting data is successfully retrieved."""
    # Preps
    fake_proposal_hash = "valid_proposal_hash"
    fake_block_hash = "block_hash"
    fake_vote_data = {"ayes": ["senate_member_1"], "nays": ["senate_member_2"]}

    mocked_query = mocker.AsyncMock(return_value=fake_vote_data)
    subtensor.substrate.query = mocked_query

    mocked_proposal_vote_data = mocker.Mock()
    mocker.patch.object(
        async_subtensor, "ProposalVoteData", return_value=mocked_proposal_vote_data
    )

    # Call
    result = await subtensor.get_vote_data(
        proposal_hash=fake_proposal_hash, block_hash=fake_block_hash
    )

    # Asserts
    mocked_query.assert_called_once_with(
        module="Triumvirate",
        storage_function="Voting",
        params=[fake_proposal_hash],
        block_hash=fake_block_hash,
        reuse_block_hash=False,
    )
    assert result == mocked_proposal_vote_data


@pytest.mark.asyncio
async def test_get_vote_data_no_data(subtensor, mocker):
    """Tests get_vote_data when no voting data is available."""
    # Preps
    fake_proposal_hash = "invalid_proposal_hash"
    fake_block_hash = "block_hash"

    mocked_query = mocker.AsyncMock(return_value=None)
    subtensor.substrate.query = mocked_query

    # Call
    result = await subtensor.get_vote_data(
        proposal_hash=fake_proposal_hash, block_hash=fake_block_hash
    )

    # Asserts
    mocked_query.assert_called_once_with(
        module="Triumvirate",
        storage_function="Voting",
        params=[fake_proposal_hash],
        block_hash=fake_block_hash,
        reuse_block_hash=False,
    )
    assert result is None


@pytest.mark.asyncio
async def test_get_delegate_identities(subtensor, mocker):
    """Tests get_delegate_identities with successful data retrieval from both chain and GitHub."""
    # Preps
    fake_block_hash = "block_hash"
    fake_chain_data = [
        (
            ["delegate1_ss58"],
            mocker.Mock(
                value={
                    "additional": "",
                    "description": "",
                    "discord": "",
                    "github_repo": "",
                    "image": "",
                    "name": "Chain Delegate 1",
                    "url": "",
                },
            ),
        ),
        (
            ["delegate2_ss58"],
            mocker.Mock(
                value={
                    "additional": "",
                    "description": "",
                    "discord": "",
                    "github_repo": "",
                    "image": "",
                    "name": "Chain Delegate 2",
                    "url": "",
                },
            ),
        ),
    ]

    mocked_query_map = mocker.AsyncMock(
        **{"return_value.__aiter__.return_value": iter(fake_chain_data)},
    )
    subtensor.substrate.query_map = mocked_query_map

    mocked_decode_account_id = mocker.Mock(side_effect=lambda ss58: ss58)
    mocker.patch.object(async_subtensor, "decode_account_id", mocked_decode_account_id)

    mocked_decode_hex_identity_dict = mocker.Mock(side_effect=lambda data: data)
    mocker.patch.object(
        async_subtensor, "decode_hex_identity_dict", mocked_decode_hex_identity_dict
    )

    # Call
    result = await subtensor.get_delegate_identities(block_hash=fake_block_hash)

    # Asserts
    mocked_query_map.assert_called_once_with(
        module="SubtensorModule",
        storage_function="IdentitiesV2",
        block_hash=fake_block_hash,
        reuse_block_hash=False,
    )

    assert result["delegate1_ss58"].name == "Chain Delegate 1"
    assert result["delegate2_ss58"].name == "Chain Delegate 2"


@pytest.mark.asyncio
async def test_is_hotkey_registered_true(subtensor, mocker):
    """Tests is_hotkey_registered when the hotkey is registered on the netuid."""
    # Preps
    fake_netuid = 1
    fake_hotkey_ss58 = "registered_hotkey"
    fake_result = "some_value"
    mocked_query = mocker.AsyncMock(return_value=fake_result)
    subtensor.substrate.query = mocked_query

    # Call
    result = await subtensor.is_hotkey_registered(
        netuid=fake_netuid, hotkey_ss58=fake_hotkey_ss58
    )

    # Asserts
    mocked_query.assert_called_once_with(
        module="SubtensorModule",
        storage_function="Uids",
        params=[fake_netuid, fake_hotkey_ss58],
        block_hash=None,
        reuse_block_hash=False,
    )
    assert result is True


@pytest.mark.asyncio
async def test_is_hotkey_registered_false(subtensor, mocker):
    """Tests is_hotkey_registered when the hotkey is not registered on the netuid."""
    # Preps
    fake_netuid = 1
    fake_hotkey_ss58 = "unregistered_hotkey"
    fake_result = None

    mocked_query = mocker.AsyncMock(return_value=fake_result)
    subtensor.substrate.query = mocked_query

    # Call
    result = await subtensor.is_hotkey_registered(
        netuid=fake_netuid, hotkey_ss58=fake_hotkey_ss58
    )

    # Asserts
    mocked_query.assert_called_once_with(
        module="SubtensorModule",
        storage_function="Uids",
        params=[fake_netuid, fake_hotkey_ss58],
        block_hash=None,
        reuse_block_hash=False,
    )
    assert result is False


@pytest.mark.asyncio
async def test_get_uid_for_hotkey_on_subnet_registered(subtensor, mocker):
    """Tests get_uid_for_hotkey_on_subnet when the hotkey is registered and has a UID."""
    # Preps
    fake_hotkey_ss58 = "registered_hotkey"
    fake_netuid = 1
    fake_block_hash = "block_hash"
    fake_uid = 123

    mocked_query = mocker.AsyncMock(return_value=fake_uid)
    subtensor.substrate.query = mocked_query

    # Call
    result = await subtensor.get_uid_for_hotkey_on_subnet(
        hotkey_ss58=fake_hotkey_ss58, netuid=fake_netuid, block_hash=fake_block_hash
    )

    # Asserts
    mocked_query.assert_called_once_with(
        module="SubtensorModule",
        storage_function="Uids",
        params=[fake_netuid, fake_hotkey_ss58],
        block_hash=fake_block_hash,
        reuse_block_hash=False,
    )
    assert result == fake_uid


@pytest.mark.asyncio
async def test_get_uid_for_hotkey_on_subnet_not_registered(subtensor, mocker):
    """Tests get_uid_for_hotkey_on_subnet when the hotkey is not registered on the subnet."""
    # Preps
    fake_hotkey_ss58 = "unregistered_hotkey"
    fake_netuid = 1
    fake_block_hash = "block_hash"
    fake_result = None

    mocked_query = mocker.AsyncMock(return_value=fake_result)
    subtensor.substrate.query = mocked_query

    # Call
    result = await subtensor.get_uid_for_hotkey_on_subnet(
        hotkey_ss58=fake_hotkey_ss58, netuid=fake_netuid, block_hash=fake_block_hash
    )

    # Asserts
    mocked_query.assert_called_once_with(
        module="SubtensorModule",
        storage_function="Uids",
        params=[fake_netuid, fake_hotkey_ss58],
        block_hash=fake_block_hash,
        reuse_block_hash=False,
    )
    assert result is None


@pytest.mark.asyncio
async def test_weights_rate_limit_success(subtensor, mocker):
    """Tests weights_rate_limit when the hyperparameter value is successfully retrieved."""
    # Preps
    fake_netuid = 1
    fake_rate_limit = 10

    mocked_get_hyperparameter = mocker.patch.object(
        subtensor,
        "get_hyperparameter",
        return_value=fake_rate_limit,
    )

    # Call
    result = await subtensor.weights_rate_limit(netuid=fake_netuid)

    # Asserts
    mocked_get_hyperparameter.assert_called_once_with(
        param_name="WeightsSetRateLimit",
        netuid=fake_netuid,
        block_hash=None,
        reuse_block=False,
    )
    assert result == fake_rate_limit


@pytest.mark.asyncio
async def test_weights_rate_limit_none(subtensor, mocker):
    """Tests weights_rate_limit when the hyperparameter value is not found."""
    # Preps
    fake_netuid = 1
    fake_result = None

    mocked_get_hyperparameter = mocker.patch.object(
        subtensor,
        "get_hyperparameter",
        return_value=fake_result,
    )

    # Call
    result = await subtensor.weights_rate_limit(netuid=fake_netuid)

    # Asserts
    mocked_get_hyperparameter.assert_called_once_with(
        param_name="WeightsSetRateLimit",
        netuid=fake_netuid,
        block_hash=None,
        reuse_block=False,
    )
    assert result is None


@pytest.mark.asyncio
async def test_blocks_since_last_update_success(subtensor, mocker):
    """Tests blocks_since_last_update when the data is successfully retrieved."""
    # Preps
    fake_netuid = 1
    fake_uid = 5
    last_update_block = 50
    current_block = 100
    fake_blocks_since_update = current_block - last_update_block

    mocked_get_hyperparameter = mocker.patch.object(
        subtensor,
        "get_hyperparameter",
        return_value={fake_uid: last_update_block},
    )

    mocked_get_current_block = mocker.AsyncMock(return_value=current_block)
    subtensor.get_current_block = mocked_get_current_block

    # Call
    result = await subtensor.blocks_since_last_update(netuid=fake_netuid, uid=fake_uid)

    # Asserts
    mocked_get_hyperparameter.assert_called_once_with(
        param_name="LastUpdate", netuid=fake_netuid
    )
    mocked_get_current_block.assert_called_once()
    assert result == fake_blocks_since_update


@pytest.mark.asyncio
async def test_blocks_since_last_update_no_last_update(subtensor, mocker):
    """Tests blocks_since_last_update when the last update data is not found."""
    # Preps
    fake_netuid = 1
    fake_uid = 5
    fake_result = None

    mocked_get_hyperparameter = mocker.patch.object(
        subtensor,
        "get_hyperparameter",
        return_value=fake_result,
    )

    # Call
    result = await subtensor.blocks_since_last_update(netuid=fake_netuid, uid=fake_uid)

    # Asserts
    mocked_get_hyperparameter.assert_called_once_with(
        param_name="LastUpdate", netuid=fake_netuid
    )
    assert result is None


@pytest.mark.asyncio
async def test_commit_reveal_enabled(subtensor, mocker):
    """Test commit_reveal_enabled."""
    # Preps
    netuid = 1
    block_hash = "block_hash"
    mocked_get_hyperparameter = mocker.patch.object(
        subtensor, "get_hyperparameter", return_value=mocker.AsyncMock()
    )

    # Call
    result = await subtensor.commit_reveal_enabled(netuid, block_hash=block_hash)

    # Assertions
    mocked_get_hyperparameter.assert_awaited_once_with(
        param_name="CommitRevealWeightsEnabled",
        block_hash=block_hash,
        netuid=netuid,
        reuse_block=False,
    )
    assert result is False


@pytest.mark.asyncio
async def test_get_subnet_reveal_period_epochs(subtensor, mocker):
    """Test get_subnet_reveal_period_epochs."""
    # Preps
    netuid = 1
    block_hash = "block_hash"
    mocked_get_hyperparameter = mocker.patch.object(
        subtensor, "get_hyperparameter", return_value=mocker.AsyncMock()
    )

    # Call
    result = await subtensor.get_subnet_reveal_period_epochs(
        netuid, block_hash=block_hash
    )

    # Assertions
    mocked_get_hyperparameter.assert_awaited_once_with(
        param_name="RevealPeriodEpochs", block_hash=block_hash, netuid=netuid
    )
    assert result == mocked_get_hyperparameter.return_value


@pytest.mark.asyncio
async def test_transfer_success(subtensor, fake_wallet, mocker):
    """Tests transfer when the transfer is successful."""
    # Preps
    fake_destination = "destination_address"
    fake_amount = Balance.from_tao(100.0)
    fake_transfer_all = False

    mocked_transfer_extrinsic = mocker.AsyncMock(return_value=True)
    mocker.patch.object(
        async_subtensor, "transfer_extrinsic", mocked_transfer_extrinsic
    )

    # Call
    result = await subtensor.transfer(
        wallet=fake_wallet,
        dest=fake_destination,
        amount=fake_amount,
        transfer_all=fake_transfer_all,
    )

    # Asserts
    mocked_transfer_extrinsic.assert_awaited_once_with(
        subtensor=subtensor,
        wallet=fake_wallet,
        dest=fake_destination,
        amount=fake_amount,
        transfer_all=fake_transfer_all,
        wait_for_inclusion=True,
        wait_for_finalization=False,
        keep_alive=True,
    )
    assert result == mocked_transfer_extrinsic.return_value


@pytest.mark.asyncio
async def test_register_success(subtensor, fake_wallet, mocker):
    """Tests register when there is enough balance and registration succeeds."""
    # Preps
    fake_netuid = 1

    mocked_register_extrinsic = mocker.AsyncMock()
    mocker.patch.object(
        async_subtensor, "register_extrinsic", mocked_register_extrinsic
    )

    # Call
    result = await subtensor.register(wallet=fake_wallet, netuid=fake_netuid)

    # Asserts
    mocked_register_extrinsic.assert_awaited_once_with(
        cuda=False,
        dev_id=0,
        log_verbose=False,
        max_allowed_attempts=3,
        netuid=1,
        num_processes=None,
        output_in_place=False,
        subtensor=subtensor,
        tpb=256,
        update_interval=None,
        wait_for_finalization=True,
        wait_for_inclusion=False,
        wallet=fake_wallet,
    )
    assert result == mocked_register_extrinsic.return_value


@pytest.mark.asyncio
<<<<<<< HEAD
async def test_set_delegate_take_equal(subtensor, fake_wallet, mocker):
    mocker.patch.object(subtensor, "get_delegate_take", return_value=0.18)

    await subtensor.set_delegate_take(
        fake_wallet,
        fake_wallet.hotkey.ss58_address,
        0.18,
    )

    subtensor.substrate.submit_extrinsic.assert_not_called()


@pytest.mark.asyncio
async def test_set_delegate_take_increase(
    mock_substrate, subtensor, fake_wallet, mocker
):
    mock_substrate.submit_extrinsic.return_value = mocker.Mock(
        is_success=mocker.AsyncMock(return_value=True)(),
    )
    mocker.patch.object(subtensor, "get_delegate_take", return_value=0.18)

    await subtensor.set_delegate_take(
        fake_wallet,
        fake_wallet.hotkey.ss58_address,
        0.2,
    )

    assert_submit_signed_extrinsic(
        mock_substrate,
        fake_wallet.coldkey,
        call_module="SubtensorModule",
        call_function="increase_take",
        call_params={
            "hotkey": fake_wallet.hotkey.ss58_address,
            "take": 13107,
        },
        wait_for_inclusion=True,
        wait_for_finalization=True,
    )


@pytest.mark.asyncio
async def test_set_delegate_take_decrease(
    mock_substrate, subtensor, fake_wallet, mocker
):
    mock_substrate.submit_extrinsic.return_value = mocker.Mock(
        is_success=mocker.AsyncMock(return_value=True)(),
    )
    mocker.patch.object(subtensor, "get_delegate_take", return_value=0.18)

    await subtensor.set_delegate_take(
        fake_wallet,
        fake_wallet.hotkey.ss58_address,
        0.1,
    )

    assert_submit_signed_extrinsic(
        mock_substrate,
        fake_wallet.coldkey,
        call_module="SubtensorModule",
        call_function="decrease_take",
        call_params={
            "hotkey": fake_wallet.hotkey.ss58_address,
            "take": 6553,
        },
        wait_for_inclusion=True,
        wait_for_finalization=True,
    )


@pytest.mark.asyncio
async def test_set_weights_success(subtensor, mocker):
=======
async def test_set_weights_success(subtensor, fake_wallet, mocker):
>>>>>>> 7838a60b
    """Tests set_weights with successful weight setting on the first try."""
    # Preps
    fake_netuid = 1
    fake_uids = [1, 2, 3]
    fake_weights = [0.3, 0.5, 0.2]
    max_retries = 1

    mocked_get_uid_for_hotkey_on_subnet = mocker.patch.object(
        subtensor, "get_uid_for_hotkey_on_subnet"
    )
    subtensor.get_uid_for_hotkey_on_subnet = mocked_get_uid_for_hotkey_on_subnet

    mocked_blocks_since_last_update = mocker.AsyncMock(return_value=2)
    subtensor.blocks_since_last_update = mocked_blocks_since_last_update

    mocked_weights_rate_limit = mocker.AsyncMock(return_value=1)
    subtensor.weights_rate_limit = mocked_weights_rate_limit

    mocked_set_weights_extrinsic = mocker.AsyncMock(return_value=(True, "Success"))
    mocker.patch.object(
        async_subtensor, "set_weights_extrinsic", mocked_set_weights_extrinsic
    )

    # Call
    result, message = await subtensor.set_weights(
        wallet=fake_wallet,
        netuid=fake_netuid,
        uids=fake_uids,
        weights=fake_weights,
        max_retries=max_retries,
    )

    # Asserts
    mocked_get_uid_for_hotkey_on_subnet.assert_called_once_with(
        fake_wallet.hotkey.ss58_address, fake_netuid
    )
    mocked_blocks_since_last_update.assert_called_once_with(
        fake_netuid, mocked_get_uid_for_hotkey_on_subnet.return_value
    )
    mocked_weights_rate_limit.assert_called_once_with(fake_netuid)
    mocked_set_weights_extrinsic.assert_called_once_with(
        subtensor=subtensor,
        wallet=fake_wallet,
        netuid=fake_netuid,
        uids=fake_uids,
        version_key=async_subtensor.version_as_int,
        wait_for_finalization=False,
        wait_for_inclusion=False,
        weights=fake_weights,
    )
    mocked_weights_rate_limit.assert_called_once_with(fake_netuid)
    assert result is True
    assert message == "Success"


@pytest.mark.asyncio
async def test_set_weights_with_exception(subtensor, fake_wallet, mocker):
    """Tests set_weights when set_weights_extrinsic raises an exception."""
    # Preps
    fake_netuid = 1
    fake_uids = [1, 2, 3]
    fake_weights = [0.3, 0.5, 0.2]
    fake_uid = 10
    max_retries = 1

    mocked_get_uid_for_hotkey_on_subnet = mocker.AsyncMock(return_value=fake_uid)
    subtensor.get_uid_for_hotkey_on_subnet = mocked_get_uid_for_hotkey_on_subnet

    mocked_blocks_since_last_update = mocker.AsyncMock(return_value=10)
    subtensor.blocks_since_last_update = mocked_blocks_since_last_update

    mocked_weights_rate_limit = mocker.AsyncMock(return_value=5)
    subtensor.weights_rate_limit = mocked_weights_rate_limit

    mocked_set_weights_extrinsic = mocker.AsyncMock(
        side_effect=Exception("Test exception")
    )
    mocker.patch.object(
        async_subtensor, "set_weights_extrinsic", mocked_set_weights_extrinsic
    )

    # Call
    result, message = await subtensor.set_weights(
        wallet=fake_wallet,
        netuid=fake_netuid,
        uids=fake_uids,
        weights=fake_weights,
        max_retries=max_retries,
    )

    # Asserts
    assert mocked_get_uid_for_hotkey_on_subnet.call_count == 1
    assert mocked_blocks_since_last_update.call_count == 1
    assert mocked_weights_rate_limit.call_count == 1
    assert mocked_set_weights_extrinsic.call_count == max_retries
    assert result is False
    assert message == "No attempt made. Perhaps it is too soon to set weights!"


@pytest.mark.asyncio
async def test_root_set_weights_success(subtensor, fake_wallet, mocker):
    """Tests root_set_weights when the setting of weights is successful."""
    # Preps
    fake_netuids = [1, 2, 3]
    fake_weights = [0.3, 0.5, 0.2]

    mocked_set_root_weights_extrinsic = mocker.AsyncMock()
    mocker.patch.object(
        async_subtensor, "set_root_weights_extrinsic", mocked_set_root_weights_extrinsic
    )

    mocked_np_array_netuids = mocker.Mock(autospec=async_subtensor.np.ndarray)
    mocked_np_array_weights = mocker.Mock(autospec=async_subtensor.np.ndarray)
    mocker.patch.object(
        async_subtensor.np,
        "array",
        side_effect=[mocked_np_array_netuids, mocked_np_array_weights],
    )

    # Call
    result = await subtensor.root_set_weights(
        wallet=fake_wallet,
        netuids=fake_netuids,
        weights=fake_weights,
    )

    # Asserts
    mocked_set_root_weights_extrinsic.assert_awaited_once()
    mocked_set_root_weights_extrinsic.assert_called_once_with(
        subtensor=subtensor,
        wallet=fake_wallet,
        netuids=mocked_np_array_netuids,
        weights=mocked_np_array_weights,
        version_key=0,
        wait_for_finalization=True,
        wait_for_inclusion=True,
    )
    assert result == mocked_set_root_weights_extrinsic.return_value


@pytest.mark.asyncio
async def test_commit_weights_success(subtensor, fake_wallet, mocker):
    """Tests commit_weights when the weights are committed successfully."""
    # Preps
    fake_netuid = 1
    fake_salt = [12345, 67890]
    fake_uids = [1, 2, 3]
    fake_weights = [100, 200, 300]
    max_retries = 3

    mocked_generate_weight_hash = mocker.Mock(return_value="fake_commit_hash")
    mocker.patch.object(
        async_subtensor, "generate_weight_hash", mocked_generate_weight_hash
    )

    mocked_commit_weights_extrinsic = mocker.AsyncMock(return_value=(True, "Success"))
    mocker.patch.object(
        async_subtensor, "commit_weights_extrinsic", mocked_commit_weights_extrinsic
    )

    # Call
    result, message = await subtensor.commit_weights(
        wallet=fake_wallet,
        netuid=fake_netuid,
        salt=fake_salt,
        uids=fake_uids,
        weights=fake_weights,
        max_retries=max_retries,
    )

    # Asserts
    mocked_generate_weight_hash.assert_called_once_with(
        address=fake_wallet.hotkey.ss58_address,
        netuid=fake_netuid,
        uids=fake_uids,
        values=fake_weights,
        salt=fake_salt,
        version_key=async_subtensor.version_as_int,
    )
    mocked_commit_weights_extrinsic.assert_called_once_with(
        subtensor=subtensor,
        wallet=fake_wallet,
        netuid=fake_netuid,
        commit_hash="fake_commit_hash",
        wait_for_inclusion=False,
        wait_for_finalization=False,
    )
    assert result is True
    assert message == "Success"


@pytest.mark.asyncio
async def test_commit_weights_with_exception(subtensor, fake_wallet, mocker):
    """Tests commit_weights when an exception is raised during weight commitment."""
    # Preps
    fake_netuid = 1
    fake_salt = [12345, 67890]
    fake_uids = [1, 2, 3]
    fake_weights = [100, 200, 300]
    max_retries = 1

    mocked_generate_weight_hash = mocker.Mock(return_value="fake_commit_hash")
    mocker.patch.object(
        async_subtensor, "generate_weight_hash", mocked_generate_weight_hash
    )

    mocked_commit_weights_extrinsic = mocker.AsyncMock(
        side_effect=Exception("Test exception")
    )
    mocker.patch.object(
        async_subtensor, "commit_weights_extrinsic", mocked_commit_weights_extrinsic
    )

    # Call
    result, message = await subtensor.commit_weights(
        wallet=fake_wallet,
        netuid=fake_netuid,
        salt=fake_salt,
        uids=fake_uids,
        weights=fake_weights,
        max_retries=max_retries,
    )

    # Asserts
    assert mocked_commit_weights_extrinsic.call_count == max_retries
    assert result is False
    assert "No attempt made. Perhaps it is too soon to commit weights!" in message


@pytest.mark.asyncio
async def test_get_all_subnets_info_success(mocker, subtensor):
    """Test get_all_subnets_info returns correct data when subnet information is found."""
    # Prep
    block = 123

    mocker.patch.object(subtensor, "query_runtime_api")
    mocker.patch.object(
        async_subtensor.SubnetInfo,
        "list_from_dicts",
    )

    # Call
    await subtensor.get_all_subnets_info(block)

    # Asserts
    subtensor.query_runtime_api.assert_awaited_once_with(
        runtime_api="SubnetInfoRuntimeApi",
        method="get_subnets_info_v2",
        params=[],
        block=block,
        block_hash=None,
        reuse_block=False,
    )
    async_subtensor.SubnetInfo.list_from_dicts.assert_called_once_with(
        subtensor.query_runtime_api.return_value,
    )


@pytest.mark.asyncio
async def test_set_subnet_identity(mocker, subtensor, fake_wallet):
    """Verify that subtensor method `set_subnet_identity` calls proper function with proper arguments."""
    # Preps
    fake_netuid = 123
    fake_subnet_identity = mocker.MagicMock()

    mocked_extrinsic = mocker.patch.object(
        async_subtensor, "set_subnet_identity_extrinsic"
    )

    # Call
    result = await subtensor.set_subnet_identity(
        wallet=fake_wallet, netuid=fake_netuid, subnet_identity=fake_subnet_identity
    )

    # Asserts
    mocked_extrinsic.assert_awaited_once_with(
        subtensor=subtensor,
        wallet=fake_wallet,
        netuid=fake_netuid,
        subnet_name=fake_subnet_identity.subnet_name,
        github_repo=fake_subnet_identity.github_repo,
        subnet_contact=fake_subnet_identity.subnet_contact,
        subnet_url=fake_subnet_identity.subnet_url,
        discord=fake_subnet_identity.discord,
        description=fake_subnet_identity.description,
        additional=fake_subnet_identity.additional,
        wait_for_finalization=True,
        wait_for_inclusion=False,
    )
    assert result == mocked_extrinsic.return_value


@pytest.mark.asyncio
async def test_get_all_neuron_certificates(mocker, subtensor):
    fake_netuid = 12
    mocked_query_map_subtensor = mocker.AsyncMock()
    mocker.patch.object(subtensor.substrate, "query_map", mocked_query_map_subtensor)
    await subtensor.get_all_neuron_certificates(fake_netuid)
    mocked_query_map_subtensor.assert_awaited_once_with(
        module="SubtensorModule",
        storage_function="NeuronCertificates",
        params=[fake_netuid],
        block_hash=None,
        reuse_block_hash=False,
    )


@pytest.mark.asyncio
async def test_get_timestamp(mocker, subtensor):
    fake_block = 1000
    mocked_query = mocker.AsyncMock(return_value=ScaleObj(1740586018 * 1000))
    mocker.patch.object(subtensor.substrate, "query", mocked_query)
    expected_result = datetime.datetime(
        2025, 2, 26, 16, 6, 58, tzinfo=datetime.timezone.utc
    )
    actual_result = await subtensor.get_timestamp(block=fake_block)
    assert expected_result == actual_result<|MERGE_RESOLUTION|>--- conflicted
+++ resolved
@@ -2407,7 +2407,6 @@
 
 
 @pytest.mark.asyncio
-<<<<<<< HEAD
 async def test_set_delegate_take_equal(subtensor, fake_wallet, mocker):
     mocker.patch.object(subtensor, "get_delegate_take", return_value=0.18)
 
@@ -2479,10 +2478,7 @@
 
 
 @pytest.mark.asyncio
-async def test_set_weights_success(subtensor, mocker):
-=======
 async def test_set_weights_success(subtensor, fake_wallet, mocker):
->>>>>>> 7838a60b
     """Tests set_weights with successful weight setting on the first try."""
     # Preps
     fake_netuid = 1
