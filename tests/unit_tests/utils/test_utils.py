# The MIT License (MIT)
# Copyright © 2021 Yuma Rao
# Copyright © 2022 Opentensor Foundation
# Copyright © 2023 Opentensor Technologies Inc

# Permission is hereby granted, free of charge, to any person obtaining a copy of this software and associated
# documentation files (the “Software”), to deal in the Software without restriction, including without limitation
# the rights to use, copy, modify, merge, publish, distribute, sublicense, and/or sell copies of the Software,
# and to permit persons to whom the Software is furnished to do so, subject to the following conditions:

# The above copyright notice and this permission notice shall be included in all copies or substantial portions of
# the Software.

# THE SOFTWARE IS PROVIDED “AS IS”, WITHOUT WARRANTY OF ANY KIND, EXPRESS OR IMPLIED, INCLUDING BUT NOT LIMITED TO
# THE WARRANTIES OF MERCHANTABILITY, FITNESS FOR A PARTICULAR PURPOSE AND NONINFRINGEMENT. IN NO EVENT SHALL
# THE AUTHORS OR COPYRIGHT HOLDERS BE LIABLE FOR ANY CLAIM, DAMAGES OR OTHER LIABILITY, WHETHER IN AN ACTION
# OF CONTRACT, TORT OR OTHERWISE, ARISING FROM, OUT OF OR IN CONNECTION WITH THE SOFTWARE OR THE USE OR OTHER
# DEALINGS IN THE SOFTWARE.

<<<<<<< HEAD
import numpy as np
=======
import logging
import torch
>>>>>>> 721a7ad7
import bittensor.utils.weight_utils as weight_utils
import pytest


def test_convert_weight_and_uids():
    uids = np.arange(10)
    weights = np.random.rand(10)
    weight_utils.convert_weights_and_uids_for_emit(uids, weights)

    # min weight < 0
    weights[5] = -1
    with pytest.raises(ValueError) as pytest_wrapped_e:
        weight_utils.convert_weights_and_uids_for_emit(uids, weights)

    # min uid < 0
    weights[5] = 0
    uids[3] = -1
    with pytest.raises(ValueError) as pytest_wrapped_e:
        weight_utils.convert_weights_and_uids_for_emit(uids, weights)

    # len(uids) != len(weights)
    uids[3] = 3
    with pytest.raises(ValueError) as pytest_wrapped_e:
        weight_utils.convert_weights_and_uids_for_emit(uids, weights[1:])

    # sum(weights) == 0
    weights = np.zeros(10)
    weight_utils.convert_weights_and_uids_for_emit(uids, weights)

    # test for overflow and underflow
    for _ in range(5):
        uids = np.arange(10)
        weights = np.random.rand(10)
        weight_utils.convert_weights_and_uids_for_emit(uids, weights)


def test_normalize_with_max_weight():
    weights = np.random.rand(1000)
    wn = weight_utils.normalize_max_weight(weights, limit=0.01)
    assert wn.max() <= 0.01

    weights = np.zeros(1000)
    wn = weight_utils.normalize_max_weight(weights, limit=0.01)
    assert wn.max() <= 0.01

    weights = np.random.rand(1000)
    wn = weight_utils.normalize_max_weight(weights, limit=0.02)
    assert wn.max() <= 0.02

    weights = np.zeros(1000)
    wn = weight_utils.normalize_max_weight(weights, limit=0.02)
    assert wn.max() <= 0.02

    weights = np.random.rand(1000)
    wn = weight_utils.normalize_max_weight(weights, limit=0.03)
    assert wn.max() <= 0.03

    weights = np.zeros(1000)
    wn = weight_utils.normalize_max_weight(weights, limit=0.03)
    assert wn.max() <= 0.03

    # Check for Limit
    limit = 0.001
    weights = np.random.rand(2000)
    w = weights / weights.sum()
    wn = weight_utils.normalize_max_weight(weights, limit=limit)
    assert (w.max() >= limit and np.abs(limit - wn.max()) < 0.001) or (
        w.max() < limit and wn.max() < limit
    )

    # Check for Zeros
    limit = 0.01
    weights = np.zeros(2000)
    wn = weight_utils.normalize_max_weight(weights, limit=limit)
    assert wn.max() == 1 / 2000

    # Check for Ordering after normalization
    weights = np.random.rand(100)
    wn = weight_utils.normalize_max_weight(weights, limit=1)
    assert np.array_equal(wn, weights / weights.sum())

    # Check for epsilon changes
    epsilon = 0.01
    weights = np.sort(np.random.rand(100))
    x = weights / weights.sum()
    limit = x[-10]
    change = epsilon * limit
    y = weight_utils.normalize_max_weight(x, limit=limit - change)
    z = weight_utils.normalize_max_weight(x, limit=limit + change)
    assert np.abs(y - z).sum() < epsilon


@pytest.mark.parametrize(
    "test_id, n, uids, weights, expected",
    [
        ("happy-path-1", 3, [0, 1, 2], [15, 5, 80], np.array([0.15, 0.05, 0.8])),
        ("happy-path-2", 4, [1, 3], [50, 50], np.array([0.0, 0.5, 0.0, 0.5])),
    ],
)
def test_convert_weight_uids_and_vals_to_tensor_happy_path(
    test_id, n, uids, weights, expected
):
    # Act
    result = weight_utils.convert_weight_uids_and_vals_to_tensor(n, uids, weights)

    # Assert
    assert np.allclose(result, expected), f"Failed {test_id}"


@pytest.mark.parametrize(
    "test_id, n, uids, weights, expected",
    [
        ("edge_case_empty", 5, [], [], np.zeros(5)),
        ("edge_case_single", 1, [0], [100], np.array([1.0])),
        ("edge_case_all_zeros", 4, [0, 1, 2, 3], [0, 0, 0, 0], np.zeros(4)),
    ],
)
def test_convert_weight_uids_and_vals_to_tensor_edge_cases(
    test_id, n, uids, weights, expected
):
    # Act
    result = weight_utils.convert_weight_uids_and_vals_to_tensor(n, uids, weights)

    # Assert
    assert np.allclose(result, expected), f"Failed {test_id}"


@pytest.mark.parametrize(
    "test_id, n, uids, weights, exception",
    [
        ("error-case-mismatched-lengths", 3, [0, 1, 3, 4, 5], [10, 20, 30], IndexError),
        ("error-case-negative-n", -1, [0, 1], [10, 20], ValueError),
        ("error-case-invalid-uids", 3, [0, 3], [10, 20], IndexError),
    ],
)
def test_convert_weight_uids_and_vals_to_tensor_error_cases(
    test_id, n, uids, weights, exception
):
    # Act / Assert
    with pytest.raises(exception):
        weight_utils.convert_weight_uids_and_vals_to_tensor(n, uids, weights)


@pytest.mark.parametrize(
    "test_id, n, uids, weights, subnets, expected",
    [
        (
            "happy-path-1",
            3,
            [0, 1, 2],
            [15, 5, 80],
            [0, 1, 2],
            np.array([0.15, 0.05, 0.8]),
        ),
        (
            "happy-path-2",
            3,
            [0, 2],
            [300, 300],
            [0, 1, 2],
            np.array([0.5, 0.0, 0.5]),
        ),
    ],
)
def test_convert_root_weight_uids_and_vals_to_tensor_happy_paths(
    test_id, n, uids, weights, subnets, expected
):
    # Act
    result = weight_utils.convert_root_weight_uids_and_vals_to_tensor(
        n, uids, weights, subnets
    )

    # Assert
    assert np.allclose(result, expected, atol=1e-4), f"Failed {test_id}"


@pytest.mark.parametrize(
    "test_id, n, uids, weights, subnets, expected",
    [
        (
            "edge-1",
            1,
            [0],
            [0],
            [0],
            np.array([0.0]),
        ),  # Single neuron with zero weight
        (
            "edge-2",
            2,
            [0, 1],
            [0, 0],
            [0, 1],
            np.array([0.0, 0.0]),
        ),  # All zero weights
    ],
)
def test_convert_root_weight_uids_and_vals_to_tensor_edge_cases(
    test_id, n, uids, weights, subnets, expected
):
    # Act
    result = weight_utils.convert_root_weight_uids_and_vals_to_tensor(
        n, uids, weights, subnets
    )

    # Assert
    assert np.allclose(result, expected, atol=1e-4), f"Failed {test_id}"


@pytest.mark.parametrize(
    "test_id, n, uids, weights, subnets, exception",
    [
        # uid not in subnets
        (
            "error-1",
            3,
            [1, 3],
            [100, 200],
            [1, 2],
            "The subnet is unavailable at the moment.",
        ),
        # More uids than subnets
        (
            "error-2",
            3,
            [1, 2, 3],
            [100, 200],
            [1],
            "The subnet is unavailable at the moment.",
        ),
    ],
)
def test_convert_root_weight_uids_and_vals_to_tensor_error_cases(
    test_id, n, uids, weights, subnets, exception, caplog
):
    with caplog.at_level(logging.WARNING):
        weight_utils.convert_root_weight_uids_and_vals_to_tensor(
            n, uids, weights, subnets
        )

        assert any(
            exception in record.message and record.levelname == "WARNING"
            for record in caplog.records
        )


@pytest.mark.parametrize(
    "test_id, n, uids, bonds, expected_output",
    [
        (
            "happy-path-1",
            5,
            [1, 3, 4],
            [10, 20, 30],
            np.array([0, 10, 0, 20, 30], dtype=np.int64),
        ),
        (
            "happy-path-2",
            3,
            [0, 1, 2],
            [7, 8, 9],
            np.array([7, 8, 9], dtype=np.int64),
        ),
        ("happy-path-3", 4, [2], [15], np.array([0, 0, 15, 0], dtype=np.int64)),
    ],
)
def test_happy_path(test_id, n, uids, bonds, expected_output):
    # Act
    result = weight_utils.convert_bond_uids_and_vals_to_tensor(n, uids, bonds)

    # Assert
    assert np.array_equal(result, expected_output), f"Failed {test_id}"


@pytest.mark.parametrize(
    "test_id, n, uids, bonds, expected_output",
    [
        ("edge-1", 1, [0], [0], np.array([0], dtype=np.int64)),  # Single element
        (
            "edge-2",
            10,
            [],
            [],
            np.zeros(10, dtype=np.int64),
        ),  # Empty uids and bonds
    ],
)
def test_edge_cases(test_id, n, uids, bonds, expected_output):
    # Act
    result = weight_utils.convert_bond_uids_and_vals_to_tensor(n, uids, bonds)

    # Assert
    assert np.array_equal(result, expected_output), f"Failed {test_id}"


@pytest.mark.parametrize(
    "test_id, n, uids, bonds, exception",
    [
        ("error-1", 5, [1, 3, 6], [10, 20, 30], IndexError),  # uid out of bounds
        ("error-2", -1, [0], [10], ValueError),  # Negative number of neurons
    ],
)
def test_error_cases(test_id, n, uids, bonds, exception):
    # Act / Assert
    with pytest.raises(exception):
        weight_utils.convert_bond_uids_and_vals_to_tensor(n, uids, bonds)<|MERGE_RESOLUTION|>--- conflicted
+++ resolved
@@ -17,12 +17,7 @@
 # OF CONTRACT, TORT OR OTHERWISE, ARISING FROM, OUT OF OR IN CONNECTION WITH THE SOFTWARE OR THE USE OR OTHER
 # DEALINGS IN THE SOFTWARE.
 
-<<<<<<< HEAD
 import numpy as np
-=======
-import logging
-import torch
->>>>>>> 721a7ad7
 import bittensor.utils.weight_utils as weight_utils
 import pytest
 
