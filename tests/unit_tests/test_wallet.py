# The MIT License (MIT)
# Copyright © 2022 Opentensor Foundation

# Permission is hereby granted, free of charge, to any person obtaining a copy of this software and associated
# documentation files (the “Software”), to deal in the Software without restriction, including without limitation
# the rights to use, copy, modify, merge, publish, distribute, sublicense, and/or sell copies of the Software,
# and to permit persons to whom the Software is furnished to do so, subject to the following conditions:

# The above copyright notice and this permission notice shall be included in all copies or substantial portions of
# the Software.

# THE SOFTWARE IS PROVIDED “AS IS”, WITHOUT WARRANTY OF ANY KIND, EXPRESS OR IMPLIED, INCLUDING BUT NOT LIMITED TO
# THE WARRANTIES OF MERCHANTABILITY, FITNESS FOR A PARTICULAR PURPOSE AND NONINFRINGEMENT. IN NO EVENT SHALL
# THE AUTHORS OR COPYRIGHT HOLDERS BE LIABLE FOR ANY CLAIM, DAMAGES OR OTHER LIABILITY, WHETHER IN AN ACTION
# OF CONTRACT, TORT OR OTHERWISE, ARISING FROM, OUT OF OR IN CONNECTION WITH THE SOFTWARE OR THE USE OR OTHER
# DEALINGS IN THE SOFTWARE.

import json
import time
import pytest
import random
import getpass
import unittest
import bittensor
from rich.prompt import Confirm
from ansible_vault import Vault
from unittest.mock import patch, MagicMock


class TestWalletUpdate(unittest.TestCase):
    def setUp(self):
        self.default_legacy_password = "ansible_password"
        self.empty_wallet = bittensor.wallet(name=f"mock-empty-{str(time.time())}")
        self.legacy_wallet = self.create_legacy_wallet() 
        self.wallet = self.create_wallet()

    def legacy_encrypt_keyfile_data(keyfile_data: bytes, password: str = None) -> bytes:
        console = bittensor.__console__
        with console.status(":locked_with_key: Encrypting key..."):
            vault = Vault(password)
        return vault.vault.encrypt(keyfile_data)
    
    def create_wallet(self):      
        # create an nacl wallet
        wallet = bittensor.wallet(name=f"mock-{str(time.time())}")  
        with patch.object(
            bittensor,
            "ask_password_to_encrypt",
            return_value="nacl_password",
        ):
            wallet.create()
            assert "NaCl" in str(wallet.coldkey_file)

        return wallet 
    
    def create_legacy_wallet(self, legacy_password = None):
        def _legacy_encrypt_keyfile_data(*args, **kwargs):
            args = {k:v for k, v in zip(self.legacy_encrypt_keyfile_data.__code__.co_varnames[:len(args)], args)}
            kwargs = {**args, **kwargs}
            kwargs['password'] = legacy_password
            return TestWalletUpdate.legacy_encrypt_keyfile_data(**kwargs)

        legacy_wallet = bittensor.wallet(name=f"mock-legacy-{str(time.time())}")
        legacy_password = self.default_legacy_password if legacy_password == None else legacy_password

        # create a legacy ansible wallet
        with patch.object(
            bittensor,
            "encrypt_keyfile_data",
            new = _legacy_encrypt_keyfile_data,
            # new = TestWalletUpdate.legacy_encrypt_keyfile_data,
        ):
            legacy_wallet.create()
            assert "Ansible" in str(legacy_wallet.coldkey_file)

        return legacy_wallet
    
    def test_encrypt_and_decrypt(self):
        """ Test message can be encrypted and decrypted successfully with ansible/nacl. 
        """
        json_data = {
            "address": "This is the address.",
            "id": "This is the id.",
            "key": "This is the key.",
        }
        message = json.dumps(json_data).encode()

        # encrypt and decrypt with nacl
        encrypted_message = bittensor.encrypt_keyfile_data(message, "password")
        decrypted_message = bittensor.decrypt_keyfile_data(
            encrypted_message, "password"
        )
        assert decrypted_message == message
        print(message, decrypted_message)
        assert bittensor.keyfile_data_is_encrypted(encrypted_message)
        assert not bittensor.keyfile_data_is_encrypted(decrypted_message)
        assert not bittensor.keyfile_data_is_encrypted_ansible(decrypted_message)
        assert bittensor.keyfile_data_is_encrypted_nacl(encrypted_message)

        # encrypt and decrypt with legacy ansible
<<<<<<< HEAD
        encrypted_message = TestWalletUpdate.legacy_encrypt_keyfile_data(message, "password")
        decrypted_message = bittensor.decrypt_keyfile_data(encrypted_message, "password")
=======
        encrypted_message = TestWalletUpdate.legacy_encrypt_keyfile_data(
            message, "password"
        )
        decrypted_message = bittensor.decrypt_keyfile_data(
            encrypted_message, "password"
        )
>>>>>>> 7fa922e9
        assert decrypted_message == message
        print(message, decrypted_message)
        assert bittensor.keyfile_data_is_encrypted(encrypted_message)
        assert not bittensor.keyfile_data_is_encrypted(decrypted_message)
        assert not bittensor.keyfile_data_is_encrypted_nacl(decrypted_message)
        assert bittensor.keyfile_data_is_encrypted_ansible(encrypted_message)

    def test_check_and_update_encryption_not_updated(self):
        """ Test for a few cases where wallet should not be updated.
        1. When the wallet is already updated.
        2. When it is the hotkey.
        3. When the wallet is empty.
        4. When the wallet is legacy but no prompt to ask for password.
        5. When the password is wrong.
        """
        # test the checking with no rewriting needs to be done.
        with patch("bittensor.encrypt_keyfile_data") as encrypt:
            # self.wallet is already the most updated with nacl encryption.
            assert self.wallet.coldkey_file.check_and_update_encryption()

            # hotkeyfile is not encrypted, thus do not need to be updated.
            assert not self.wallet.hotkey_file.check_and_update_encryption() 
            
            # empty_wallet has not been created, thus do not need to be updated.
            assert not self.empty_wallet.coldkey_file.check_and_update_encryption()
            
            # legacy wallet cannot be updated without asking for password form prompt.
            assert not self.legacy_wallet.coldkey_file.check_and_update_encryption(no_prompt=True)

            # Wrong password
            legacy_wallet = self.create_legacy_wallet()
            with patch("getpass.getpass", return_value="wrong_password"), patch.object(Confirm, "ask", return_value=False):
                assert not legacy_wallet.coldkey_file.check_and_update_encryption()

            # no renewal has been done in this test.
            assert not encrypt.called

    def test_check_and_update_excryption(self, legacy_wallet = None):
        """ Test for the alignment of the updated VS old wallet. 
        1. Same coldkeyfile data.
        2. Same coldkey path.
        3. Same hotkeyfile data.
        4. Same hotkey path.
        5. same password. 

        Read the updated wallet in 2 ways.
        1. Directly as the output of check_and_update_encryption()
        2. Read from file using the same coldkey and hotkey name
        """
        def check_new_coldkeyfile(keyfile):
            new_keyfile_data = keyfile._read_keyfile_data_from_file()
            new_decrypted_keyfile_data = bittensor.decrypt_keyfile_data(new_keyfile_data, legacy_password)
            new_path = legacy_wallet.coldkey_file.path

            assert old_cold_keyfile_data != None
            assert new_keyfile_data != None
            assert not old_cold_keyfile_data == new_keyfile_data
            assert bittensor.keyfile_data_is_encrypted_ansible(old_cold_keyfile_data)
            assert bittensor.keyfile_data_is_encrypted_nacl(new_keyfile_data)
            assert not bittensor.keyfile_data_is_encrypted_nacl(old_cold_keyfile_data)
            assert not bittensor.keyfile_data_is_encrypted_ansible(new_keyfile_data)
            assert old_decrypted_cold_keyfile_data == new_decrypted_keyfile_data
            assert new_path == old_coldkey_path

        def check_new_hotkeyfile(keyfile):
            new_keyfile_data = keyfile._read_keyfile_data_from_file()
            new_path = legacy_wallet.hotkey_file.path

            assert old_hot_keyfile_data == new_keyfile_data
            assert new_path == old_hotkey_path
            assert not bittensor.keyfile_data_is_encrypted(new_keyfile_data)

        if legacy_wallet == None:
            legacy_password = f"PASSword-{random.randint(0, 10000)}"
            legacy_wallet = self.create_legacy_wallet(legacy_password=legacy_password)
        
        else:
            legacy_password = self.default_legacy_password
        
        # get old cold keyfile data
        old_cold_keyfile_data = legacy_wallet.coldkey_file._read_keyfile_data_from_file()
        old_decrypted_cold_keyfile_data = bittensor.decrypt_keyfile_data(old_cold_keyfile_data, legacy_password)
        old_coldkey_path = legacy_wallet.coldkey_file.path

        # get old hot keyfile data
        old_hot_keyfile_data = legacy_wallet.hotkey_file._read_keyfile_data_from_file()
        old_hotkey_path = legacy_wallet.hotkey_file.path

        # update legacy_wallet from ansible to nacl
        with patch("getpass.getpass", return_value=legacy_password), patch.object(Confirm, "ask", return_value=True):
            legacy_wallet.coldkey_file.check_and_update_encryption()

        # get new keyfile data from the same legacy wallet
        check_new_coldkeyfile(legacy_wallet.coldkey_file)
        check_new_hotkeyfile(legacy_wallet.hotkey_file)

        # get new keyfile data from wallet name
        updated_legacy_wallet = bittensor.wallet(name = legacy_wallet.name, hotkey = legacy_wallet.hotkey_str)
        check_new_coldkeyfile(updated_legacy_wallet.coldkey_file)
        check_new_hotkeyfile(updated_legacy_wallet.hotkey_file)
        
    def test_update_multiple_keys(self):
        """ Test for multiple times. 
        """
        for i in range(5):
            self.test_check_and_update_excryption()            
    
    # def test_password_retain(self):
    # [tick] test the same password works
    # [tick] try to read using the same hotkey/coldkey name
    # [tick] test the same keyfile data could be retained  
    # [tick] test what if a wrong password was inserted
    # [no need] try to read from the new file path 
    # [tick] test the old and new encrypted is not the same 
    # [tick] test that the hotkeys are not affected


<<<<<<< HEAD
=======
        assert bittensor.keyfile_data_is_encrypted_ansible(old_keyfile_data)
        assert bittensor.keyfile_data_is_encrypted_nacl(new_keyfile_data)
        assert old_decrypted_keyfile_data == new_decrypted_keyfile_data
        assert new_path == old_path
>>>>>>> 7fa922e9


class TestWallet(unittest.TestCase):
    def setUp(self):
        self.mock_wallet = bittensor.wallet(
            name=f"mock-{str(time.time())}",
            hotkey=f"mock-{str(time.time())}",
            path="/tmp/tests_wallets/do_not_use",
        )
        self.mock_wallet.create_new_coldkey(
            use_password=False, overwrite=True, suppress=True
        )
        self.mock_wallet.create_new_hotkey(
            use_password=False, overwrite=True, suppress=True
        )

    def test_regen_coldkeypub_from_ss58_addr(self):
        """Test the `regenerate_coldkeypub` method of the wallet class, which regenerates the cold key pair from an SS58 address.
        It checks whether the `set_coldkeypub` method is called with the expected arguments, and verifies that the generated key pair's SS58 address matches the input SS58 address.
        It also tests the behavior when an invalid SS58 address is provided, raising a `ValueError` as expected.
        """
        ss58_address = "5DD26kC2kxajmwfbbZmVmxhrY9VeeyR1Gpzy9i8wxLUg6zxm"
        with patch.object(self.mock_wallet, "set_coldkeypub") as mock_set_coldkeypub:
            self.mock_wallet.regenerate_coldkeypub(
                ss58_address=ss58_address, overwrite=True, suppress=True
            )

            mock_set_coldkeypub.assert_called_once()
            keypair: bittensor.Keypair = mock_set_coldkeypub.call_args_list[0][0][0]
            self.assertEqual(keypair.ss58_address, ss58_address)

        ss58_address_bad = (
            "5DD26kC2kxajmwfbbZmVmxhrY9VeeyR1Gpzy9i8wxLUg6zx"  # 1 character short
        )
        with pytest.raises(ValueError):
            self.mock_wallet.regenerate_coldkeypub(
                ss58_address=ss58_address_bad, overwrite=True, suppress=True
            )

    def test_regen_coldkeypub_from_hex_pubkey_str(self):
        """Test the `regenerate_coldkeypub` method of the wallet class, which regenerates the cold key pair from a hex public key string.
        It checks whether the `set_coldkeypub` method is called with the expected arguments, and verifies that the generated key pair's public key matches the input public key.
        It also tests the behavior when an invalid public key string is provided, raising a `ValueError` as expected.
        """
        pubkey_str = (
            "0x32939b6abc4d81f02dff04d2b8d1d01cc8e71c5e4c7492e4fa6a238cdca3512f"
        )
        with patch.object(self.mock_wallet, "set_coldkeypub") as mock_set_coldkeypub:
            self.mock_wallet.regenerate_coldkeypub(
                public_key=pubkey_str, overwrite=True, suppress=True
            )

            mock_set_coldkeypub.assert_called_once()
            keypair: bittensor.Keypair = mock_set_coldkeypub.call_args_list[0][0][0]
            self.assertEqual("0x" + keypair.public_key.hex(), pubkey_str)

        pubkey_str_bad = "0x32939b6abc4d81f02dff04d2b8d1d01cc8e71c5e4c7492e4fa6a238cdca3512"  # 1 character short
        with pytest.raises(ValueError):
            self.mock_wallet.regenerate_coldkeypub(
                ss58_address=pubkey_str_bad, overwrite=True, suppress=True
            )

    def test_regen_coldkeypub_from_hex_pubkey_bytes(self):
        """Test the `regenerate_coldkeypub` method of the wallet class, which regenerates the cold key pair from a hex public key byte string.
        It checks whether the `set_coldkeypub` method is called with the expected arguments, and verifies that the generated key pair's public key matches the input public key.
        """
        pubkey_str = (
            "0x32939b6abc4d81f02dff04d2b8d1d01cc8e71c5e4c7492e4fa6a238cdca3512f"
        )
        pubkey_bytes = bytes.fromhex(pubkey_str[2:])  # Remove 0x from beginning
        with patch.object(self.mock_wallet, "set_coldkeypub") as mock_set_coldkeypub:
            self.mock_wallet.regenerate_coldkeypub(
                public_key=pubkey_bytes, overwrite=True, suppress=True
            )

            mock_set_coldkeypub.assert_called_once()
            keypair: bittensor.Keypair = mock_set_coldkeypub.call_args_list[0][0][0]
            self.assertEqual(keypair.public_key, pubkey_bytes)

    def test_regen_coldkeypub_no_pubkey(self):
        """Test the `regenerate_coldkeypub` method of the wallet class when no public key is provided.
        It verifies that a `ValueError` is raised when neither a public key nor an SS58 address is provided.
        """
        with pytest.raises(ValueError):
            # Must provide either public_key or ss58_address
            self.mock_wallet.regenerate_coldkeypub(
                ss58_address=None, public_key=None, overwrite=True, suppress=True
            )

    def test_regen_coldkey_from_hex_seed_str(self):
        """Test the `regenerate_coldkey` method of the wallet class, which regenerates the cold key pair from a hex seed string.
        It checks whether the `set_coldkey` method is called with the expected arguments, and verifies that the generated key pair's seed and SS58 address match the input seed and the expected SS58 address.
        It also tests the behavior when an invalid seed string is provided, raising a `ValueError` as expected.
        """
        ss58_addr = "5D5cwd8DX6ij7nouVcoxDuWtJfiR1BnzCkiBVTt7DU8ft5Ta"
        seed_str = "0x659c024d5be809000d0d93fe378cfde020846150b01c49a201fc2a02041f7636"
        with patch.object(self.mock_wallet, "set_coldkey") as mock_set_coldkey:
            self.mock_wallet.regenerate_coldkey(
                seed=seed_str, overwrite=True, suppress=True
            )

            mock_set_coldkey.assert_called_once()
            keypair: bittensor.Keypair = mock_set_coldkey.call_args_list[0][0][0]
            self.assertRegex(
                keypair.seed_hex
                if isinstance(keypair.seed_hex, str)
                else keypair.seed_hex.hex(),
                rf"(0x|){seed_str[2:]}",
            )
            self.assertEqual(
                keypair.ss58_address, ss58_addr
            )  # Check that the ss58 address is correct

        seed_str_bad = "0x659c024d5be809000d0d93fe378cfde020846150b01c49a201fc2a02041f763"  # 1 character short
        with pytest.raises(ValueError):
            self.mock_wallet.regenerate_coldkey(
                seed=seed_str_bad, overwrite=True, suppress=True
            )

    def test_regen_hotkey_from_hex_seed_str(self):
        """Test the `regenerate_coldkey` method of the wallet class, which regenerates the cold key pair from a hex seed string.
        It checks whether the `set_coldkey` method is called with the expected arguments, and verifies that the generated key pair's seed and SS58 address match the input seed and the expected SS58 address.
        It also tests the behavior when an invalid seed string is provided, raising a `ValueError` as expected.
        """
        ss58_addr = "5D5cwd8DX6ij7nouVcoxDuWtJfiR1BnzCkiBVTt7DU8ft5Ta"
        seed_str = "0x659c024d5be809000d0d93fe378cfde020846150b01c49a201fc2a02041f7636"
        with patch.object(self.mock_wallet, "set_hotkey") as mock_set_hotkey:
            self.mock_wallet.regenerate_hotkey(
                seed=seed_str, overwrite=True, suppress=True
            )

            mock_set_hotkey.assert_called_once()
            keypair: bittensor.Keypair = mock_set_hotkey.call_args_list[0][0][0]
            self.assertRegex(
                keypair.seed_hex
                if isinstance(keypair.seed_hex, str)
                else keypair.seed_hex.hex(),
                rf"(0x|){seed_str[2:]}",
            )
            self.assertEqual(
                keypair.ss58_address, ss58_addr
            )  # Check that the ss58 address is correct

        seed_str_bad = "0x659c024d5be809000d0d93fe378cfde020846150b01c49a201fc2a02041f763"  # 1 character short
        with pytest.raises(ValueError):
            self.mock_wallet.regenerate_hotkey(
                seed=seed_str_bad, overwrite=True, suppress=True
            )


if __name__ == "__main__":
    unittest.main()<|MERGE_RESOLUTION|>--- conflicted
+++ resolved
@@ -98,17 +98,8 @@
         assert bittensor.keyfile_data_is_encrypted_nacl(encrypted_message)
 
         # encrypt and decrypt with legacy ansible
-<<<<<<< HEAD
         encrypted_message = TestWalletUpdate.legacy_encrypt_keyfile_data(message, "password")
         decrypted_message = bittensor.decrypt_keyfile_data(encrypted_message, "password")
-=======
-        encrypted_message = TestWalletUpdate.legacy_encrypt_keyfile_data(
-            message, "password"
-        )
-        decrypted_message = bittensor.decrypt_keyfile_data(
-            encrypted_message, "password"
-        )
->>>>>>> 7fa922e9
         assert decrypted_message == message
         print(message, decrypted_message)
         assert bittensor.keyfile_data_is_encrypted(encrypted_message)
@@ -225,16 +216,6 @@
     # [tick] test the old and new encrypted is not the same 
     # [tick] test that the hotkeys are not affected
 
-
-<<<<<<< HEAD
-=======
-        assert bittensor.keyfile_data_is_encrypted_ansible(old_keyfile_data)
-        assert bittensor.keyfile_data_is_encrypted_nacl(new_keyfile_data)
-        assert old_decrypted_keyfile_data == new_decrypted_keyfile_data
-        assert new_path == old_path
->>>>>>> 7fa922e9
-
-
 class TestWallet(unittest.TestCase):
     def setUp(self):
         self.mock_wallet = bittensor.wallet(
