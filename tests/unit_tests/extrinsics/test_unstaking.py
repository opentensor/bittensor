from unittest.mock import MagicMock, patch

import pytest

import bittensor
from bittensor.extrinsics.unstaking import unstake_extrinsic, unstake_multiple_extrinsic
from bittensor.utils.balance import Balance


@pytest.fixture
def mock_subtensor():
    mock = MagicMock(spec=bittensor.subtensor)
    mock.network = "mock_network"
    return mock


@pytest.fixture
def mock_wallet():
    mock = MagicMock(spec=bittensor.wallet)
    mock.hotkey.ss58_address = "5FHneW46..."
    mock.coldkeypub.ss58_address = "5Gv8YYFu8..."
    mock.hotkey_str = "mock_hotkey_str"
    return mock


def mock_get_minimum_required_stake():
    # Valid minimum threshold as of 2024/05/01
    return Balance.from_rao(100_000_000)


@pytest.mark.asyncio
@pytest.mark.parametrize(
    "hotkey_ss58, amount, wait_for_inclusion, wait_for_finalization, prompt, user_accepts, expected_success, unstake_attempted",
    [
        # Successful unstake without waiting for inclusion or finalization
        (None, 10.0, False, False, False, None, True, True),
        # Successful unstake with prompt accepted
        ("5FHneW46...", 10.0, True, True, True, True, True, True),
        # Prompt declined
        ("5FHneW46...", 10.0, True, True, True, False, False, False),
        # Not enough stake to unstake
        ("5FHneW46...", 1000.0, True, True, False, None, False, False),
        # Successful - unstake threshold not reached
        (None, 0.01, True, True, False, None, True, True),
        # Successful unstaking all
        (None, None, False, False, False, None, True, True),
        # Failure - unstaking failed
        (None, 10.0, False, False, False, None, False, True),
    ],
    ids=[
        "successful-no-wait",
        "successful-with-prompt",
        "failure-prompt-declined",
        "failure-not-enough-stake",
        "success-threshold-not-reached",
        "success-unstake-all",
        "failure-unstake-failed",
    ],
)
async def test_unstake_extrinsic(
    mock_subtensor,
    mock_wallet,
    hotkey_ss58,
    amount,
    wait_for_inclusion,
    wait_for_finalization,
    prompt,
    user_accepts,
    expected_success,
    unstake_attempted,
):
    mock_current_stake = Balance.from_tao(50)
    mock_current_balance = Balance.from_tao(100)

    with patch.object(
        mock_subtensor, "do_unstake", return_value=(expected_success)
    ), patch.object(
        mock_subtensor, "get_balance", return_value=mock_current_balance
    ), patch.object(
        mock_subtensor,
        "get_minimum_required_stake",
        side_effect=mock_get_minimum_required_stake,
    ), patch.object(
        mock_subtensor,
        "get_stake_for_coldkey_and_hotkey",
        return_value=mock_current_stake,
    ), patch("rich.prompt.Confirm.ask", return_value=user_accepts) as mock_confirm:
<<<<<<< HEAD
        result = await unstake_extrinsic(
=======
        result = unstake_extrinsic(
>>>>>>> e6504175
            subtensor=mock_subtensor,
            wallet=mock_wallet,
            hotkey_ss58=hotkey_ss58,
            amount=amount,
            wait_for_inclusion=wait_for_inclusion,
            wait_for_finalization=wait_for_finalization,
            prompt=prompt,
        )

        assert (
            result == expected_success
        ), f"Expected result {expected_success}, but got {result}"

        if prompt:
            mock_confirm.assert_called_once()

        if unstake_attempted:
            mock_subtensor.do_unstake.assert_called_once_with(
                wallet=mock_wallet,
                hotkey_ss58=hotkey_ss58 or mock_wallet.hotkey.ss58_address,
                amount=bittensor.Balance.from_tao(amount)
                if amount
                else mock_current_stake,
                wait_for_inclusion=wait_for_inclusion,
                wait_for_finalization=wait_for_finalization,
            )
        else:
            mock_subtensor.do_unstake.assert_not_called()


@pytest.mark.asyncio
@pytest.mark.parametrize(
    # TODO: Write dynamic test to test for amount = None with multiple hotkeys
    "hotkey_ss58s, amounts, wallet_balance, wait_for_inclusion, wait_for_finalization, prompt, prompt_response, unstake_responses, expected_success, unstake_attempted, exception, exception_msg",
    [
        # Successful unstake - no wait
        (
            ["5FHneW46...", "5FHneW47..."],
            [10.0, 20.0],
            100,
            False,
            False,
            True,
            True,
            [True, True],
            True,
            2,
            None,
            None,
        ),
        # Partial-success unstake - one unstake fails
        (
            ["5FHneW46...", "5FHneW47..."],
            [10.0, 20.0],
            100,
            True,
            False,
            True,
            True,
            [True, False],
            True,
            2,
            None,
            None,
        ),
        # Success, based on no hotkeys - func to be confirmed
        ([], [], 100, True, True, False, None, [None], True, 0, None, None),
        # Unsuccessful unstake - not enough stake
        (
            ["5FHneW46..."],
            [1000.0],
            100,
            True,
            True,
            False,
            True,
            [None],
            False,
            0,
            None,
            None,
        ),
        # Successful unstake - new stake below threshold
        (
            ["5FHneW46..."],
            [
                100 - mock_get_minimum_required_stake() + 0.01
            ],  # New stake just below threshold
            100,
            True,
            True,
            False,
            True,
            [True],
            True,  # Sucessful unstake
            1,
            None,
            None,
        ),
        # Unsuccessful unstake with prompt declined both times
        (
            ["5FHneW46...", "5FHneW48..."],
            [10.0, 10.0],
            100,
            True,
            True,
            True,
            False,
            [None, None],
            False,
            0,
            None,
            None,
        ),
        # Exception, TypeError for incorrect hotkey_ss58s
        (
            ["5FHneW46...", 123],
            [10.0, 20.0],
            100,
            True,
            False,
            False,
            None,
            [None, None],
            None,
            0,
            TypeError,
            "hotkey_ss58s must be a list of str",
        ),
        # Exception, ValueError for mismatch between hotkeys and amounts
        (
            ["5FHneW46...", "5FHneW48..."],
            [10.0],
            100,
            True,
            False,
            False,
            None,
            [None, None],
            None,
            0,
            ValueError,
            "amounts must be a list of the same length as hotkey_ss58s",
        ),
        # Exception, TypeError for incorrect amounts
        (
            ["5FHneW46...", "5FHneW48..."],
            [10.0, "tao"],
            100,
            True,
            False,
            False,
            None,
            [None, None],
            None,
            0,
            TypeError,
            "amounts must be a [list of bittensor.Balance or float] or None",
        ),
    ],
    ids=[
        "success-no-wait",
        "partial-success-one-fail",
        "success-no-hotkey",
        "failure-not-enough-stake",
        "success-threshold-not-reached",
        "failure-prompt-declined",
        "failure-type-error-hotkeys",
        "failure-value-error-amounts",
        "failure-type-error-amounts",
    ],
)
async def test_unstake_multiple_extrinsic(
    mock_subtensor,
    mock_wallet,
    hotkey_ss58s,
    amounts,
    wallet_balance,
    wait_for_inclusion,
    wait_for_finalization,
    prompt,
    prompt_response,
    unstake_responses,
    expected_success,
    unstake_attempted,
    exception,
    exception_msg,
):
    # Arrange
    mock_current_stake = Balance.from_tao(100)
    amounts_in_balances = [
        Balance.from_tao(amount) if isinstance(amount, float) else amount
        for amount in amounts
    ]

    def unstake_side_effect(hotkey_ss58, *args, **kwargs):
        index = hotkey_ss58s.index(hotkey_ss58)
        return unstake_responses[index]

    with patch.object(
        mock_subtensor, "do_unstake", side_effect=unstake_side_effect
    ) as mock_unstake, patch.object(
        mock_subtensor,
        "get_minimum_required_stake",
        side_effect=mock_get_minimum_required_stake,
    ), patch.object(
        mock_subtensor, "get_balance", return_value=Balance.from_tao(wallet_balance)
    ), patch.object(mock_subtensor, "tx_rate_limit", return_value=0), patch.object(
        mock_subtensor,
        "get_stake_for_coldkey_and_hotkey",
        return_value=mock_current_stake,
    ), patch("rich.prompt.Confirm.ask", return_value=prompt_response) as mock_confirm:
        # Act
        if exception:
            with pytest.raises(exception) as exc_info:
                result = await unstake_multiple_extrinsic(
                    subtensor=mock_subtensor,
                    wallet=mock_wallet,
                    hotkey_ss58s=hotkey_ss58s,
                    amounts=amounts,
                    wait_for_inclusion=wait_for_inclusion,
                    wait_for_finalization=wait_for_finalization,
                    prompt=prompt,
                )
            # Assert
            assert str(exc_info.value) == exception_msg

        # Act
        else:
            result = await unstake_multiple_extrinsic(
                subtensor=mock_subtensor,
                wallet=mock_wallet,
                hotkey_ss58s=hotkey_ss58s,
                amounts=amounts_in_balances,
                wait_for_inclusion=wait_for_inclusion,
                wait_for_finalization=wait_for_finalization,
                prompt=prompt,
            )

            # Assert
            assert (
                result == expected_success
            ), f"Expected {expected_success}, but got {result}"
            if prompt:
                assert mock_confirm.called
            assert mock_unstake.call_count == unstake_attempted<|MERGE_RESOLUTION|>--- conflicted
+++ resolved
@@ -1,8 +1,8 @@
-from unittest.mock import MagicMock, patch
 
 import pytest
-
 import bittensor
+from unittest.mock import patch, MagicMock
+
 from bittensor.extrinsics.unstaking import unstake_extrinsic, unstake_multiple_extrinsic
 from bittensor.utils.balance import Balance
 
@@ -28,7 +28,6 @@
     return Balance.from_rao(100_000_000)
 
 
-@pytest.mark.asyncio
 @pytest.mark.parametrize(
     "hotkey_ss58, amount, wait_for_inclusion, wait_for_finalization, prompt, user_accepts, expected_success, unstake_attempted",
     [
@@ -57,6 +56,7 @@
         "failure-unstake-failed",
     ],
 )
+@pytest.mark.asyncio
 async def test_unstake_extrinsic(
     mock_subtensor,
     mock_wallet,
@@ -85,11 +85,7 @@
         "get_stake_for_coldkey_and_hotkey",
         return_value=mock_current_stake,
     ), patch("rich.prompt.Confirm.ask", return_value=user_accepts) as mock_confirm:
-<<<<<<< HEAD
         result = await unstake_extrinsic(
-=======
-        result = unstake_extrinsic(
->>>>>>> e6504175
             subtensor=mock_subtensor,
             wallet=mock_wallet,
             hotkey_ss58=hotkey_ss58,
@@ -120,7 +116,6 @@
             mock_subtensor.do_unstake.assert_not_called()
 
 
-@pytest.mark.asyncio
 @pytest.mark.parametrize(
     # TODO: Write dynamic test to test for amount = None with multiple hotkeys
     "hotkey_ss58s, amounts, wallet_balance, wait_for_inclusion, wait_for_finalization, prompt, prompt_response, unstake_responses, expected_success, unstake_attempted, exception, exception_msg",
@@ -184,7 +179,7 @@
             False,
             True,
             [True],
-            True,  # Sucessful unstake
+            True,  # Successful unstake
             1,
             None,
             None,
@@ -262,6 +257,7 @@
         "failure-type-error-amounts",
     ],
 )
+@pytest.mark.asyncio
 async def test_unstake_multiple_extrinsic(
     mock_subtensor,
     mock_wallet,
