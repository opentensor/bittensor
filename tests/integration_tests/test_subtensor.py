# The MIT License (MIT)
# Copyright © 2021 Yuma Rao

# Permission is hereby granted, free of charge, to any person obtaining a copy of this software and associated 
# documentation files (the “Software”), to deal in the Software without restriction, including without limitation 
# the rights to use, copy, modify, merge, publish, distribute, sublicense, and/or sell copies of the Software, 
# and to permit persons to whom the Software is furnished to do so, subject to the following conditions:

# The above copyright notice and this permission notice shall be included in all copies or substantial portions of 
# the Software.

# THE SOFTWARE IS PROVIDED “AS IS”, WITHOUT WARRANTY OF ANY KIND, EXPRESS OR IMPLIED, INCLUDING BUT NOT LIMITED TO
# THE WARRANTIES OF MERCHANTABILITY, FITNESS FOR A PARTICULAR PURPOSE AND NONINFRINGEMENT. IN NO EVENT SHALL 
# THE AUTHORS OR COPYRIGHT HOLDERS BE LIABLE FOR ANY CLAIM, DAMAGES OR OTHER LIABILITY, WHETHER IN AN ACTION 
# OF CONTRACT, TORT OR OTHERWISE, ARISING FROM, OUT OF OR IN CONNECTION WITH THE SOFTWARE OR THE USE OR OTHER 
# DEALINGS IN THE SOFTWARE.


import random
import time
import unittest
from queue import Empty as QueueEmpty
from unittest.mock import MagicMock, patch

import bittensor
import pytest
from bittensor._subtensor.subtensor_mock import mock_subtensor
from bittensor.utils.balance import Balance
from substrateinterface import Keypair
from tests.helpers import get_mock_neuron, get_mock_hotkey, get_mock_coldkey, get_mock_neuron_by_uid, MockConsole

class TestSubtensor(unittest.TestCase):
    _mock_console_patcher = None
    _mock_subtensor: bittensor.Subtensor

    def setUp(self):
<<<<<<< HEAD
        self.subtensor = bittensor.subtensor( network = 'mock' )
        self.wallet = bittensor.wallet(_mock=True)
        self.mock_neuron = get_mock_neuron_by_uid(0)
        self.balance = Balance.from_tao(1000)
=======
        self.wallet = bittensor.wallet(_mock=True)
        self.mock_neuron = get_mock_neuron_by_uid(0)
        self.balance = Balance.from_tao(1000)
        self.subtensor = bittensor.subtensor( network = 'mock' ) # own instance per test
    
    @classmethod
    def setUpClass(cls) -> None:
        # mock rich console status
        mock_console = MockConsole()
        cls._mock_console_patcher = patch('bittensor.__console__', mock_console)
        cls._mock_console_patcher.start()

        # Keeps the same mock network for all tests. This stops the network from being re-setup for each test.
        cls._mock_subtensor = bittensor.subtensor( network = 'mock' ) 

    @classmethod
    def tearDownClass(cls) -> None:
        cls._mock_console_patcher.stop()
>>>>>>> 07cbf376

    def test_network_overrides( self ): 
        """ Tests that the network overrides the chain_endpoint.
        """
        # Argument importance: chain_endpoint (arg) > network (arg) > config.subtensor.chain_endpoint > config.subtensor.network
        config0 = bittensor.subtensor.config()
        config0.subtensor.network = 'finney'
        config0.subtensor.chain_endpoint = 'wss://finney.subtensor.io'

        config1 = bittensor.subtensor.config()
        config1.subtensor.network = 'local'
        config1.subtensor.chain_endpoint = None

        # Mock network calls
        with patch('substrateinterface.SubstrateInterface.connect_websocket'):
            with patch('substrateinterface.SubstrateInterface.reload_type_registry'):
                
                # Choose arg over config
                sub0 = bittensor.subtensor( config = config0, chain_endpoint = 'wss://fin.subtensor.io' )
                assert sub0.chain_endpoint == 'wss://fin.subtensor.io'

                # Choose network arg over config
                sub1 = bittensor.subtensor( config = config0, network = 'local' )
                assert sub1.chain_endpoint == bittensor.__local_entrypoint__

                # Choose chain_endpoint config over network config
                sub2 = bittensor.subtensor( config = config0 )
                assert sub2.chain_endpoint == 'wss://finney.subtensor.io'

                sub3 = bittensor.subtensor( config = config1 )
                # Should pick local instead of finney (default)
                assert sub3.network == "local"
                assert sub3.chain_endpoint == bittensor.__local_entrypoint__
            
<<<<<<< HEAD


=======
>>>>>>> 07cbf376
    def test_neurons( self ):
        def mock_get_neuron_by_uid(_):
            return get_mock_neuron_by_uid(1)

        with patch.object(self.subtensor.substrate, 'rpc_request'):
            with patch('bittensor.Subtensor.get_uid_for_hotkey_on_subnet', return_value=1):
                with patch('bittensor.NeuronInfoLite.from_vec_u8', side_effect=mock_get_neuron_by_uid):
                    with patch('bittensor.NeuronInfo.from_vec_u8', side_effect=mock_get_neuron_by_uid):

                        neuron = self.subtensor.neuron_for_uid( 1, netuid = 3 )
                        assert type(neuron.axon_info.ip) == int
                        assert type(neuron.axon_info.port) == int
                        assert type(neuron.axon_info.ip_type) == int
                        assert type(neuron.uid) == int
                        assert type(neuron.axon_info.protocol) == int
                        assert type(neuron.hotkey) == str
                        assert type(neuron.coldkey) == str

                        neuron = self.subtensor.get_neuron_for_pubkey_and_subnet(neuron.hotkey, netuid = 3)
                        assert type(neuron.axon_info.ip) == int
                        assert type(neuron.axon_info.port) == int
                        assert type(neuron.axon_info.ip_type) == int
                        assert type(neuron.uid) == int
                        assert type(neuron.axon_info.protocol) == int
                        assert type(neuron.hotkey) == str
                        assert type(neuron.coldkey) == str
<<<<<<< HEAD

=======
>>>>>>> 07cbf376

    def test_get_current_block( self ):
        block = self.subtensor.get_current_block()
        assert (type(block) == int)

    def test_unstake( self ):
        class success():
            def __init__(self):
                self.is_success = True
            def process_events(self):
                return True

        self.subtensor.substrate.submit_extrinsic = MagicMock(return_value = success()) 
        self.subtensor.substrate.compose_call = MagicMock()
        self.subtensor.substrate.get_payment_info = MagicMock(
            return_value = { 'partialFee': 100 }
        )
        self.subtensor.substrate.create_signed_extrinsic = MagicMock()
        self.subtensor.register = MagicMock(return_value = True) 
        self.subtensor.get_balance = MagicMock(return_value = self.balance)

        self.subtensor.get_neuron_for_pubkey_and_subnet = MagicMock(return_value = self.mock_neuron) 
        with patch('bittensor.Subtensor.get_stake_for_coldkey_and_hotkey', return_value=Balance.from_tao(500)):
            success= self.subtensor.unstake(self.wallet,
                                amount = 200
                                )
            assert success == True

    def test_unstake_inclusion( self ):
        class success():
            def __init__(self):
                self.is_success = True
            def process_events(self):
                return True

        self.subtensor.substrate.submit_extrinsic = MagicMock(return_value = success()) 
        self.subtensor.substrate.compose_call = MagicMock()
        self.subtensor.substrate.get_payment_info = MagicMock(
            return_value = { 'partialFee': 100 }
        )
        self.subtensor.substrate.create_signed_extrinsic = MagicMock()
        self.subtensor.register = MagicMock(return_value = True) 
        self.subtensor.get_balance = MagicMock(return_value = self.balance)

        self.subtensor.get_neuron_for_pubkey_and_subnet = MagicMock(return_value = self.mock_neuron) 
        with patch('bittensor.Subtensor.get_stake_for_coldkey_and_hotkey', return_value=Balance.from_tao(500)):
            success= self.subtensor.unstake(self.wallet,
                                amount = 200,
                                wait_for_inclusion = True
                                )
            assert success == True

    def test_unstake_failed( self ):
        class failed():
            def __init__(self):
                self.is_success = False
                self.error_message = 'Mock'
            def process_events(self):
                return True

        self.subtensor.substrate.submit_extrinsic = MagicMock(return_value = failed()) 
        self.subtensor.substrate.compose_call = MagicMock()
        self.subtensor.substrate.get_payment_info = MagicMock(
            return_value = { 'partialFee': 100 }
        )
        self.subtensor.substrate.create_signed_extrinsic = MagicMock()
        self.subtensor.register = MagicMock(return_value = True) 
        self.subtensor.get_balance = MagicMock(return_value = self.balance)

        self.subtensor.get_neuron_for_pubkey_and_subnet = MagicMock(return_value = self.mock_neuron) 
        with patch('bittensor.Subtensor.get_stake_for_coldkey_and_hotkey', return_value=Balance.from_tao(500)):
            fail= self.subtensor.unstake(self.wallet,
                                amount = 200,
                                wait_for_inclusion = True
                                )
            assert fail == False

    def test_stake(self):
        class success():
            def __init__(self):
                self.is_success = True
            def process_events(self):
                return True

        self.subtensor.substrate.submit_extrinsic = MagicMock(return_value = success()) 
        self.subtensor.substrate.compose_call = MagicMock()
        self.subtensor.substrate.get_payment_info = MagicMock(
            return_value = { 'partialFee': 100 }
        )
        self.subtensor.substrate.create_signed_extrinsic = MagicMock()
        self.subtensor.register = MagicMock(return_value = True) 
        self.subtensor.get_balance = MagicMock(return_value = self.balance)

        self.subtensor.get_neuron_for_pubkey_and_subnet = MagicMock(return_value = self.mock_neuron) 
        with patch('bittensor.Subtensor.get_stake_for_coldkey_and_hotkey', return_value=Balance.from_tao(500)):
            with patch('bittensor.Subtensor.get_hotkey_owner', return_value=self.wallet.coldkeypub.ss58_address):
                success= self.subtensor.add_stake(self.wallet,
                                    amount = 200
                                    )
                assert success == True

    def test_stake_inclusion(self):
        class success():
            def __init__(self):
                self.is_success = True
            def process_events(self):
                return True

        self.subtensor.substrate.submit_extrinsic = MagicMock(return_value = success()) 
        self.subtensor.substrate.compose_call = MagicMock()
        self.subtensor.substrate.get_payment_info = MagicMock(
            return_value = { 'partialFee': 100 }
        )
        self.subtensor.substrate.create_signed_extrinsic = MagicMock()
        self.subtensor.register = MagicMock(return_value = True) 
        self.subtensor.get_balance = MagicMock(return_value = self.balance)

        self.subtensor.get_neuron_for_pubkey_and_subnet = MagicMock(return_value = self.mock_neuron) 
        with patch('bittensor.Subtensor.get_stake_for_coldkey_and_hotkey', return_value=Balance.from_tao(500)):
            with patch('bittensor.Subtensor.get_hotkey_owner', return_value=self.wallet.coldkeypub.ss58_address):
                success= self.subtensor.add_stake(self.wallet,
                                    amount = 200,
                                    wait_for_inclusion = True
                                    )
                assert success == True

    def test_stake_failed( self ):
        class failed():
            def __init__(self):
                self.is_success = False
                self.error_message = 'Mock'
            def process_events(self):
                return True

        self.subtensor.substrate.submit_extrinsic = MagicMock(return_value = failed()) 

        self.subtensor.substrate.compose_call = MagicMock()
        self.subtensor.substrate.get_payment_info = MagicMock(
            return_value = { 'partialFee': 100 }
        )
        self.subtensor.substrate.create_signed_extrinsic = MagicMock()
        self.subtensor.register = MagicMock(return_value = True) 
        self.subtensor.get_balance = MagicMock(return_value = Balance.from_rao(0))

        self.subtensor.get_neuron_for_pubkey_and_subnet = MagicMock(return_value = self.mock_neuron) 
        with patch('bittensor.Subtensor.get_stake_for_coldkey_and_hotkey', return_value=Balance.from_tao(500)):
            with patch('bittensor.Subtensor.get_hotkey_owner', return_value=self.wallet.coldkeypub.ss58_address):
                fail= self.subtensor.add_stake(self.wallet,
                                    amount = 200,
                                    wait_for_inclusion = True
                                    )
                assert fail == False
        
    def test_transfer( self ):
        class success():
            def __init__(self):
                self.is_success = True
            def process_events(self):
                return True
            block_hash: str = '0x'

        fake_coldkey = get_mock_coldkey(1)
        self.subtensor.substrate.submit_extrinsic = MagicMock(return_value = success()) 
        self.subtensor.register = MagicMock(return_value = True) 
        self.subtensor.get_neuron_for_pubkey_and_subnet = MagicMock(return_value = self.mock_neuron) 
        self.subtensor.get_balance = MagicMock(return_value = self.balance)
        success= self.subtensor.transfer(self.wallet,
                            fake_coldkey,
                            amount = 200,
                            )
        assert success == True

    def test_transfer_inclusion( self ):
        class success():
            def __init__(self):
                self.is_success = True
            def process_events(self):
                return True
            block_hash: str = '0x'

        fake_coldkey = get_mock_coldkey(1)
        self.subtensor.substrate.submit_extrinsic = MagicMock(return_value = success()) 
        self.subtensor.register = MagicMock(return_value = True) 
        self.subtensor.get_neuron_for_pubkey_and_subnet = MagicMock(return_value = self.mock_neuron) 
        self.subtensor.get_balance = MagicMock(return_value = self.balance)
        
        success= self.subtensor.transfer(self.wallet,
                            fake_coldkey,
                            amount = 200,
                            wait_for_inclusion = True
                            )
        assert success == True

    def test_transfer_failed(self ):
        class failed():
            def __init__(self):
                self.is_success = False
                self.error_message = 'Mock'
            def process_events(self):
                return True

        fake_coldkey = get_mock_coldkey(1)
        self.subtensor.substrate.submit_extrinsic = MagicMock(return_value = failed()) 

        fail= self.subtensor.transfer(self.wallet,
                            fake_coldkey,
                            amount = 200,
                            wait_for_inclusion = True
                            )
        assert fail == False

    def test_transfer_invalid_dest(self ):
        fake_coldkey = get_mock_coldkey(1)

        fail = self.subtensor.transfer(self.wallet,
                            fake_coldkey[:-1], # invalid dest
                            amount = 200,
                            wait_for_inclusion = True
                            )
        assert fail == False

    def test_transfer_dest_as_bytes(self ):
        class success():
            def __init__(self):
                self.is_success = True
            def process_events(self):
                return True
            block_hash: str = '0x'

        fake_coldkey = get_mock_coldkey(1)
        self.subtensor.substrate.submit_extrinsic = MagicMock(return_value = success()) 
        self.subtensor.register = MagicMock(return_value = True) 
        self.subtensor.get_neuron_for_pubkey_and_subnet = MagicMock(return_value = self.mock_neuron) 
        self.subtensor.get_balance = MagicMock(return_value = self.balance)

        dest_as_bytes: bytes = Keypair(fake_coldkey).public_key
        success = self.subtensor.transfer(self.wallet,
                            dest_as_bytes, # invalid dest
                            amount = 200,
                            wait_for_inclusion = True
                            )
        assert success == True

    def test_set_weights( self ):
        chain_weights = [0]
        class success():
            def __init__(self):
                self.is_success = True
            def process_events(self):
                return True

        
        self.subtensor.substrate.submit_extrinsic = MagicMock(return_value = success()) 
        self.subtensor.substrate.compose_call = MagicMock()
        self.subtensor.substrate.create_signed_extrinsic = MagicMock()

        success= self.subtensor.set_weights(wallet=self.wallet,
                            netuid = 3,
                            uids=[1],
                            weights=chain_weights,
                            )
        assert success == True

    def test_set_weights_inclusion( self ):
        chain_weights = [0]
        class success():
            def __init__(self):
                self.is_success = True
            def process_events(self):
                return True

        self.subtensor.substrate.submit_extrinsic = MagicMock(return_value = success()) 
        self.subtensor.substrate.compose_call = MagicMock()
        self.subtensor.substrate.create_signed_extrinsic = MagicMock()

        success = self.subtensor.set_weights(wallet=self.wallet,
                            netuid = 1,
                            uids=[1],
                            weights=chain_weights,
                            wait_for_inclusion = True
                            )
        assert success == True

    def test_set_weights_failed( self ):
        class failed():
            def __init__(self):
                self.is_success = False
                self.error_message = 'Mock'
            def process_events(self):
                return True
        
        chain_weights = [0]
        self.subtensor.substrate.submit_extrinsic = MagicMock(return_value = failed()) 
        self.subtensor.substrate.compose_call = MagicMock()
        self.subtensor.substrate.create_signed_extrinsic = MagicMock()

        fail= self.subtensor.set_weights(wallet=self.wallet,
                            netuid = 3, 
                            uids=[1],
                            weights=chain_weights,
                            wait_for_inclusion = True
                            )
        assert fail == False

    def test_get_balance( self ):
        fake_coldkey = get_mock_coldkey(0)
        balance= self.subtensor.get_balance(address=fake_coldkey)
        assert type(balance) == bittensor.utils.balance.Balance

    def test_get_balances( self ):
        balance= self.subtensor.get_balances()
        assert type(balance) == dict
        for i in balance:
            assert type(balance[i]) == bittensor.utils.balance.Balance

    def test_get_uid_by_hotkey_on_subnet( self ):
        fake_hotkey = get_mock_hotkey(0)
        with patch('bittensor.Subtensor.query_subtensor', return_value=MagicMock( value=0 )):
            uid = self.subtensor.get_uid_for_hotkey_on_subnet(fake_hotkey, netuid = 3)
            assert isinstance(uid, int)

    def test_hotkey_register( self ):
        fake_hotkey = get_mock_hotkey(0)
        self.subtensor.get_uid_for_hotkey_on_subnet = MagicMock(return_value = 0)
        register= self.subtensor.is_hotkey_registered(fake_hotkey, netuid = 3)
        assert register == True

    def test_hotkey_register_failed( self ):
        self.subtensor.get_uid_for_hotkey_on_subnet = MagicMock(return_value = None) 
        register= self.subtensor.is_hotkey_registered('mock', netuid = 3)
        assert register == False

    def test_registration_multiprocessed_already_registered( self ):
        class success():
            def __init__(self):
                self.is_success = True
            def process_events(self):
                return True
            
        workblocks_before_is_registered = random.randint(5, 10)
        # return False each work block but return True after a random number of blocks
        is_registered_return_values = [False for _ in range(workblocks_before_is_registered)] + [True] + [True, False]
        # this should pass the initial False check in the subtensor class and then return True because the neuron is already registered

        mock_neuron = MagicMock()           
        mock_neuron.is_null = True

        with patch('bittensor.Subtensor.difficulty'):
            # patch solution queue to return None
            with patch('multiprocessing.queues.Queue.get', return_value=None) as mock_queue_get:
                # patch time queue get to raise Empty exception
                with patch('multiprocessing.queues.Queue.get_nowait', side_effect=QueueEmpty) as mock_queue_get_nowait:

                    wallet = bittensor.wallet(_mock=True)
                    wallet.is_registered = MagicMock( side_effect=is_registered_return_values )

                    self.subtensor.difficulty= MagicMock(return_value=1)
                    self.subtensor.get_neuron_for_pubkey_and_subnet = MagicMock( side_effect=mock_neuron )
                    self.subtensor.substrate.submit_extrinsic = MagicMock(return_value = success())

                    with patch('bittensor.__console__.status') as mock_set_status:
                        # Need to patch the console status to avoid opening a parallel live display
                        mock_set_status.__enter__ = MagicMock(return_value=True)
                        mock_set_status.__exit__ = MagicMock(return_value=True)

                        # should return True
                        assert self.subtensor.register(wallet=wallet, netuid = 3, num_processes=3, update_interval=5 ) == True

                    # calls until True and once again before exiting subtensor class
                    # This assertion is currently broken when difficulty is too low
                    assert wallet.is_registered.call_count == workblocks_before_is_registered + 2 
    
    def test_registration_partly_failed( self ):
        
        class failed():
            def __init__(self):
                self.is_success = False
                self.error_message ='Failed'
            def process_events(self):
                return False
            
        class success():
            def __init__(self):
                self.is_success = True
            def process_events(self):
                return True

        submit_extrinsic_mock = MagicMock( side_effect = [failed(), failed(), success()])

        def is_registered_side_effect(*args, **kwargs):
            nonlocal submit_extrinsic_mock 
            return submit_extrinsic_mock.call_count < 3
            
        current_block = [i for i in range(0,100)]

        with patch('bittensor.Subtensor.get_neuron_for_pubkey_and_subnet', return_value = bittensor.NeuronInfo._null_neuron()):
            with patch('bittensor.Subtensor.difficulty'):
                wallet = bittensor.wallet(_mock=True)
                wallet.is_registered = MagicMock(side_effect=is_registered_side_effect)

                self.subtensor.difficulty = MagicMock(return_value=1)
                self.subtensor.get_current_block = MagicMock(side_effect=current_block)
                self.subtensor.substrate.submit_extrinsic = submit_extrinsic_mock

<<<<<<< HEAD
                with patch('bittensor.__console__.status') as mock_set_status:
                    # Need to patch the console status to avoid opening a parallel live display
                    mock_set_status.__enter__ = MagicMock(return_value=True)
                    mock_set_status.__exit__ = MagicMock(return_value=True)

                    # should return True
                    assert self.subtensor.register(wallet=wallet, netuid = 3, num_processes=3, update_interval=5) == True
=======
                # should return True
                self.assertTrue( self.subtensor.register(wallet=wallet, netuid = 3, num_processes=3, update_interval=5), msg="Registration should succeed" )
>>>>>>> 07cbf376

    def test_registration_failed( self ):
        class failed():
            def __init__(self):
                self.is_success = False
                self.error_message ='Failed'
            def process_events(self):
                return False
            

        is_registered_return_values = [False for _ in range(100)]
        current_block = [i for i in range(0,100)]
        mock_neuron = MagicMock()           
        mock_neuron.is_null = True

        with patch('bittensor._subtensor.extrinsics.registration.create_pow', return_value=None) as mock_create_pow:
            wallet = bittensor.wallet(_mock=True)
            wallet.is_registered = MagicMock( side_effect=is_registered_return_values )

            self.subtensor.get_current_block = MagicMock(side_effect=current_block)
            self.subtensor.get_neuron_for_pubkey_and_subnet = MagicMock( return_value=mock_neuron )
            self.subtensor.substrate.get_block_hash = MagicMock( return_value = '0x' + '0' * 64 )
            self.subtensor.substrate.submit_extrinsic = MagicMock(return_value = failed())

            # should return True
<<<<<<< HEAD
            assert self.subtensor.register(wallet=wallet, netuid = 3 ) == False
            assert bittensor.utils.create_pow.call_count == 3 
=======
            self.assertIsNot( self.subtensor.register(wallet=wallet, netuid = 3 ), True, msg="Registration should fail" )
            self.assertEqual( mock_create_pow.call_count, 3 ) 
>>>>>>> 07cbf376

    def test_registration_stale_then_continue( self ):
        # verifty that after a stale solution, the solve will continue without exiting

        class ExitEarly(Exception):
            pass

        mock_is_stale = MagicMock(
            side_effect = [True, False]
        )

        mock_substrate_enter = MagicMock(
            side_effect=ExitEarly()
        )

        mock_subtensor_self = MagicMock(
            neuron_for_pubkey = MagicMock( return_value = MagicMock(is_null = True) ), # not registered
            substrate=MagicMock(
                __enter__ = mock_substrate_enter,
                get_block_hash = MagicMock( return_value = '0x' + '0'*64 ),
            )
        )

        mock_wallet = MagicMock()

        mock_create_pow = MagicMock(
            return_value = MagicMock(
                is_stale = mock_is_stale
            )
        )

        with patch('bittensor.Subtensor.get_neuron_for_pubkey_and_subnet', return_value=bittensor.NeuronInfo._null_neuron() ):
<<<<<<< HEAD
            with patch('bittensor.utils.create_pow', mock_create_pow):
                with patch('bittensor.utils.POWNotStale', mock_not_stale):
                    # should create a pow and check if it is stale
                    # then should create a new pow and check if it is stale
                    # then should enter substrate and exit early because of test
                    with pytest.raises(ExitEarly):
                        bittensor.Subtensor.register(mock_subtensor_self, mock_wallet, netuid = 3)
                    assert mock_create_pow.call_count == 2 # must try another pow after stale
                    assert mock_not_stale.call_count == 2
                    assert mock_substrate_enter.call_count == 1 # only tries to submit once, then exits

    def test_subtensor_mock_functions(self):
        with patch('substrateinterface.SubstrateInterface.query'):
            sub = bittensor.subtensor(_mock=True)
            sub.total_issuance
            sub.total_stake
            sub.immunity_period(netuid = 3)
            sub.rho(netuid = 3)
            sub.kappa(netuid = 3)
            sub.blocks_since_epoch(netuid = 3)
            sub.max_n(netuid = 3)
            sub.min_allowed_weights(netuid = 3)
            sub.validator_epoch_length(netuid = 3)
            sub.validator_epochs_per_reset(netuid = 3)
            sub.validator_sequence_length(netuid = 3)
            sub.validator_batch_size(netuid = 3)
            sub.difficulty(netuid = 3)

# This test was flaking, please check to_defaults before reactiving the test
def _test_defaults_to_finney():
    sub = bittensor.subtensor()
    assert sub.network == 'finney'
    assert sub.chain_endpoint == bittensor.__finney_entrypoint__

def test_subtensor_mock():
    mock_subtensor.kill_global_mock_process()
    sub = bittensor.subtensor(_mock=True)
    assert mock_subtensor.global_mock_process_is_running()
    assert sub._is_mocked == True
    assert sub._owned_mock_subtensor_process != None
    del(sub)
    assert not mock_subtensor.global_mock_process_is_running()

def test_create_mock_process():
    mock_subtensor.kill_global_mock_process()
    mock_subtensor.create_global_mock_process()
    assert mock_subtensor.global_mock_process_is_running()
    mock_subtensor.kill_global_mock_process()
    assert not mock_subtensor.global_mock_process_is_running()

def test_mock_from_mock_arg():
    sub = bittensor.subtensor(_mock=True)
    assert mock_subtensor.global_mock_process_is_running()
    assert sub._is_mocked == True
    assert sub._owned_mock_subtensor_process != None
    sub.optionally_kill_owned_mock_instance()
    assert not mock_subtensor.global_mock_process_is_running()
    del(sub)
    assert not mock_subtensor.global_mock_process_is_running()

def test_mock_from_network_arg():
    mock_subtensor.kill_global_mock_process()
    sub = bittensor.subtensor(network='mock')
    assert sub.network == 'mock'
    assert mock_subtensor.global_mock_process_is_running()
    assert sub._is_mocked == True
    assert sub._owned_mock_subtensor_process != None
    sub.__del__()
    assert not mock_subtensor.global_mock_process_is_running()

def test_create_from_config():
    mock_subtensor.kill_global_mock_process()
    config = bittensor.subtensor.config()
    config.subtensor.network = 'mock'
    sub = bittensor.subtensor(config=config)
    assert mock_subtensor.global_mock_process_is_running()
    assert sub._is_mocked == True
    assert sub._owned_mock_subtensor_process != None
    del(sub)
    assert not mock_subtensor.global_mock_process_is_running()

def test_two_subtensor_ownership():
    mock_subtensor.kill_global_mock_process()
    sub1 = bittensor.subtensor(_mock=True)
    sub2 = bittensor.subtensor(_mock=True)
    assert sub1._is_mocked == True
    assert sub2._is_mocked == True
    assert sub1._owned_mock_subtensor_process != None
    assert sub2._owned_mock_subtensor_process == None
    assert mock_subtensor.global_mock_process_is_running()
    del( sub2 )
    assert mock_subtensor.global_mock_process_is_running()
    del ( sub1 )
    time.sleep(2)
    assert not mock_subtensor.global_mock_process_is_running()
=======
            with patch('bittensor._subtensor.extrinsics.registration.create_pow', mock_create_pow):
                # should create a pow and check if it is stale
                # then should create a new pow and check if it is stale
                # then should enter substrate and exit early because of test
                with pytest.raises(ExitEarly):
                    bittensor.Subtensor.register( mock_subtensor_self, mock_wallet, netuid = 3 )
                self.assertEqual( mock_create_pow.call_count, 2, msg="must try another pow after stale" )
                self.assertEqual( mock_is_stale.call_count, 2 )
                self.assertEqual( mock_substrate_enter.call_count, 1, msg="only tries to submit once, then exits" )

#     def test_subtensor_mock_functions(self):
#         with patch('substrateinterface.SubstrateInterface.query'):
#             sub = bittensor.subtensor(_mock=True)
#             sub.total_issuance
#             sub.total_stake
#             sub.immunity_period(netuid = 3)
#             sub.rho(netuid = 3)
#             sub.kappa(netuid = 3)
#             sub.blocks_since_epoch(netuid = 3)
#             sub.max_n(netuid = 3)
#             sub.min_allowed_weights(netuid = 3)
#             sub.validator_epoch_length(netuid = 3)
#             sub.validator_epochs_per_reset(netuid = 3)
#             sub.validator_sequence_length(netuid = 3)
#             sub.validator_batch_size(netuid = 3)
#             sub.difficulty(netuid = 3)

# # This test was flaking, please check to_defaults before reactiving the test
# def _test_defaults_to_finney():
#     sub = bittensor.subtensor()
#     assert sub.network == 'finney'
#     assert sub.chain_endpoint == bittensor.__finney_entrypoint__

# def test_subtensor_mock():
#     mock_subtensor.kill_global_mock_process()
#     sub = bittensor.subtensor(_mock=True)
#     assert mock_subtensor.global_mock_process_is_running()
#     assert sub._is_mocked == True
#     assert sub._owned_mock_subtensor_process != None
#     del(sub)
#     assert not mock_subtensor.global_mock_process_is_running()

# def test_create_mock_process():
#     mock_subtensor.kill_global_mock_process()
#     mock_subtensor.create_global_mock_process()
#     assert mock_subtensor.global_mock_process_is_running()
#     mock_subtensor.kill_global_mock_process()
#     assert not mock_subtensor.global_mock_process_is_running()

# def test_mock_from_mock_arg():
#     sub = bittensor.subtensor(_mock=True)
#     assert mock_subtensor.global_mock_process_is_running()
#     assert sub._is_mocked == True
#     assert sub._owned_mock_subtensor_process != None
#     sub.optionally_kill_owned_mock_instance()
#     assert not mock_subtensor.global_mock_process_is_running()
#     del(sub)
#     assert not mock_subtensor.global_mock_process_is_running()

# def test_mock_from_network_arg():
#     mock_subtensor.kill_global_mock_process()
#     sub = bittensor.subtensor(network='mock')
#     assert sub.network == 'mock'
#     assert mock_subtensor.global_mock_process_is_running()
#     assert sub._is_mocked == True
#     assert sub._owned_mock_subtensor_process != None
#     sub.__del__()
#     assert not mock_subtensor.global_mock_process_is_running()

# def test_create_from_config():
#     mock_subtensor.kill_global_mock_process()
#     config = bittensor.subtensor.config()
#     config.subtensor.network = 'mock'
#     sub = bittensor.subtensor(config=config)
#     assert mock_subtensor.global_mock_process_is_running()
#     assert sub._is_mocked == True
#     assert sub._owned_mock_subtensor_process != None
#     del(sub)
#     assert not mock_subtensor.global_mock_process_is_running()

# def test_two_subtensor_ownership():
#     mock_subtensor.kill_global_mock_process()
#     sub1 = bittensor.subtensor(_mock=True)
#     sub2 = bittensor.subtensor(_mock=True)
#     assert sub1._is_mocked == True
#     assert sub2._is_mocked == True
#     assert sub1._owned_mock_subtensor_process != None
#     assert sub2._owned_mock_subtensor_process == None
#     assert mock_subtensor.global_mock_process_is_running()
#     del( sub2 )
#     assert mock_subtensor.global_mock_process_is_running()
#     del ( sub1 )
#     time.sleep(2)
#     assert not mock_subtensor.global_mock_process_is_running()
>>>>>>> 07cbf376

if __name__ == "__main__":
    unittest.main()<|MERGE_RESOLUTION|>--- conflicted
+++ resolved
@@ -34,12 +34,6 @@
     _mock_subtensor: bittensor.Subtensor
 
     def setUp(self):
-<<<<<<< HEAD
-        self.subtensor = bittensor.subtensor( network = 'mock' )
-        self.wallet = bittensor.wallet(_mock=True)
-        self.mock_neuron = get_mock_neuron_by_uid(0)
-        self.balance = Balance.from_tao(1000)
-=======
         self.wallet = bittensor.wallet(_mock=True)
         self.mock_neuron = get_mock_neuron_by_uid(0)
         self.balance = Balance.from_tao(1000)
@@ -58,7 +52,6 @@
     @classmethod
     def tearDownClass(cls) -> None:
         cls._mock_console_patcher.stop()
->>>>>>> 07cbf376
 
     def test_network_overrides( self ): 
         """ Tests that the network overrides the chain_endpoint.
@@ -93,11 +86,6 @@
                 assert sub3.network == "local"
                 assert sub3.chain_endpoint == bittensor.__local_entrypoint__
             
-<<<<<<< HEAD
-
-
-=======
->>>>>>> 07cbf376
     def test_neurons( self ):
         def mock_get_neuron_by_uid(_):
             return get_mock_neuron_by_uid(1)
@@ -124,10 +112,6 @@
                         assert type(neuron.axon_info.protocol) == int
                         assert type(neuron.hotkey) == str
                         assert type(neuron.coldkey) == str
-<<<<<<< HEAD
-
-=======
->>>>>>> 07cbf376
 
     def test_get_current_block( self ):
         block = self.subtensor.get_current_block()
@@ -532,18 +516,8 @@
                 self.subtensor.get_current_block = MagicMock(side_effect=current_block)
                 self.subtensor.substrate.submit_extrinsic = submit_extrinsic_mock
 
-<<<<<<< HEAD
-                with patch('bittensor.__console__.status') as mock_set_status:
-                    # Need to patch the console status to avoid opening a parallel live display
-                    mock_set_status.__enter__ = MagicMock(return_value=True)
-                    mock_set_status.__exit__ = MagicMock(return_value=True)
-
-                    # should return True
-                    assert self.subtensor.register(wallet=wallet, netuid = 3, num_processes=3, update_interval=5) == True
-=======
                 # should return True
                 self.assertTrue( self.subtensor.register(wallet=wallet, netuid = 3, num_processes=3, update_interval=5), msg="Registration should succeed" )
->>>>>>> 07cbf376
 
     def test_registration_failed( self ):
         class failed():
@@ -569,13 +543,8 @@
             self.subtensor.substrate.submit_extrinsic = MagicMock(return_value = failed())
 
             # should return True
-<<<<<<< HEAD
-            assert self.subtensor.register(wallet=wallet, netuid = 3 ) == False
-            assert bittensor.utils.create_pow.call_count == 3 
-=======
             self.assertIsNot( self.subtensor.register(wallet=wallet, netuid = 3 ), True, msg="Registration should fail" )
             self.assertEqual( mock_create_pow.call_count, 3 ) 
->>>>>>> 07cbf376
 
     def test_registration_stale_then_continue( self ):
         # verifty that after a stale solution, the solve will continue without exiting
@@ -608,103 +577,6 @@
         )
 
         with patch('bittensor.Subtensor.get_neuron_for_pubkey_and_subnet', return_value=bittensor.NeuronInfo._null_neuron() ):
-<<<<<<< HEAD
-            with patch('bittensor.utils.create_pow', mock_create_pow):
-                with patch('bittensor.utils.POWNotStale', mock_not_stale):
-                    # should create a pow and check if it is stale
-                    # then should create a new pow and check if it is stale
-                    # then should enter substrate and exit early because of test
-                    with pytest.raises(ExitEarly):
-                        bittensor.Subtensor.register(mock_subtensor_self, mock_wallet, netuid = 3)
-                    assert mock_create_pow.call_count == 2 # must try another pow after stale
-                    assert mock_not_stale.call_count == 2
-                    assert mock_substrate_enter.call_count == 1 # only tries to submit once, then exits
-
-    def test_subtensor_mock_functions(self):
-        with patch('substrateinterface.SubstrateInterface.query'):
-            sub = bittensor.subtensor(_mock=True)
-            sub.total_issuance
-            sub.total_stake
-            sub.immunity_period(netuid = 3)
-            sub.rho(netuid = 3)
-            sub.kappa(netuid = 3)
-            sub.blocks_since_epoch(netuid = 3)
-            sub.max_n(netuid = 3)
-            sub.min_allowed_weights(netuid = 3)
-            sub.validator_epoch_length(netuid = 3)
-            sub.validator_epochs_per_reset(netuid = 3)
-            sub.validator_sequence_length(netuid = 3)
-            sub.validator_batch_size(netuid = 3)
-            sub.difficulty(netuid = 3)
-
-# This test was flaking, please check to_defaults before reactiving the test
-def _test_defaults_to_finney():
-    sub = bittensor.subtensor()
-    assert sub.network == 'finney'
-    assert sub.chain_endpoint == bittensor.__finney_entrypoint__
-
-def test_subtensor_mock():
-    mock_subtensor.kill_global_mock_process()
-    sub = bittensor.subtensor(_mock=True)
-    assert mock_subtensor.global_mock_process_is_running()
-    assert sub._is_mocked == True
-    assert sub._owned_mock_subtensor_process != None
-    del(sub)
-    assert not mock_subtensor.global_mock_process_is_running()
-
-def test_create_mock_process():
-    mock_subtensor.kill_global_mock_process()
-    mock_subtensor.create_global_mock_process()
-    assert mock_subtensor.global_mock_process_is_running()
-    mock_subtensor.kill_global_mock_process()
-    assert not mock_subtensor.global_mock_process_is_running()
-
-def test_mock_from_mock_arg():
-    sub = bittensor.subtensor(_mock=True)
-    assert mock_subtensor.global_mock_process_is_running()
-    assert sub._is_mocked == True
-    assert sub._owned_mock_subtensor_process != None
-    sub.optionally_kill_owned_mock_instance()
-    assert not mock_subtensor.global_mock_process_is_running()
-    del(sub)
-    assert not mock_subtensor.global_mock_process_is_running()
-
-def test_mock_from_network_arg():
-    mock_subtensor.kill_global_mock_process()
-    sub = bittensor.subtensor(network='mock')
-    assert sub.network == 'mock'
-    assert mock_subtensor.global_mock_process_is_running()
-    assert sub._is_mocked == True
-    assert sub._owned_mock_subtensor_process != None
-    sub.__del__()
-    assert not mock_subtensor.global_mock_process_is_running()
-
-def test_create_from_config():
-    mock_subtensor.kill_global_mock_process()
-    config = bittensor.subtensor.config()
-    config.subtensor.network = 'mock'
-    sub = bittensor.subtensor(config=config)
-    assert mock_subtensor.global_mock_process_is_running()
-    assert sub._is_mocked == True
-    assert sub._owned_mock_subtensor_process != None
-    del(sub)
-    assert not mock_subtensor.global_mock_process_is_running()
-
-def test_two_subtensor_ownership():
-    mock_subtensor.kill_global_mock_process()
-    sub1 = bittensor.subtensor(_mock=True)
-    sub2 = bittensor.subtensor(_mock=True)
-    assert sub1._is_mocked == True
-    assert sub2._is_mocked == True
-    assert sub1._owned_mock_subtensor_process != None
-    assert sub2._owned_mock_subtensor_process == None
-    assert mock_subtensor.global_mock_process_is_running()
-    del( sub2 )
-    assert mock_subtensor.global_mock_process_is_running()
-    del ( sub1 )
-    time.sleep(2)
-    assert not mock_subtensor.global_mock_process_is_running()
-=======
             with patch('bittensor._subtensor.extrinsics.registration.create_pow', mock_create_pow):
                 # should create a pow and check if it is stale
                 # then should create a new pow and check if it is stale
@@ -799,7 +671,6 @@
 #     del ( sub1 )
 #     time.sleep(2)
 #     assert not mock_subtensor.global_mock_process_is_running()
->>>>>>> 07cbf376
 
 if __name__ == "__main__":
     unittest.main()