# The MIT License (MIT)
# Copyright © 2021 Yuma Rao

# Permission is hereby granted, free of charge, to any person obtaining a copy of this software and associated 
# documentation files (the “Software”), to deal in the Software without restriction, including without limitation 
# the rights to use, copy, modify, merge, publish, distribute, sublicense, and/or sell copies of the Software, 
# and to permit persons to whom the Software is furnished to do so, subject to the following conditions:

# The above copyright notice and this permission notice shall be included in all copies or substantial portions of 
# the Software.

# THE SOFTWARE IS PROVIDED “AS IS”, WITHOUT WARRANTY OF ANY KIND, EXPRESS OR IMPLIED, INCLUDING BUT NOT LIMITED TO
# THE WARRANTIES OF MERCHANTABILITY, FITNESS FOR A PARTICULAR PURPOSE AND NONINFRINGEMENT. IN NO EVENT SHALL 
# THE AUTHORS OR COPYRIGHT HOLDERS BE LIABLE FOR ANY CLAIM, DAMAGES OR OTHER LIABILITY, WHETHER IN AN ACTION 
# OF CONTRACT, TORT OR OTHERWISE, ARISING FROM, OUT OF OR IN CONNECTION WITH THE SOFTWARE OR THE USE OR OTHER 
# DEALINGS IN THE SOFTWARE.


import multiprocessing
from unittest.mock import patch
import bittensor
import pytest
import unittest
import time
import random
from unittest.mock import MagicMock
from bittensor.utils.balance import Balance
from bittensor.utils import Solver, update_curr_block
from substrateinterface import Keypair
from bittensor._subtensor.subtensor_mock import mock_subtensor
class TestSubtensor(unittest.TestCase):
    def setUp(self):
        self.subtensor = bittensor.subtensor( network = 'nobunaga' )
        self.wallet = bittensor.wallet(_mock=True)
        coldkey = Keypair.create_from_mnemonic(Keypair.generate_mnemonic())
        self.mock_neuron = self.subtensor._neuron_dict_to_namespace(
            dict({
                "version":1,
                "ip":0,
                "port":0,
                "ip_type":0,
                "uid":1,
                "modality":0,
                "hotkey":'some_hotkey',
                "coldkey":'some_coldkey',
                "active":0,
                "last_update":0,
                "priority":0,
                "stake":1000000000000.0,
                "rank":0.0,
                "trust":0.0,
                "consensus":0.0,
                "incentive":0.0,
                "dividends":0.0,
                "emission":0.0,
                "bonds":[],
                "weights":[],
                "is_null":False
            })
        )
        self.neurons = self.subtensor.neurons()
        self.balance = Balance.from_tao(1000)
        assert True

    def test_defaults_to_nobunaga( self ):
        assert self.subtensor.endpoint_for_network() in bittensor.__nobunaga_entrypoints__

    def test_networks( self ):
        assert self.subtensor.endpoint_for_network() in bittensor.__nobunaga_entrypoints__

    def test_network_overrides( self ):
        config = bittensor.subtensor.config()
        subtensor = bittensor.subtensor(network='nobunaga', config=config, )
        assert subtensor.endpoint_for_network() in bittensor.__nobunaga_entrypoints__

    def test_connect_no_failure( self ):
        self.subtensor.connect(timeout = 1, failure=False)


    def test_connect_success( self ):
        success = self.subtensor.connect()
        assert success == True


    def test_connect_fail( self ):
        self.subtensor.substrate=None
        with pytest.raises(RuntimeError):
            self.subtensor.connect()


    def test_neurons( self ):
        assert len(self.neurons) > 0
        assert type(self.neurons[0].ip) == int
        assert type(self.neurons[0].port) == int
        assert type(self.neurons[0].ip_type) == int
        assert type(self.neurons[0].uid) == int
        assert type(self.neurons[0].modality) == int
        assert type(self.neurons[0].hotkey) == str
        assert type(self.neurons[0].coldkey) == str

        neuron = self.subtensor.neuron_for_uid( 1 )
        assert type(neuron.ip) == int
        assert type(neuron.port) == int
        assert type(neuron.ip_type) == int
        assert type(neuron.uid) == int
        assert type(neuron.modality) == int
        assert type(neuron.hotkey) == str
        assert type(neuron.coldkey) == str

        neuron = self.subtensor.neuron_for_pubkey(neuron.hotkey)
        assert type(neuron.ip) == int
        assert type(neuron.port) == int
        assert type(neuron.ip_type) == int
        assert type(neuron.uid) == int
        assert type(neuron.modality) == int
        assert type(neuron.hotkey) == str
        assert type(neuron.coldkey) == str


    def test_get_current_block( self ):
        block = self.subtensor.get_current_block()
        assert (type(block) == int)

    def test_unstake( self ):
        class success():
            def __init__(self):
                self.is_success = True
            def process_events(self):
                return True

        self.subtensor.substrate.submit_extrinsic = MagicMock(return_value = success()) 
        self.subtensor.register = MagicMock(return_value = True) 
        self.subtensor.neuron_for_pubkey = MagicMock(return_value = self.mock_neuron) 
        success= self.subtensor.unstake(self.wallet,
                            amount = 200
                            )
        assert success == True

    def test_unstake_inclusion( self ):
        class success():
            def __init__(self):
                self.is_success = True
            def process_events(self):
                return True

        self.subtensor.substrate.submit_extrinsic = MagicMock(return_value = success()) 
        self.subtensor.register = MagicMock(return_value = True) 
        self.subtensor.neuron_for_pubkey = MagicMock(return_value = self.mock_neuron) 

        success= self.subtensor.unstake(self.wallet,
                            amount = 200,
                            wait_for_inclusion = True
                            )
        assert success == True

    def test_unstake_failed( self ):
        class failed():
            def __init__(self):
                self.is_success = False
                self.error_message = 'Mock'
            def process_events(self):
                return True

        self.subtensor.substrate.submit_extrinsic = MagicMock(return_value = failed()) 

        fail= self.subtensor.unstake(self.wallet,
                            amount = 200,
                            wait_for_inclusion = True
                            )
        assert fail == False

    def test_stake(self):
        class success():
            def __init__(self):
                self.is_success = True
            def process_events(self):
                return True

        self.subtensor.substrate.submit_extrinsic = MagicMock(return_value = success()) 
        self.subtensor.register = MagicMock(return_value = True) 
        self.subtensor.neuron_for_pubkey = MagicMock(return_value = self.mock_neuron) 
        self.subtensor.get_balance = MagicMock(return_value = self.balance)
        success= self.subtensor.add_stake(self.wallet,
                            amount = 200
                            )
        assert success == True

    def test_stake_inclusion(self):
        class success():
            def __init__(self):
                self.is_success = True
            def process_events(self):
                return True

        self.subtensor.substrate.submit_extrinsic = MagicMock(return_value = success()) 
        self.subtensor.register = MagicMock(return_value = True) 
        self.subtensor.neuron_for_pubkey = MagicMock(return_value = self.mock_neuron) 
        self.subtensor.get_balance = MagicMock(return_value = self.balance)
        success= self.subtensor.add_stake(self.wallet,
                            amount = 200,
                            wait_for_inclusion = True
                            )
        assert success == True

    def test_stake_failed( self ):
        class failed():
            def __init__(self):
                self.is_success = False
                self.error_message = 'Mock'
            def process_events(self):
                return True

        self.subtensor.substrate.submit_extrinsic = MagicMock(return_value = failed()) 
        self.subtensor.register = MagicMock(return_value = True) 
        self.subtensor.neuron_for_pubkey = MagicMock(return_value = self.mock_neuron) 
        self.subtensor.get_balance = MagicMock(return_value = Balance.from_tao(0))

        fail= self.subtensor.add_stake(self.wallet,
                            amount = 200,
                            wait_for_inclusion = True
                            )
        assert fail == False
        
    def test_transfer( self ):
        class success():
            def __init__(self):
                self.is_success = True
            def process_events(self):
                return True
            block_hash: str = '0x'

        neuron = self.neurons[ 1 ]
        self.subtensor.substrate.submit_extrinsic = MagicMock(return_value = success()) 
        self.subtensor.register = MagicMock(return_value = True) 
        self.subtensor.neuron_for_pubkey = MagicMock(return_value = self.mock_neuron) 
        self.subtensor.get_balance = MagicMock(return_value = self.balance)
        success= self.subtensor.transfer(self.wallet,
                            neuron.hotkey,
                            amount = 200,
                            )
        assert success == True

    def test_transfer_inclusion( self ):
        class success():
            def __init__(self):
                self.is_success = True
            def process_events(self):
                return True
            block_hash: str = '0x'

        neuron = self.neurons[ 1 ]
        self.subtensor.substrate.submit_extrinsic = MagicMock(return_value = success()) 
        self.subtensor.register = MagicMock(return_value = True) 
        self.subtensor.neuron_for_pubkey = MagicMock(return_value = self.mock_neuron) 
        self.subtensor.get_balance = MagicMock(return_value = self.balance)
        
        success= self.subtensor.transfer(self.wallet,
                            neuron.hotkey,
                            amount = 200,
                            wait_for_inclusion = True
                            )
        assert success == True

    def test_transfer_failed(self ):
        class failed():
            def __init__(self):
                self.is_success = False
                self.error_message = 'Mock'
            def process_events(self):
                return True

        neuron = self.neurons[ 1 ]
        self.subtensor.substrate.submit_extrinsic = MagicMock(return_value = failed()) 

        fail= self.subtensor.transfer(self.wallet,
                            neuron.hotkey,
                            amount = 200,
                            wait_for_inclusion = True
                            )
        assert fail == False

    def test_transfer_invalid_dest(self ):
        neuron = self.neurons[ 1 ]

        fail = self.subtensor.transfer(self.wallet,
                            neuron.hotkey[:-1], # invalid dest
                            amount = 200,
                            wait_for_inclusion = True
                            )
        assert fail == False

    def test_transfer_dest_as_bytes(self ):
        class success():
            def __init__(self):
                self.is_success = True
            def process_events(self):
                return True
            block_hash: str = '0x'

        neuron = self.neurons[ 1 ]
        self.subtensor.substrate.submit_extrinsic = MagicMock(return_value = success()) 
        self.subtensor.register = MagicMock(return_value = True) 
        self.subtensor.neuron_for_pubkey = MagicMock(return_value = self.mock_neuron) 
        self.subtensor.get_balance = MagicMock(return_value = self.balance)

        dest_as_bytes: bytes = Keypair(neuron.hotkey).public_key
        success = self.subtensor.transfer(self.wallet,
                            dest_as_bytes, # invalid dest
                            amount = 200,
                            wait_for_inclusion = True
                            )
        assert success == True

    def test_set_weights( self ):
        chain_weights = [0]
        class success():
            def __init__(self):
                self.is_success = True
            def process_events(self):
                return True
        neuron = self.neurons[ 1 ]
        self.subtensor.substrate.submit_extrinsic = MagicMock(return_value = success()) 
        success= self.subtensor.set_weights(wallet=self.wallet,
                            uids=[neuron.uid],
                            weights=chain_weights,
                            )
        assert success == True

    def test_set_weights_inclusion( self ):
        chain_weights = [0]
        class success():
            def __init__(self):
                self.is_success = True
            def process_events(self):
                return True
        neuron = self.neurons[ 1 ]
        self.subtensor.substrate.submit_extrinsic = MagicMock(return_value = success()) 
        success= self.subtensor.set_weights(wallet=self.wallet,
                            uids=[neuron.uid],
                            weights=chain_weights,
                            wait_for_inclusion = True
                            )
        assert success == True

    def test_set_weights_failed( self ):
        class failed():
            def __init__(self):
                self.is_success = False
                self.error_message = 'Mock'
            def process_events(self):
                return True
        neuron = self.neurons[ 1 ]
        chain_weights = [0]
        self.subtensor.substrate.submit_extrinsic = MagicMock(return_value = failed()) 

        fail= self.subtensor.set_weights(wallet=self.wallet,
                            uids=[neuron.uid],
                            weights=chain_weights,
                            wait_for_inclusion = True
                            )
        assert fail == False

    def test_get_balance( self ):
        neuron = self.neurons[ 1 ]
        balance= self.subtensor.get_balance(address=neuron.hotkey)
        assert type(balance) == bittensor.utils.balance.Balance

    def test_get_balances( self ):
        balance= self.subtensor.get_balances()
        assert type(balance) == dict
        for i in balance:
            assert type(balance[i]) == bittensor.utils.balance.Balance

    def test_get_uid_for_hotkey( self ):
        neuron = self.neurons[ 1 ]
        uid= self.subtensor.get_uid_for_hotkey(neuron.hotkey)
        assert type(uid) == int

    def test_hotkey_register( self ):
        neuron = self.neurons[ 1 ]
        register= self.subtensor.is_hotkey_registered(neuron.hotkey)
        assert register == True

    def test_hotkey_register_failed( self ):
        self.subtensor.get_uid_for_hotkey = MagicMock(return_value = -1) 
        register= self.subtensor.is_hotkey_registered('mock')
        assert register == False

    def test_registration_multiprocessed_already_registered( self ):
        class success():
            def __init__(self):
                self.is_success = True
            def process_events(self):
                return True
            
        workblocks_before_is_registered = random.randint(5, 10)
        # return False each work block but return True after a random number of blocks
        is_registered_return_values = [False for _ in range(workblocks_before_is_registered)] + [True] + [True, False]
        # this should pass the initial False check in the subtensor class and then return True because the neuron is already registered

        mock_neuron = MagicMock()           
        mock_neuron.is_null = True

        with patch('bittensor.Subtensor.difficulty'):
            with patch('multiprocessing.queues.Queue.get') as mock_queue_get:
                mock_queue_get.return_value = None

                wallet = bittensor.wallet(_mock=True)
                wallet.is_registered = MagicMock( side_effect=is_registered_return_values )

                self.subtensor.difficulty= 1
                self.subtensor.neuron_for_pubkey = MagicMock( return_value=mock_neuron )
                self.subtensor.substrate.submit_extrinsic = MagicMock(return_value = success())

<<<<<<< HEAD
                # should return True
                assert self.subtensor.register(wallet=wallet, num_processes=3, update_interval=5 ) == True
                # calls until True and once again before exiting subtensor class
                # This assertion is currently broken when difficulty is too low
                assert wallet.is_registered.call_count == workblocks_before_is_registered + 2      

=======
            # should return True
            assert self.subtensor.register(wallet=wallet, num_processes=3, update_interval=5) == True
            # calls until True and once again before exiting subtensor class
            # This assertion is currently broken when difficulty is too low
            #assert wallet.is_registered.call_count == workblocks_before_is_registered + 2   
>>>>>>> 224719ca

    def test_registration_partly_failed( self ):
        class failed():
            def __init__(self):
                self.is_success = False
                self.error_message ='Failed'
            def process_events(self):
                return False
            
        class success():
            def __init__(self):
                self.is_success = True
            def process_events(self):
                return True

        submit_extrinsic_mock = MagicMock( side_effect = [failed(), failed(), success()])

        def is_registered_side_effect(*args, **kwargs):
            nonlocal submit_extrinsic_mock 
            return submit_extrinsic_mock.call_count < 3

        current_block = [i for i in range(0,100)]

        with patch('bittensor.Subtensor.difficulty'):
            wallet = bittensor.wallet(_mock=True)
            wallet.is_registered = MagicMock( side_effect=is_registered_side_effect )

            self.subtensor.difficulty = 1
            self.subtensor.get_current_block = MagicMock(side_effect=current_block)
            self.subtensor.substrate.submit_extrinsic = submit_extrinsic_mock

            # should return True
            assert self.subtensor.register(wallet=wallet, num_processes=3, update_interval=5) == True

    def test_registration_failed( self ):
        class failed():
            def __init__(self):
                self.is_success = False
                self.error_message ='Failed'
            def process_events(self):
                return False
            

        is_registered_return_values = [False for _ in range(100)]
        current_block = [i for i in range(0,100)]
        mock_neuron = MagicMock()           
        mock_neuron.is_null = True

        with patch('bittensor.utils.create_pow' ):
            bittensor.utils.create_pow = MagicMock(return_value=None)
            wallet = bittensor.wallet(_mock=True)
            wallet.is_registered = MagicMock( side_effect=is_registered_return_values )

            self.subtensor.get_current_block = MagicMock(side_effect=current_block)
            self.subtensor.neuron_for_pubkey = MagicMock( return_value=mock_neuron )
            self.subtensor.substrate.submit_extrinsic = MagicMock(return_value = failed())

            # should return True
            assert self.subtensor.register(wallet=wallet,) == False
            assert bittensor.utils.create_pow.call_count == 3 

def test_subtensor_mock():
    mock_subtensor.kill_global_mock_process()
    sub = bittensor.subtensor(_mock=True)
    assert mock_subtensor.global_mock_process_is_running()
    assert sub._is_mocked == True
    assert sub._owned_mock_subtensor_process != None
    del(sub)
    assert not mock_subtensor.global_mock_process_is_running()

def test_create_mock_process():
    mock_subtensor.kill_global_mock_process()
    mock_subtensor.create_global_mock_process()
    assert mock_subtensor.global_mock_process_is_running()
    mock_subtensor.kill_global_mock_process()
    assert not mock_subtensor.global_mock_process_is_running()

def test_mock_from_mock_arg():
    sub = bittensor.subtensor(_mock=True)
    assert mock_subtensor.global_mock_process_is_running()
    assert sub._is_mocked == True
    assert sub._owned_mock_subtensor_process != None
    sub.optionally_kill_owned_mock_instance()
    assert not mock_subtensor.global_mock_process_is_running()
    del(sub)
    assert not mock_subtensor.global_mock_process_is_running()

def test_mock_from_network_arg():
    mock_subtensor.kill_global_mock_process()
    sub = bittensor.subtensor(network='mock')
    assert sub.network == 'mock'
    assert mock_subtensor.global_mock_process_is_running()
    assert sub._is_mocked == True
    assert sub._owned_mock_subtensor_process != None
    sub.__del__()
    assert not mock_subtensor.global_mock_process_is_running()

def test_create_from_config():
    mock_subtensor.kill_global_mock_process()
    config = bittensor.subtensor.config()
    config.subtensor.network = 'mock'
    sub = bittensor.subtensor(config=config)
    assert mock_subtensor.global_mock_process_is_running()
    assert sub._is_mocked == True
    assert sub._owned_mock_subtensor_process != None
    del(sub)
    assert not mock_subtensor.global_mock_process_is_running()

def test_two_subtensor_ownership():
    mock_subtensor.kill_global_mock_process()
    sub1 = bittensor.subtensor(_mock=True)
    sub2 = bittensor.subtensor(_mock=True)
    assert sub1._is_mocked == True
    assert sub2._is_mocked == True
    assert sub1._owned_mock_subtensor_process != None
    assert sub2._owned_mock_subtensor_process == None
    assert mock_subtensor.global_mock_process_is_running()
    del( sub2 )
    assert mock_subtensor.global_mock_process_is_running()
    del ( sub1 )
    time.sleep(2)
    assert not mock_subtensor.global_mock_process_is_running()

def test_subtensor_mock_functions():
    sub = bittensor.subtensor(_mock=True)
    sub.n
    sub.total_issuance
    sub.total_stake
    sub.immunity_period
    sub.rho
    sub.kappa
    sub.blocks_per_epoch
    sub.blocks_since_epoch
    sub.max_n
    sub.max_allowed_min_max_ratio
    sub.min_allowed_weights
    sub.validator_epoch_length
    sub.validator_epochs_per_reset
    sub.validator_sequence_length
    sub.validator_batch_size
    sub.difficulty

if __name__ == "__main__":
    sub = TestSubtensor()
    sub.setUp()
    sub.test_registration_partly_failed()<|MERGE_RESOLUTION|>--- conflicted
+++ resolved
@@ -412,20 +412,11 @@
                 self.subtensor.neuron_for_pubkey = MagicMock( return_value=mock_neuron )
                 self.subtensor.substrate.submit_extrinsic = MagicMock(return_value = success())
 
-<<<<<<< HEAD
                 # should return True
                 assert self.subtensor.register(wallet=wallet, num_processes=3, update_interval=5 ) == True
                 # calls until True and once again before exiting subtensor class
                 # This assertion is currently broken when difficulty is too low
                 assert wallet.is_registered.call_count == workblocks_before_is_registered + 2      
-
-=======
-            # should return True
-            assert self.subtensor.register(wallet=wallet, num_processes=3, update_interval=5) == True
-            # calls until True and once again before exiting subtensor class
-            # This assertion is currently broken when difficulty is too low
-            #assert wallet.is_registered.call_count == workblocks_before_is_registered + 2   
->>>>>>> 224719ca
 
     def test_registration_partly_failed( self ):
         class failed():
