--- conflicted
+++ resolved
@@ -20,11 +20,7 @@
 import unittest
 from queue import Empty as QueueEmpty
 from unittest.mock import MagicMock, patch
-<<<<<<< HEAD
 from types import SimpleNamespace
-=======
-
->>>>>>> c4a4d51b
 import numpy as np
 import pytest
 from substrateinterface import Keypair
