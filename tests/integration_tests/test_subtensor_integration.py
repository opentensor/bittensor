--- conflicted
+++ resolved
@@ -587,32 +587,10 @@
                 msg="only tries to submit once, then exits",
             )
 
-<<<<<<< HEAD
-    @staticmethod
-    def is_port_open(host, port):
-        """Check if a port is open on a given host."""
-        with socket.socket(socket.AF_INET, socket.SOCK_STREAM) as s:
-            return s.connect_ex((host, port)) == 0
-
-    def test_defaults_to_local(self):
-        port = int(
-            bittensor.__local_entrypoint__.split(":")[-1]
-        )  # Default port for local subtensor
-        if self.is_port_open("127.0.0.1", port):
-            # If service is running, check default values
-            sub = bittensor.subtensor()
-            self.assertEqual(sub.network, "local")
-            self.assertEqual(sub.chain_endpoint, bittensor.__local_entrypoint__)
-        else:
-            # If service is not running, expect a ConnectionRefusedError
-            with self.assertRaises(ConnectionRefusedError):
-                bittensor.subtensor()
-=======
     def test_defaults_to_finney(self):
         sub = bittensor.subtensor()
         assert sub.network == "finney"
         assert sub.chain_endpoint == bittensor.__finney_entrypoint__
->>>>>>> 2f7dd306
 
 
 if __name__ == "__main__":
