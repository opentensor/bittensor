# The MIT License (MIT)
# Copyright © 2021 Yuma Rao
# Copyright © 2023 Opentensor Technologies Inc

# Permission is hereby granted, free of charge, to any person obtaining a copy of this software and associated
# documentation files (the “Software”), to deal in the Software without restriction, including without limitation
# the rights to use, copy, modify, merge, publish, distribute, sublicense, and/or sell copies of the Software,
# and to permit persons to whom the Software is furnished to do so, subject to the following conditions:

# The above copyright notice and this permission notice shall be included in all copies or substantial portions of
# the Software.

# THE SOFTWARE IS PROVIDED “AS IS”, WITHOUT WARRANTY OF ANY KIND, EXPRESS OR IMPLIED, INCLUDING BUT NOT LIMITED TO
# THE WARRANTIES OF MERCHANTABILITY, FITNESS FOR A PARTICULAR PURPOSE AND NONINFRINGEMENT. IN NO EVENT SHALL
# THE AUTHORS OR COPYRIGHT HOLDERS BE LIABLE FOR ANY CLAIM, DAMAGES OR OTHER LIABILITY, WHETHER IN AN ACTION
# OF CONTRACT, TORT OR OTHERWISE, ARISING FROM, OUT OF OR IN CONNECTION WITH THE SOFTWARE OR THE USE OR OTHER
# DEALINGS IN THE SOFTWARE.

import unittest
from queue import Empty as QueueEmpty
from unittest.mock import MagicMock, patch, AsyncMock

import numpy as np
import pytest
from substrateinterface import Keypair

import bittensor
from bittensor.mock import MockSubtensor
from bittensor.utils import weight_utils
from bittensor.utils.balance import Balance
from tests.helpers import (
    _get_mock_coldkey,
    MockConsole,
    _get_mock_keypair,
    _get_mock_wallet,
)


@pytest.mark.asyncio
class TestSubtensor(unittest.IsolatedAsyncioTestCase):
    _mock_console_patcher = None
    _mock_subtensor: MockSubtensor
    subtensor: MockSubtensor

    def setUp(self):
        self.wallet = _get_mock_wallet(
            hotkey=_get_mock_keypair(0, self.id()),
            coldkey=_get_mock_keypair(1, self.id()),
        )
        self.balance = Balance.from_tao(1000)
        self.mock_neuron = MagicMock()  # NOTE: this might need more sophistication
        self.subtensor = MockSubtensor()  # own instance per test

    def tearDown(self):
        unittest.mock.patch.stopall()

    @classmethod
    def setUpClass(cls) -> None:
        # mock rich console status
        mock_console = MockConsole()
        cls._mock_console_patcher = patch("bittensor.__console__", mock_console)
        cls._mock_console_patcher.start()

        # Keeps the same mock network for all tests. This stops the network from being re-setup for each test.
        cls._mock_subtensor = MockSubtensor()

        cls._do_setup_subnet()

    @classmethod
    def _do_setup_subnet(cls):
        # reset the mock subtensor
        cls._mock_subtensor.reset()
        # Setup the mock subnet 3
        cls._mock_subtensor.create_subnet(netuid=3)

    @classmethod
    def tearDownClass(cls) -> None:
        cls._mock_console_patcher.stop()

    async def test_network_overrides(self):
        """Tests that the network overrides the chain_endpoint."""
        # Argument importance: chain_endpoint (arg) > network (arg) > config.subtensor.chain_endpoint > config.subtensor.network
        config0 = bittensor.subtensor.config()
        config0.subtensor.network = "finney"
        config0.subtensor.chain_endpoint = "wss://finney.subtensor.io"  # Should not match bittensor.__finney_entrypoint__
        assert config0.subtensor.chain_endpoint != bittensor.__finney_entrypoint__

        config1 = bittensor.subtensor.config()
        config1.subtensor.network = "local"
        config1.subtensor.chain_endpoint = None

        # Mock network calls
        with patch("substrateinterface.SubstrateInterface.connect_websocket"):
            with patch("substrateinterface.SubstrateInterface.reload_type_registry"):
                print(bittensor.subtensor, type(bittensor.subtensor))
                # Choose network arg over config
                sub1 = bittensor.subtensor(config=config1, network="local")
                self.assertEqual(
                    sub1.chain_endpoint,
                    bittensor.__local_entrypoint__,
                    msg="Explicit network arg should override config.network",
                )

                # Choose network config over chain_endpoint config
                sub2 = bittensor.subtensor(config=config0)
                self.assertNotEqual(
                    sub2.chain_endpoint,
                    bittensor.__finney_entrypoint__,  # Here we expect the endpoint corresponding to the network "finney"
                    msg="config.network should override config.chain_endpoint",
                )

                sub3 = bittensor.subtensor(config=config1)
                # Should pick local instead of finney (default)
                assert sub3.network == "local"
                assert sub3.chain_endpoint == bittensor.__local_entrypoint__

    async def test_get_current_block(self):
        block = await self.subtensor.get_current_block()
        assert type(block) is int

<<<<<<< HEAD
    async def test_unstake(self):
        self.subtensor.do_unstake = AsyncMock(return_value=True)
=======
    def test_do_block_step(self):
        self.subtensor.do_block_step()
        block = self.subtensor.get_current_block()
        assert type(block) == int

    def test_do_block_step_query_previous_block(self):
        self.subtensor.do_block_step()
        block = self.subtensor.get_current_block()
        self.subtensor.query_subtensor("NetworksAdded", block)

    def test_unstake(self):
        self.subtensor._do_unstake = MagicMock(return_value=True)
>>>>>>> 27474908

        self.subtensor.substrate.get_payment_info = MagicMock(
            return_value={"partialFee": 100}
        )

        self.subtensor.register = AsyncMock(return_value=True)
        self.subtensor.get_balance = AsyncMock(return_value=self.balance)

        self.subtensor.get_neuron_for_pubkey_and_subnet = AsyncMock(
            return_value=self.mock_neuron
        )
        self.subtensor.get_stake_for_coldkey_and_hotkey = AsyncMock(
            return_value=Balance.from_tao(500)
        )
        success = self.subtensor.unstake(self.wallet, amount=200)
        self.assertTrue(success, msg="Unstake should succeed")

    async def test_unstake_inclusion(self):
        self.subtensor.do_unstake = AsyncMock(return_value=True)

        self.subtensor.substrate.get_payment_info = AsyncMock(
            return_value={"partialFee": 100}
        )

        self.subtensor.register = AsyncMock(return_value=True)
        self.subtensor.get_balance = AsyncMock(return_value=self.balance)
        self.subtensor.get_neuron_for_pubkey_and_subnet = AsyncMock(
            return_value=self.mock_neuron
        )
        self.subtensor.get_stake_for_coldkey_and_hotkey = AsyncMock(
            return_value=Balance.from_tao(500)
        )
        success = self.subtensor.unstake(
            self.wallet, amount=200, wait_for_inclusion=True
        )
        self.assertTrue(success, msg="Unstake should succeed")

    async def test_unstake_failed(self):
        self.subtensor.do_unstake = AsyncMock(return_value=False)

        self.subtensor.register = AsyncMock(return_value=True)
        self.subtensor.get_balance = AsyncMock(return_value=self.balance)

        self.subtensor.get_neuron_for_pubkey_and_subnet = AsyncMock(
            return_value=self.mock_neuron
        )
        self.subtensor.get_stake_for_coldkey_and_hotkey = AsyncMock(
            return_value=Balance.from_tao(500)
        )
        self.subtensor.get_hotkey_owner = AsyncMock(
            return_value=self.wallet.coldkeypub.ss58_address
        )
        fail = await self.subtensor.unstake(
            self.wallet, amount=200, wait_for_inclusion=True
        )
        self.assertFalse(fail, msg="Unstake should fail")

    async def test_stake(self):
        self.subtensor.do_stake = AsyncMock(return_value=True)

        self.subtensor.substrate.get_payment_info = AsyncMock(
            return_value={"partialFee": 100}
        )

        self.subtensor.register = AsyncMock(return_value=True)
        self.subtensor.get_balance = AsyncMock(return_value=self.balance)

        self.subtensor.get_neuron_for_pubkey_and_subnet = MagicMock(
            return_value=self.mock_neuron
        )
        self.subtensor.get_stake_for_coldkey_and_hotkey = MagicMock(
            return_value=Balance.from_tao(500)
        )
        self.subtensor.get_hotkey_owner = AsyncMock(
            return_value=self.wallet.coldkeypub.ss58_address
        )
        success = self.subtensor.add_stake(self.wallet, amount=200)
        self.assertTrue(success, msg="Stake should succeed")

    async def test_stake_inclusion(self):
        self.subtensor.do_stake = AsyncMock(return_value=True)

        self.subtensor.substrate.get_payment_info = MagicMock(
            return_value={"partialFee": 100}
        )

        self.subtensor.register = AsyncMock(return_value=True)
        self.subtensor.get_balance = AsyncMock(return_value=self.balance)

        self.subtensor.get_neuron_for_pubkey_and_subnet = MagicMock(
            return_value=self.mock_neuron
        )
        self.subtensor.get_stake_for_coldkey_and_hotkey = MagicMock(
            return_value=Balance.from_tao(500)
        )
        self.subtensor.get_hotkey_owner = MagicMock(
            return_value=self.wallet.coldkeypub.ss58_address
        )
        success = self.subtensor.add_stake(
            self.wallet, amount=200, wait_for_inclusion=True
        )
        self.assertTrue(success, msg="Stake should succeed")

    async def test_stake_failed(self):
        self.subtensor.do_stake = AsyncMock(return_value=False)

        self.subtensor.substrate.get_payment_info = AsyncMock(
            return_value={"partialFee": 100}
        )

        self.subtensor.register = AsyncMock(return_value=True)
        self.subtensor.get_balance = AsyncMock(return_value=Balance.from_rao(0))

        self.subtensor.get_neuron_for_pubkey_and_subnet = AsyncMock(
            return_value=self.mock_neuron
        )
        self.subtensor.get_stake_for_coldkey_and_hotkey = AsyncMock(
            return_value=Balance.from_tao(500)
        )
        self.subtensor.get_hotkey_owner = AsyncMock(
            return_value=self.wallet.coldkeypub.ss58_address
        )
        fail = await self.subtensor.add_stake(
            self.wallet, amount=200, wait_for_inclusion=True
        )
        self.assertFalse(fail, msg="Stake should fail")

    async def test_transfer(self):
        fake_coldkey = _get_mock_coldkey(1)

        self.subtensor.do_transfer = AsyncMock(return_value=(True, "0x", None))
        self.subtensor.register = AsyncMock(return_value=True)
        self.subtensor.get_neuron_for_pubkey_and_subnet = MagicMock(
            return_value=self.mock_neuron
        )
        self.subtensor.get_balance = AsyncMock(return_value=self.balance)
        success = self.subtensor.transfer(
            self.wallet,
            fake_coldkey,
            amount=200,
        )
        self.assertTrue(success, msg="Transfer should succeed")

    async def test_transfer_inclusion(self):
        fake_coldkey = _get_mock_coldkey(1)
        self.subtensor.do_transfer = AsyncMock(return_value=(True, "0x", None))
        self.subtensor.register = AsyncMock(return_value=True)
        self.subtensor.get_neuron_for_pubkey_and_subnet = AsyncMock(
            return_value=self.mock_neuron
        )
        self.subtensor.get_balance = AsyncMock(return_value=self.balance)

        success = self.subtensor.transfer(
            self.wallet, fake_coldkey, amount=200, wait_for_inclusion=True
        )
        self.assertTrue(success, msg="Transfer should succeed")

    async def test_transfer_failed(self):
        fake_coldkey = _get_mock_coldkey(1)
        self.subtensor.do_transfer = AsyncMock(
            return_value=(False, None, "Mock failure message")
        )

        fail = await self.subtensor.transfer(
            self.wallet, fake_coldkey, amount=200, wait_for_inclusion=True
        )
        self.assertFalse(fail, msg="Transfer should fail")

    async def test_transfer_invalid_dest(self):
        fake_coldkey = _get_mock_coldkey(1)

        fail = await self.subtensor.transfer(
            self.wallet,
            fake_coldkey[:-1],  # invalid dest
            amount=200,
            wait_for_inclusion=True,
        )
        self.assertFalse(fail, msg="Transfer should fail because of invalid dest")

    async def test_transfer_dest_as_bytes(self):
        fake_coldkey = _get_mock_coldkey(1)
        self.subtensor.do_transfer = AsyncMock(return_value=(True, "0x", None))

        self.subtensor.register = AsyncMock(return_value=True)
        self.subtensor.get_neuron_for_pubkey_and_subnet = AsyncMock(
            return_value=self.mock_neuron
        )
        self.subtensor.get_balance = AsyncMock(return_value=self.balance)

        dest_as_bytes: bytes = Keypair(fake_coldkey).public_key
        success = self.subtensor.transfer(
            self.wallet,
            dest_as_bytes,  # invalid dest
            amount=200,
            wait_for_inclusion=True,
        )
        self.assertTrue(success, msg="Transfer should succeed")

    async def test_set_weights(self):
        chain_weights = [0]

        self.subtensor.set_weights = AsyncMock(return_value=True)
        self.subtensor.do_set_weights = AsyncMock(return_value=(True, None))

        success = await self.subtensor.set_weights(
            wallet=self.wallet,
            netuid=3,
            uids=[1],
            weights=chain_weights,
        )
        assert success is True

    async def test_set_weights_inclusion(self):
        chain_weights = [0]
        self.subtensor.do_set_weights = AsyncMock(return_value=(True, None))
        self.subtensor.set_weights = AsyncMock(return_value=True)

        success = await self.subtensor.set_weights(
            wallet=self.wallet,
            netuid=1,
            uids=[1],
            weights=chain_weights,
            wait_for_inclusion=True,
        )
        assert success is True

    async def test_set_weights_failed(self):
        chain_weights = [0]
        self.subtensor.do_set_weights = AsyncMock(
            return_value=(False, "Mock failure message")
        )
        self.subtensor.set_weights = AsyncMock(return_value=False)

        fail = await self.subtensor.set_weights(
            wallet=self.wallet,
            netuid=3,
            uids=[1],
            weights=chain_weights,
            wait_for_inclusion=True,
        )
        assert fail is False

    async def test_commit_weights(self):
        weights = np.array([0.1, 0.2, 0.3, 0.4], dtype=np.float32)
        uids = np.array([1, 2, 3, 4], dtype=np.int64)
        salt = np.array([1, 2, 3, 4, 5, 6, 7, 8], dtype=np.int64)
        weight_uids, weight_vals = weight_utils.convert_weights_and_uids_for_emit(
            uids=uids, weights=weights
        )
        bittensor.utils.weight_utils.generate_weight_hash(
            address=self.wallet.hotkey.ss58_address,
            netuid=3,
            uids=weight_uids,
            values=weight_vals,
            salt=salt.tolist(),
            version_key=0,
        )

        self.subtensor.commit_weights = AsyncMock(
            return_value=(True, "Successfully committed weights.")
        )
        self.subtensor.do_commit_weights = AsyncMock(return_value=(True, None))

        success, message = await self.subtensor.commit_weights(
            wallet=self.wallet, netuid=3, uids=uids, weights=weights, salt=salt
        )
        assert success is True
        assert message == "Successfully committed weights."

    async def test_commit_weights_inclusion(self):
        weights = np.array([0.1, 0.2, 0.3, 0.4], dtype=np.float32)
        uids = np.array([1, 2, 3, 4], dtype=np.int64)
        salt = np.array([1, 2, 3, 4, 5, 6, 7, 8], dtype=np.int64)

        weight_uids, weight_vals = weight_utils.convert_weights_and_uids_for_emit(
            uids=uids, weights=weights
        )

        bittensor.utils.weight_utils.generate_weight_hash(
            address=self.wallet.hotkey.ss58_address,
            netuid=1,
            uids=weight_uids,
            values=weight_vals,
            salt=salt.tolist(),
            version_key=0,
        )

        self.subtensor.do_commit_weights = AsyncMock(return_value=(True, None))
        self.subtensor.commit_weights = AsyncMock(
            return_value=(True, "Successfully committed weights.")
        )

        success, message = await self.subtensor.commit_weights(
            wallet=self.wallet,
            netuid=1,
            uids=uids,
            weights=weights,
            salt=salt,
            wait_for_inclusion=True,
        )
        assert success is True
        assert message == "Successfully committed weights."

    async def test_commit_weights_failed(self):
        weights = np.array([0.1, 0.2, 0.3, 0.4], dtype=np.float32)
        uids = np.array([1, 2, 3, 4], dtype=np.int64)
        salt = np.array([1, 2, 3, 4, 5, 6, 7, 8], dtype=np.int64)

        weight_uids, weight_vals = weight_utils.convert_weights_and_uids_for_emit(
            uids=uids, weights=weights
        )

        bittensor.utils.weight_utils.generate_weight_hash(
            address=self.wallet.hotkey.ss58_address,
            netuid=3,
            uids=weight_uids,
            values=weight_vals,
            salt=salt.tolist(),
            version_key=0,
        )

        self.subtensor.do_commit_weights = AsyncMock(
            return_value=(False, "Mock failure message")
        )
        self.subtensor.commit_weights = AsyncMock(
            return_value=(False, "Mock failure message")
        )

        success, message = await self.subtensor.commit_weights(
            wallet=self.wallet,
            netuid=3,
            uids=uids,
            weights=weights,
            salt=salt,
            wait_for_inclusion=True,
        )
        assert success is False
        assert message == "Mock failure message"

    async def test_reveal_weights(self):
        weights = np.array([0.1, 0.2, 0.3, 0.4], dtype=np.float32)
        uids = np.array([1, 2, 3, 4], dtype=np.int64)
        salt = np.array([1, 2, 3, 4, 5, 6, 7, 8], dtype=np.int64)

        self.subtensor.reveal_weights = AsyncMock(
            return_value=(True, "Successfully revealed weights.")
        )
        self.subtensor.do_reveal_weights = AsyncMock(return_value=(True, None))

        success, message = await self.subtensor.reveal_weights(
            wallet=self.wallet,
            netuid=3,
            uids=uids,
            weights=weights,
            salt=salt,
            version_key=0,
        )
        assert success is True
        assert message == "Successfully revealed weights."

    async def test_reveal_weights_inclusion(self):
        weights = np.array([0.1, 0.2, 0.3, 0.4], dtype=np.float32)
        uids = np.array([1, 2, 3, 4], dtype=np.int64)
        salt = np.array([1, 2, 3, 4, 5, 6, 7, 8], dtype=np.int64)

        self.subtensor.do_reveal_weights = AsyncMock(return_value=(True, None))
        self.subtensor.reveal_weights = AsyncMock(
            return_value=(True, "Successfully revealed weights.")
        )

        success, message = await self.subtensor.reveal_weights(
            wallet=self.wallet,
            netuid=1,
            uids=uids,
            weights=weights,
            salt=salt,
            version_key=0,
            wait_for_inclusion=True,
        )
        assert success is True
        assert message == "Successfully revealed weights."

    async def test_reveal_weights_failed(self):
        weights = np.array([0.1, 0.2, 0.3, 0.4], dtype=np.float32)
        uids = np.array([1, 2, 3, 4], dtype=np.int64)
        salt = np.array([1, 2, 3, 4, 5, 6, 7, 8], dtype=np.int64)

        self.subtensor.do_reveal_weights = AsyncMock(
            return_value=(False, "Mock failure message")
        )
        self.subtensor.reveal_weights = AsyncMock(
            return_value=(False, "Mock failure message")
        )

        success, message = await self.subtensor.reveal_weights(
            wallet=self.wallet,
            netuid=3,
            uids=uids,
            weights=weights,
            salt=salt,
            version_key=0,
            wait_for_inclusion=True,
        )
        assert success is False
        assert message == "Mock failure message"

    async def test_commit_and_reveal_weights(self):
        weights = np.array([0.1, 0.2, 0.3, 0.4], dtype=np.float32)
        uids = np.array([1, 2, 3, 4], dtype=np.int64)
        salt = np.array([1, 2, 3, 4, 5, 6, 7, 8], dtype=np.int64)
        version_key = 0

        # Mock the commit_weights and reveal_weights functions
        self.subtensor.commit_weights = AsyncMock(
            return_value=(True, "Successfully committed weights.")
        )
        self.subtensor.do_commit_weights = AsyncMock(return_value=(True, None))
        self.subtensor.reveal_weights = AsyncMock(
            return_value=(True, "Successfully revealed weights.")
        )
        self.subtensor.do_reveal_weights = AsyncMock(return_value=(True, None))

        # Commit weights
        commit_success, commit_message = await self.subtensor.commit_weights(
            wallet=self.wallet,
            netuid=3,
            uids=uids,
            weights=weights,
            salt=salt,
        )
        assert commit_success is True
        assert commit_message == "Successfully committed weights."

        # Reveal weights
        reveal_success, reveal_message = await self.subtensor.reveal_weights(
            wallet=self.wallet,
            netuid=3,
            uids=uids,
            weights=weights,
            salt=salt,
            version_key=version_key,
        )
        assert reveal_success is True
        assert reveal_message == "Successfully revealed weights."

    def test_commit_and_reveal_weights_inclusion(self):
        weights = np.array([0.1, 0.2, 0.3, 0.4], dtype=np.float32)
        uids = np.array([1, 2, 3, 4], dtype=np.int64)
        salt = np.array([1, 2, 3, 4, 5, 6, 7, 8], dtype=np.int64)
        version_key = 0

        # Mock the commit_weights and reveal_weights functions
        self.subtensor.commit_weights = MagicMock(
            return_value=(True, "Successfully committed weights.")
        )
        self.subtensor.do_commit_weights = MagicMock(return_value=(True, None))
        self.subtensor.reveal_weights = MagicMock(
            return_value=(True, "Successfully revealed weights.")
        )
        self.subtensor.do_reveal_weights = MagicMock(return_value=(True, None))

        # Commit weights with wait_for_inclusion
        commit_success, commit_message = self.subtensor.commit_weights(
            wallet=self.wallet,
            netuid=1,
            uids=uids,
            weights=weights,
            salt=salt,
            wait_for_inclusion=True,
        )
        assert commit_success is True
        assert commit_message == "Successfully committed weights."

        # Reveal weights with wait_for_inclusion
        reveal_success, reveal_message = self.subtensor.reveal_weights(
            wallet=self.wallet,
            netuid=1,
            uids=uids,
            weights=weights,
            salt=salt,
            version_key=version_key,
            wait_for_inclusion=True,
        )
        assert reveal_success is True
        assert reveal_message == "Successfully revealed weights."

    async def test_get_balance(self):
        fake_coldkey = _get_mock_coldkey(0)
        balance = await self.subtensor.get_balance(address=fake_coldkey)
        assert type(balance) is bittensor.utils.balance.Balance

    async def test_get_balances(self):
        balances = await self.subtensor.get_balances()
        assert type(balances) is dict
        for i in balances:
            assert type(balances[i]) is bittensor.utils.balance.Balance

    async def test_get_uid_by_hotkey_on_subnet(self):
        mock_coldkey_kp = _get_mock_keypair(0, self.id())
        mock_hotkey_kp = _get_mock_keypair(100, self.id())

        # Register on subnet 3
        mock_uid = await self.subtensor.force_register_neuron(
            netuid=3,
            hotkey=mock_hotkey_kp.ss58_address,
            coldkey=mock_coldkey_kp.ss58_address,
        )

        uid = await self.subtensor.get_uid_for_hotkey_on_subnet(
            mock_hotkey_kp.ss58_address, netuid=3
        )
        self.assertIsInstance(
            uid, int, msg="get_uid_for_hotkey_on_subnet should return an int"
        )
        self.assertEqual(
            uid,
            mock_uid,
            msg="get_uid_for_hotkey_on_subnet should return the correct uid",
        )

    async def test_is_hotkey_registered(self):
        mock_coldkey_kp = _get_mock_keypair(0, self.id())
        mock_hotkey_kp = _get_mock_keypair(100, self.id())

        # Register on subnet 3
        _ = await self.subtensor.force_register_neuron(
            netuid=3,
            hotkey=mock_hotkey_kp.ss58_address,
            coldkey=mock_coldkey_kp.ss58_address,
        )

        registered = await self.subtensor.is_hotkey_registered(
            mock_hotkey_kp.ss58_address, netuid=3
        )
        self.assertTrue(registered, msg="Hotkey should be registered")

    async def test_is_hotkey_registered_not_registered(self):
        mock_hotkey_kp = _get_mock_keypair(100, self.id())

        # Do not register on subnet 3

        registered = await self.subtensor.is_hotkey_registered(
            mock_hotkey_kp.ss58_address, netuid=3
        )
        self.assertFalse(registered, msg="Hotkey should not be registered")

    async def test_registration_multiprocessed_already_registered(self):
        workblocks_before_is_registered = 0
        # return False each work block but return True after a random number of blocks
        is_registered_return_values = (
            [False for _ in range(workblocks_before_is_registered)]
            + [True]
            + [True, False]
        )
        # this should pass the initial False check in the subtensor class and then return True because the neuron is already registered

        mock_neuron = MagicMock(is_null=True)

        # patch solution queue to return None
        with patch("multiprocessing.queues.Queue.get", return_value=None):
            # patch time queue get to raise Empty exception
            with patch(
                "multiprocessing.queues.Queue.get_nowait", side_effect=QueueEmpty
            ):
                wallet = _get_mock_wallet(
                    hotkey=_get_mock_keypair(0, self.id()),
                    coldkey=_get_mock_keypair(1, self.id()),
                )
                self.subtensor.is_hotkey_registered = AsyncMock(
                    side_effect=is_registered_return_values
                )

                self.subtensor.difficulty = AsyncMock(return_value=1)
                self.subtensor.get_neuron_for_pubkey_and_subnet = AsyncMock(
                    return_value=mock_neuron
                )
                self.subtensor.do_pow_register = AsyncMock(return_value=(True, None))

                with patch("bittensor.__console__.status") as mock_set_status:
                    # Need to patch the console status to avoid opening a parallel live display
                    mock_set_status.__enter__ = MagicMock(return_value=True)
                    mock_set_status.__exit__ = MagicMock(return_value=True)

                    # should return True
                    res = await self.subtensor.register(
                        wallet=wallet,
                        netuid=3,
                        num_processes=3,
                        update_interval=5,
                        max_allowed_attempts=workblocks_before_is_registered + 2,
                    )
                    assert res

                # calls until True and once again before exiting subtensor class
                # This assertion is currently broken when difficulty is too low
                assert (
                    self.subtensor.is_hotkey_registered.call_count
                    == workblocks_before_is_registered + 2
                )

    async def test_registration_partly_failed(self):
        do_pow_register_mock = AsyncMock(
            side_effect=[(False, "Failed"), (False, "Failed"), (True, None)]
        )

        def is_registered_side_effect(*_, **__):
            nonlocal do_pow_register_mock
            return do_pow_register_mock.call_count < 3

        current_block = [i for i in range(0, 100)]

        wallet = _get_mock_wallet(
            hotkey=_get_mock_keypair(0, self.id()),
            coldkey=_get_mock_keypair(1, self.id()),
        )

        self.subtensor.get_neuron_for_pubkey_and_subnet = AsyncMock(
            return_value=bittensor.NeuronInfo.get_null_neuron()
        )
        self.subtensor.is_hotkey_registered = AsyncMock(
            side_effect=is_registered_side_effect
        )

        self.subtensor.difficulty = AsyncMock(return_value=1)
        self.subtensor.get_current_block = AsyncMock(side_effect=current_block)
        self.subtensor.do_pow_register = do_pow_register_mock

        # should return True
        self.assertTrue(
            self.subtensor.register(
                wallet=wallet, netuid=3, num_processes=3, update_interval=5
            ),
            msg="Registration should succeed",
        )

    async def test_registration_failed(self):
        is_registered_return_values = [False for _ in range(100)]
        current_block = [i for i in range(0, 100)]
        mock_neuron = unittest.mock.AsyncMock()
        mock_neuron.is_null = True

        with patch(
            "bittensor.extrinsics.registration.create_pow",
            new=AsyncMock(return_value=None),
        ) as mock_create_pow:
            wallet = _get_mock_wallet(
                hotkey=_get_mock_keypair(0, self.id()),
                coldkey=_get_mock_keypair(1, self.id()),
            )

            self.subtensor.is_hotkey_registered = AsyncMock(
                side_effect=is_registered_return_values
            )

            self.subtensor.get_current_block = AsyncMock(side_effect=current_block)
            self.subtensor.get_neuron_for_pubkey_and_subnet = AsyncMock(
                return_value=mock_neuron
            )
            self.subtensor.substrate.get_block_hash = AsyncMock(
                return_value="0x" + "0" * 64
            )
            self.subtensor.do_pow_register = AsyncMock(return_value=(False, "Failed"))

            # should return True
            self.assertIsNot(
                await self.subtensor.register(wallet=wallet, netuid=3),
                True,
                msg="Registration should fail",
            )
            self.assertEqual(mock_create_pow.call_count, 3)

    async def test_registration_stale_then_continue(self):
        # verify that after a stale solution, the solve will continue without exiting

        class ExitEarly(Exception):
            pass

        mock_is_stale = AsyncMock(side_effect=[True, False])

        mock_do_pow_register = AsyncMock(side_effect=ExitEarly())

        mock_subtensor_self = MagicMock(
            neuron_for_pubkey=AsyncMock(
                return_value=MagicMock(is_null=True)
            ),  # not registered
            do_pow_register=mock_do_pow_register,
            substrate=AsyncMock(
                get_block_hash=AsyncMock(return_value="0x" + "0" * 64),
            ),
            subnet_exists=AsyncMock(return_value=True),
            get_neuron_for_pubkey_and_subnet=AsyncMock(),
        )

        mock_wallet = MagicMock()

        mock_create_pow = AsyncMock(return_value=MagicMock(is_stale=mock_is_stale))

        with patch("bittensor.extrinsics.registration.create_pow", new=mock_create_pow):
            # should create a pow and check if it is stale
            # then should create a new pow and check if it is stale
            # then should enter substrate and exit early because of test
            self.subtensor.get_neuron_for_pubkey_and_subnet = AsyncMock(
                return_value=bittensor.NeuronInfo.get_null_neuron()
            )
            with pytest.raises(ExitEarly):
                await bittensor.subtensor.register(
                    mock_subtensor_self, mock_wallet, netuid=3
                )
            self.assertEqual(
                mock_create_pow.call_count, 2, msg="must try another pow after stale"
            )
            self.assertEqual(mock_is_stale.call_count, 2)
            self.assertEqual(
                mock_do_pow_register.call_count,
                1,
                msg="only tries to submit once, then exits",
            )

    def test_defaults_to_finney(self):
        sub = bittensor.subtensor()
        assert sub.network == "finney"
        assert sub.chain_endpoint == bittensor.__finney_entrypoint__


if __name__ == "__main__":
    unittest.main()<|MERGE_RESOLUTION|>--- conflicted
+++ resolved
@@ -1,15 +1,15 @@
 # The MIT License (MIT)
 # Copyright © 2021 Yuma Rao
 # Copyright © 2023 Opentensor Technologies Inc
-
+#
 # Permission is hereby granted, free of charge, to any person obtaining a copy of this software and associated
 # documentation files (the “Software”), to deal in the Software without restriction, including without limitation
 # the rights to use, copy, modify, merge, publish, distribute, sublicense, and/or sell copies of the Software,
 # and to permit persons to whom the Software is furnished to do so, subject to the following conditions:
-
+#
 # The above copyright notice and this permission notice shall be included in all copies or substantial portions of
 # the Software.
-
+#
 # THE SOFTWARE IS PROVIDED “AS IS”, WITHOUT WARRANTY OF ANY KIND, EXPRESS OR IMPLIED, INCLUDING BUT NOT LIMITED TO
 # THE WARRANTIES OF MERCHANTABILITY, FITNESS FOR A PARTICULAR PURPOSE AND NONINFRINGEMENT. IN NO EVENT SHALL
 # THE AUTHORS OR COPYRIGHT HOLDERS BE LIABLE FOR ANY CLAIM, DAMAGES OR OTHER LIABILITY, WHETHER IN AN ACTION
@@ -18,7 +18,7 @@
 
 import unittest
 from queue import Empty as QueueEmpty
-from unittest.mock import MagicMock, patch, AsyncMock
+from unittest.mock import AsyncMock, MagicMock, patch
 
 import numpy as np
 import pytest
@@ -118,23 +118,18 @@
         block = await self.subtensor.get_current_block()
         assert type(block) is int
 
-<<<<<<< HEAD
-    async def test_unstake(self):
-        self.subtensor.do_unstake = AsyncMock(return_value=True)
-=======
     def test_do_block_step(self):
         self.subtensor.do_block_step()
         block = self.subtensor.get_current_block()
-        assert type(block) == int
-
-    def test_do_block_step_query_previous_block(self):
+        assert type(block) is int
+
+    async def test_do_block_step_query_previous_block(self):
         self.subtensor.do_block_step()
-        block = self.subtensor.get_current_block()
-        self.subtensor.query_subtensor("NetworksAdded", block)
+        block = await self.subtensor.get_current_block()
+        await self.subtensor.query_subtensor("NetworksAdded", block)
 
     def test_unstake(self):
-        self.subtensor._do_unstake = MagicMock(return_value=True)
->>>>>>> 27474908
+        self.subtensor._do_unstake = AsyncMock(return_value=True)
 
         self.subtensor.substrate.get_payment_info = MagicMock(
             return_value={"partialFee": 100}
