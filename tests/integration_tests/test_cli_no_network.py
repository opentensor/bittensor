# The MIT License (MIT)
# Copyright © 2022 Yuma Rao
# Copyright © 2022-2023 Opentensor Foundation

# Permission is hereby granted, free of charge, to any person obtaining a copy of this software and associated 
# documentation files (the “Software”), to deal in the Software without restriction, including without limitation 
# the rights to use, copy, modify, merge, publish, distribute, sublicense, and/or sell copies of the Software, 
# and to permit persons to whom the Software is furnished to do so, subject to the following conditions:

# The above copyright notice and this permission notice shall be included in all copies or substantial portions of 
# the Software.

# THE SOFTWARE IS PROVIDED “AS IS”, WITHOUT WARRANTY OF ANY KIND, EXPRESS OR IMPLIED, INCLUDING BUT NOT LIMITED TO
# THE WARRANTIES OF MERCHANTABILITY, FITNESS FOR A PARTICULAR PURPOSE AND NONINFRINGEMENT. IN NO EVENT SHALL 
# THE AUTHORS OR COPYRIGHT HOLDERS BE LIABLE FOR ANY CLAIM, DAMAGES OR OTHER LIABILITY, WHETHER IN AN ACTION 
# OF CONTRACT, TORT OR OTHERWISE, ARISING FROM, OUT OF OR IN CONNECTION WITH THE SOFTWARE OR THE USE OR OTHER 
# DEALINGS IN THE SOFTWARE.


import unittest
from unittest.mock import MagicMock, patch
from typing import Any
import pytest
from copy import deepcopy
import re

import bittensor


class TestCLINoNetwork(unittest.TestCase):
    _patched_subtensor = None

    @classmethod
    def setUpClass(cls) -> None:
        mock_delegate_info = {
            "hotkey_ss58": "",
            "total_stake": bittensor.Balance.from_rao(0),
            "nominators": [],
            "owner_ss58": "",
            "take": 0.18, 
            "validator_permits": [],
            "registrations": [], 
            "return_per_1000": bittensor.Balance.from_rao(0), 
            "total_daily_return": bittensor.Balance.from_rao(0)
        }
        cls._patched_subtensor = patch('bittensor._subtensor.subtensor_mock.mock_subtensor.mock', new=MagicMock(
            return_value=MagicMock(
                get_subnets=MagicMock(return_value=[1]), # Mock subnet 1 ONLY.
                block=10_000,
                get_delegates=MagicMock(return_value=[
                    bittensor.DelegateInfo( **mock_delegate_info )
                ]),
            )
        ))
        cls._patched_subtensor.start()

    @classmethod
    def tearDownClass(cls) -> None:
        cls._patched_subtensor.stop()

    def setUp(self):
        self._config = TestCLINoNetwork.construct_config()
    
    @property
    def config(self):
        copy_ = deepcopy(self._config)
        return copy_

    @staticmethod
    def construct_config():
        defaults = bittensor.Config()
        defaults.netuid = 1
        bittensor.subtensor.add_defaults( defaults )
        defaults.subtensor.network = 'mock'
        defaults.no_version_checking = True
        bittensor.dendrite.add_defaults( defaults )
        bittensor.axon.add_defaults( defaults )
        bittensor.wallet.add_defaults( defaults )
        bittensor.dataset.add_defaults( defaults )
        
        return defaults

    def test_check_configs(self):
        config = self.config
        config.no_prompt = True
        config.model = "core_server"
        config.dest = "no_prompt"
        config.amount = 1
        config.mnemonic = "this is a mnemonic"
        config.seed = None
        config.uids = [1,2,3]
        config.weights = [0.25, 0.25, 0.25, 0.25]
        config.no_version_checking = True
        config.ss58_address = bittensor.Keypair.create_from_seed( b'0' * 32 ).ss58_address
        config.public_key_hex = None

        cli = bittensor.cli

        # Get argparser
        parser = cli.__create_parser__() 
        # Get all commands from argparser
        commands = [ 
            command for command in parser._actions[1].choices 
        ]

        def ask_response(prompt: str) -> Any:
            if "delegate index" in prompt:
                return 0
            elif "wallet name" in prompt:
                return "mock"
            elif "hotkey" in prompt:
                return "mock"
        
        with patch('rich.prompt.Prompt.ask', ask_response):
            for cmd in commands:
                config.command = cmd
                cli.check_config(config)

    def test_new_coldkey( self ):
        config = self.config
        config.wallet.name = "new_coldkey_testwallet"

        config.command = "new_coldkey"
        config.amount = 1
        config.dest = "no_prompt"
        config.model = "core_server"
        config.n_words = 12
        config.use_password = False
        config.no_prompt = True
        config.overwrite_coldkey = True
        

        cli = bittensor.cli(config)
        cli.run()

    def test_new_hotkey( self ):
        config = self.config
        config.wallet.name = "new_hotkey_testwallet"
        config.command = "new_hotkey"
        config.amount = 1
        config.dest = "no_prompt"
        config.model = "core_server"
        config.n_words = 12
        config.use_password = False
        config.no_prompt = True
        config.overwrite_hotkey = True
        

        cli = bittensor.cli(config)
        cli.run()

    def test_regen_coldkey( self ):
        config = self.config
        config.wallet.name = "regen_coldkey_testwallet"
        config.command = "regen_coldkey"
        config.amount = 1
        config.dest = "no_prompt"
        config.model = "core_server"
        config.mnemonic = "faculty decade seven jelly gospel axis next radio grain radio remain gentle"
        config.seed = None
        config.n_words = 12
        config.use_password = False
        config.no_prompt = True
        config.overwrite_coldkey = True
        

        cli = bittensor.cli(config)
        cli.run()

    def test_regen_coldkeypub( self ):
        config = self.config
        config.wallet.name = "regen_coldkeypub_testwallet"
        config.command = "regen_coldkeypub"
        config.ss58_address = "5DD26kC2kxajmwfbbZmVmxhrY9VeeyR1Gpzy9i8wxLUg6zxm"
        config.public_key = None
        config.use_password = False
        config.no_prompt = True
        config.overwrite_coldkeypub = True
        

        cli = bittensor.cli(config)
        cli.run()

    def test_regen_hotkey( self ):
        config = self.config
        config.wallet.name = "regen_hotkey_testwallet"
        config.command = "regen_hotkey"
        config.amount = 1
        config.model = "core_server"
        config.mnemonic = "faculty decade seven jelly gospel axis next radio grain radio remain gentle"
        config.seed = None
        config.n_words = 12
        config.use_password = False
        config.no_prompt = True
        config.overwrite_hotkey = True
        

        cli = bittensor.cli(config)
        cli.run()

    def test_list( self ):
        # Mock IO for wallet
        with patch('bittensor.wallet', side_effect=[MagicMock(
            coldkeypub_file=MagicMock(
                exists_on_device=MagicMock(
                    return_value=True # Wallet exists
                ),
                is_encrypted=MagicMock(
                    return_value=False # Wallet is not encrypted
                ),
            ),
            coldkeypub=MagicMock(
                ss58_address=bittensor.Keypair.create_from_mnemonic(
                        bittensor.Keypair.generate_mnemonic()
                ).ss58_address
            )
        ),
        MagicMock(
            hotkey_file=MagicMock(
                exists_on_device=MagicMock(
                    return_value=True # Wallet exists
                ),
                is_encrypted=MagicMock(
                    return_value=False # Wallet is not encrypted
                ),
            ),
            hotkey=MagicMock(
                ss58_address=bittensor.Keypair.create_from_mnemonic(
                        bittensor.Keypair.generate_mnemonic()
                ).ss58_address
            )
        )]):
            config = self.config
            config.wallet.path = 'tmp/walletpath'
            config.wallet.name = 'mock_wallet'
            config.no_prompt = True
            config.command = "list"
            

            cli = bittensor.cli(config)
            with patch('os.walk', side_effect=[iter(
                    [('/tmp/walletpath', ['mock_wallet'], [])] # 1 wallet dir
            ),
            iter(
                [('/tmp/walletpath/mock_wallet/hotkeys', [], ['hk0'])] # 1 hotkey file
            )]):
                cli.run()

    def test_list_no_wallet( self ):
        # Mock IO for wallet
        with patch('bittensor.Wallet.coldkeypub_file', MagicMock(
            exists_on_device=MagicMock(
                return_value=False # Wallet doesn't exist
            )
        )):
            config = self.config
            config.wallet.path = '/tmp/test_cli_test_list_no_wallet'
            config.no_prompt = True
            config.command = "list"
            

            cli = bittensor.cli(config)
            # This shouldn't raise an error anymore
            cli.run()

    def test_btcli_help(self):
        """
        Verify the correct help text is output when the --help flag is passed
        """
        with pytest.raises(SystemExit) as pytest_wrapped_e:
            with patch('argparse.ArgumentParser._print_message', return_value=None) as mock_print_message:
                args = [
                    '--help'
                ]
                bittensor.cli(args=args).run()

        # Should try to print help
        mock_print_message.assert_called_once()

        call_args = mock_print_message.call_args
        args, _ = call_args
        help_out = args[0]

        # Expected help output even if parser isn't working well
        ## py3.6-3.9 or py3.10+
        assert 'optional arguments' in help_out or 'options' in help_out
        # Expected help output if all commands are listed
        assert 'positional arguments' in help_out
        # Verify that cli is printing the help message for 
        # Get argparser
        parser = bittensor.cli.__create_parser__() 
        # Get all commands from argparser
        commands = [ 
            command for command in parser._actions[1].choices 
        ]
        # Verify that all commands are listed in the help message
        for command in commands:
            assert command in help_out
        
        # Verify there are no duplicate commands
        # Listed twice. Once in the positional arguments and once in the optional arguments
        for command in commands:
            pat = re.compile(rf'\n\s+({command})\s+\w')
            matches = pat.findall(help_out)
        
            self.assertEqual( len(matches), 1, f"Duplicate command {command} in help output")

    def test_register_cuda_use_cuda_flag(self):
            class ExitEarlyException(Exception):
                """Raised by mocked function to exit early"""
                pass

            base_args = [
                "register",
                "--wallet.path", "tmp/walletpath",
                "--wallet.name", "mock",
                "--wallet.hotkey", "hk0",
                "--no_prompt",
                "--cuda.dev_id", "0",
<<<<<<< HEAD
                "--netuid", "1"
=======
                "--network", "mock"
>>>>>>> e1778140
            ]
            bittensor.subtensor.check_config = MagicMock(return_value = True)  
            with patch('torch.cuda.is_available', return_value=True):
                with patch('bittensor.Subtensor.get_subnets', return_value = [1]):
                    with patch('bittensor.Subtensor.subnet_exists', side_effect=lambda netuid: netuid == 1):
                        with patch('bittensor.Subtensor.register', side_effect=ExitEarlyException):
                            # Should be able to set true without argument
                            args = base_args + [
                                "--subtensor.register.cuda.use_cuda", # should be True without any arugment
                            ]
                            with pytest.raises(ExitEarlyException):
                                cli = bittensor.cli(args=args)
                                cli.run()

                            assert cli.config.subtensor.register.cuda.get('use_cuda') == True # should be None

                            # Should be able to set to false with no argument

                            args = base_args + [
                                "--subtensor.register.cuda.no_cuda",
                            ]
                            with pytest.raises(ExitEarlyException):
                                cli = bittensor.cli(args=args)
                                cli.run()

                            assert cli.config.subtensor.register.cuda.use_cuda == False

if __name__ == "__main__":
    unittest.main()<|MERGE_RESOLUTION|>--- conflicted
+++ resolved
@@ -317,11 +317,8 @@
                 "--wallet.hotkey", "hk0",
                 "--no_prompt",
                 "--cuda.dev_id", "0",
-<<<<<<< HEAD
                 "--netuid", "1"
-=======
                 "--network", "mock"
->>>>>>> e1778140
             ]
             bittensor.subtensor.check_config = MagicMock(return_value = True)  
             with patch('torch.cuda.is_available', return_value=True):
