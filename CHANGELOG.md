# Changelog

<<<<<<< HEAD
=======
## 9.0.1 /2025-02-20

>>>>>>> 597b6b59
## What's Changed
* Release/9.0.0 by @ibraheem-opentensor in https://github.com/opentensor/bittensor/pull/2671
* fix e2e test by @roman-opentensor in https://github.com/opentensor/bittensor/pull/2673
* fix e2e test incentive by @roman-opentensor in https://github.com/opentensor/bittensor/pull/2674
* Add compatibility for read-only systems by @Arthurdw in https://github.com/opentensor/bittensor/pull/2676
* test: use asynccontextmanager for FastAPI lifespan by @zyzniewski-reef in https://github.com/opentensor/bittensor/pull/2597
* test(2472): offline unittests by @zyzniewski-reef in https://github.com/opentensor/bittensor/pull/2596
* Removes redundant assignments in Metagraph by @ibraheem-opentensor in https://github.com/opentensor/bittensor/pull/2680
* Alpha str formatting by @thewhaleking in https://github.com/opentensor/bittensor/pull/2672
* Add method for fetching all Neuron Certificates on a Netuid by @thewhaleking in https://github.com/opentensor/bittensor/pull/2677
* Updates tao_stake in MetagraphInfo by @ibraheem-opentensor in https://github.com/opentensor/bittensor/pull/2682
* fix(2188): configure uvicorn event loop by @zyzniewski-reef in https://github.com/opentensor/bittensor/pull/2679
* Refactor AsyncSubtensor aenter logic by @thewhaleking in https://github.com/opentensor/bittensor/pull/2684
* Backmerge master to staging 900 by @ibraheem-opentensor in https://github.com/opentensor/bittensor/pull/2685

## New Contributors
* @Arthurdw made their first contribution in https://github.com/opentensor/bittensor/pull/2676

**Full Changelog**: https://github.com/opentensor/bittensor/compare/v9.0.0...v9.0.1

## 9.0.0 /2025-02-13

## What's Changed
* Optimisations and tests for Async Sync Subtensor by @thewhaleking in https://github.com/opentensor/bittensor/pull/2569
* [SDK] Get rid of py-substrate-interface (DO NOT MERGE) by @roman-opentensor in https://github.com/opentensor/bittensor/pull/2565
* Uses the new async_substrate_interface lib by @thewhaleking in https://github.com/opentensor/bittensor/pull/2572
* AsyncSubstrateInterface Overhaul (with Sync AsyncSubstrate) by @thewhaleking in https://github.com/opentensor/bittensor/pull/2526
* [SDK] Small improvements by @roman-opentensor in https://github.com/opentensor/bittensor/pull/2575
* Sync Subtensor warning by @thewhaleking in https://github.com/opentensor/bittensor/pull/2578
* [SDK] Fixes types in async by @thewhaleking in https://github.com/opentensor/bittensor/pull/2577
* Release/8.5.2 by @ibraheem-opentensor in https://github.com/opentensor/bittensor/pull/2584
* fix: typos in documentation files by @leopardracer in https://github.com/opentensor/bittensor/pull/2580
* fix(2337): btlogging setLevel by @zyzniewski-reef in https://github.com/opentensor/bittensor/pull/2588
* perf: don't use 2 threads to create FastAPI server by @zyzniewski-reef in https://github.com/opentensor/bittensor/pull/2592
* fix(2188): don't allow uvicorn to reconfigure event_loop_policy by @zyzniewski-reef in https://github.com/opentensor/bittensor/pull/2591
* Fix spelling errors by @Dimitrolito in https://github.com/opentensor/bittensor/pull/2586
* Make code as beautiful as it has never been before by @roman-opentensor in https://github.com/opentensor/bittensor/pull/2599
* test: bring back old (sync subtensor) tests and fix them by @zyzniewski-reef in https://github.com/opentensor/bittensor/pull/2600
* YAASO: Yet Another AsyncSubtensor Overhaul by @thewhaleking in https://github.com/opentensor/bittensor/pull/2579
* Add alias for `Subtensor.commit` as `set_commitment` by @roman-opentensor in https://github.com/opentensor/bittensor/pull/2606
* [RAO] Add methods to fetch metagraph data from the chain by @roman-opentensor in https://github.com/opentensor/bittensor/pull/2605
* Rewrite config.py by @roman-opentensor in https://github.com/opentensor/bittensor/pull/2607
* Update metagraph class with `rao` stuff by @roman-opentensor in https://github.com/opentensor/bittensor/pull/2611
* [RAO] fix for unit test + refactoring by @roman-opentensor in https://github.com/opentensor/bittensor/pull/2612
* fix integration metagraph test by @roman-opentensor in https://github.com/opentensor/bittensor/pull/2613
* Cleanups, fixes, improvements for rao by @thewhaleking in https://github.com/opentensor/bittensor/pull/2614
* Adds deprecation notice for non-balance amounts by @ibraheem-opentensor in https://github.com/opentensor/bittensor/pull/2615
* Staging pre merge port rao (New async substrate) by @ibraheem-opentensor in https://github.com/opentensor/bittensor/pull/2610
* Tests for SyncSubtensor by @zyzniewski-reef in https://github.com/opentensor/bittensor/pull/2617
* Many small fixes by @roman-opentensor in https://github.com/opentensor/bittensor/pull/2619
* Use async-substrate-interface for runtime decoding by @zyzniewski-reef in https://github.com/opentensor/bittensor/pull/2618
* Pins torch version to 2.5.1 by @ibraheem-opentensor in https://github.com/opentensor/bittensor/pull/2623
* Fixes, adds stake and other methods by @thewhaleking in https://github.com/opentensor/bittensor/pull/2622
* Fix typos by @Marcofann in https://github.com/opentensor/bittensor/pull/2620
* Add `subnet_volume` field to `MetagraphInfo` and `DynamicInfo` by @roman-opentensor in https://github.com/opentensor/bittensor/pull/2624
* Update wallet creation command logs post-install by @HudsonGraeme in https://github.com/opentensor/bittensor/pull/2621
* fix subtensor methods for async by @thewhaleking in https://github.com/opentensor/bittensor/pull/2628
* Subnet burn cost return type by @thewhaleking in https://github.com/opentensor/bittensor/pull/2629
* Specifies a range of torch versions, rather than a pinned version. by @thewhaleking in https://github.com/opentensor/bittensor/pull/2632
* Adds subnet registration extrinsic by @ibraheem-opentensor in https://github.com/opentensor/bittensor/pull/2630
* Bumps btwallet 302 by @ibraheem-opentensor in https://github.com/opentensor/bittensor/pull/2633
* SKD implementation for Subtensor `Feat/RPC Upgrades`. PR #1205 by @roman-opentensor in https://github.com/opentensor/bittensor/pull/2627
* Bug fixes after release SDK v9.0.0rc1 by @roman-opentensor in https://github.com/opentensor/bittensor/pull/2637
* Adds Latent Lite endpoint to the SDK by @ibraheem-opentensor in https://github.com/opentensor/bittensor/pull/2641
* Bringing meta fields to a common form with float values float(TAO) instead of Balance and Tensor by @roman-opentensor in https://github.com/opentensor/bittensor/pull/2642
* Adds `get_all_commitments` and fixes commitment tests and `query_map` by @thewhaleking in https://github.com/opentensor/bittensor/pull/2644
* Fix for extra fields from chain data by @roman-opentensor in https://github.com/opentensor/bittensor/pull/2647
* Fix InfoBase + dataclasses by @roman-opentensor in https://github.com/opentensor/bittensor/pull/2649
* fix integration tests by @roman-opentensor in https://github.com/opentensor/bittensor/pull/2651
* feat: Add logging for unexpected header keys in Synapse by @crStiv in https://github.com/opentensor/bittensor/pull/2587
* Fixes Dendrite new loop close by @thewhaleking in https://github.com/opentensor/bittensor/pull/2654
* Fix e2e tests by @zyzniewski-reef in https://github.com/opentensor/bittensor/pull/2639
* feat/roman/deps by @roman-opentensor in https://github.com/opentensor/bittensor/pull/2655
* Metagraph Improvements by @thewhaleking in https://github.com/opentensor/bittensor/pull/2659
* add name and symbol fields to metagraph by @roman-opentensor in https://github.com/opentensor/bittensor/pull/2658
* Using one determine_chain_endpoint_and_network by @roman-opentensor in https://github.com/opentensor/bittensor/pull/2661
* Tests: separate `templates` fixture by @zyzniewski-reef in https://github.com/opentensor/bittensor/pull/2660
* Merge `async-pre-merge-new-async` to `staging` by @roman-opentensor in https://github.com/opentensor/bittensor/pull/2656
* Add `set_subnet_identity_extrinsic` and related stuff by @roman-opentensor in https://github.com/opentensor/bittensor/pull/2662
* Changes the logging level for unexpected header keys to trace by @thewhaleking in https://github.com/opentensor/bittensor/pull/2666
* Remove logs by @roman-opentensor in https://github.com/opentensor/bittensor/pull/2667
* Tests: properly handle subprocesses (subtensor, miner, validator) by @zyzniewski-reef in https://github.com/opentensor/bittensor/pull/2664
* Last-minute requests by @thewhaleking in https://github.com/opentensor/bittensor/pull/2665
* Updates tao_weights for mainnet by @ibraheem-opentensor in https://github.com/opentensor/bittensor/pull/2669
* Update deps and default network/endpoint by @roman-opentensor in https://github.com/opentensor/bittensor/pull/2670

## New Contributors
* @leopardracer made their first contribution in https://github.com/opentensor/bittensor/pull/2580
* @Dimitrolito made their first contribution in https://github.com/opentensor/bittensor/pull/2586
* @Marcofann made their first contribution in https://github.com/opentensor/bittensor/pull/2620
* @HudsonGraeme made their first contribution in https://github.com/opentensor/bittensor/pull/2621
* @crStiv made their first contribution in https://github.com/opentensor/bittensor/pull/2587

**Full Changelog**: https://github.com/opentensor/bittensor/compare/v8.5.2...v9.0.0

## 9.0.0rc6 /2025-02-11
* Using one determine_chain_endpoint_and_network by @roman-opentensor in https://github.com/opentensor/bittensor/pull/2661
* Tests: separate templates fixture by @zyzniewski-reef  in https://github.com/opentensor/bittensor/pull/2660
* add name and symbol fields to metagraph by @roman-opentensor in https://github.com/opentensor/bittensor/pull/2658
* Metagraph Improvements by @thewhaleking in https://github.com/opentensor/bittensor/pull/2659
* feat/roman/add-subnet-identity-with-subnet-creation by @roman-opentensor in https://github.com/opentensor/bittensor/pull/2662

**Full Changelog**: https://github.com/opentensor/bittensor/compare/v9.0.0rc5...v9.0.0rc6

## 9.0.0rc5 /2025-02-07
* Fix InfoBase + dataclasses @roman-opentensor in https://github.com/opentensor/bittensor/pull/2649

**Full Changelog**: https://github.com/opentensor/bittensor/compare/v9.0.0rc4...v9.0.0rc5

## 9.0.0rc4 /2025-02-07
* Fix for extra fields from chain data by @roman-opentensor in https://github.com/opentensor/bittensor/pull/2647
* Adds get_all_commitments and fixes commitment tests and query_map @thewhaleking in https://github.com/opentensor/bittensor/pull/2644

**Full Changelog**: https://github.com/opentensor/bittensor/compare/v9.0.0rc2...v9.0.0rc3

## 9.0.0rc3 /2025-02-06

## What's Changed
* Adds methods to better accommodate the new websocket implementation (long-lived) by @thewhaleking in https://github.com/opentensor/bittensor/commit/3c44be177edef8a799c2c9dc5e49916723cab5c2
* Adds latent-lite network by @ibraheem-opentensor in https://github.com/opentensor/bittensor/pull/2641
* Updates async-substrate-interface to 1.0.0rc12 by @ibraheem-opentensor in https://github.com/opentensor/bittensor/commit/9d0b008e6163c84ed9267423324f30c3ec8af289
* Bringing meta fields to a common form with float values float(TAO) instead of Balance and Tensor by @roman-opentensor in https://github.com/opentensor/bittensor/pull/2642

**Full Changelog**: https://github.com/opentensor/bittensor/compare/v9.0.0rc2...v9.0.0rc3

## 9.0.0rc2 /2025-02-05

## What's Changed
* Small bug fixes and improvements by @roman-opentensor in https://github.com/opentensor/bittensor/pull/2637

**Full Changelog**: https://github.com/opentensor/bittensor/compare/v9.0.0rc1...v9.0.0rc2

## 9.0.0rc1 /2025-02-05

## What's Changed
* Uses revamped Async Substrate Interface
* Compatibility with Rao changes added
* Completely revamped Async Subtensor introduced
* Numerous improvements, bug fixes, and deprecations

**Full Changelog**: https://github.com/opentensor/bittensor/compare/v8.5.1...v9.0.0rc1

## 8.5.2 /2025-01-17

## What's Changed
* Feat/use tx pool for set weights by @camfairchild in https://github.com/opentensor/bittensor/pull/2534
* fix get_delegates result decoding by @roman-opentensor in https://github.com/opentensor/bittensor/pull/2551
* [SDK] Handle server connection limit  by @roman-opentensor in https://github.com/opentensor/bittensor/pull/2553
* Backmerge master to staging post 851 by @ibraheem-opentensor in https://github.com/opentensor/bittensor/pull/2557
* [SDK] Improve InvalidStatus handler by @roman-opentensor in https://github.com/opentensor/bittensor/pull/2558
* [SDK] Add async version of commit reveal v3 by @roman-opentensor in https://github.com/opentensor/bittensor/pull/2560
* Use apt-get instead of apt for scripts by @camfairchild in https://github.com/opentensor/bittensor/pull/2571
* fix _do_stake incorrect arguments error in staking.py by @Assh-codes in https://github.com/opentensor/bittensor/pull/2574
* Updates tests for btwallet 3.0.0 by @ibraheem-opentensor in https://github.com/opentensor/bittensor/pull/2540
* Bumps cr3 FFI by @ibraheem-opentensor in https://github.com/opentensor/bittensor/pull/2583

## New Contributors
* @Assh-codes made their first contribution in https://github.com/opentensor/bittensor/pull/2574

**Full Changelog**: https://github.com/opentensor/bittensor/compare/v8.5.1...v8.5.2

## 8.5.1 /2024-12-16

## What's Changed
* 8.5.0 bugfixes by @thewhaleking in https://github.com/opentensor/bittensor/pull/2541
* Removes substrate call in format_error_message by @thewhaleking in https://github.com/opentensor/bittensor/pull/2542
* Remove torch from the weights calls by @thewhaleking in https://github.com/opentensor/bittensor/pull/2543
* optional arg fix by @thewhaleking in https://github.com/opentensor/bittensor/pull/2544
* async cr3 not implemented by @thewhaleking in https://github.com/opentensor/bittensor/pull/2545
* Backmerge master to staging 851 by @ibraheem-opentensor in https://github.com/opentensor/bittensor/pull/2546
* Adds retry in CRv3 by @ibraheem-opentensor in https://github.com/opentensor/bittensor/pull/2547

**Full Changelog**: https://github.com/opentensor/bittensor/compare/v8.5.0...v8.5.1

## 8.5.0 /2024-12-12

## What's Changed
* add improved reveal-round params by @JohnReedV in https://github.com/opentensor/bittensor/pull/2509
* fix: add default value to the get_block_number method in AsyncSubstrateInterface by @FLiotta in https://github.com/opentensor/bittensor/pull/2529
* Mismatched "archive" index by @thewhaleking in https://github.com/opentensor/bittensor/pull/2530
* Adds a factory function to create an initialised AsyncSubtensor object. by @thewhaleking in https://github.com/opentensor/bittensor/pull/2516
* chore: fix some comments by @lvyaoting in https://github.com/opentensor/bittensor/pull/2515
* Fixes E2E test chain buffer issues on devnet by @ibraheem-opentensor in https://github.com/opentensor/bittensor/pull/2531
* Added e2e test for CRv3 + enhancements by @ibraheem-opentensor in https://github.com/opentensor/bittensor/pull/2532
* Backmerge master to staging 850 by @ibraheem-opentensor in https://github.com/opentensor/bittensor/pull/2535
* Enhancement/adds total stake functions by @ibraheem-opentensor in https://github.com/opentensor/bittensor/pull/2537
* Fixes get_current_block by @thewhaleking in https://github.com/opentensor/bittensor/pull/2536
* [SDK] Add `commit reveal v3` logic (python part only) by @roman-opentensor in https://github.com/opentensor/bittensor/pull/2484

## New Contributors
* @JohnReedV made their first contribution in https://github.com/opentensor/bittensor/pull/2509
* @FLiotta made their first contribution in https://github.com/opentensor/bittensor/pull/2529
* @lvyaoting made their first contribution in https://github.com/opentensor/bittensor/pull/2515

**Full Changelog**: https://github.com/opentensor/bittensor/compare/v8.4.5...v8.5.0

## 8.4.5 /2024-12-05

## What's Changed
* Overrides copy and deep copy for the metagraph by @ibraheem-opentensor in https://github.com/opentensor/bittensor/pull/2523

**Full Changelog**: https://github.com/opentensor/bittensor/compare/v8.4.4...v8.4.5

## 8.4.4 /2024-12-05

## What's Changed
* Removes the call that automatically sets everything to warning level debugging by @thewhaleking in https://github.com/opentensor/bittensor/pull/2508
* Exit `set_weights` on success by @thewhaleking in https://github.com/opentensor/bittensor/pull/2511
* `test_dendrite` test clean up by @thewhaleking in https://github.com/opentensor/bittensor/pull/2512
* Adds --logging.info level so it can be set @ibraheem-opentensor in https://github.com/opentensor/bittensor/pull/2510
* Allows wallet to be created through configs in the axon if it is provided by @ibraheem-opentensor in https://github.com/opentensor/bittensor/pull/2510
* Changes verbosity level of ClientConnectorError and TimeoutError in the dendrite to debug by @ibraheem-opentensor in https://github.com/opentensor/bittensor/pull/2510
* Fixes behaviour of config initialization for axon, subtensor, logging and threadpool by @ibraheem-opentensor in https://github.com/opentensor/bittensor/pull/2510
* metagraph sync fix by @thewhaleking in https://github.com/opentensor/bittensor/pull/2514
* Remove metadata retrieval of custom errors from format_error_message by @thewhaleking in https://github.com/opentensor/bittensor/pull/2518
* Backmerge master to staging for 8.4.4 by @ibraheem-opentensor in https://github.com/opentensor/bittensor/pull/2519
* Updates bt-decode to 0.4.0 by @ibraheem-opentensor in https://github.com/opentensor/bittensor/pull/2520

**Full Changelog**: https://github.com/opentensor/bittensor/compare/v8.4.3...v8.4.4

## 8.4.3 /2024-12-02

## What's Changed

* Fix logging config parsing by @ibraheem-opentensor in https://github.com/opentensor/bittensor/pull/2500
* Improve  `submit_extrinsic` util by @thewhaleking in https://github.com/opentensor/bittensor/pull/2502
* Backmerge master to staging for 843 by @ibraheem-opentensor in https://github.com/opentensor/bittensor/pull/2505
* WS ensure_connected socket catch by @thewhaleking in https://github.com/opentensor/bittensor/pull/2507

**Full Changelog**: https://github.com/opentensor/bittensor/compare/v8.4.2...v8.4.3

## 8.4.2 /2024-11-28

## What's Changed

* Fix submit_extrinsic timeout by @thewhaleking in https://github.com/opentensor/bittensor/pull/2497
* Backmerge master to staging for 841 by @ibraheem-opentensor in https://github.com/opentensor/bittensor/pull/2498

**Full Changelog**: https://github.com/opentensor/bittensor/compare/v8.4.1...v8.4.2

## 8.4.1 /2024-11-27

## What's Changed

* Backmerge master 840 by @ibraheem-opentensor in https://github.com/opentensor/bittensor/pull/2494
* Enable arguments to be set in axon config by @ibraheem-opentensor in https://github.com/opentensor/bittensor/pull/2493

**Full Changelog**: https://github.com/opentensor/bittensor/compare/v8.4.0...v8.4.1

## 8.4.0 /2024-11-27

## What's Changed

* Async unittests for `bittensor/core/extrinsics/async_weights.py` by @roman-opentensor in https://github.com/opentensor/bittensor/pull/2425
* Async unittests for `bittensor/core/extrinsics/async_transfer.py` by @roman-opentensor in https://github.com/opentensor/bittensor/pull/2426
* Async `unittests for bittensor/core/extrinsics/async_root.py` by @roman-opentensor in https://github.com/opentensor/bittensor/pull/2427
* Removes Conda Info by @thewhaleking in https://github.com/opentensor/bittensor/pull/2437
* Fix typos by @omahs in https://github.com/opentensor/bittensor/pull/2440
* [SDK] Registration related content refactoring by @roman-opentensor in https://github.com/opentensor/bittensor/pull/2439
* Async unittests for `bittensor/core/extrinsics/async_registration.py` by @roman-opentensor in https://github.com/opentensor/bittensor/pull/2445
* BittensorConsole class by @roman-opentensor in https://github.com/opentensor/bittensor/pull/2446
* Improve reconnection logic by @roman-opentensor in https://github.com/opentensor/bittensor/pull/2442
* E2E tests - Increasing Subtensor coverage (Pt 1) by @ibraheem-opentensor in https://github.com/opentensor/bittensor/pull/2443
* Add python3.12 support by @roman-opentensor in https://github.com/opentensor/bittensor/pull/2450
* add neuron certificate discovery by @andreea-popescu-reef in https://github.com/opentensor/bittensor/pull/2267
* Use websockets for Subtensor by @thewhaleking in https://github.com/opentensor/bittensor/pull/2455
* Part 2: E2E tests - Increasing Subtensor coverage by @ibraheem-opentensor in https://github.com/opentensor/bittensor/pull/2457
* Tests for subtensor methods related with `stake` and `unstake` extrinsics by @roman-opentensor in https://github.com/opentensor/bittensor/pull/2458
* Apply BittensorConsole + logging refactoring by @roman-opentensor in https://github.com/opentensor/bittensor/pull/2452
* Add staking and unstaking extrinsics by @roman-opentensor in https://github.com/opentensor/bittensor/pull/2456
* Don't strip ANSI from stdout (fixes #2365) by @vaqxai in https://github.com/opentensor/bittensor/pull/2366
* Support fastblocks when setting root set weights in e2e tests by @ibraheem-opentensor in https://github.com/opentensor/bittensor/pull/2464
* Extrinsic Submission Timeout by @thewhaleking in https://github.com/opentensor/bittensor/pull/2448
* Resync async substrate by @thewhaleking in https://github.com/opentensor/bittensor/pull/2463
* Fixes logging when setting weights by @ibraheem-opentensor in https://github.com/opentensor/bittensor/pull/2465
* Integration tests by @thewhaleking in https://github.com/opentensor/bittensor/pull/2433
* Fixes logic for checking block_since_last_update by @ibraheem-opentensor in https://github.com/opentensor/bittensor/pull/2473
* Update unit tests websocket by @thewhaleking in https://github.com/opentensor/bittensor/pull/2468
* Improve MockSubtensor by @thewhaleking in https://github.com/opentensor/bittensor/pull/2469
* Fixes logging when passing multiple objects by @ibraheem-opentensor in https://github.com/opentensor/bittensor/pull/2477
* Add script for solving ssl issue by @roman-opentensor in https://github.com/opentensor/bittensor/pull/2474
* Improve async docstrings by @thewhaleking in https://github.com/opentensor/bittensor/pull/2478
* fix: increase stacklevel in LoggingMachine log calls by @zyzniewski-reef in https://github.com/opentensor/bittensor/pull/2476
* remove uses of return scale obj by @thewhaleking in https://github.com/opentensor/bittensor/pull/2479
* Backmerge master to staging for 8.4.0 by @ibraheem-opentensor in https://github.com/opentensor/bittensor/pull/2482
* Expand `reuse_block` by @thewhaleking in https://github.com/opentensor/bittensor/pull/2481
* Add NeuronInfo list from vec u8 by @camfairchild in https://github.com/opentensor/bittensor/pull/2480
* Update `ensure_connected` for websockets by @thewhaleking in https://github.com/opentensor/bittensor/pull/2486
* MockSubtensor work offline by @thewhaleking in https://github.com/opentensor/bittensor/pull/2487
* Add `wait_for_block` method by @thewhaleking in https://github.com/opentensor/bittensor/pull/2489
* Updates btwallet to 2.1.2 by @ibraheem-opentensor in https://github.com/opentensor/bittensor/pull/2490
* Bumps bittensor wallet to 2.1.3 by @ibraheem-opentensor in https://github.com/opentensor/bittensor/pull/2492

## New Contributors
* @vaqxai made their first contribution in https://github.com/opentensor/bittensor/pull/2366
* @zyzniewski-reef made their first contribution in https://github.com/opentensor/bittensor/pull/2476

**Full Changelog**: https://github.com/opentensor/bittensor/compare/v8.3.1...v8.4.0

## 8.3.1 /2024-11-14

## What's Changed
* Fixes broken Subtensor methods by @thewhaleking in https://github.com/opentensor/bittensor/pull/2420
* [Tests] AsyncSubtensor (Part 7: The final race) by @roman-opentensor in https://github.com/opentensor/bittensor/pull/2418

**Full Changelog**: https://github.com/opentensor/bittensor/compare/v8.3.0...v8.3.1

## 8.3.0 /2024-11-13

## What's Changed
* Expands the type registry to include all the available options by @thewhaleking in https://github.com/opentensor/bittensor/pull/2353
* add `Subtensor.register`, `Subtensor.difficulty` and related staff with tests by @roman-opentensor in https://github.com/opentensor/bittensor/pull/2352
* added to Subtensor: `burned_register`, `get_subnet_burn_cost`, `recycle` and related extrinsics by @roman-opentensor in https://github.com/opentensor/bittensor/pull/2359
* Poem "Risen from the Past". Act 3. by @roman-opentensor in https://github.com/opentensor/bittensor/pull/2363
* default port from 9946 to 9944 by @roman-opentensor in https://github.com/opentensor/bittensor/pull/2376
* remove unused prometheus extrinsic by @roman-opentensor in https://github.com/opentensor/bittensor/pull/2378
* Replace rich.console to btlogging.loggin by @roman-opentensor in https://github.com/opentensor/bittensor/pull/2377
* SDK (AsyncSubtensor) Part 1 by @roman-opentensor in https://github.com/opentensor/bittensor/pull/2374
* SDK (AsyncSubtensor) Part 2 by @roman-opentensor in https://github.com/opentensor/bittensor/pull/2380
* Handle SSL Error on Connection by @thewhaleking in https://github.com/opentensor/bittensor/pull/2384
* Avoid using `prompt` in SDK by @roman-opentensor in https://github.com/opentensor/bittensor/pull/2382
* Backmerge/8.2.0 by @ibraheem-opentensor in https://github.com/opentensor/bittensor/pull/2389
* Remove `retry` and fix tests by @roman-opentensor in https://github.com/opentensor/bittensor/pull/2392
* fix: logging weights correctly in utils/weight_utils.py by @grantdfoster in https://github.com/opentensor/bittensor/pull/2362
* Add `subvortex` subnet and tests by @roman-opentensor in https://github.com/opentensor/bittensor/pull/2395
* Release/8.2.1 by @ibraheem-opentensor in https://github.com/opentensor/bittensor/pull/2397
* [Tests] AsyncSubtensor (Part 1) by @roman-opentensor in https://github.com/opentensor/bittensor/pull/2398
* Extend period for fastblock e2e tests_incentive.py by @opendansor in https://github.com/opentensor/bittensor/pull/2400
* Remove unused import by @thewhaleking in https://github.com/opentensor/bittensor/pull/2401
* `Reconnection substrate...` as debug by @roman-opentensor in https://github.com/opentensor/bittensor/pull/2403
* Handles websockets v14+ in async by @thewhaleking in https://github.com/opentensor/bittensor/pull/2404
* [Tests] AsyncSubtensor (Part 2) by @roman-opentensor in https://github.com/opentensor/bittensor/pull/2407
* [Tests] AsyncSubtensor (Part 3) by @roman-opentensor in https://github.com/opentensor/bittensor/pull/2409
* Handle new PasswordError from btwallet by @thewhaleking in https://github.com/opentensor/bittensor/pull/2406
* [Tests] AsyncSubtensor (Part 4) by @roman-opentensor in https://github.com/opentensor/bittensor/pull/2410
* [Tests] AsyncSubtensor (Part 5) by @roman-opentensor in https://github.com/opentensor/bittensor/pull/2411
* Bringing back lost methods for setting weights by @roman-opentensor in https://github.com/opentensor/bittensor/pull/2412
* Update bt-decode requirement by @thewhaleking in https://github.com/opentensor/bittensor/pull/2413
* [Tests] AsyncSubtensor (Part 6) by @roman-opentensor in https://github.com/opentensor/bittensor/pull/2414

**Full Changelog**: https://github.com/opentensor/bittensor/compare/v8.2.1...v8.3.0

## 8.2.1 /2024-11-06

## What's Changed

* Expands the type registry to include all the available options by @thewhaleking in https://github.com/opentensor/bittensor/pull/2353
* add `Subtensor.register`, `Subtensor.difficulty` and related staff with tests by @roman-opentensor in https://github.com/opentensor/bittensor/pull/2352
* added to Subtensor: `burned_register`, `get_subnet_burn_cost`, `recycle` and related extrinsics by @roman-opentensor in https://github.com/opentensor/bittensor/pull/2359
* Poem "Risen from the Past". Act 3. by @roman-opentensor in https://github.com/opentensor/bittensor/pull/2363
* default port from 9946 to 9944 by @roman-opentensor in https://github.com/opentensor/bittensor/pull/2376
* remove unused prometheus extrinsic by @roman-opentensor in https://github.com/opentensor/bittensor/pull/2378
* Replace rich.console to btlogging.loggin by @roman-opentensor in https://github.com/opentensor/bittensor/pull/2377
* Backmerge 8.2.0 by @ibraheem-opentensor in https://github.com/opentensor/bittensor/pull/2389
* Add subvortex subnet and tests by @roman-opentensor  in https://github.com/opentensor/bittensor/pull/2395
* Handle SSL Error on Connection by @thewhaleking  in https://github.com/opentensor/bittensor/pull/2384
* Avoid using prompt in SDK by @roman-opentensor  in https://github.com/opentensor/bittensor/pull/2382

**Full Changelog**: https://github.com/opentensor/bittensor/compare/v8.2.0...v8.2.1

## 8.2.0 /2024-10-10

## What's Changed
* remove commit from e2e tests by @roman-opentensor in https://github.com/opentensor/bittensor/pull/2340
* add bittensor-cli as prod deps for sdk by @roman-opentensor in https://github.com/opentensor/bittensor/pull/2345
* Fix the install command syntax by @rajkaramchedu in https://github.com/opentensor/bittensor/pull/2346
* add config test by @roman-opentensor in https://github.com/opentensor/bittensor/pull/2347
* Bumps version for 8.2.0 by @ibraheem-opentensor in https://github.com/opentensor/bittensor/pull/2348

**Full Changelog**: https://github.com/opentensor/bittensor/compare/v8.1.1...v8.2.0

## 8.1.1 /2024-10-04

## What's Changed
* Release/8.1.0 by @ibraheem-opentensor in https://github.com/opentensor/bittensor/pull/2332
* Backmerge/8.1.0 by @ibraheem-opentensor in https://github.com/opentensor/bittensor/pull/2341
* Bumps version and wallet by @ibraheem-opentensor in https://github.com/opentensor/bittensor/pull/2342

**Full Changelog**: https://github.com/opentensor/bittensor/compare/v8.1.0...v8.1.1

## 8.1.0 /2024-10-03

## What's Changed
* Implements new logging level 'warning' by @roman-opentensor in https://github.com/opentensor/bittensor/pull/2323
* Adds ConnectionRefusedError in-case of connection error by @roman-opentensor in https://github.com/opentensor/bittensor/pull/2326
* Subtensor verbose False by default, debug logging for subtensor connected by @thewhaleking in https://github.com/opentensor/bittensor/pull/2335
* Fix tests to be ready for rust-based bittensor-wallet by @roman-opentensor in https://github.com/opentensor/bittensor/pull/2336

## 8.0.0 /2024-09-25

## What's Changed

Removes Bittensor CLI and Wallet functionalities and changes the Bittensor SDK package to be light while maintaining backwards compatibility

* Update README.md by @rajkaramchedu in https://github.com/opentensor/bittensor/pull/2320
* remove unused code (tensor.py-> class tensor), remove old tests, add new tests by @roman-opentensor in https://github.com/opentensor/bittensor/pull/2311
* Updating/improving/creating docstring codebase by @roman-opentensor in https://github.com/opentensor/bittensor/pull/2310
* README updates for SDK by @rajkaramchedu in https://github.com/opentensor/bittensor/pull/2309
* Improved logic for concatenating message, prefix, and suffix in bittensor logging + test by @roman-opentensor in https://github.com/opentensor/bittensor/pull/2306
* BTSDK: Implementation of substrait custom errors handler for bittensor by @roman-opentensor in https://github.com/opentensor/bittensor/pull/2305
* btsdk cleanup by @roman-opentensor in https://github.com/opentensor/bittensor/pull/2303
* Fix mypy error for btlogging by @roman-opentensor in https://github.com/opentensor/bittensor/pull/2299
* Integrate `bt_decode` into BTSDK by @roman-opentensor in https://github.com/opentensor/bittensor/pull/2298
* BTSDK: Corrected arguments order in logging methods + test by @roman-opentensor in https://github.com/opentensor/bittensor/pull/2292
* BTSDK: removed exit sys call for ConnectionRefusedError in _get_substrate by @roman-opentensor in https://github.com/opentensor/bittensor/pull/2288
* BTSDK: Move `do*` methods to related extrinsic by @roman-opentensor in https://github.com/opentensor/bittensor/pull/2286
* add reconnection logic for correctly closed connection by @roman-opentensor in https://github.com/opentensor/bittensor/pull/2283
* Move extrinsics, update `deprecated.py` module. by @roman-opentensor in https://github.com/opentensor/bittensor/pull/2278
* Add substrate reconnection logic by @roman-opentensor in https://github.com/opentensor/bittensor/pull/2269
* Prod requirements cleanup by @roman-opentensor in https://github.com/opentensor/bittensor/pull/2266
* Decoupling chain_data.py to sub-package by @roman-opentensor in https://github.com/opentensor/bittensor/pull/2264
* Increase Bittensor SDK test coverage by @roman-opentensor in https://github.com/opentensor/bittensor/pull/2262
* Increase SDK test coverage (Part3) by @roman-opentensor in https://github.com/opentensor/bittensor/pull/2257
* Increase bittensor SDK test coverage by @roman-opentensor in https://github.com/opentensor/bittensor/pull/2256
* Increase test coverage for subtensor.py by @roman-opentensor in https://github.com/opentensor/bittensor/pull/2252
* Adds e2e and fixes metagraph save()/load() by @ibraheem-opentensor in https://github.com/opentensor/bittensor/pull/2231
* feat/roman/reafctoring-before-test-coverage by @roman-opentensor in https://github.com/opentensor/bittensor/pull/2230
* Enhance: Switch from format() to f-strings by @roman-opentensor in https://github.com/opentensor/bittensor/pull/2228
* Commit-reveal re-added & e2e coverage by @ibraheem-opentensor in https://github.com/opentensor/bittensor/pull/2224
* Adds e2e setup & tests by @ibraheem-opentensor in https://github.com/opentensor/bittensor/pull/2221
* Updates after review session by @roman-opentensor in https://github.com/opentensor/bittensor/pull/2220
* Fix the usage of env vars in default settings. by @roman-opentensor in https://github.com/opentensor/bittensor/pull/2218
* Add dendrite reference to backwords compatibility by @roman-opentensor in https://github.com/opentensor/bittensor/pull/2217
* Bringing `btsdk` up-to-date with `staging` branch. by @roman-opentensor in https://github.com/opentensor/bittensor/pull/2210
* Part 3: Create new 'bittensor-sdk` package by @roman-opentensor in https://github.com/opentensor/bittensor/pull/2206
* Part 2: Redesign, fix namespace conflicts, remove btcli by @roman-opentensor in https://github.com/opentensor/bittensor/pull/2204
* Part1: Removing content related to the wallet. Start use the pip installable package. by @roman-opentensor in https://github.com/opentensor/bittensor/pull/2191

**Full Changelog**: https://github.com/opentensor/bittensor/compare/v7.4.0...v8.0.0 

## 7.4.0 /2024-08-29

## What's Changed
* [Fix] Allow unstake below network min by @camfairchild in https://github.com/opentensor/bittensor/pull/2016
* Tests/e2e tests staging by @open-junius in https://github.com/opentensor/bittensor/pull/1943
* Chore: Backmerge 7.2 by @gus-opentensor in https://github.com/opentensor/bittensor/pull/2020
* Fix broken tests and Enforce BTCLI usage by @opendansor in https://github.com/opentensor/bittensor/pull/2027
* Add time delay to faucet by @opendansor in https://github.com/opentensor/bittensor/pull/2030
* Skip faucet test by @opendansor in https://github.com/opentensor/bittensor/pull/2031
* Adds normalization for alpha hyperparams by @ibraheem-opentensor in https://github.com/opentensor/bittensor/pull/2035
* Revert info logging in processing response by @ibraheem-opentensor in https://github.com/opentensor/bittensor/pull/2043
* Pin numpy version to 1.26.4 in prod.txt by @rajkaramchedu in https://github.com/opentensor/bittensor/pull/2045
* Test hot key Swap by @opendansor in https://github.com/opentensor/bittensor/pull/2044
* Do not run Circle-CI on drafts by @thewhaleking in https://github.com/opentensor/bittensor/pull/1959
* Enhancement: Detailed nonce information in-case of failures by @ibraheem-opentensor in https://github.com/opentensor/bittensor/pull/2050
* fix bittensor not installing under Python 3.13 by @mjurbanski-reef in https://github.com/opentensor/bittensor/pull/2053
* Enable Faucet Test by @opendansor in https://github.com/opentensor/bittensor/pull/2056
* Add back BT_SUBTENSOR_CHAIN_ENDPOINT env variable by @bradleytf in https://github.com/opentensor/bittensor/pull/2034
* Fix: Logging configs not being set by @ibraheem-opentensor in https://github.com/opentensor/bittensor/pull/2065
* Feature/gus/liquid alpha params by @gus-opentensor in https://github.com/opentensor/bittensor/pull/2012
* Test Emissions E2E by @opendansor in https://github.com/opentensor/bittensor/pull/2036
* Prevent e2e draft by @opendansor in https://github.com/opentensor/bittensor/pull/2072
* Fix e2e to only run when PR is ready for review by @opendansor in https://github.com/opentensor/bittensor/pull/2077
* Fix Faucet and fastblocks interaction by @opendansor in https://github.com/opentensor/bittensor/pull/2083
* Float normalization for child hotkeys by @opendansor in https://github.com/opentensor/bittensor/pull/2093
* Fix e2e test hanging by @open-junius in https://github.com/opentensor/bittensor/pull/2118
* Fixes leaked semaphores by @thewhaleking in https://github.com/opentensor/bittensor/pull/2125
* Backmerge master -> staging by @roman-opentensor in https://github.com/opentensor/bittensor/pull/2136
* fix: coldkeypub usage instead of coldkey for arbitration_stats by @Rapiiidooo in https://github.com/opentensor/bittensor/pull/2132
* Removes extra no_prompts in commands by @ibraheem-opentensor in https://github.com/opentensor/bittensor/pull/2140
* Adds timeout for e2e tests by @ibraheem-opentensor in https://github.com/opentensor/bittensor/pull/2141
* fix: updates test_axon verify body async tests by @gus-opentensor in https://github.com/opentensor/bittensor/pull/2142
* test: fix mocksubtensor query previous blocks by @timabilov in https://github.com/opentensor/bittensor/pull/2139
* Adds E2E for Metagraph command by @ibraheem-opentensor in https://github.com/opentensor/bittensor/pull/2143
* feat: Enhance dendrite error messaging by @gus-opentensor in https://github.com/opentensor/bittensor/pull/2117
* Adds E2E Tests for wallet creation commands by @ibraheem-opentensor in https://github.com/opentensor/bittensor/pull/2145
* [Ledger Integration] [Feature] bump pysub to 1.7.9+ by @camfairchild in https://github.com/opentensor/bittensor/pull/2156
* Ruff complains about an extra line by @roman-opentensor in https://github.com/opentensor/bittensor/pull/2158
* support Wallet names with hyphens when passing password through ENV vars by @mjurbanski-reef in https://github.com/opentensor/bittensor/pull/1949
* Fix naming convention of swap hotkey test by @ibraheem-opentensor in https://github.com/opentensor/bittensor/pull/2162
* Adds E2E test for wallet regenerations + fixes input bug for regen hotkey by @ibraheem-opentensor in https://github.com/opentensor/bittensor/pull/2149
* Backmerge Master -> Staging (7.4) by @ibraheem-opentensor in https://github.com/opentensor/bittensor/pull/2170
* ci: auto assigns cortex to opened PRs by @gus-opentensor in https://github.com/opentensor/bittensor/pull/2184
* CI/E2E test improvements by @mvds00 in https://github.com/opentensor/bittensor/pull/2168
* Fix multiprocessing POW errors and No Torch logging errors by @thewhaleking in https://github.com/opentensor/bittensor/pull/2186
* ci: update reviewers by @gus-opentensor in https://github.com/opentensor/bittensor/pull/2189
* Adds updated type in timeouts dendrite by @ibraheem-opentensor in https://github.com/opentensor/bittensor/pull/2196
* Bumps setuptools ~=70.0.0 by @ibraheem-opentensor in https://github.com/opentensor/bittensor/pull/2150
* Bump black from 23.7.0 to 24.3.0 in /requirements by @dependabot in https://github.com/opentensor/bittensor/pull/2197
* btlogging/loggingmachine.py: Fix bw compat API. by @mvds00 in https://github.com/opentensor/bittensor/pull/2155
* Check for participation before nomination call by @ibraheem-opentensor in https://github.com/opentensor/bittensor/pull/2193
* test: subnet list e2e by @gus-opentensor in https://github.com/opentensor/bittensor/pull/2198
* ensure msg is str in _concat_msg by @thewhaleking in https://github.com/opentensor/bittensor/pull/2200
* Fixes tests depending on explicit line numbers by @ibraheem-opentensor in https://github.com/opentensor/bittensor/pull/2211
* Merge streaming fix to staging by @ibraheem-opentensor in https://github.com/opentensor/bittensor/pull/2183
* Multiple bittensor versions e2e workflow by @ibraheem-opentensor in https://github.com/opentensor/bittensor/pull/2212
* Changes name of workflow file by @ibraheem-opentensor in https://github.com/opentensor/bittensor/pull/2213
* Enhances e2e tests to contain assertions & logging  by @ibraheem-opentensor in https://github.com/opentensor/bittensor/pull/2192
* Security fix: Bumps ansible and certifi  by @ibraheem-opentensor in https://github.com/opentensor/bittensor/pull/2214
* Wallet List Command e2e test by @gus-opentensor in https://github.com/opentensor/bittensor/pull/2207
* fix Synapse base performance (more than 10x speed up) by @mjurbanski-reef in https://github.com/opentensor/bittensor/pull/2161
* Child Hotkeys by @opendansor in https://github.com/opentensor/bittensor/pull/2071
* Improve child hotkeys QOL by @opendansor in https://github.com/opentensor/bittensor/pull/2225
* Child hotkeys handle excess normalization by @opendansor in https://github.com/opentensor/bittensor/pull/2229
* Fixes chain compilation timeouts by @ibraheem-opentensor in https://github.com/opentensor/bittensor/pull/2238
* Update Child Hotkey commands by @opendansor in https://github.com/opentensor/bittensor/pull/2245
* feat: return error message instead of raising exception by @gus-opentensor in https://github.com/opentensor/bittensor/pull/2244
* Backmerge master to staging (7.3.1) by @ibraheem-opentensor in https://github.com/opentensor/bittensor/pull/2254

## New Contributors
* @bradleytf made their first contribution in https://github.com/opentensor/bittensor/pull/2034
* @Rapiiidooo made their first contribution in https://github.com/opentensor/bittensor/pull/2132
* @timabilov made their first contribution in https://github.com/opentensor/bittensor/pull/2139
* @mvds00 made their first contribution in https://github.com/opentensor/bittensor/pull/2168
* @dependabot made their first contribution in https://github.com/opentensor/bittensor/pull/2197

**Full Changelog**: https://github.com/opentensor/bittensor/compare/v7.3.1...v7.4.0

## 7.3.1 / 2024-08-19

## What's Changed
* https://github.com/opentensor/bittensor/pull/2156 by @camfairchild

**Full Changelog**: https://github.com/opentensor/bittensor/compare/v7.3.0...v7.3.1

## 7.3.0 / 2024-07-12

## What's Changed
* Liquid Alpha by @opendansor & @gus-opentensor in https://github.com/opentensor/bittensor/pull/2012
* check_coldkey_swap by @ibraheem-opentensor in https://github.com/opentensor/bittensor/pull/2126

**Full Changelog**: https://github.com/opentensor/bittensor/compare/v7.2.0...v7.3.0


## 7.2.0 / 2024-06-12

## What's Changed
* less verbose handled synapse exceptions by @mjurbanski-reef in https://github.com/opentensor/bittensor/pull/1928
* Clean up the imports in commands/stake.py by @thewhaleking in https://github.com/opentensor/bittensor/pull/1951
* Fix E2E test for Commit/Reveal with Salt flag by @opendansor in https://github.com/opentensor/bittensor/pull/1952
* `bittensor.chain_data.py` module refactoring. by @RomanCh-OT in https://github.com/opentensor/bittensor/pull/1955
* ci: e2e tests by @orriin in https://github.com/opentensor/bittensor/pull/1915
* Dependency cleanup by @mjurbanski-reef in https://github.com/opentensor/bittensor/pull/1967
* replace `black` with `ruff` by @mjurbanski-reef in https://github.com/opentensor/bittensor/pull/1968
* post-black to ruff migration cleanup by @mjurbanski-reef in https://github.com/opentensor/bittensor/pull/1979
* Revert Axon IP decoding changes by @camfairchild in https://github.com/opentensor/bittensor/pull/1981
* A wrapper for presenting extrinsics errors in a human-readable form. by @RomanCh-OT in https://github.com/opentensor/bittensor/pull/1980
* Feat: Added normalized hyperparams by @ibraheem-opentensor in https://github.com/opentensor/bittensor/pull/1891
* deprecate nest_asyncio use by @mjurbanski-reef in https://github.com/opentensor/bittensor/pull/1974
* Add e2e test for axon by @opendansor in https://github.com/opentensor/bittensor/pull/1984
* Dendrite E2E test by @opendansor in https://github.com/opentensor/bittensor/pull/1988
* fix __version_as_int__ for >10 minor/patch release vers (resolves #1982) by @mjurbanski-reef in https://github.com/opentensor/bittensor/pull/1993
* Test Incentive E2E by @opendansor in https://github.com/opentensor/bittensor/pull/2002
* Add E2E faucet test by @opendansor in https://github.com/opentensor/bittensor/pull/1987
* Allow unstake below network min by @camfairchild in https://github.com/opentensor/bittensor/pull/2016

**Full Changelog**: https://github.com/opentensor/bittensor/compare/v7.1.1...v7.2.0


## 7.1.1 / 2024-06-11

## What's Changed
* commit_reveal_weights_enabled argument parsing hotfix by @camfairchild in https://github.com/opentensor/bittensor/pull/2003

**Full Changelog**: https://github.com/opentensor/bittensor/compare/v7.1.0...v7.1.1

## 7.1.0 / 2024-06-05

## What's Changed
* Added _do_set_root_weights by @ibraheem-opentensor in https://github.com/opentensor/bittensor/pull/1838
* Release/7.0.1 by @gus-opentensor in https://github.com/opentensor/bittensor/pull/1963

**Full Changelog**: https://github.com/opentensor/bittensor/compare/v7.0.1...v7.1.0

## 7.0.1 / 2024-05-31

## What's Changed
* Release/7.0.0 by @gus-opentensor in https://github.com/opentensor/bittensor/pull/1899
* Fix return of ip version. by @opendansor in https://github.com/opentensor/bittensor/pull/1961
* Fix trigger use_torch() by @renesweet24 https://github.com/opentensor/bittensor/pull/1960

## New Contributors
* @renesweet24 made their first contribution in https://github.com/opentensor/bittensor/pull/1960

**Full Changelog**: https://github.com/opentensor/bittensor/compare/v7.0.0...v7.0.1


## 7.0.0 / 2024-05-29

## What's Changed
* replace torch with numpy by @andreea-popescu-reef in https://github.com/opentensor/bittensor/pull/1777
* Fix broken link in contrib/RELEASE_GUIDELINES #1821 by @thewhaleking in https://github.com/opentensor/bittensor/pull/1823
* Tests: Added coverage for set_weights by @ibraheem-opentensor in https://github.com/opentensor/bittensor/pull/1825
* Remove irrelevant call to get_delegates method. by @RomanCh-OT in https://github.com/opentensor/bittensor/pull/1826
* Support for string mnemonic thru cli when regenerating coldkeys by @ibraheem-opentensor in https://github.com/opentensor/bittensor/pull/1815
* Logging: Added _primary_loggers by @ibraheem-opentensor in https://github.com/opentensor/bittensor/pull/1797
* Add in check for minimum stake for unstaking by @thewhaleking in https://github.com/opentensor/bittensor/pull/1832
* Cache get_decoder_class by @thewhaleking in https://github.com/opentensor/bittensor/pull/1834
* Warmfix/change decoder cacheing by @thewhaleking in https://github.com/opentensor/bittensor/pull/1842
* Fix typo in warmfix by @thewhaleking in https://github.com/opentensor/bittensor/pull/1844
* Add the command btcli root list_delegates_lite to handle the Delegate… by @RomanCh-OT in https://github.com/opentensor/bittensor/pull/1840
* Change: console.error => console.print by @thewhaleking in https://github.com/opentensor/bittensor/pull/1849
* Small fix with receiving delegates based on a 4-hour archive block by @RomanCh-OT in https://github.com/opentensor/bittensor/pull/1854
* Replace torch with numpy by @sepehr-opentensor in https://github.com/opentensor/bittensor/pull/1786
* Versioning: Enforcement for eth-utils by @ibraheem-opentensor in https://github.com/opentensor/bittensor/pull/1852
* Versioning: Dependencies for FastAPI for Apple M's by @ibraheem-opentensor in https://github.com/opentensor/bittensor/pull/1855
* Retrieving error types from the metadata of the Substrate palette SubtensorModule for the btcli console (logic) by @RomanCh-OT in https://github.com/opentensor/bittensor/pull/1862
* Add version check caching, fix version comparison by @olzhasar-reef in https://github.com/opentensor/bittensor/pull/1835
* Tests: Added coverage for root.py by @ibraheem-opentensor in https://github.com/opentensor/bittensor/pull/1877
* Tests: Added coverage for network.py by @ibraheem-opentensor in https://github.com/opentensor/bittensor/pull/1879
* Tests: extends coverage for overview cmd part 1 by @gus-opentensor in https://github.com/opentensor/bittensor/pull/1873
* Tests: Added coverage for Unstaking by @ibraheem-opentensor in https://github.com/opentensor/bittensor/pull/1878
* Tests: Added coverage for staking by @ibraheem-opentensor in https://github.com/opentensor/bittensor/pull/1837
* Tests: Added coverage for Delegation by @ibraheem-opentensor in https://github.com/opentensor/bittensor/pull/1874
* Updated error message and a test typo. by @thewhaleking in https://github.com/opentensor/bittensor/pull/1871
* fix: deprecated usage of `Balances::transfer` method by @orriin in https://github.com/opentensor/bittensor/pull/1886
* Fix Type Annotation by @opendansor in https://github.com/opentensor/bittensor/pull/1895
* Docstrings updates for list delegate lite feature by @rajkaramchedu in https://github.com/opentensor/bittensor/pull/1890
* Add Pre-commit Checker in scripts. Helps reduce CI calls. by @RomanCh-OT in https://github.com/opentensor/bittensor/pull/1893
* fix get_coldkey_password_from_environment resolving wrong password by @mjurbanski-reef in https://github.com/opentensor/bittensor/pull/1843
* Drop python 3.8 support by @mjurbanski-reef in https://github.com/opentensor/bittensor/pull/1892
* feat: Refactor phase 2 overview cmd & add test cov. Adds factories by @gus-opentensor in https://github.com/opentensor/bittensor/pull/1887
* Add setting delegate take by @gztensor in https://github.com/opentensor/bittensor/pull/1903
* E2E Test Patterns by @orriin in https://github.com/opentensor/bittensor/pull/1885
* chore: correct method types by @distributedstatemachine in https://github.com/opentensor/bittensor/pull/1907
* bittensor.btlogging refactoring by @RomanCh-OT in https://github.com/opentensor/bittensor/pull/1896
* Part 1 for refactoring bittensor/subtensor.py by @RomanCh-OT in https://github.com/opentensor/bittensor/pull/1911
* Update: Pydantic V2 by @opendansor in https://github.com/opentensor/bittensor/pull/1889
* Add back compatibility with torch by @thewhaleking in https://github.com/opentensor/bittensor/pull/1904
* Release/6.12.2 by @gus-opentensor in https://github.com/opentensor/bittensor/pull/1910
* Chore: Updated dev requirements by @ibraheem-opentensor in https://github.com/opentensor/bittensor/pull/1946

## New Contributors
* @andreea-popescu-reef made their first contribution in https://github.com/opentensor/bittensor/pull/1777
* @thewhaleking made their first contribution in https://github.com/opentensor/bittensor/pull/1823
* @RomanCh-OT made their first contribution in https://github.com/opentensor/bittensor/pull/1826
* @olzhasar-reef made their first contribution in https://github.com/opentensor/bittensor/pull/1835
* @orriin made their first contribution in https://github.com/opentensor/bittensor/pull/1886
* @opendansor made their first contribution in https://github.com/opentensor/bittensor/pull/1895

**Full Changelog**: https://github.com/opentensor/bittensor/compare/v6.12.2...v7.0.0

## 6.12.2 / 2024-05-20

## What's Changed
* Add setting delegate take
* fix: deprecated transfer method usage

**Full Changelog**: https://github.com/opentensor/bittensor/compare/v6.12.1...54eee604c00ac4f04a31d5d7bc663124731a34d8


## 6.12.1 / 2024-05-17

## What's Changed
* Hotfix if the subnet UID is not in the Subnets


**Full Changelog**: https://github.com/opentensor/bittensor/compare/v6.12.0...fd2442db8bb8aad55ced2ac3b748b04ebdc73292



## 6.12.0 / 2024-04-29

## What's Changed
* Tests: Axon to_string patch import by @ibraheem-opentensor in https://github.com/opentensor/bittensor/pull/1785
* Tests: Extends coverage on Serving extrinsics methods by @ibraheem-opentensor in https://github.com/opentensor/bittensor/pull/1783
* Fix: CVE-2024-24762 FastAPI by @gus-opentensor in https://github.com/opentensor/bittensor/pull/1800
* Fix: CVE-2024-26130 | vulnerability cryptography by @gus-opentensor in https://github.com/opentensor/bittensor/pull/1801
* fix PR templates by @mjurbanski-reef in https://github.com/opentensor/bittensor/pull/1778
* Fix: SNYK-PYTHON-CERTIFI-5805047 | Vulnerability Certifi by @ibraheem-opentensor in https://github.com/opentensor/bittensor/pull/1816
* Tests: Extends test coverage on Registration methods by @ibraheem-opentensor in https://github.com/opentensor/bittensor/pull/1814
* Fix: Wallet overwrite functionality by @ibraheem-opentensor in https://github.com/opentensor/bittensor/pull/1802


**Full Changelog**: https://github.com/opentensor/bittensor/compare/v6.11.0...v6.12.0

## 6.11.0 / 2024-04-11

## What's Changed
* Tests: Adds coverage to subtensor help method & determine_chain_endpoint_and_network by @gus-opentensor in https://github.com/opentensor/bittensor/pull/1761
* [bug fix] Fix import json by @camfairchild in https://github.com/opentensor/bittensor/pull/1759
* Remove context management for substrate in subtensor by @sepehr-opentensor in https://github.com/opentensor/bittensor/pull/1766
* Tests: Extends coverage on axon methods by @gus-opentensor in https://github.com/opentensor/bittensor/pull/1769
* Revert nonce implementation fix by @ifrit98 in https://github.com/opentensor/bittensor/pull/1774
* remove tests from package distribution by @mjurbanski-reef in https://github.com/opentensor/bittensor/pull/1779
* Tests: Extends test coverage on Senate methods by @ibraheem-opentensor in https://github.com/opentensor/bittensor/pull/1781

## New Contributors
* @mjurbanski-reef made their first contribution in https://github.com/opentensor/bittensor/pull/1779
* @ibraheem-opentensor made their first contribution in https://github.com/opentensor/bittensor/pull/1781

**Full Changelog**: https://github.com/opentensor/bittensor/compare/v6.10.1...v6.11.0
## 6.10.1 / 2024-04-05
## What's Changed
* Revert nonce implementation fix #1774: Breaking change needs to telegraphed in next release.

## 6.10.0 / 2024-03-25

## What's Changed
* handle req args by parsing and raising by @ifrit98 in https://github.com/opentensor/bittensor/pull/1733
* Replace wildcard imports with specific imports by @brueningf in https://github.com/opentensor/bittensor/pull/1724
* Logging Refactor by @sepehr-opentensor in https://github.com/opentensor/bittensor/pull/1751
* Update DEBUGGING.md by @e-gons in https://github.com/opentensor/bittensor/pull/1755
* fix: nonce implementation by @GentikSolm in https://github.com/opentensor/bittensor/pull/1754

## New Contributors
* @sepehr-opentensor made their first contribution in https://github.com/opentensor/bittensor/pull/1751
* @e-gons made their first contribution in https://github.com/opentensor/bittensor/pull/1755
* @GentikSolm made their first contribution in https://github.com/opentensor/bittensor/pull/1754

**Full Changelog**: https://github.com/opentensor/bittensor/compare/v6.9.3...v6.10.0

## 6.9.3 / 2024-03-12

## What's Changed
* Release/6.9.2 by @ifrit98 in https://github.com/opentensor/bittensor/pull/1743


**Full Changelog**: https://github.com/opentensor/bittensor/compare/v6.9.2...v6.9.3


## 6.9.2 / 2024-03-08

## What's Changed
* Change error into a warning if not using archive. Impossible to tell if local is lite or full node.


**Full Changelog**: https://github.com/opentensor/bittensor/compare/v6.9.1...v6.9.2


## 6.9.1 / 2024-03-08

## What's Changed
* Hotfix for reversing comparison operator for block checking to raise error if not using archive nodes


**Full Changelog**: https://github.com/opentensor/bittensor/compare/v6.9.0...v6.9.1


## 6.9.0 / 2024-03-07

## What's Changed
* Doc: Updates WalletBalanceCommand docstring by @gus-opentensor in https://github.com/opentensor/bittensor/pull/1716
* feature: metapgraph.py now passing type check by @gus-opentensor in https://github.com/opentensor/bittensor/pull/1721
* fix: Updates `btcli wallet balance --all` to get proper Wallet Name & Coldkey Address sets by @gus-opentensor in https://github.com/opentensor/bittensor/pull/1720
* Feature/prompt set identity on btcli/phil by @ifrit98 in https://github.com/opentensor/bittensor/pull/1719
* Fix: Raises error when exceeding block max on metagraph by @gus-opentensor in https://github.com/opentensor/bittensor/pull/1722
* Release/6.8.2 by @ifrit98 in https://github.com/opentensor/bittensor/pull/1730
* Expands type checking to subtensor by @gus-opentensor in https://github.com/opentensor/bittensor/pull/1731
* Feature: Synapse passing type check by @gus-opentensor in https://github.com/opentensor/bittensor/pull/1725
* bump req for security vulnerability in crpytography by @ifrit98 in https://github.com/opentensor/bittensor/pull/1718
* Fix: proper association with wallet dir and coldkey addr #1739 by @gus-opentensor & @sepehr-opentensor
* Fixed event lookup on new network added #1741 by @shibshib

**Full Changelog**: https://github.com/opentensor/bittensor/compare/v6.8.2...v6.9.0


## 6.8.2 / 2024-03-01

## What's Changed
* Set weights fix retry and check mechanism by @ifrit98 in https://github.com/opentensor/bittensor/pull/1729


**Full Changelog**: https://github.com/opentensor/bittensor/compare/v6.8.1...v6.8.2


## 6.8.1 / 2024-02-22

## What's Changed
* Hotfix revert dendrite streaming call to use `synapse.process_streaming_response` func instead of Starlette `iter_any()` from response object.


**Full Changelog**: https://github.com/opentensor/bittensor/compare/v6.8.0...v6.8.1


## 6.8.0 / 2024-02-16

## What's Changed
* Release/6.7.2 by @ifrit98 in https://github.com/opentensor/bittensor/pull/1695
* close synchronosuly on __del__ by @ifrit98 in https://github.com/opentensor/bittensor/pull/1700
* CI: Flake8 by @gus-opentensor in https://github.com/opentensor/bittensor/pull/1701
* logging off switch by @ifrit98 in https://github.com/opentensor/bittensor/pull/1704
* Extrinsic update by @ifrit98 in https://github.com/opentensor/bittensor/pull/1703
* Bittensor shared request layer by @ifrit98 in https://github.com/opentensor/bittensor/pull/1698
* Add no_prompt argument to help printout in https://github.com/opentensor/bittensor/pull/1707
* Adds mypi typechecking to circleci by @gus-opentensor in https://github.com/opentensor/bittensor/pull/1705
* Remove set weights ttl now that we have a better extrinsic method by @ifrit98
* Bug fix in overview command for dereg stake with outdated `stake_info` object fields by @ifrit98 in https://github.com/opentensor/bittensor/pull/1712
* Moves mock wallet creation to temp dir by @gus-opentensor in https://github.com/opentensor/bittensor/pull/1711


**Full Changelog**: https://github.com/opentensor/bittensor/compare/v6.7.2...v6.8.0


## 6.7.2 / 2024-02-08

## What's Changed
* Release/6.7.1 by @ifrit98 in https://github.com/opentensor/bittensor/pull/1688
* Increases test coverage for cli & chain_data by @gus-opentensor in https://github.com/opentensor/bittensor/pull/1690
* Subtensor/update pysubstrate latest/phil by @ifrit98 in https://github.com/opentensor/bittensor/pull/1684
* Update staging to latest master by @ifrit98 in https://github.com/opentensor/bittensor/pull/1691
* return messages with subtensor extrinsic to set weights by @ifrit98 in https://github.com/opentensor/bittensor/pull/1692
* Logging/debug to trace axon by @ifrit98 in https://github.com/opentensor/bittensor/pull/1694


**Full Changelog**: https://github.com/opentensor/bittensor/compare/v6.7.1...v6.7.2


## 6.7.1 / 2024-02-02

## What's Changed
* Release/6.7.0 by @ifrit98 in https://github.com/opentensor/bittensor/pull/1674
* Eighth (final) docstrings formatting PR by @rajkaramchedu in https://github.com/opentensor/bittensor/pull/1678
* Sixth docstrings formatting PR by @rajkaramchedu in https://github.com/opentensor/bittensor/pull/1676
* Seventh docstrings formatting PR by @rajkaramchedu in https://github.com/opentensor/bittensor/pull/1677
* Update README.md by @unconst in https://github.com/opentensor/bittensor/pull/1679
* Update README.md by @unconst in https://github.com/opentensor/bittensor/pull/1680
* black formatting by @ifrit98 in https://github.com/opentensor/bittensor/pull/1685
* burn -> recycle for public facing code by @ifrit98 in https://github.com/opentensor/bittensor/pull/1681
* Expands test coverage and coverts python unittest classes to pure pytest by @gus-opentensor in https://github.com/opentensor/bittensor/pull/1686
* wrap set weights in a ttl multiprocessing call so we don't hang past TTL by @ifrit98 in https://github.com/opentensor/bittensor/pull/1687

## New Contributors
* @gus-opentensor made their first contribution in https://github.com/opentensor/bittensor/pull/1686

**Full Changelog**: https://github.com/opentensor/bittensor/compare/v6.7.0...v6.7.1



## 6.7.0 / 2024-01-25

## What's Changed
* First docstrings formatting PR by @rajkaramchedu in https://github.com/opentensor/bittensor/pull/1663
* Second docstrings formatting PR by @rajkaramchedu in https://github.com/opentensor/bittensor/pull/1665
* Third docstrings formatting PR by @rajkaramchedu in https://github.com/opentensor/bittensor/pull/1666
* updated mac yaml mac yaml by @dougsillars in https://github.com/opentensor/bittensor/pull/1668
* Fourth docstrings formatting PR by @rajkaramchedu in https://github.com/opentensor/bittensor/pull/1670
* Fifth docstrings formatting PR by @rajkaramchedu in https://github.com/opentensor/bittensor/pull/1671
* ensure branch off from staging and rm old docs by @ifrit98 in https://github.com/opentensor/bittensor/pull/1667
* staging black format fix by @ifrit98 in https://github.com/opentensor/bittensor/pull/1669
* wallet history url for taostats by @ifrit98 in https://github.com/opentensor/bittensor/pull/1672
* take bt.config as a first argument regardless if specified by @ifrit98 in https://github.com/opentensor/bittensor/pull/1664
* Hparams update by @ifrit98 in https://github.com/opentensor/bittensor/pull/1673

## New Contributors
* @rajkaramchedu made their first contribution in https://github.com/opentensor/bittensor/pull/1663
* @dougsillars made their first contribution in https://github.com/opentensor/bittensor/pull/1668

**Full Changelog**: https://github.com/opentensor/bittensor/compare/v6.6.1...v6.7.0


## 6.6.1 / 2024-01-17

## What's Changed
* bittensor README update by @Jackalgirl in https://github.com/opentensor/bittensor/pull/1650
* Bugfix btcli fix args by @ifrit98 in https://github.com/opentensor/bittensor/pull/1654

## New Contributors
* @Jackalgirl made their first contribution in https://github.com/opentensor/bittensor/pull/1650

**Full Changelog**: https://github.com/opentensor/bittensor/compare/v6.6.0...v6.6.1


## 6.6.0 / 2024-01-08

## What's Changed
* Add commitment support to MockSubtensor by @agoncharov-reef in https://github.com/opentensor/bittensor/pull/1635
* don't prenormalize weights in btcli boost/slash by @ifrit98 in https://github.com/opentensor/bittensor/pull/1636
* feat(wallets.py): add wallet history command by @saqib-codes-11 in https://github.com/opentensor/bittensor/pull/1638
* Update taostats link by @mogmachine in https://github.com/opentensor/bittensor/pull/1641
* update wallet history command to right justify and fmt 3 decimal places by @ifrit98 in https://github.com/opentensor/bittensor/pull/1639

## New Contributors
* @agoncharov-reef made their first contribution in https://github.com/opentensor/bittensor/pull/1635
* @saqib-codes-11 made their first contribution in https://github.com/opentensor/bittensor/pull/1638

**Full Changelog**: https://github.com/opentensor/bittensor/compare/v6.5.0...v6.6.0


## 6.5.0 / 2023-12-19

## What's Changed
* Logging/axon handling refactor by @ifrit98 in https://github.com/opentensor/bittensor/pull/1627
* Add decoding to get_commitment helper function to return original value by @ifrit98 in https://github.com/opentensor/bittensor/pull/1630
* don't print subtensor message on cli by @ifrit98 in https://github.com/opentensor/bittensor/pull/1625
* Add tab autocompletion to btcli by @ifrit98 in https://github.com/opentensor/bittensor/pull/1628


**Full Changelog**: https://github.com/opentensor/bittensor/compare/v6.4.4...v6.5.0


## 6.4.4 / 2023-12-14

## What's Changed

* Merge/master642 staging no-ff by @ifrit98 in https://github.com/opentensor/bittensor/pull/1615
* print help message on error for subcommands by @ifrit98 in https://github.com/opentensor/bittensor/pull/1618
* Metadata/commitments by @ifrit98 in https://github.com/opentensor/bittensor/pull/1621

## New Contributors
* @omahs made their first contribution in https://github.com/opentensor/bittensor/pull/1553
* @surcyf123 made their first contribution in https://github.com/opentensor/bittensor/pull/1569

**Full Changelog**: https://github.com/opentensor/bittensor/compare/v6.4.2...v6.4.4


## 6.4.2 / 2023-12-07

## What's Changed
* Fix broken explorer links https://github.com/opentensor/bittensor/pull/1607
* Fix spamming bittensor subtensor logging https://github.com/opentensor/bittensor/pull/1608
* Fix hanging subtensor websocket https://github.com/opentensor/bittensor/pull/1609
* Hparam update to palette: https://github.com/opentensor/bittensor/pull/1612

**Full Changelog**: https://github.com/opentensor/bittensor/compare/v6.4.1...v6.4.2


## 6.4.1 / 2023-12-01

## What's Changed
* add helpful messages to signal coming changes in https://github.com/opentensor/bittensor/pull/1600/commits/86c0c3ccfcd91d0e3ff87f53bdc3e9c5e68661da
* revert default subtensor network to finney in https://github.com/opentensor/bittensor/pull/1600/commits/8c69a3c15cd556384d0309e951f0a9b164dd36cb

**Full Changelog**: https://github.com/opentensor/bittensor/compare/v6.4.0...v6.4.1


## 6.4.0 / 2023-11-29

## What's Changed
* (un)Staking multiple avoid tx limit by @camfairchild in https://github.com/opentensor/bittensor/pull/1244
* additional logging for prometheus by @Eugene-hu in https://github.com/opentensor/bittensor/pull/1246
* Dataset fix by @isabella618033 in https://github.com/opentensor/bittensor/pull/1249
* Grab delegates details from GitHub by @camfairchild in https://github.com/opentensor/bittensor/pull/1245
* Add raw spec for local test and new bins by @camfairchild in https://github.com/opentensor/bittensor/pull/1243
* Fix list_delegates on non-archive nodes by @camfairchild in https://github.com/opentensor/bittensor/pull/1232
* Blacklist fixes + depreciation of old signatures by @Eugene-hu in https://github.com/opentensor/bittensor/pull/1240
* [BIT-636] Change u16 weight normalization to max-upscaling by @opentaco in https://github.com/opentensor/bittensor/pull/1241
* remove duplicate command #1228 by @camfairchild in https://github.com/opentensor/bittensor/pull/1231
* test_forward_priority_2nd_request_timeout fix by @isabella618033 in https://github.com/opentensor/bittensor/pull/1276
* Remove btcli query and btcli set_weights by @camfairchild in https://github.com/opentensor/bittensor/pull/1144
* Merge releases 4.0.0 and 4.0.1 back to staging by @camfairchild in https://github.com/opentensor/bittensor/pull/1306
* Improve development workflow documentation by @quac88 in https://github.com/opentensor/bittensor/pull/1262
* staging updates and fixes by @ifrit98 in https://github.com/opentensor/bittensor/pull/1540
* Add root get_weights command to btcli by @Rubberbandits in https://github.com/opentensor/bittensor/pull/1536
* Fix typo by @steffencruz in https://github.com/opentensor/bittensor/pull/1543
* remove duplicated debug message in dendrite by @ifrit98 in https://github.com/opentensor/bittensor/pull/1544
* Cli fix by @ifrit98 in https://github.com/opentensor/bittensor/pull/1541
* update faucet helpstr by @ifrit98 in https://github.com/opentensor/bittensor/pull/1542
* Added mechanism to sum all delegated tao by @shibshib in https://github.com/opentensor/bittensor/pull/1547
* Dict hash fix by @ifrit98 in https://github.com/opentensor/bittensor/pull/1548
* Release/6.1.0 by @ifrit98 in https://github.com/opentensor/bittensor/pull/1550
* Merge master by @ifrit98 in https://github.com/opentensor/bittensor/pull/1552
* Streaming fix by @ifrit98 in https://github.com/opentensor/bittensor/pull/1551
* Fix typos by @omahs in https://github.com/opentensor/bittensor/pull/1553
* Normalize weights in r get weights table by @camfairchild in https://github.com/opentensor/bittensor/pull/1556
* Dendrite & Synapse updates and fixes by @ifrit98 in https://github.com/opentensor/bittensor/pull/1555
* rm root flag in metagraph by @ifrit98 in https://github.com/opentensor/bittensor/pull/1558
* Max Faucet Runs == 3 by @ifrit98 in https://github.com/opentensor/bittensor/pull/1560
* replace unknown wallet params (chain mismatch) with key values by @ifrit98 in https://github.com/opentensor/bittensor/pull/1559
* Remove PoW registration cli and associated extrinsic by @ifrit98 in https://github.com/opentensor/bittensor/pull/1557
* Add btcli wallet balance by @ifrit98 in https://github.com/opentensor/bittensor/pull/1564
* Dendrite fixes by @ifrit98 in https://github.com/opentensor/bittensor/pull/1561
* Master into staging by @ifrit98 in https://github.com/opentensor/bittensor/pull/1570
* adding logging.exception by @surcyf123 in https://github.com/opentensor/bittensor/pull/1569
* Update network.py by @wildcommunist in https://github.com/opentensor/bittensor/pull/1568
* Subtensor Registry by @Eugene-hu in https://github.com/opentensor/bittensor/pull/1562
* add instructions for upgrading bittensor with outdated version check by @ifrit98 in https://github.com/opentensor/bittensor/pull/1571
* Add identity commands to btcli by @ifrit98 in https://github.com/opentensor/bittensor/pull/1566
* Add set_delegate_take command to btcli by @Rubberbandits in https://github.com/opentensor/bittensor/pull/1563
* Subtensor archive by @ifrit98 in https://github.com/opentensor/bittensor/pull/1575
* Bugfix/list delegates by @ifrit98 in https://github.com/opentensor/bittensor/pull/1577
* don't return result twice in query() by @ifrit98 in https://github.com/opentensor/bittensor/pull/1574
* rename logging.py so doesn't circ import by @ifrit98 in https://github.com/opentensor/bittensor/pull/1572
* add AxonInfo.<to|from>_string() by @ifrit98 in https://github.com/opentensor/bittensor/pull/1565
* don't print __is_set for recursive objects by @ifrit98 in https://github.com/opentensor/bittensor/pull/1573
* Adds docstrings for CLI for Sphynx documentation by @ifrit98 in https://github.com/opentensor/bittensor/pull/1579
* Master 630 into staging by @ifrit98 in https://github.com/opentensor/bittensor/pull/1590
* Registry cost 0.1 tao by @Eugene-hu in https://github.com/opentensor/bittensor/pull/1587
* Add swap_hotkey command to wallet by @ifrit98 in https://github.com/opentensor/bittensor/pull/1580
* Cuda fix by @ifrit98 in https://github.com/opentensor/bittensor/pull/1595
* Feature/local subtensor default by @ifrit98 in https://github.com/opentensor/bittensor/pull/1591
* Boost by @unconst in https://github.com/opentensor/bittensor/pull/1594
* avoid aiohttp <3.9.0 potential security issue by @ifrit98 in https://github.com/opentensor/bittensor/pull/1597
* update bittensor docstrings (overhaul) by @ifrit98 in https://github.com/opentensor/bittensor/pull/1592

## New Contributors
* @omahs made their first contribution in https://github.com/opentensor/bittensor/pull/1553
* @surcyf123 made their first contribution in https://github.com/opentensor/bittensor/pull/1569

**Full Changelog**: https://github.com/opentensor/bittensor/compare/v6.0.1...v6.4.0


## 6.3.0 / 2023-11-16

## What's Changed
* (un)Staking multiple avoid tx limit by @camfairchild in https://github.com/opentensor/bittensor/pull/1244
* additional logging for prometheus by @Eugene-hu in https://github.com/opentensor/bittensor/pull/1246
* Dataset fix by @isabella618033 in https://github.com/opentensor/bittensor/pull/1249
* Grab delegates details from GitHub by @camfairchild in https://github.com/opentensor/bittensor/pull/1245
* Add raw spec for local test and new bins by @camfairchild in https://github.com/opentensor/bittensor/pull/1243
* Fix list_delegates on non-archive nodes by @camfairchild in https://github.com/opentensor/bittensor/pull/1232
* Blacklist fixes + depreciation of old signatures by @Eugene-hu in https://github.com/opentensor/bittensor/pull/1240
* [BIT-636] Change u16 weight normalization to max-upscaling by @opentaco in https://github.com/opentensor/bittensor/pull/1241
* remove duplicate command #1228 by @camfairchild in https://github.com/opentensor/bittensor/pull/1231
* test_forward_priority_2nd_request_timeout fix by @isabella618033 in https://github.com/opentensor/bittensor/pull/1276
* Remove btcli query and btcli set_weights by @camfairchild in https://github.com/opentensor/bittensor/pull/1144
* Merge releases 4.0.0 and 4.0.1 back to staging by @camfairchild in https://github.com/opentensor/bittensor/pull/1306
* Improve development workflow documentation by @quac88 in https://github.com/opentensor/bittensor/pull/1262
* staging updates and fixes by @ifrit98 in https://github.com/opentensor/bittensor/pull/1540
* Add root get_weights command to btcli by @Rubberbandits in https://github.com/opentensor/bittensor/pull/1536
* Fix typo by @steffencruz in https://github.com/opentensor/bittensor/pull/1543
* remove duplicated debug message in dendrite by @ifrit98 in https://github.com/opentensor/bittensor/pull/1544
* Cli fix by @ifrit98 in https://github.com/opentensor/bittensor/pull/1541
* update faucet helpstr by @ifrit98 in https://github.com/opentensor/bittensor/pull/1542
* Added mechanism to sum all delegated tao by @shibshib in https://github.com/opentensor/bittensor/pull/1547
* Dict hash fix by @ifrit98 in https://github.com/opentensor/bittensor/pull/1548
* Release/6.1.0 by @ifrit98 in https://github.com/opentensor/bittensor/pull/1550
* Merge master by @ifrit98 in https://github.com/opentensor/bittensor/pull/1552
* Streaming fix by @ifrit98 in https://github.com/opentensor/bittensor/pull/1551
* Fix typos by @omahs in https://github.com/opentensor/bittensor/pull/1553
* Normalize weights in r get weights table by @camfairchild in https://github.com/opentensor/bittensor/pull/1556
* Dendrite & Synapse updates and fixes by @ifrit98 in https://github.com/opentensor/bittensor/pull/1555
* rm root flag in metagraph by @ifrit98 in https://github.com/opentensor/bittensor/pull/1558
* Max Faucet Runs == 3 by @ifrit98 in https://github.com/opentensor/bittensor/pull/1560
* replace unknown wallet params (chain mismatch) with key values by @ifrit98 in https://github.com/opentensor/bittensor/pull/1559
* Remove PoW registration cli and associated extrinsic by @ifrit98 in https://github.com/opentensor/bittensor/pull/1557
* Add btcli wallet balance by @ifrit98 in https://github.com/opentensor/bittensor/pull/1564
* Dendrite fixes by @ifrit98 in https://github.com/opentensor/bittensor/pull/1561
* Release/6.2.0 by @ifrit98 in https://github.com/opentensor/bittensor/pull/1567
* Master into staging by @ifrit98 in https://github.com/opentensor/bittensor/pull/1570
* adding logging.exception by @surcyf123 in https://github.com/opentensor/bittensor/pull/1569
* Update network.py by @wildcommunist in https://github.com/opentensor/bittensor/pull/1568
* Subtensor Registry by @Eugene-hu in https://github.com/opentensor/bittensor/pull/1562
* add instructions for upgrading bittensor with outdated version check by @ifrit98 in https://github.com/opentensor/bittensor/pull/1571
* Add identity commands to btcli by @ifrit98 in https://github.com/opentensor/bittensor/pull/1566
* Add set_delegate_take command to btcli by @Rubberbandits in https://github.com/opentensor/bittensor/pull/1563
* Subtensor archive by @ifrit98 in https://github.com/opentensor/bittensor/pull/1575
* Bugfix/list delegates by @ifrit98 in https://github.com/opentensor/bittensor/pull/1577
* don't return result twice in query() by @ifrit98 in https://github.com/opentensor/bittensor/pull/1574
* rename logging.py so doesn't circ import by @ifrit98 in https://github.com/opentensor/bittensor/pull/1572
* add AxonInfo.<to|from>_string() by @ifrit98 in https://github.com/opentensor/bittensor/pull/1565
* don't print __is_set for recursive objects by @ifrit98 in https://github.com/opentensor/bittensor/pull/1573

## New Contributors
* @omahs made their first contribution in https://github.com/opentensor/bittensor/pull/1553
* @surcyf123 made their first contribution in https://github.com/opentensor/bittensor/pull/1569

**Full Changelog**: https://github.com/opentensor/bittensor/compare/v6.0.1...v6.3.0


## 6.2.0 / 2023-10-30

## What's Changed
* (un)Staking multiple avoid tx limit by @camfairchild in https://github.com/opentensor/bittensor/pull/1244
* additional logging for prometheus by @Eugene-hu in https://github.com/opentensor/bittensor/pull/1246
* Dataset fix by @isabella618033 in https://github.com/opentensor/bittensor/pull/1249
* Grab delegates details from GitHub by @camfairchild in https://github.com/opentensor/bittensor/pull/1245
* Add raw spec for local test and new bins by @camfairchild in https://github.com/opentensor/bittensor/pull/1243
* Fix list_delegates on non-archive nodes by @camfairchild in https://github.com/opentensor/bittensor/pull/1232
* Blacklist fixes + depreciation of old signatures by @Eugene-hu in https://github.com/opentensor/bittensor/pull/1240
* [BIT-636] Change u16 weight normalization to max-upscaling by @opentaco in https://github.com/opentensor/bittensor/pull/1241
* remove duplicate command #1228 by @camfairchild in https://github.com/opentensor/bittensor/pull/1231
* test_forward_priority_2nd_request_timeout fix by @isabella618033 in https://github.com/opentensor/bittensor/pull/1276
* Remove btcli query and btcli set_weights by @camfairchild in https://github.com/opentensor/bittensor/pull/1144
* Merge releases 4.0.0 and 4.0.1 back to staging by @camfairchild in https://github.com/opentensor/bittensor/pull/1306
* Improve development workflow documentation by @quac88 in https://github.com/opentensor/bittensor/pull/1262
* staging updates and fixes by @ifrit98 in https://github.com/opentensor/bittensor/pull/1540
* Add root get_weights command to btcli by @Rubberbandits in https://github.com/opentensor/bittensor/pull/1536
* Fix typo by @steffencruz in https://github.com/opentensor/bittensor/pull/1543
* remove duplicated debug message in dendrite by @ifrit98 in https://github.com/opentensor/bittensor/pull/1544
* Cli fix by @ifrit98 in https://github.com/opentensor/bittensor/pull/1541
* update faucet helpstr by @ifrit98 in https://github.com/opentensor/bittensor/pull/1542
* Added mechanism to sum all delegated tao by @shibshib in https://github.com/opentensor/bittensor/pull/1547
* Dict hash fix by @ifrit98 in https://github.com/opentensor/bittensor/pull/1548
* Release/6.1.0 by @ifrit98 in https://github.com/opentensor/bittensor/pull/1550
* Merge master by @ifrit98 in https://github.com/opentensor/bittensor/pull/1552
* Streaming fix by @ifrit98 in https://github.com/opentensor/bittensor/pull/1551
* Fix typos by @omahs in https://github.com/opentensor/bittensor/pull/1553
* Normalize weights in r get weights table by @camfairchild in https://github.com/opentensor/bittensor/pull/1556
* Dendrite & Synapse updates and fixes by @ifrit98 in https://github.com/opentensor/bittensor/pull/1555
* rm root flag in metagraph by @ifrit98 in https://github.com/opentensor/bittensor/pull/1558
* Max Faucet Runs == 3 by @ifrit98 in https://github.com/opentensor/bittensor/pull/1560
* replace unknown wallet params (chain mismatch) with key values by @ifrit98 in https://github.com/opentensor/bittensor/pull/1559
* Remove PoW registration cli and associated extrinsic by @ifrit98 in https://github.com/opentensor/bittensor/pull/1557
* Add btcli wallet balance by @ifrit98 in https://github.com/opentensor/bittensor/pull/1564
* Dendrite fixes by @ifrit98 in https://github.com/opentensor/bittensor/pull/1561

## New Contributors
* @omahs made their first contribution in https://github.com/opentensor/bittensor/pull/1553

**Full Changelog**: https://github.com/opentensor/bittensor/compare/v6.0.1...v6.2.0


## 6.1.0 / 2023-10-17

## What's Changed
* (un)Staking multiple avoid tx limit by @camfairchild in https://github.com/opentensor/bittensor/pull/1244
* additional logging for prometheus by @Eugene-hu in https://github.com/opentensor/bittensor/pull/1246
* Dataset fix by @isabella618033 in https://github.com/opentensor/bittensor/pull/1249
* Grab delegates details from GitHub by @camfairchild in https://github.com/opentensor/bittensor/pull/1245
* Add raw spec for local test and new bins by @camfairchild in https://github.com/opentensor/bittensor/pull/1243
* Fix list_delegates on non-archive nodes by @camfairchild in https://github.com/opentensor/bittensor/pull/1232
* Blacklist fixes + depreciation of old signatures by @Eugene-hu in https://github.com/opentensor/bittensor/pull/1240
* [BIT-636] Change u16 weight normalization to max-upscaling by @opentaco in https://github.com/opentensor/bittensor/pull/1241
* remove duplicate command #1228 by @camfairchild in https://github.com/opentensor/bittensor/pull/1231
* test_forward_priority_2nd_request_timeout fix by @isabella618033 in https://github.com/opentensor/bittensor/pull/1276
* Remove btcli query and btcli set_weights by @camfairchild in https://github.com/opentensor/bittensor/pull/1144
* Merge releases 4.0.0 and 4.0.1 back to staging by @camfairchild in https://github.com/opentensor/bittensor/pull/1306
* Improve development workflow documentation by @quac88 in https://github.com/opentensor/bittensor/pull/1262
* staging updates and fixes by @ifrit98 in https://github.com/opentensor/bittensor/pull/1540
* Add root get_weights command to btcli by @Rubberbandits in https://github.com/opentensor/bittensor/pull/1536
* Fix typo by @steffencruz in https://github.com/opentensor/bittensor/pull/1543
* remove duplicated debug message in dendrite by @ifrit98 in https://github.com/opentensor/bittensor/pull/1544
* Cli fix by @ifrit98 in https://github.com/opentensor/bittensor/pull/1541
* update faucet helpstr by @ifrit98 in https://github.com/opentensor/bittensor/pull/1542
* Added mechanism to sum all delegated tao by @shibshib in https://github.com/opentensor/bittensor/pull/1547
* Dict hash fix by @ifrit98 in https://github.com/opentensor/bittensor/pull/1548


**Full Changelog**: https://github.com/opentensor/bittensor/compare/v6.0.1...v6.1.0


## 6.0.1 / 2023-10-02

## What's Changed
* Fix requirements/prod.txt, we had a bad format dependency not allowed by PyPi by @eduardogr in https://github.com/opentensor/bittensor/pull/1537


**Full Changelog**: https://github.com/opentensor/bittensor/compare/v6.0.0...v6.0.1


## 6.0.0 / 2023-10-02

## What's Changed
* - Adjusted blacklist argument default to False by @Inquinim in https://github.com/opentensor/bittensor/pull/1448
* Release/5.3.1 by @camfairchild in https://github.com/opentensor/bittensor/pull/1444
* Release/5.3.2 by @ifrit98 in https://github.com/opentensor/bittensor/pull/1462
* [hotfix] Release v5.3.3 by @camfairchild in https://github.com/opentensor/bittensor/pull/1467
* Update README.md by @unconst in https://github.com/opentensor/bittensor/pull/1477
* Release/5.3.4 by @ifrit98 in https://github.com/opentensor/bittensor/pull/1483
* Revolution by @unconst in https://github.com/opentensor/bittensor/pull/1450


**Full Changelog**: https://github.com/opentensor/bittensor/compare/v5.3.0...v6.0.0


## 6.0.1 / 2023-10-02

## What's Changed
* Fix requirements/prod.txt, we had a bad format dependency not allowed by PyPi by @eduardogr in https://github.com/opentensor/bittensor/pull/1537


**Full Changelog**: https://github.com/opentensor/bittensor/compare/v6.0.0...v6.0.1


## 5.3.4 / 2023-08-16

# What's Changed
* Removes miniupnpc by @ifrit98 (completely unused and requires a sudo install)
* Fixes blacklist vpermit_required by @inquinim e80d3d5
* Add try/except and timeout to version checking with exception handles by @ifrit98 a6a89fd
* Further updates CONTRIBUTING.md and DEVELOPMENT_WORKFLOW.md by @gitphantomman 3fefdbb
* Adds automatic compatibility checks to circleci for all major python3 supported versions. add checks by @ifrit98 #1484

**Full Changelog**: https://github.com/opentensor/bittensor/compare/v5.3.3...v5.3.4


## 5.3.3 / 2023-07-26

## What's Changed
* Remove datasets requirement by @camfairchild in 2eabf0002b01
* Relax bittensor-* requirements by @camfairchild in da9300ba5b2


**Full Changelog**: https://github.com/opentensor/bittensor/compare/v5.3.2...v5.3.3


## 5.3.2 / 2023-07-25

## What's Changed
* Btlm miner by @shibshib in https://github.com/opentensor/bittensor/pull/1463
* Don't finalize set_weights ext by @camfairchild in https://github.com/opentensor/bittensor/pull/1461
* Faster overview pull by @camfairchild in https://github.com/opentensor/bittensor/pull/1464
* Contrib revamp by @ifrit98 in https://github.com/opentensor/bittensor/pull/1456
* fix torch typehint on some neurons BT-1329 by @camfairchild in https://github.com/opentensor/bittensor/pull/1460
* bump bittensor-wallet version to 0.0.5

**Full Changelog**: https://github.com/opentensor/bittensor/compare/v5.3.1...v5.3.2


## 5.3.1 / 2023-07-06

 ## What's Changed
 * bump bittensor-wallet req, update cryptography security req by @@ifrit98 in [91d13b0](https://github.com/opentensor/bittensor/commit/91d13b0fa711621cbf823708d4368b1b387e42c4)
 * Fixes Discord Link Issue #1442  by @camfairchild in [54d6248](https://github.com/opentensor/bittensor/commit/54d62487d4cb59e0b5edcd53acdca013108d155b)
 * move mocks to bittensor_wallet package by @camfairchild in https://github.com/opentensor/bittensor/pull/1441
 * Bump bittensor-wallet version to 0.0.4

 **Full Changelog**: https://github.com/opentensor/bittensor/compare/v5.3.0...v5.3.1

## 5.3.0 / 2023-07-04

## What's Changed
* [BIT-351] Ask for wallet name on btcli unstake by @camfairchild in https://github.com/opentensor/bittensor/pull/1387
* Fix tests using pure-Python MockSubtensor by @camfairchild in https://github.com/opentensor/bittensor/pull/1349
* Update README.md by @mostimasblunderbuss in https://github.com/opentensor/bittensor/pull/1397
* Update authint version by @ifrit98 in https://github.com/opentensor/bittensor/pull/1395
* Fix subtensor factory integration test by @camfairchild in https://github.com/opentensor/bittensor/pull/1400
* Remove neurons by @ifrit98 in https://github.com/opentensor/bittensor/pull/1389
* Merge pull request #1394 from opentensor/fix_axon_requests by @ifrit98 in https://github.com/opentensor/bittensor/pull/1406
* remove hotkey from proto and dendrite by @ifrit98 in https://github.com/opentensor/bittensor/pull/1407
* Weight Utils fix by @mrseeker in https://github.com/opentensor/bittensor/pull/1372
* Extract config to new package by @camfairchild in https://github.com/opentensor/bittensor/pull/1401
* Extract wallet by @camfairchild in https://github.com/opentensor/bittensor/pull/1403
* BTCli integration with new governance protocol by @Rubberbandits in https://github.com/opentensor/bittensor/pull/1398
* Reverting unnecessary commits for next release. by @camfairchild in https://github.com/opentensor/bittensor/pull/1415
* Extract wallet and config by @camfairchild in https://github.com/opentensor/bittensor/pull/1411

## New Contributors
* @mostimasblunderbuss made their first contribution in https://github.com/opentensor/bittensor/pull/1397

**Full Changelog**: https://github.com/opentensor/bittensor/compare/v5.2.0...v5.3.0


## 5.2.0 / 2023-06-28

## What's Changed
* add default 1024 max stake limit for querying UIDs with vpermit. by @ifrit98 in https://github.com/opentensor/bittensor/pull/1379
* Fixes validator permit issue seen on master by @unconst in https://github.com/opentensor/bittensor/pull/1381
* Added conda environment by @shibshib in https://github.com/opentensor/bittensor/pull/1386
* Update package requirements (hotfix) by @ifrit98 in https://github.com/opentensor/bittensor/pull/1385
* Merge master into new_staging by @ifrit98 in https://github.com/opentensor/bittensor/pull/1388
* Fix axon requests signature using metadata by @unconst in https://github.com/opentensor/bittensor/pull/1394
* Governance Protocol Release by @Rubberbandits in https://github.com/opentensor/bittensor/pull/1414


**Full Changelog**: https://github.com/opentensor/bittensor/compare/v5.1.0...v5.2.0


## 5.1.0 / 2023-05-30

## What's Changed
* update readme by @unconst in https://github.com/opentensor/bittensor/pull/1344
* Reset scores for validators by @adriansmares in https://github.com/opentensor/bittensor/pull/1359


**Full Changelog**: https://github.com/opentensor/bittensor/compare/v5.0.0...v5.1.0


## 5.0.0 / 2023-05-17

**Full Changelog**: https://github.com/opentensor/bittensor/compare/v4.0.1...v5.0.0


## 4.0.1 / 2023-04-21

* Fix btcli my_delegates bug by @camfairchild in ef32a4da0d0827ab5977af1454d66ffe97cbc572
* Fix endpoint protocol check bug by @camfairchild and @Eugene-hu in https://github.com/opentensor/bittensor/pull/1296
* Fix changelog script and perms by @camfairchild in f5e7f1e9e9717d229fdec6875fdb9a3051c4bd6b and 1aed09a162ef0fe4d9def2faf261b15dc4c1fa8d

**Full Changelog**: https://github.com/opentensor/bittensor/compare/v4.0.0...v4.0.1


## 4.0.0 / 2023-04-20

## What's Changed
* add mnrv-ai to delegates.json by @SFuller4 in https://github.com/opentensor/bittensor/pull/1226
* Update delegates list by @adriansmares in https://github.com/opentensor/bittensor/pull/1225
* Update delegates.json by @whiterhinoTAO in https://github.com/opentensor/bittensor/pull/1230
* Hotfix - Cli unstake fix by @Eugene-hu in https://github.com/opentensor/bittensor/pull/1233
* Fix permissions for release github script by @eduardogr in https://github.com/opentensor/bittensor/pull/1224
* Staging into Release branch by @camfairchild in https://github.com/opentensor/bittensor/pull/1275
* Remove codecov by @camfairchild in https://github.com/opentensor/bittensor/pull/1282
* Use alt new preseal by @camfairchild in https://github.com/opentensor/bittensor/pull/1269

## New Contributors
* @SFuller4 made their first contribution in https://github.com/opentensor/bittensor/pull/1226
* @whiterhinoTAO made their first contribution in https://github.com/opentensor/bittensor/pull/1230

**Full Changelog**: https://github.com/opentensor/bittensor/compare/v3.7.0...v4.0.0


## 3.6.3 / 2023-01-21

## What's Changed
* [hotfix][3.6.3] Fixing no version checking by @eduardogr in https://github.com/opentensor/bittensor/pull/1063


**Full Changelog**: https://github.com/opentensor/bittensor/compare/v3.6.2...v3.6.3


## 3.6.2 / 2023-01-19

## What's Changed
* Hotfix/3.6.2/validator logit parameters by @Eugene-hu in https://github.com/opentensor/bittensor/pull/1057


**Full Changelog**: https://github.com/opentensor/bittensor/compare/v3.6.1...v3.6.2


## 3.6.1 / 2022-12-21

## What's Changed
* V3.6.0 nobunaga merge by @Eugene-hu in https://github.com/opentensor/bittensor/pull/1028
* Integration dendrite test fixes by @Eugene-hu in https://github.com/opentensor/bittensor/pull/1029
* Adding 3.6.0 release notes to CHANGELOG by @eduardogr in https://github.com/opentensor/bittensor/pull/1032
* [BIT-612] Validator robustness improvements by @opentaco in https://github.com/opentensor/bittensor/pull/1034
* [Hotfix 3.6.1] Validator robustness by @opentaco in https://github.com/opentensor/bittensor/pull/1035


**Full Changelog**: https://github.com/opentensor/bittensor/compare/v3.6.0...v3.6.1


## 3.6.0 / 2022-12-13

## What's Changed
* Removal of dendrite multiprocessing by @Eugene-hu in https://github.com/opentensor/bittensor/pull/1017
* Merging back 3.5.1 fix to nobunaga by @eduardogr in https://github.com/opentensor/bittensor/pull/1018
* Release/3.5.0 post release by @eduardogr in https://github.com/opentensor/bittensor/pull/1010
* Fixes issue with --neuron.no_set_weights by @camfairchild in https://github.com/opentensor/bittensor/pull/1020
* Removing GitHub workflow push docker by @eduardogr in https://github.com/opentensor/bittensor/pull/1011
* [Fix] fix max stake for single by @camfairchild in https://github.com/opentensor/bittensor/pull/996
* [Feature] mention balance if not no prompt by @camfairchild in https://github.com/opentensor/bittensor/pull/995
* Add signature v2 format by @adriansmares in https://github.com/opentensor/bittensor/pull/983
* Improving the way we manage requirements by @eduardogr in https://github.com/opentensor/bittensor/pull/1003
* [BIT-601] Scaling law on EMA loss by @opentaco in https://github.com/opentensor/bittensor/pull/1022
* [BIT-602] Update scaling power from subtensor by @opentaco in https://github.com/opentensor/bittensor/pull/1027
* Release 3.6.0 by @eduardogr in https://github.com/opentensor/bittensor/pull/1023

## New Contributors
* @adriansmares made their first contribution in https://github.com/opentensor/bittensor/pull/976

**Full Changelog**: https://github.com/opentensor/bittensor/compare/v3.5.1...v3.6.0


## 3.5.1 / 2022-11-24

## What's Changed
* [hotfix] pin scalecodec lower by @camfairchild in https://github.com/opentensor/bittensor/pull/1013


**Full Changelog**: https://github.com/opentensor/bittensor/compare/v3.5.0...v3.5.1

## 3.5.0 / 2022-11-24

## What's Changed

- [Fix] allow synapse all (https://github.com/opentensor/bittensor/pull/988)
  - allow set synapse All using flag
  - add test
  - use dot get

- [Feature] Mark registration threads as daemons (https://github.com/opentensor/bittensor/pull/998)
  - make solver processes daemons

- [Feature] Validator debug response table (https://github.com/opentensor/bittensor/pull/999)
  - Add response table to validator debugging

- [Feature] Validator weight setting improvements (https://github.com/opentensor/bittensor/pull/1000)
  - Remove responsive prioritization from validator weight calculation
  - Move metagraph_sync just before weight setting
  - Add metagraph register to validator
  - Update validator epoch conditions
  - Log epoch while condition details
  - Consume validator nucleus UID queue fully
  - Increase synergy table display precision
  - Round before casting to int in phrase_cross_entropy
- small fix for changelog and version by @Eugene-hu in https://github.com/opentensor/bittensor/pull/993
- release/3.5.0 by @eduardogr in https://github.com/opentensor/bittensor/pull/1006

**Full Changelog**: https://github.com/opentensor/bittensor/compare/v3.4.3...v3.5.0


## 3.4.3 / 2022-11-15

## What's Changed
* [Hotfix] Synapse security update by @opentaco in https://github.com/opentensor/bittensor/pull/991


**Full Changelog**: https://github.com/opentensor/bittensor/compare/v3.4.2...v3.4.3

## 3.4.2 / 2022-11-09

## What's Changed
* Adding 3.4.0 changelog to CHANGELOG.md by @eduardogr in https://github.com/opentensor/bittensor/pull/953
* Release 3.4.2 by @unconst in https://github.com/opentensor/bittensor/pull/970


**Full Changelog**: https://github.com/opentensor/bittensor/compare/v3.4.1...v3.4.2

## 3.4.1 / 2022-10-13

## What's Changed
* [Hotfix] Fix CUDA Reg update block by @camfairchild in https://github.com/opentensor/bittensor/pull/954


**Full Changelog**: https://github.com/opentensor/bittensor/compare/v3.4.0...v3.4.1

## 3.4.0 / 2022-10-13

## What's Changed
* Parameters update by @Eugene-hu  #936
* Bittensor Generate by @unconst  #941
* Prometheus by @unconst  #928
* [Tooling][Release] Adding release script by @eduardogr in https://github.com/opentensor/bittensor/pull/948


**Full Changelog**: https://github.com/opentensor/bittensor/compare/v3.3.4...v3.4.0


## 3.3.4 / 2022-10-03

### What's Changed
* [hot-fix] fix indent again. add test by @camfairchild in https://github.com/opentensor/bittensor/pull/907
* Delete old gitbooks by @quac88 in https://github.com/opentensor/bittensor/pull/924
* Release/3.3.4 by @Eugene-hu in https://github.com/opentensor/bittensor/pull/927

### New Contributors
* @quac88 made their first contribution in https://github.com/opentensor/bittensor/pull/924

**Full Changelog**: https://github.com/opentensor/bittensor/compare/v3.3.3...v3.3.4


## 3.3.3 / 2022-09-06

### What's Changed
* [feature] cpu register faster by @camfairchild in https://github.com/opentensor/bittensor/pull/854
* [hotfix] fix flags for multiproc register limit by @camfairchild in https://github.com/opentensor/bittensor/pull/876
* Fix/diff unpack bit shift by @camfairchild in https://github.com/opentensor/bittensor/pull/878
* [Feature] [cubit] CUDA registration solver by @camfairchild in https://github.com/opentensor/bittensor/pull/868
* Fix/move overview args to cli by @camfairchild in https://github.com/opentensor/bittensor/pull/867
* Add/address CUDA reg changes by @camfairchild in https://github.com/opentensor/bittensor/pull/879
* [Fix] --help command by @camfairchild in https://github.com/opentensor/bittensor/pull/884
* Validator hotfix min allowed weights by @Eugene-hu in https://github.com/opentensor/bittensor/pull/885
* [BIT-552] Validator improvements (nucleus permute, synergy avg) by @opentaco in https://github.com/opentensor/bittensor/pull/889
* Bit 553 bug fixes by @isabella618033 in https://github.com/opentensor/bittensor/pull/886
* add check to add ws:// if needed by @camfairchild in https://github.com/opentensor/bittensor/pull/896
* [BIT-572] Exclude lowest quantile from weight setting by @opentaco in https://github.com/opentensor/bittensor/pull/895
* [BIT-573] Improve validator epoch and responsives handling by @opentaco in https://github.com/opentensor/bittensor/pull/901
* Nobunaga Release V3.3.3 by @Eugene-hu in https://github.com/opentensor/bittensor/pull/899


**Full Changelog**: https://github.com/opentensor/bittensor/compare/v3.3.2...v3.3.3

## 3.3.2 / 2022-08-18

### SynapseType fix in dendrite
### What's Changed
* SynapseType fix in dendrite by @robertalanm in https://github.com/opentensor/bittensor/pull/874

**Full Changelog**: https://github.com/opentensor/bittensor/compare/v3.3.1...v3.3.2

## 3.3.1 / 2022-08-17

### What's Changed
* [hotfix] Fix GPU reg bug. bad indent by @camfairchild in https://github.com/opentensor/bittensor/pull/883

**Full Changelog**: https://github.com/opentensor/bittensor/compare/v3.3.0...v3.3.1

## 3.3.0 / 2022-08-16

### CUDA registration
This release adds the ability to complete the registration using a CUDA-capable device.
See https://github.com/opentensor/cubit/releases/tag/v1.0.5 for the required `cubit` v1.0.5 release

Also a few bug fixes for the CLI

### What's Changed
* [hotfix] fix flags for run command, fix hotkeys flag for overview, and [feature] CUDA reg by @camfairchild in https://github.com/opentensor/bittensor/pull/877

**Full Changelog**: https://github.com/opentensor/bittensor/compare/v3.2.0...v3.3.0

## 3.2.0 / 2022-08-12

### Validator saving and responsive-priority weight-setting

### What's Changed
* [BIT-540] Choose responsive UIDs for setting weights in validator + validator save/load by @opentaco in https://github.com/opentensor/bittensor/pull/872

**Full Changelog**: https://github.com/opentensor/bittensor/compare/v3.1.0...v3.2.0

## 3.1.0 / 2022-08-11

### Optimizing multi-processed CPU registration
This release refactors the registration code for CPU registration to improve solving performance.

### What's Changed
* [feature] cpu register faster (#854) by @camfairchild in https://github.com/opentensor/bittensor/pull/875

**Full Changelog**: https://github.com/opentensor/bittensor/compare/v3.0.0...v3.1.0

## 3.0.0 / 2022-08-08

### Synapse update

##<|MERGE_RESOLUTION|>--- conflicted
+++ resolved
@@ -1,10 +1,7 @@
 # Changelog
 
-<<<<<<< HEAD
-=======
 ## 9.0.1 /2025-02-20
 
->>>>>>> 597b6b59
 ## What's Changed
 * Release/9.0.0 by @ibraheem-opentensor in https://github.com/opentensor/bittensor/pull/2671
 * fix e2e test by @roman-opentensor in https://github.com/opentensor/bittensor/pull/2673
