--- conflicted
+++ resolved
@@ -1,6 +1,5 @@
 # Changelog
 
-<<<<<<< HEAD
 ## 7.0.2 / 2024-06-01
 
 ## What's Changed
@@ -10,10 +9,7 @@
 **Full Changelog**: https://github.com/opentensor/bittensor/compare/v7.0.2...v7.0.1
 
 
-## 7.0.0 / 2024-05-17
-=======
 ## 7.0.0 / 2024-05-29
->>>>>>> 116cb8ae
 
 ## What's Changed
 * replace torch with numpy by @andreea-popescu-reef in https://github.com/opentensor/bittensor/pull/1777
