# Changelog

<<<<<<< HEAD
=======
## 6.0.1 / 2023-10-02

## What's Changed
* Fix requirements/prod.txt, we had a bad format dependency not allowed by PyPi by @eduardogr in https://github.com/opentensor/bittensor/pull/1537


**Full Changelog**: https://github.com/opentensor/bittensor/compare/v6.0.0...v6.0.1


## 6.0.0 / 2023-10-02

## What's Changed
* - Adjusted blacklist argument default to False by @Inquinim in https://github.com/opentensor/bittensor/pull/1448
* Release/5.3.1 by @camfairchild in https://github.com/opentensor/bittensor/pull/1444
* Release/5.3.2 by @ifrit98 in https://github.com/opentensor/bittensor/pull/1462
* [hotfix] Release v5.3.3 by @camfairchild in https://github.com/opentensor/bittensor/pull/1467
* Update README.md by @unconst in https://github.com/opentensor/bittensor/pull/1477
* Release/5.3.4 by @ifrit98 in https://github.com/opentensor/bittensor/pull/1483
* Revolution by @unconst in https://github.com/opentensor/bittensor/pull/1450


**Full Changelog**: https://github.com/opentensor/bittensor/compare/v5.3.0...v6.0.0


## 6.0.1 / 2023-10-02

## What's Changed
* Fix requirements/prod.txt, we had a bad format dependency not allowed by PyPi by @eduardogr in https://github.com/opentensor/bittensor/pull/1537


**Full Changelog**: https://github.com/opentensor/bittensor/compare/v6.0.0...v6.0.1


## 5.3.4 / 2023-08-16

# What's Changed
* Removes miniupnpc by @ifrit98 (completely unused and requires a sudo install)
* Fixes blacklist vpermit_required by @inquinim e80d3d5
* Add try/except and timeout to version checking with exception handles by @ifrit98 a6a89fd
* Further updates CONTRIBUTING.md and DEVELOPMENT_WORKFLOW.md by @gitphantomman 3fefdbb
* Adds automatic compatibility checks to circleci for all major python3 supported versions. add checks by @ifrit98 #1484

**Full Changelog**: https://github.com/opentensor/bittensor/compare/v5.3.3...v5.3.4


## 5.3.3 / 2023-07-26

## What's Changed
* Remove datasets requirement by @camfairchild in 2eabf0002b01
* Relax bittensor-* requirements by @camfairchild in da9300ba5b2


**Full Changelog**: https://github.com/opentensor/bittensor/compare/v5.3.2...v5.3.3


## 5.3.2 / 2023-07-25

## What's Changed
* Btlm miner by @shibshib in https://github.com/opentensor/bittensor/pull/1463
* Don't finalize set_weights ext by @camfairchild in https://github.com/opentensor/bittensor/pull/1461
* Faster overview pull by @camfairchild in https://github.com/opentensor/bittensor/pull/1464
* Contrib revamp by @ifrit98 in https://github.com/opentensor/bittensor/pull/1456
* fix torch typehint on some neurons BT-1329 by @camfairchild in https://github.com/opentensor/bittensor/pull/1460
* bump bittensor-wallet version to 0.0.5

**Full Changelog**: https://github.com/opentensor/bittensor/compare/v5.3.1...v5.3.2


## 5.3.1 / 2023-07-06

 ## What's Changed
 * bump bittensor-wallet req, update cryptography security req by @@ifrit98 in [91d13b0](https://github.com/opentensor/bittensor/commit/91d13b0fa711621cbf823708d4368b1b387e42c4)
 * Fixes Discord Link Issue #1442  by @camfairchild in [54d6248](https://github.com/opentensor/bittensor/commit/54d62487d4cb59e0b5edcd53acdca013108d155b)
 * move mocks to bittensor_wallet package by @camfairchild in https://github.com/opentensor/bittensor/pull/1441
 * Bump bittensor-wallet version to 0.0.4

 **Full Changelog**: https://github.com/opentensor/bittensor/compare/v5.3.0...v5.3.1

## 5.3.0 / 2023-07-04

## What's Changed
* [BIT-351] Ask for wallet name on btcli unstake by @camfairchild in https://github.com/opentensor/bittensor/pull/1387
* Fix tests using pure-Python MockSubtensor by @camfairchild in https://github.com/opentensor/bittensor/pull/1349
* Update README.md by @mostimasblunderbuss in https://github.com/opentensor/bittensor/pull/1397
* Update authint version by @ifrit98 in https://github.com/opentensor/bittensor/pull/1395
* Fix subtensor factory integration test by @camfairchild in https://github.com/opentensor/bittensor/pull/1400
* Remove neurons by @ifrit98 in https://github.com/opentensor/bittensor/pull/1389
* Merge pull request #1394 from opentensor/fix_axon_requests by @ifrit98 in https://github.com/opentensor/bittensor/pull/1406
* remove hotkey from proto and dendrite by @ifrit98 in https://github.com/opentensor/bittensor/pull/1407
* Weight Utils fix by @mrseeker in https://github.com/opentensor/bittensor/pull/1372
* Extract config to new package by @camfairchild in https://github.com/opentensor/bittensor/pull/1401
* Extract wallet by @camfairchild in https://github.com/opentensor/bittensor/pull/1403
* BTCli integration with new governance protocol by @Rubberbandits in https://github.com/opentensor/bittensor/pull/1398
* Reverting unnecessary commits for next release. by @camfairchild in https://github.com/opentensor/bittensor/pull/1415
* Extract wallet and config by @camfairchild in https://github.com/opentensor/bittensor/pull/1411

## New Contributors
* @mostimasblunderbuss made their first contribution in https://github.com/opentensor/bittensor/pull/1397

**Full Changelog**: https://github.com/opentensor/bittensor/compare/v5.2.0...v5.3.0


## 5.2.0 / 2023-06-28

## What's Changed
* add default 1024 max stake limit for querying UIDs with vpermit. by @ifrit98 in https://github.com/opentensor/bittensor/pull/1379
* Fixes validator permit issue seen on master by @unconst in https://github.com/opentensor/bittensor/pull/1381
* Added conda environment by @shibshib in https://github.com/opentensor/bittensor/pull/1386
* Update package requirements (hotfix) by @ifrit98 in https://github.com/opentensor/bittensor/pull/1385
* Merge master into new_staging by @ifrit98 in https://github.com/opentensor/bittensor/pull/1388
* Fix axon requests signature using metadata by @unconst in https://github.com/opentensor/bittensor/pull/1394
* Governance Protocol Release by @Rubberbandits in https://github.com/opentensor/bittensor/pull/1414


**Full Changelog**: https://github.com/opentensor/bittensor/compare/v5.1.0...v5.2.0


## 5.1.0 / 2023-05-30

## What's Changed
* update readme by @unconst in https://github.com/opentensor/bittensor/pull/1344
* Reset scores for validators by @adriansmares in https://github.com/opentensor/bittensor/pull/1359


**Full Changelog**: https://github.com/opentensor/bittensor/compare/v5.0.0...v5.1.0


## 5.0.0 / 2023-05-17

**Full Changelog**: https://github.com/opentensor/bittensor/compare/v4.0.1...v5.0.0


>>>>>>> 88d2c182
## 4.0.1 / 2023-04-21

* Fix btcli my_delegates bug by @camfairchild in ef32a4da0d0827ab5977af1454d66ffe97cbc572
* Fix endpoint protocol check bug by @camfairchild and @Eugene-hu in https://github.com/opentensor/bittensor/pull/1296
* Fix changelog script and perms by @camfairchild in f5e7f1e9e9717d229fdec6875fdb9a3051c4bd6b and 1aed09a162ef0fe4d9def2faf261b15dc4c1fa8d

**Full Changelog**: https://github.com/opentensor/bittensor/compare/v4.0.0...v4.0.1


## 4.0.0 / 2023-04-20

## What's Changed
* add mnrv-ai to delegates.json by @SFuller4 in https://github.com/opentensor/bittensor/pull/1226
* Update delegates list by @adriansmares in https://github.com/opentensor/bittensor/pull/1225
* Update delegates.json by @whiterhinoTAO in https://github.com/opentensor/bittensor/pull/1230
* Hotfix - Cli unstake fix by @Eugene-hu in https://github.com/opentensor/bittensor/pull/1233
* Fix permissions for release github script by @eduardogr in https://github.com/opentensor/bittensor/pull/1224
* Staging into Release branch by @camfairchild in https://github.com/opentensor/bittensor/pull/1275
* Remove codecov by @camfairchild in https://github.com/opentensor/bittensor/pull/1282
* Use alt new preseal by @camfairchild in https://github.com/opentensor/bittensor/pull/1269

## New Contributors
* @SFuller4 made their first contribution in https://github.com/opentensor/bittensor/pull/1226
* @whiterhinoTAO made their first contribution in https://github.com/opentensor/bittensor/pull/1230

**Full Changelog**: https://github.com/opentensor/bittensor/compare/v3.7.0...v4.0.0


## 3.6.3 / 2023-01-21

## What's Changed
* [hotfix][3.6.3] Fixing no version checking by @eduardogr in https://github.com/opentensor/bittensor/pull/1063


**Full Changelog**: https://github.com/opentensor/bittensor/compare/v3.6.2...v3.6.3


## 3.6.2 / 2023-01-19

## What's Changed
* Hotfix/3.6.2/validator logit parameters by @Eugene-hu in https://github.com/opentensor/bittensor/pull/1057


**Full Changelog**: https://github.com/opentensor/bittensor/compare/v3.6.1...v3.6.2


## 3.6.1 / 2022-12-21

## What's Changed
* V3.6.0 nobunaga merge by @Eugene-hu in https://github.com/opentensor/bittensor/pull/1028
* Integration dendrite test fixes by @Eugene-hu in https://github.com/opentensor/bittensor/pull/1029
* Adding 3.6.0 release notes to CHANGELOG by @eduardogr in https://github.com/opentensor/bittensor/pull/1032
* [BIT-612] Validator robustness improvements by @opentaco in https://github.com/opentensor/bittensor/pull/1034
* [Hotfix 3.6.1] Validator robustness by @opentaco in https://github.com/opentensor/bittensor/pull/1035


**Full Changelog**: https://github.com/opentensor/bittensor/compare/v3.6.0...v3.6.1


## 3.6.0 / 2022-12-13

## What's Changed
* Removal of dendrite multiprocessing by @Eugene-hu in https://github.com/opentensor/bittensor/pull/1017
* Merging back 3.5.1 fix to nobunaga by @eduardogr in https://github.com/opentensor/bittensor/pull/1018
* Release/3.5.0 post release by @eduardogr in https://github.com/opentensor/bittensor/pull/1010
* Fixes issue with --neuron.no_set_weights by @camfairchild in https://github.com/opentensor/bittensor/pull/1020
* Removing GitHub workflow push docker by @eduardogr in https://github.com/opentensor/bittensor/pull/1011
* [Fix] fix max stake for single by @camfairchild in https://github.com/opentensor/bittensor/pull/996
* [Feature] mention balance if not no prompt by @camfairchild in https://github.com/opentensor/bittensor/pull/995
* Add signature v2 format by @adriansmares in https://github.com/opentensor/bittensor/pull/983
* Improving the way we manage requirements by @eduardogr in https://github.com/opentensor/bittensor/pull/1003
* [BIT-601] Scaling law on EMA loss by @opentaco in https://github.com/opentensor/bittensor/pull/1022
* [BIT-602] Update scaling power from subtensor by @opentaco in https://github.com/opentensor/bittensor/pull/1027
* Release 3.6.0 by @eduardogr in https://github.com/opentensor/bittensor/pull/1023

## New Contributors
* @adriansmares made their first contribution in https://github.com/opentensor/bittensor/pull/976

**Full Changelog**: https://github.com/opentensor/bittensor/compare/v3.5.1...v3.6.0


## 3.5.1 / 2022-11-24

## What's Changed
* [hotfix] pin scalecodec lower by @camfairchild in https://github.com/opentensor/bittensor/pull/1013


**Full Changelog**: https://github.com/opentensor/bittensor/compare/v3.5.0...v3.5.1

## 3.5.0 / 2022-11-24

## What's Changed

- [Fix] allow synapse all (https://github.com/opentensor/bittensor/pull/988)
  - allow set synapse All using flag
  - add test
  - use dot get
  
- [Feature] Mark registration threads as daemons (https://github.com/opentensor/bittensor/pull/998)
  - make solver processes daemons

- [Feature] Validator debug response table (https://github.com/opentensor/bittensor/pull/999)
  - Add response table to validator debugging

- [Feature] Validator weight setting improvements (https://github.com/opentensor/bittensor/pull/1000)
  - Remove responsive prioritization from validator weight calculation
  - Move metagraph_sync just before weight setting
  - Add metagraph register to validator
  - Update validator epoch conditions
  - Log epoch while condition details
  - Consume validator nucleus UID queue fully
  - Increase synergy table display precision
  - Round before casting to int in phrase_cross_entropy
- small fix for changelog and version by @Eugene-hu in https://github.com/opentensor/bittensor/pull/993
- release/3.5.0 by @eduardogr in https://github.com/opentensor/bittensor/pull/1006

**Full Changelog**: https://github.com/opentensor/bittensor/compare/v3.4.3...v3.5.0


## 3.4.3 / 2022-11-15

## What's Changed
* [Hotfix] Synapse security update by @opentaco in https://github.com/opentensor/bittensor/pull/991


**Full Changelog**: https://github.com/opentensor/bittensor/compare/v3.4.2...v3.4.3

## 3.4.2 / 2022-11-09

## What's Changed
* Adding 3.4.0 changelog to CHANGELOG.md by @eduardogr in https://github.com/opentensor/bittensor/pull/953
* Release 3.4.2 by @unconst in https://github.com/opentensor/bittensor/pull/970


**Full Changelog**: https://github.com/opentensor/bittensor/compare/v3.4.1...v3.4.2

## 3.4.1 / 2022-10-13

## What's Changed
* [Hotfix] Fix CUDA Reg update block by @camfairchild in https://github.com/opentensor/bittensor/pull/954


**Full Changelog**: https://github.com/opentensor/bittensor/compare/v3.4.0...v3.4.1

## 3.4.0 / 2022-10-13

## What's Changed
* Parameters update by @Eugene-hu  #936 
* Bittensor Generate by @unconst  #941 
* Prometheus by @unconst  #928 
* [Tooling][Release] Adding release script by @eduardogr in https://github.com/opentensor/bittensor/pull/948


**Full Changelog**: https://github.com/opentensor/bittensor/compare/v3.3.4...v3.4.0


## 3.3.4 / 2022-10-03

### What's Changed
* [hot-fix] fix indent again. add test by @camfairchild in https://github.com/opentensor/bittensor/pull/907
* Delete old gitbooks by @quac88 in https://github.com/opentensor/bittensor/pull/924
* Release/3.3.4 by @Eugene-hu in https://github.com/opentensor/bittensor/pull/927

### New Contributors
* @quac88 made their first contribution in https://github.com/opentensor/bittensor/pull/924

**Full Changelog**: https://github.com/opentensor/bittensor/compare/v3.3.3...v3.3.4


## 3.3.3 / 2022-09-06

### What's Changed
* [feature] cpu register faster by @camfairchild in https://github.com/opentensor/bittensor/pull/854
* [hotfix] fix flags for multiproc register limit by @camfairchild in https://github.com/opentensor/bittensor/pull/876
* Fix/diff unpack bit shift by @camfairchild in https://github.com/opentensor/bittensor/pull/878
* [Feature] [cubit] CUDA registration solver by @camfairchild in https://github.com/opentensor/bittensor/pull/868
* Fix/move overview args to cli by @camfairchild in https://github.com/opentensor/bittensor/pull/867
* Add/address CUDA reg changes by @camfairchild in https://github.com/opentensor/bittensor/pull/879
* [Fix] --help command by @camfairchild in https://github.com/opentensor/bittensor/pull/884
* Validator hotfix min allowed weights by @Eugene-hu in https://github.com/opentensor/bittensor/pull/885
* [BIT-552] Validator improvements (nucleus permute, synergy avg) by @opentaco in https://github.com/opentensor/bittensor/pull/889
* Bit 553 bug fixes by @isabella618033 in https://github.com/opentensor/bittensor/pull/886
* add check to add ws:// if needed by @camfairchild in https://github.com/opentensor/bittensor/pull/896
* [BIT-572] Exclude lowest quantile from weight setting by @opentaco in https://github.com/opentensor/bittensor/pull/895
* [BIT-573] Improve validator epoch and responsives handling by @opentaco in https://github.com/opentensor/bittensor/pull/901
* Nobunaga Release V3.3.3 by @Eugene-hu in https://github.com/opentensor/bittensor/pull/899


**Full Changelog**: https://github.com/opentensor/bittensor/compare/v3.3.2...v3.3.3

## 3.3.2 / 2022-08-18

### SynapseType fix in dendrite
### What's Changed
* SynapseType fix in dendrite by @robertalanm in https://github.com/opentensor/bittensor/pull/874

**Full Changelog**: https://github.com/opentensor/bittensor/compare/v3.3.1...v3.3.2

## 3.3.1 / 2022-08-17

### What's Changed
* [hotfix] Fix GPU reg bug. bad indent by @camfairchild in https://github.com/opentensor/bittensor/pull/883

**Full Changelog**: https://github.com/opentensor/bittensor/compare/v3.3.0...v3.3.1

## 3.3.0 / 2022-08-16

### CUDA registration
This release adds the ability to complete the registration using a CUDA-capable device.   
See https://github.com/opentensor/cubit/releases/tag/v1.0.5 for the required `cubit` v1.0.5 release

Also a few bug fixes for the CLI

### What's Changed
* [hotfix] fix flags for run command, fix hotkeys flag for overview, and [feature] CUDA reg by @camfairchild in https://github.com/opentensor/bittensor/pull/877

**Full Changelog**: https://github.com/opentensor/bittensor/compare/v3.2.0...v3.3.0

## 3.2.0 / 2022-08-12

### Validator saving and responsive-priority weight-setting

### What's Changed
* [BIT-540] Choose responsive UIDs for setting weights in validator + validator save/load by @opentaco in https://github.com/opentensor/bittensor/pull/872

**Full Changelog**: https://github.com/opentensor/bittensor/compare/v3.1.0...v3.2.0

## 3.1.0 / 2022-08-11

### Optimizing multi-processed CPU registration
This release refactors the registration code for CPU registration to improve solving performance.

### What's Changed
* [feature] cpu register faster (#854) by @camfairchild in https://github.com/opentensor/bittensor/pull/875

**Full Changelog**: https://github.com/opentensor/bittensor/compare/v3.0.0...v3.1.0

## 3.0.0 / 2022-08-08

### Synapse update

## 
<|MERGE_RESOLUTION|>--- conflicted
+++ resolved
@@ -1,7 +1,5 @@
 # Changelog
 
-<<<<<<< HEAD
-=======
 ## 6.0.1 / 2023-10-02
 
 ## What's Changed
@@ -134,7 +132,6 @@
 **Full Changelog**: https://github.com/opentensor/bittensor/compare/v4.0.1...v5.0.0
 
 
->>>>>>> 88d2c182
 ## 4.0.1 / 2023-04-21
 
 * Fix btcli my_delegates bug by @camfairchild in ef32a4da0d0827ab5977af1454d66ffe97cbc572
