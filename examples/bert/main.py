--- conflicted
+++ resolved
@@ -124,11 +124,7 @@
             # During training we tokenize both sequences and return token_type_ids which tell
             # the model which token belongs to which sequence.
             # i.e tensor([[0, 0, 0, 0, 0, 0, 1, 1, 1, 1, 1, 1]]),
-<<<<<<< HEAD
-            tokenized = self.tokenizer(sentences, text_pair = next_sentences, return_tensors='pt', padding=True)
-=======
-            tokenized = self.tokenizer(sentences, next_sentences, return_tensors='pt', padding=True).to(self.device)
->>>>>>> c43f257e
+            tokenized = self.tokenizer(sentences, text_pair = next_sentences, return_tensors='pt', padding=True).to(self.device)
         else:
             # During inference we only tokenize the inputs, padding them to the longest sequence len.
             tokenized = self.tokenizer(sentences, return_tensors='pt', padding=True).to(self.device)
@@ -156,11 +152,7 @@
         student_pooled = self.student_pooler(student_encoding[0])
         if network is not None:
             # Distillation loss between student_pooled and network inputs.
-<<<<<<< HEAD
             distillation_loss = F.mse_loss(student_pooled, network) 
-=======
-            distillation_loss = F.mse_loss(student_pooled, network)
->>>>>>> c43f257e
             loss = loss + distillation_loss
 
         # Output from the forward pass using only the local and student models.
@@ -172,11 +164,7 @@
             # logit(1) > logit(0) if next_inputs are the real next sequences.
             local_prediction = self.nsp(local_output).to(self.device)
             local_prediction = F.softmax(local_prediction, dim=1)
-<<<<<<< HEAD
-            local_target_loss = self.nsp_loss_fct(local_prediction.view(-1, 2), next_sentence_labels)
-=======
             local_target_loss = self.nsp_loss_fct(local_prediction.view(-1, 2), next_sentence_labels.to(self.device))
->>>>>>> c43f257e
             loss = loss + local_target_loss
             
         # Compute NSP loss for network outputs. Only run this if we have passed network inputs.
@@ -186,11 +174,7 @@
             network_output = pooled + network
             network_prediction = self.nsp(network_output).to(self.device)
             network_prediction = F.softmax(network_prediction, dim=1)
-<<<<<<< HEAD
-            network_target_loss = self.nsp_loss_fct(network_prediction.view(-1, 2), next_sentence_labels)
-=======
             network_target_loss = self.nsp_loss_fct(network_prediction.view(-1, 2), next_sentence_labels.to(self.device))
->>>>>>> c43f257e
             loss = loss + network_target_loss
     
         return {
@@ -237,14 +221,9 @@
 def main(hparams):
     # Args
     config = bittensor.Config( hparams )
-<<<<<<< HEAD
     learning_rate = 0.01 
     batch_size = 500
     epoch_size = 1000
-=======
-    batch_size = 128
-    epoch_size = 100
->>>>>>> c43f257e
     hidden_size = 256
     device = torch.device("cuda" if torch.cuda.is_available() else "cpu")
 
@@ -278,12 +257,8 @@
     
     # Optimizer.
     params = list(router.parameters()) + list(model.parameters())
-<<<<<<< HEAD
     optimizer = torch.optim.SGD(params, lr=learning_rate)
-=======
-    optimizer = torch.optim.SGD(params, lr=lr)
     scheduler = torch.optim.lr_scheduler.StepLR(optimizer, step_size=5, gamma=0.1)
->>>>>>> c43f257e
     
     def train(dataset, model, epoch):
         model.train()  # Turn on the train mode.
