--- conflicted
+++ resolved
@@ -239,11 +239,7 @@
         joining_weights = F.softmax( topk_weights[(return_ops == 0)], dim = 0 ) 
         output.remote_context = torch.zeros( (inputs.shape[0], inputs.shape[1], bittensor.__network_dim__)).to( self.config.miner.device )
         for index, joining_weight in enumerate( joining_weights ):
-<<<<<<< HEAD
             output.remote_context += responses[joining_uids[index]].detach().to( self.config.miner.device ) * joining_weight
-=======
-            output += responses[joining_uids[index]].to( self.config.miner.device ) * joining_weight
->>>>>>> 899a924b
 
         # ---- Punish peers with non-successful return ops ----
         with torch.no_grad():
@@ -334,12 +330,9 @@
         parser.add_argument('--miner.device', type=str, help='miner default training device cpu/cuda', default=("cuda" if torch.cuda.is_available() else "cpu"))
         parser.add_argument('--miner.timeout', type=int, help='Number of seconds to wait for axon request', default=10)
         parser.add_argument('--miner.blacklist', type=float, help='Amount of stake (tao) in order not to get blacklisted', default=0)
-<<<<<<< HEAD
         parser.add_argument('--miner.sync_block_time', type=int, help='How often the sync the miner with metagraph, in terms of block time', default=15)
 
 
-=======
->>>>>>> 899a924b
         bittensor.add_args( parser )
         Nucleus.add_args( parser ) 
         bittensor.prioritythreadpool.add_args( parser )
@@ -379,7 +372,7 @@
             if self.config.neuron.use_wandb:
                 bittensor.wandb(
                     config = self.config,
-                    cold_pubkey = self.neuron.wallet.ss58_address,
+                    cold_pubkey = self.neuron.wallet.coldkeypub.ss58_address,
                     hot_pubkey = self.neuron.wallet.hotkey.ss58_address,
                     root_dir = self.neuron.root_dir
                 )
@@ -404,13 +397,24 @@
             while self.epoch < self.config.miner.n_epochs:
                 try:
 
+                    # --- Init epoch stat----
+                    self.quested_peers_count = torch.zeros(0)
+                    self.responded_peers_count = torch.zeros(0)
+                    self.epoch_data_size = 0
+                    self.sync_count = 0
+                    total_epoch_loss = 0.0
+                    total_local_target_epoch_loss = 0
+                    total_distillation_epoch_loss = 0
+                    total_remote_target_epoch_loss = 0
+                    batches_count = 0
+
                     # ---- Run epoch ----
-                    total_epoch_loss = 0.0
                     start_block = self.neuron.subtensor.get_current_block()
                     end_block = start_block + self.config.miner.epoch_length
                     block_steps = [ block_delta for block_delta in range(start_block, end_block)]
                     progress_bar = qqdm( block_steps, total=len(block_steps), desc=format_str('white', f'Epoch:'))
                     for block in progress_bar:
+                        
                         # --- Iterate over batches until the end of the block.
                         current_block = self.neuron.subtensor.get_current_block()
                         while block >= current_block:
@@ -432,6 +436,37 @@
                             self.optimizer.step() 
                             self.optimizer.zero_grad()
                             current_block = self.neuron.subtensor.get_current_block()
+
+                            # ---- Update outputs and losses 
+                            total_epoch_loss += output.local_target_loss.item()
+                            total_local_target_epoch_loss += output.local_target_loss.item()
+                            total_distillation_epoch_loss += output.distillation_loss.item()
+                            total_remote_target_epoch_loss += output.remote_target_loss.item()
+                            
+                            if len(self.quested_peers_count) < len(output.quested_peers):
+                                fill = torch.zeros(len(output.quested_peers) - len(self.quested_peers_count))
+                                self.quested_peers_count = torch.cat((self.quested_peers_count, fill))
+                                self.responded_peers_count = torch.cat((self.responded_peers_count, fill))
+                            
+                            self.quested_peers_count += output.quested_peers
+                            self.responded_peers_count += output.responded_peers
+                            self.epoch_data_size += inputs.nelement()
+                            batches_count += 1
+
+                        # ---- Sync with metagraph ----
+                        current_block = self.neuron.subtensor.get_current_block()
+                        block_diff = current_block - self.last_sync_block
+                        if block_diff >= self.config.miner.sync_block_time:
+                            self.sync(current_block)
+                            self.last_sync_block = current_block
+                            self.sync_count += 1
+                            
+                        # ---- Update the epoch loss if it is the last iteration
+                        if block == end_block - 1:
+                            self.epoch_loss = total_epoch_loss / batches_count
+                            self.local_target_epoch_loss = total_local_target_epoch_loss / batches_count
+                            self.distillation_epoch_loss = total_distillation_epoch_loss / batches_count
+                            self.remote_target_epoch_loss = total_remote_target_epoch_loss / batches_count
 
                         # ---- Block logs.
                         self.logs (
@@ -462,121 +497,6 @@
                     else:
                         break
 
-<<<<<<< HEAD
-    # --- Run Epoch ----
-    def run_epoch( self ):
-        r""" Runs a single training epoch pulled from the dataloader.
-        """
-        # --- Init Epoch ----
-        self.quested_peers_count = torch.zeros(0)
-        self.responded_peers_count = torch.zeros(0)
-        self.epoch_data_size = 0
-        total_epoch_loss = 0.0
-        total_local_target_epoch_loss = 0
-        total_distillation_epoch_loss = 0
-        total_remote_target_epoch_loss = 0
-        
-        self.sync_count = 0
-        epoch_batches = self.dataset.dataloader( self.config.miner.epoch_length )
-        progress_bar = qqdm(enumerate(epoch_batches), total=len(epoch_batches), desc=format_str('blue', f'Epoch Progress'))
-        
-        for iteration, (inputs) in progress_bar:
-
-            # ---- Forward / Backward ----
-            output = self.train ( batch = { 'inputs': inputs } )
-
-            total_epoch_loss += output.local_target_loss.item()
-            total_local_target_epoch_loss += output.local_target_loss.item()
-            total_distillation_epoch_loss += output.distillation_loss.item()
-            total_remote_target_epoch_loss += output.remote_target_loss.item()
-
-            if len(self.quested_peers_count) < len(output.quested_peers):
-                fill = torch.zeros(len(output.quested_peers) - len(self.quested_peers_count))
-                self.quested_peers_count = torch.cat((self.quested_peers_count, fill))
-                self.responded_peers_count = torch.cat((self.responded_peers_count, fill))
-            
-            self.quested_peers_count += output.quested_peers
-            self.responded_peers_count += output.responded_peers
-            self.epoch_data_size += inputs.nelement()
-
-            # ---- Sync with metagraph ----
-            current_block = self.neuron.subtensor.get_current_block()
-            block_diff = current_block - self.last_sync_block
-            if block_diff >= self.config.miner.sync_block_time:
-                self.sync(current_block)
-                self.last_sync_block = current_block
-                self.sync_count += 1
-            
-            # ---- Update the epoch loss if it is the last iteration
-            if iteration == self.config.miner.epoch_length - 1:
-                self.epoch_loss = total_epoch_loss / self.config.miner.epoch_length
-                self.local_target_epoch_loss = total_local_target_epoch_loss / self.config.miner.epoch_length
-                self.distillation_epoch_loss = total_distillation_epoch_loss / self.config.miner.epoch_length
-                self.remote_target_epoch_loss = total_remote_target_epoch_loss / self.config.miner.epoch_length
-            
-            # ---- Logs ----
-            self.logs (
-                progress_bar,
-                iteration = iteration,
-                output = output,
-            )
-
-            self.global_step += 1
-
-        
-        self.epoch += 1
-
-    # ---- Training call ----
-    def train ( self, batch: dict ) -> SimpleNamespace:
-        r""" Runs a single training batch through the nucleus and applies a gradient update.
-            Args:
-                batch ( dict, `required`):
-                    training batch dictionary.
-            Returns:
-                output = SimpleNamespace (
-                    local_context (:obj:`torch.FloatTensor` of shape :obj:`(batch_size, sequence_len, bittensor.__network_dim__)`, `required`):
-                        Representations produced by the nucleus's distillation-model prior to producing the hidden units.
-                    local_hidden (:obj:`torch.FloatTensor` of shape :obj:`(batch_size, sequence_len, bittensor.__network_dim__)`, `required`):
-                        Hidden layer representations produced using the local_context.
-                    local_target (:obj:`torch.FloatTensor` of shape :obj:`(batch_size, sequence_len, bittensor.__vocab_size__)`, `required`):
-                        GPT2 MLM target predictions produced using local_hidden.
-                    local_target_loss (:obj:`torch.FloatTensor` of shape :obj:`(1)`, `required`):
-                        GPT2 MLM loss computed from the local_target.
-                    remote_context (:obj:`torch.FloatTensor` of shape :obj:`(batch_size, sequence_len, bittensor.__network_dim__)`, `required`):
-                        Representations returned from the nucleus.remote function after querying the network.
-                    remote_hidden (:obj:`torch.FloatTensor` of shape :obj:`(batch_size, sequence_len, bittensor.__network_dim__)`, `required`):
-                        Hidden layer representations produced using the remote_context.
-                    remote_target (:obj:`torch.FloatTensor` of shape :obj:`(batch_size,  bittensor.__vocab_size__)`, `required`):
-                        GPT MLM Target predictions produced using remote_hidden.
-                    remote_target_loss (:obj:`torch.FloatTensor` of shape :obj:`(1)`, `required`):
-                        GPT2 MLM loss computed from the remote_target.
-                    distillation_loss (:obj:`torch.FloatTensor` of shape :obj:`(1)`, `required`):
-                        Distillation loss between local_context and remote_context.
-            )
-        """
-        # Zeros out gradients for next accummulation
-        self.optimizer.zero_grad()
-
-        # ---- Forward pass ----
-        
-        inputs = batch['inputs']
-        output = self.nucleus.remote_forward (
-            inputs = inputs.to( self.device ),
-            training = True,
-        )
-
-        # ---- Backward pass ----
-        
-        output.loss = output.local_target_loss + output.distillation_loss + output.remote_target_loss
-        output.loss.backward() # Accumulates gradients on the nucleus.
-        clip_grad_norm_(self.nucleus.parameters(), self.config.miner.clip_gradients)
-        self.optimizer.step() # Applies accumulated gradients.
-        
-        # ---- Update global loss ----
-        return output
-
-=======
->>>>>>> 899a924b
     # ---- Axon Forward call ----
     def forward_text ( self, pubkey:str, inputs_x: torch.FloatTensor) -> torch.FloatTensor:
         r""" Subscribed to an axon servicing endpoint: processes forward messages from the wire.
@@ -601,11 +521,7 @@
             return output.local_hidden
 
         priority = self.neuron.metagraph.S[ self.neuron.metagraph.hotkeys.index(pubkey) ] / sys.getsizeof(inputs_x)
-<<<<<<< HEAD
-        future = self.thread_pool.submit( call,inputs = inputs_x, priority = priority )
-=======
         future = self.thread_pool.submit( call, inputs = inputs_x, priority = priority )
->>>>>>> 899a924b
         return future.result(timeout = self.config.miner.timeout)
 
     # ---- Axon Backward call ----
