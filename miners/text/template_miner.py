--- conflicted
+++ resolved
@@ -373,17 +373,6 @@
                     total_epoch_loss = 0.0
                     start_block = self.neuron.subtensor.get_current_block()
                     end_block = start_block + self.config.miner.epoch_length
-<<<<<<< HEAD
-                    block_steps = [ start_block + block_delta for block_delta in range(start_block, end_block)]
-                    print(block_steps)
-                    progress_bar = qqdm( block_steps, total=len(block_steps), desc=format_str('white', f'Epoch:'))
-                    for block in progress_bar:
-
-                        # --- Iterate over batches until the end of the block.
-                        current_block = self.neuron.subtensor.get_current_block()
-                        while block <= current_block:
-                            
-=======
                     block_steps = [ block_delta for block_delta in range(start_block, end_block)]
                     progress_bar = qqdm( block_steps, total=len(block_steps), desc=format_str('white', f'Epoch:'))
                     for block in progress_bar:
@@ -391,7 +380,6 @@
                         current_block = self.neuron.subtensor.get_current_block()
                         while block >= current_block:
 
->>>>>>> 082bd941
                             # ---- Forward pass ----
                             inputs = next( self.dataset )
                             output = self.nucleus.remote_forward (
@@ -405,16 +393,10 @@
                             output.loss.backward() # Accumulates gradients on the nucleus.
                             clip_grad_norm_(self.nucleus.parameters(), self.config.miner.clip_gradients)
 
-<<<<<<< HEAD
-                        # ---- Apply and zero accumulated gradients.
-                        self.optimizer.step() 
-                        self.optimizer.zero_grad()
-=======
                             # ---- Apply and zero accumulated gradients.
                             self.optimizer.step() 
                             self.optimizer.zero_grad()
                             current_block = self.neuron.subtensor.get_current_block()
->>>>>>> 082bd941
 
                         # ---- Block logs.
                         self.logs (
@@ -423,10 +405,6 @@
                             output = output,
                         )
                         self.global_step += 1
-<<<<<<< HEAD
-                        last_block = current_block
-=======
->>>>>>> 082bd941
 
                     # ---- Update params ----
                     self.epoch_loss = total_epoch_loss / self.config.miner.epoch_length
