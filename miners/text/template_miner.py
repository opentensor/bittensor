#!/bin/python3
# The MIT License (MIT)
# Copyright © 2021 Yuma Rao

# Permission is hereby granted, free of charge, to any person obtaining a copy of this software and associated
# documentation files (the “Software”), to deal in the Software without restriction, including without limitation
# the rights to use, copy, modify, merge, publish, distribute, sublicense, and/or sell copies of the Software,
# and to permit persons to whom the Software is furnished to do so, subject to the following conditions:

# The above copyright notice and this permission notice shall be included in all copies or substantial portions of
# the Software.

# THE SOFTWARE IS PROVIDED “AS IS”, WITHOUT WARRANTY OF ANY KIND, EXPRESS OR IMPLIED, INCLUDING BUT NOT LIMITED TO
# THE WARRANTIES OF MERCHANTABILITY, FITNESS FOR A PARTICULAR PURPOSE AND NONINFRINGEMENT. IN NO EVENT SHALL
# THE AUTHORS OR COPYRIGHT HOLDERS BE LIABLE FOR ANY CLAIM, DAMAGES OR OTHER LIABILITY, WHETHER IN AN ACTION
# OF CONTRACT, TORT OR OTHERWISE, ARISING FROM, OUT OF OR IN CONNECTION WITH THE SOFTWARE OR THE USE OR OTHER
# DEALINGS IN THE SOFTWARE.
""" The Exodus miner.

Example:
    $ python miners/text/template_miner.py

"""

import argparse
import bittensor
import math
import torch
import traceback
import os
import sys
import yaml
import wandb

from termcolor import colored
from typing import List
from qqdm import qqdm, format_str
from loguru import logger; logger = logger.opt(colors=True)
from types import SimpleNamespace
from torch.nn.utils import clip_grad_norm_
import torch.nn as nn

import torch.nn.functional as F
from torch.nn import TransformerEncoder, TransformerEncoderLayer
from substrateinterface.utils.ss58 import ss58_encode

class PositionalEncoding(nn.Module):

    def __init__(self, d_model: int, dropout: float, max_len: int = 5000):
        super().__init__()
        self.dropout = nn.Dropout(p=dropout)

        position = torch.arange(max_len).unsqueeze(1)
        div_term = torch.exp(torch.arange(0, d_model, 2) * (-math.log(10000.0) / d_model))
        pe = torch.zeros(max_len, 1, d_model)
        pe[:, 0, 0::2] = torch.sin(position * div_term)
        pe[:, 0, 1::2] = torch.cos(position * div_term)
        self.register_buffer('pe', pe)

    def forward(self, x: torch.tensor) -> torch.tensor:
        """
        Args:
            x: Tensor, shape [seq_len, batch_size, embedding_dim]
        """
        x = x + self.pe[:x.size(0)]
        return self.dropout(x)

class Nucleus(nn.Module):

    def __init__(self, config ):
        super(Nucleus, self).__init__()
        self.config = config

        # Embedding Layer.
        self.embedding = nn.Embedding( bittensor.__vocab_size__,  bittensor.__network_dim__ )

        # Local Model
        local_layers = TransformerEncoderLayer( bittensor.__network_dim__, self.config.nucleus.nhead, self.config.nucleus.nhid, self.config.nucleus.dropout )
        local_hidden_layers = TransformerEncoderLayer( bittensor.__network_dim__, self.config.nucleus.nhead, self.config.nucleus.nhid, self.config.nucleus.dropout )
        self.local_pos_encoder = PositionalEncoding(bittensor.__network_dim__, self.config.nucleus.dropout)
        self.local_encoder = TransformerEncoder( local_layers, self.config.nucleus.nlayers )
        self.local_hidden = TransformerEncoder( local_hidden_layers, self.config.nucleus.nlayers )
        self.local_decoder = nn.Linear( bittensor.__network_dim__, bittensor.__vocab_size__ , bias=False)

        # Remote Model
        remote_context_layers = TransformerEncoderLayer( bittensor.__network_dim__, self.config.nucleus.nhead, self.config.nucleus.nhid, self.config.nucleus.dropout )
        self.remote_hidden = TransformerEncoder( remote_context_layers, self.config.nucleus.nlayers )
        self.remote_decoder = nn.Linear( bittensor.__network_dim__, bittensor.__vocab_size__ , bias=False)

        self.loss_fct = nn.CrossEntropyLoss()
        self.chain_weights = nn.Parameter(torch.ones( [0] , requires_grad=True))
        self.init_weights()

    @staticmethod
    def add_args( parser: argparse.ArgumentParser ):
        r""" Add custom params to the parser.
        """
        parser.add_argument('--nucleus.nhid', type=int, help='the dimension of the feedforward network model in nn.TransformerEncoder', default=200)
        parser.add_argument('--nucleus.nhead', type=int, help='the number of heads in the multiheadattention models', default=2)
        parser.add_argument('--nucleus.nlayers', type=int, help='the number of nn.TransformerEncoderLayer in nn.TransformerEncoder', default=2)
        parser.add_argument('--nucleus.dropout', type=float, help='the dropout value', default=0.2)
        parser.add_argument('--nucleus.topk', type=int, help='the number of peers queried during each remote forward call', default=20)
        parser.add_argument('--nucleus.punishment', type=float, help='The punishment on the chain weights that do not respond ', default=0.001 )

    def init_weights(self):
        initrange = 0.1
        self.remote_decoder.weight.data.uniform_(-initrange, initrange)
        self.local_decoder.weight.data.uniform_(-initrange, initrange)

    def local_forward(self, inputs: torch.int64, training : bool = True) -> SimpleNamespace:
        """ Forward pass through GPT2 nucleus.
            Args:
                inputs (:obj:`torch.int64` of shape :obj:`(batch_size, block_size)`, `required`):
                    Batch_size length x list of text sentences.
                training (:obj:`bool')`, `optional`, defaults to True):
                    Switch to True if this forward pass computes a CLM loss.

            Returns:
                SimpleNamespace {
                    local_context (:obj:`torch.FloatTensor` of shape :obj:`(batch_size, sequence_len, bittensor.__network_dim__)`, `required`):
                        Hidden layer context.
                    local_target (:obj:`torch.FloatTensor` of shape :obj:`(batch_size, sequence_len, bittensor.__vocab_size__)`, `optional`):
                        MLM Target predictions produced using local_context.
                    local_target_loss (:obj:`torch.FloatTensor` of shape :obj:`(1)`, `optional`):
                        MLM loss using local_context.
                }
        """
        # To be filled.
        output = SimpleNamespace()

        # local_context: hidden layer encoding of sequence with local_context.
        # local_context.shape = [batch_size, sequence_len, bittensor.__network_dim__]
        output.local_context = self.local_encoder( self.embedding( inputs ) )* math.sqrt(bittensor.__network_dim__)

        # local_context: adding positional encoding to local_context.
        # local_context.shape = [batch_size, sequence_len, bittensor.__network_dim__]
        output.local_context = self.local_pos_encoder(output.local_context)

        if training :
            # local_hidden: local model which learns a new projection from the local_context
            # local_hidden.shape = [batch_size, sequence_len, bittensor.__vocab_size__]
            output.local_hidden = self.local_hidden( output.local_context.detach())

            # local_target: projection of local_hidden onto target dimension.
            # local_target.shape = [batch_size, sequence_len, bittensor.__vocab_size__]
            output.local_target = self.local_decoder( output.local_hidden )

            # local_target_loss: MLM loss between local_target and passed targets.
            # local_target_loss.shape = [1]
            shift_logits = output.local_target[..., :-1, :].contiguous()
            shift_labels = inputs[..., 1:].contiguous()
            output.local_target_loss = self.loss_fct( shift_logits.view(-1, shift_logits.size(-1)), shift_labels.view(-1) )

            predictions=shift_logits.detach().max(2).indices
            output.local_accuracy = (predictions==shift_labels).sum().item()/predictions.nelement()
        return output

    def remote_forward(self, inputs: torch.int64, training: bool) -> SimpleNamespace:
        """ Forward pass inputs and labels through the GPT2 module and into the remote network.
        Args:
            inputs (:obj:`torch.int64` of shape :obj:`(batch_size, sequence_len)`, `required`):
                Tokenized sentences using bittensor.tokenizer()
            training (:obj:`bool')`, `optional`, defaults to True):
                Switch to True if this forward pass computes an MLM loss.
        Returns:
            self.local_forward() + SimpleNamespace (
                remote_context (:obj:`torch.FloatTensor` of shape :obj:`(batch_size, sequence_len, bittensor.__network_dim__)`, `required`):
                    Joined responses from the network.
                remote_target (:obj:`torch.FloatTensor` of shape :obj:`(batch_size,  bittensor.__vocab_size__)`, `optional`):
                    Target predictions using the remote_context layer.
                remote_target_loss (:obj:`torch.FloatTensor` of shape :obj:`(1)`, `optional`):
                    MLM loss using remote_target.
                distillation_loss (:obj:`torch.FloatTensor` of shape :obj:`(1)`, `optional`):
                    Distillation loss between local_context and remote_context.
            )
        """
        # Run local model
        output = self.local_forward( inputs, training )

        # remote_context: joined responses from a dendrite.forward_text call.
        # remote_context.shape = [batch_size, sequence_len (or block_size), bittensor.__network_dim__]
        output.remote_context = self.remote( inputs )

        # remote_hidden: projects from the remote_context
        # remote_hidden.shape = [batch_size, sequence_len, bittensor.__vocab_size__]
        output.remote_hidden = self.remote_hidden( output.remote_context )

        # distillation_loss : distillation loss between local_context and remote_context
        # distillation_loss.shape = [1]
        # This trains the local_context (student) to emulate the network context.
        output.distillation_loss = F.mse_loss( output.local_context, output.remote_hidden.detach() )

        if training :
            # remote_target: projection of remote_hidden onto target dimension.
            # remote_target.shape = [batch_size, sequence_len, bittensor.__vocab_size__]
            output.remote_target = self.remote_decoder( output.remote_hidden )

            # remote_target_loss: MLM loss between remote_target and passed targets.
            # remote_target_loss.shape = [1]
            shift_logits = output.remote_target[..., :-1, :].contiguous()

            shift_labels = inputs[..., 1:].contiguous()
            output.remote_target_loss = self.loss_fct( shift_logits.view(-1, shift_logits.size(-1)), shift_labels.view(-1) )

        return output

    def remote(self, inputs: torch.int64 ) -> torch.float32:
        """ Forwards the inputs through the network, selects the topk peers based on self.chain_weights.
        Args:
            inputs (:obj:`torch.int64` of shape :obj:`(batch_size, sequence_len)`, `required`):
                Batch_size length list of text sentences.
        Returns:
            outputs (:obj:`torch.FloatTensor` of shape :obj:`(batch_size, sequence_len, bittensor.__network_dim__)`, `optional`):
                Joined hidden layer responses from peers.
        """

        # ---- Get active peers and their weights ---- 
        active_uids = torch.where(bittensor.neuron.metagraph.active > 0)[0]
        active_chain_weights = self.chain_weights[active_uids]

        # ---- Topk Weights ---- (TODO: check if the gaussians are enough disrupt the chain weights)
        real_topk = min( self.config.nucleus.topk, bittensor.neuron.metagraph.n.item(), len(active_uids))
        noise = torch.normal( 0, torch.std(active_chain_weights).item()+0.0000001, size=( active_chain_weights.size())).to( self.config.miner.device )
        topk_weights, topk_idx = torch.topk(active_chain_weights + noise , real_topk, dim=0)
        topk_uids = active_uids[topk_idx]

        # ---- Filter endpoints ----
        endpoints = bittensor.neuron.metagraph.endpoints[ topk_uids ]

        # ---- Query network ----
        responses, return_ops, query_times = bittensor.neuron.dendrite.forward_text (
            endpoints = endpoints,
            inputs = inputs
        )

        # ---- Join based on weights ----
        joining_uids= torch.where(return_ops==0)[0]
        joining_weights = F.softmax( topk_weights[(return_ops == 0)], dim = 0 )
        output = torch.zeros( (inputs.shape[0], inputs.shape[1], bittensor.__network_dim__)).to( self.config.miner.device )
        for index, joining_weight in enumerate( joining_weights ):
            output += responses[joining_uids[index]].to( self.config.miner.device ) * joining_weight

        # ---- Punish peers with non-successful return ops ----
        with torch.no_grad():
            self.chain_weights[topk_uids[(return_ops != 0)]] -=  self.config.nucleus.punishment
            self.chain_weights[self.chain_weights < -1] = -1 #lower bound for chain weights
        # ---- Return response -----
        return output

class Miner:

    def __init__( self, config: 'bittensor.config' = None ):
        r""" Initializes a miner with the passed config.
        """
        if config == None: config = Miner.config()
        self.config = config; Miner.check_config( self.config ); print ( self.config )

        # Miner training device.
        self.device = torch.device(
            device = self.config.miner.device
        )

        # Dataset of text.
        self.dataset = bittensor.dataloader (
            config = self.config
        )

        # Trainable machine learning model.
        self.nucleus = Nucleus(
            config = self.config,
        ).to( self.device )

        # Torch optimizer.
        self.optimizer = torch.optim.SGD(
            [ {"params": self.nucleus.parameters()}],
            lr = self.config.miner.learning_rate,
            momentum = self.config.miner.momentum,
        )

        #Torch scheduler
        self.scheduler= torch.optim.lr_scheduler.StepLR(self.optimizer,
            step_size= 1.0,
            gamma=0.95
        )

        # Bittensor backend
        self.neuron = bittensor.init (
            config = self.config,
            root_dir = self.config.miner.full_path,
            forward_text = self.forward_text,
            backward_text = self.backward_text,
            blacklist = self.blacklist
        ) 

        #bittensor priority thread pool 
        self.thread_pool = bittensor.prioritythreadpool(
            config = self.config
        )

    @staticmethod
    def config() -> 'bittensor.Config':
        r""" Fills a config namespace object with defaults or information from the command line.
        """
        # ---- Add miner args.
        parser = argparse.ArgumentParser()
        parser.add_argument('--config', type=str, help='If set, defaults are overridden by passed file.')
        parser.add_argument('--miner.learning_rate', type=float, help='Training initial learning rate.', default=1)
        parser.add_argument('--miner.weight_decay', type=float, help='nucleus parameter weight decay.', default=0.25)
        parser.add_argument('--miner.momentum', type=float, help='optimizer momentum.', default=0.8)
        parser.add_argument('--miner.clip_gradients', type=float, help='Implement gradient clipping to avoid exploding loss on smaller architectures.', default=1.0)
        parser.add_argument('--miner.n_epochs', type=int, help='Number of training epochs.', default=sys.maxsize )
        parser.add_argument('--miner.epoch_length', type=int, help='Iterations of training per epoch', default=100)
        parser.add_argument('--miner.batch_size_train', type=int, help='Training batch size.', default=2)
        parser.add_argument('--miner.restart_on_failure',  action='store_true', help='''Restart miner on unknown error.''', default=False)
        parser.add_argument('--miner.compute_remote_gradients', action='store_true', help='''Does the miner compute and return gradients from backward queries.''', default=False)
        parser.add_argument('--miner.accumulate_remote_gradients', action='store_true', help='''Does the miner accumulate remote gradients from backward queries.''', default=False)
        parser.add_argument('--miner.n_topk_chain_weights', type=int, help='Maximum number of weights to submit to chain', default=100 )
        parser.add_argument('--miner.name', type=str, help='Trials for this miner go in miner.root / (wallet_cold - wallet_hot) / miner.name ', default='template_miner')
        parser.add_argument('--miner.device', type=str, help='miner default training device cpu/cuda', default=("cuda" if torch.cuda.is_available() else "cpu"))
        parser.add_argument('--miner.timeout', type=int, help='Number of seconds to wait for axon request', default=10)
        parser.add_argument('--miner.blacklist', type=float, help='Amount of stake (tao) in order not to get blacklisted', default=0)
        bittensor.add_args( parser )
        Nucleus.add_args( parser ) 
        bittensor.prioritythreadpool.add_args( parser )
        return bittensor.config( parser )

    @staticmethod
    def check_config( config: 'bittensor.Config' ):
        r""" Checks/validates the config namespace object.
        """
        assert config.miner.batch_size_train > 0, "batch_size_train must be a positive value"
        assert config.miner.learning_rate > 0, "learning_rate must be a positive value."
        bittensor.check_config( config )
        full_path = os.path.expanduser('{}/{}/{}/{}'.format( config.logging.logging_dir, config.wallet.name, config.wallet.hotkey, config.miner.name ))
        config.miner.full_path = os.path.expanduser(full_path)
        if not os.path.exists(config.miner.full_path):
            os.makedirs(config.miner.full_path)

    def run( self ):
        r""" Miner main loop.
        """
        # ---- Build Bittensor neuron ----
        with self.neuron:
            if self.config.neuron.use_wandb:
                bittensor.wandb(
                    config = self.config,
                    cold_pubkey = self.neuron.wallet.coldkeypub,
                    hot_pubkey = self.neuron.wallet.hotkey.public_key,
                    root_dir = self.neuron.root_dir
                )


            # ---- Init run state ----
            self.epoch = 0
            self.global_step = 0
            self.epoch_loss = math.inf/2
            self.best_epoch_loss = math.inf

            # ---- reloads previous run ----
            try:
                self.save()
                self.reload()
                self.neuron.axon.check()
            except:
                self.save()
                self.reload()
                self.neuron.axon.check()

            # --- Run until n_epochs ----
            while self.epoch < self.config.miner.n_epochs:
                try:

                    # ---- Run epoch ----
                    total_epoch_loss = 0.0
                    start_block = self.neuron.subtensor.get_current_block() + 1
                    end_block = start_block + self.config.miner.epoch_length
                    block_steps = [ start_block + block_delta for block_delta in range(start_block, end_block)]
                    print(block_steps)
                    progress_bar = qqdm( block_steps, total=len(block_steps), desc=format_str('white', f'Epoch:'))
                    for block in progress_bar:

                        # --- Iterate over batches until the end of the block.
                        current_block = self.neuron.subtensor.get_current_block()
                        while block <= current_block:
                            
                            # ---- Forward pass ----
                            inputs = next( self.dataset )
                            output = self.nucleus.remote_forward (
                                inputs = inputs.to( self.device ),
                                training = True,
                            )

                            # ---- Backward pass ----
                            output.loss = output.local_target_loss + output.distillation_loss + output.remote_target_loss
                            total_epoch_loss += output.local_target_loss.item()
                            output.loss.backward() # Accumulates gradients on the nucleus.
                            clip_grad_norm_(self.nucleus.parameters(), self.config.miner.clip_gradients)

                        # ---- Apply and zero accumulated gradients.
                        self.optimizer.step() 
                        self.optimizer.zero_grad()

                        # ---- Block logs.
                        self.logs (
                            progress_bar,
                            iteration = block,
                            output = output,
                        )
                        self.global_step += 1
                        last_block = current_block

                    # ---- Update params ----
                    self.epoch_loss = total_epoch_loss / self.config.miner.epoch_length
                    self.epoch += 1

                    # ---- Set weights on chain ----
                    self.set_chain_weights()

                    # ---- Checkpoint state ----
                    self.checkpoint()

                except KeyboardInterrupt:
                    # --- User ended session ----
                    break

                except Exception as e:
                    # --- Unknown error ----
                    print (e)
                    logger.exception('Unknown exception: {} with traceback {}', e, traceback.format_exc())
                    if self.config.miner.restart_on_failure == True:
                        logger.info('Restarting from last saved state.')
                        self.reload()
                    else:
                        break

    # ---- Axon Forward call ----
    def forward_text ( self, pubkey:str, inputs_x: torch.FloatTensor) -> torch.FloatTensor:
        r""" Subscribed to an axon servicing endpoint: processes forward messages from the wire.
            The arguments reflect an RPC request from another miner in the network, the response tensor
            should be the hidden units computed using the local context and with shape: [batch_size, sequence_len, __network_dim__].

            Args:
                pubkey ( str, `required`):
                    The public key of the caller.
                inputs_x ( :obj:`torch.Tensor`, `required`):
                    torch inputs to be forward processed.

            Returns:
                outputs (:obj:`torch.FloatTensor`):
                    The nucleus's outputs as a torch tensor of shape [batch_size, sequence_len, __network_dim__]
        """
        def call(inputs):
            inputs_x = inputs.to( self.device )
            output = self.nucleus.local_forward (
                inputs = inputs_x
            )
            return output.local_hidden

<<<<<<< HEAD
        uid =self.neuron.metagraph.hotkeys.index(pubkey)
        priority = self.neuron.metagraph.S[uid].item()
        future = self.thread_pool.submit(call,inputs=inputs_x,priority=priority)
        return future.result(timeout= self.config.miner.timeout)
=======
        priority = self.neuron.metagraph.S[ self.neuron.metagraph.hotkeys.index(pubkey) ] / sys.getsizeof(inputs_x)
        future = self.thread_pool.submit( call, inputs = inputs_x, priority = priority )
        return future.result(timeout = self.config.miner.timeout)
>>>>>>> 4905b439

    # ---- Axon Backward call ----
    def backward_text ( self, pubkey:str, inputs_x:torch.FloatTensor, grads_dy:torch.FloatTensor ) -> torch.FloatTensor:
        r""" Subscribed to an axon servicing endpoint: Processes backward messages from the wire.
            Arguments reflect an RPC backward request from another miner in the network, the response tensor
            should be the gradients of the miner's nucleus w.r.t to the inputs_x and the passed output grads_dy.

            Args:
                pubkey ( str, `required`):
                    The public key of the caller.
                inputs_x ( :obj:`torch.Tensor`, `required`):
                    torch inputs from previous forward call.
                grads_dy ( :obj:`torch.Tensor`, `required`):
                    torch grads of forward output.
                    
            Returns:
                outputs (:obj:`torch.FloatTensor`, `optional`):
                    The gradients w.r.t to the inputs [batch_size, sequence_len, -1]
        """
        if self.config.miner.accumulate_remote_gradients:
            def call(input,grad):
                with torch.enable_grad():
                    # ---- Set up inputs for gradient computations.
                    outputs_y = self.nucleus.local_forward( inputs = input ).local_context.to( self.device )
                    # ---- The backward call will accumulate gradients on our parameters.
                
                    torch.autograd.backward (
                        tensors = [outputs_y],
                        grad_tensors = [grad]
                    )
                    return inputs_x.grad if inputs_x.grad != None else None                    

<<<<<<< HEAD
            uid =self.neuron.metagraph.hotkeys.index(pubkey)
            priority = self.neuron.metagraph.S[uid].item()
            future = self.thread_pool.submit(call, input=inputs_x.to( self.device ), grad=grads_dy.to( self.device ), priority=priority)
            return future.result(timeout= self.config.miner.timeout)            
        # if ! compute_remote_gradients, NO-OP.
        else:
            return None
=======
            priority = self.neuron.metagraph.S[ self.neuron.metagraph.hotkeys.index(pubkey) ] / sys.getsizeof(inputs_x)
            self.thread_pool.submit(call, input=inputs_x.to( self.device ), grad=grads_dy.to( self.device ), priority=priority)
>>>>>>> 4905b439

    def checkpoint( self ):
        r""" Optionally Saves, updates and then reloads the miner training state.
        """
        last_saved = self.get_saved_state()
        if last_saved == None or last_saved['epoch_loss'] >= self.epoch_loss:
            self.save()
        bittensor.neuron.metagraph.load().sync().save()

        chain_growth = bittensor.neuron.metagraph.n.item()- self.nucleus.chain_weights.shape[0]
        self.nucleus.chain_weights = nn.Parameter(torch.cat([self.nucleus.chain_weights, torch.ones([chain_growth],dtype=torch.float32,requires_grad=True)]))

        # Checks if epochs managed to diverage
        if not math.isfinite(self.epoch_loss):
            logger.error('Incorrect epoch loss detected, reloading to previous saved state')
            self.reload()

    def get_saved_state( self ):
        r""" Returns a saved state dict or none.
        """
        try:
            return torch.load("{}/model.torch".format( self.config.miner.full_path ))
        except Exception as e:
            logger.warning('No saved model found with error: {}', e)
            logger.info('Initalizing with new model')
            return None

    def reload( self ):
        r""" Reloads/updates the training state from the disk.
        """
        state_dict = self.get_saved_state()

        # --- loads and syncs metagraph
        try:
            bittensor.neuron.metagraph.load().sync().save()

        except:
            bittensor.neuron.metagraph.sync().save()

        # ---- Load training state.
        self.epoch = state_dict['epoch']
        self.epoch_loss = state_dict['epoch_loss']
        self.global_step = state_dict['global_step']
        if 'network' in state_dict.keys() and bittensor.neuron.subtensor.network == state_dict['network']: # checks if you are loading into the same network
            chain_growth = bittensor.neuron.metagraph.n.item()- state_dict['nucleus_state']['chain_weights'].shape[0]
            #updates the shape of nucleus chain weights
            self.nucleus.chain_weights = nn.Parameter(
                torch.ones(
                    list(state_dict['nucleus_state']['chain_weights'].shape),
                    requires_grad=True
                )
            )
        else:
            logger.exception('Incorrect Network setting between miner input and saved state. Please use the same network')
            raise Exception('Network does not match saved state')

        self.nucleus.load_state_dict( state_dict['nucleus_state'], strict=False )
        self.nucleus.chain_weights = nn.Parameter(torch.cat([self.nucleus.chain_weights, torch.ones([chain_growth],dtype=torch.float32,requires_grad=True)]))
        self.nucleus.to( self.device ) # Load nucleus

        # --- Load optimizer.
        self.optimizer = torch.optim.SGD(
            [{"params": self.nucleus.parameters()}],
            lr = state_dict['optimizer_state']['param_groups'][0]['lr'],
            weight_decay = state_dict['optimizer_state']['param_groups'][0]['weight_decay'],
        )
        bittensor.logging.success( prefix = 'Reloaded model', sufix = '<blue>{}/model.torch</blue>'.format( self.config.miner.full_path ))

    def save( self ):
        r""" Saves the training state to disk.
        """
        try:
            state_dict = {
                'epoch': self.epoch,
                'epoch_loss': self.epoch_loss,
                'global_step': self.global_step,
                'nucleus_state': self.nucleus.state_dict(), # Save nucleus state.
                'optimizer_state': self.optimizer.state_dict(), # Save optimizer.
                'network': bittensor.neuron.subtensor.network # Save Network
            }
            torch.save( state_dict, "{}/model.torch".format( self.config.miner.full_path ) )
            bittensor.logging.success(prefix='Saved model', sufix='<blue>{}/model.torch</blue>'.format( self.config.miner.full_path ) )
        except Exception as e:
            logger.exception('Failed to save model with error:{}', e)

    def set_chain_weights( self ):
        r""" Sets the chain weights.
        """
        try:
            real_topk = min( self.config.miner.n_topk_chain_weights , bittensor.neuron.metagraph.n.item() )
            topk_weights, topk_uids = torch.topk( self.nucleus.chain_weights.detach(), k = real_topk )
            normalized_topk_weights = torch.nn.functional.normalize( topk_weights - torch.min( topk_weights ), p = 1, dim = 0)
            did_set = bittensor.neuron.subtensor.timeout_set_weights(
                timeout=10,
                uids = topk_uids,
                weights = normalized_topk_weights,
                wait_for_inclusion = True,
                wallet = bittensor.neuron.wallet,
            )
            if did_set:
                bittensor.logging.success(prefix='Set weights:', sufix='{}'.format(self.nucleus.chain_weights.tolist()))
            else:
                logger.warning('Failed to set weights on chain.')

        except Exception as e:
            logger.error('Failure setting weights on chain with error: {}', e)

    # ---- Training logs ----
    def logs( self, progress_bar, iteration:int, output: SimpleNamespace ):
        r""" Called after every training step. Displays miner state to screen.
        """
        self_uid = bittensor.neuron.metagraph.hotkeys.index(bittensor.neuron.wallet.hotkey.ss58_address)
        stake = bittensor.neuron.metagraph.S[ self_uid ].item()
        rank = bittensor.neuron.metagraph.R[ self_uid ].item()
        incentive = bittensor.neuron.metagraph.I[ self_uid ].item()
        info = {
            'GS': colored('{}'.format(self.global_step), 'red'),
            'LS': colored('{}'.format(iteration), 'blue'),
            'Epoch': colored('{}'.format(self.epoch+1), 'green'),
            'Loss': colored('{:.4f}'.format(self.epoch_loss), 'yellow'),
            'Best': colored('{:.4f}'.format(self.best_epoch_loss), 'red'),
            'L-loss': colored('{:.4f}'.format(output.local_target_loss.item()), 'blue'),
            'R-loss': colored('{:.4f}'.format(output.remote_target_loss.item()), 'green'),
            'D-loss': colored('{:.4f}'.format(output.distillation_loss.item()), 'yellow'),
            'nPeers': colored(bittensor.neuron.metagraph.n.item(), 'red'),
            'Stake(\u03C4)': colored('{:.3f}'.format(stake), 'green'),
            'Rank(\u03C4)': colored('{:.3f}'.format(rank), 'blue'),
            'Incentive(\u03C4/block)': colored('{:.6f}'.format(incentive), 'yellow'),
            'L-accuracy': colored('{}'.format(output.local_accuracy), 'red'),
        }
        if self.config.neuron.use_wandb:
            wandb_info = {
                'remote_target_loss':output.remote_target_loss.item(),
                'distillation_loss':output.distillation_loss.item(),
                "local_target_loss": output.local_target_loss.item(),
                'Number of Peers':bittensor.neuron.metagraph.n.item(),
                'Stake':stake,
                'Rank':rank,
                'Incentive':incentive,
                'Axon QPS':bittensor.neuron.axon.stats.qps.value,
                'local_accuracy':output.local_accuracy
                }

        #removing normalization of chain weights for display
        normalized_chain_weights =  F.softmax (self.nucleus.chain_weights.detach())
        for uid in bittensor.neuron.metagraph.uids.tolist():
            if normalized_chain_weights[uid].item() > 0:
                if self.nucleus.chain_weights.grad != None:
                    weight_dif = -self.nucleus.chain_weights.grad[uid].item()
                else:
                    weight_dif = 0

                if weight_dif > 0:
                    info[str(uid)] = colored('{:.4f}'.format(normalized_chain_weights[uid]), 'green')
                elif weight_dif == 0:
                    info[str(uid)] = colored('{:.4f}'.format(normalized_chain_weights[uid]), 'white')
                else:
                    info[str(uid)] = colored('{:.4f}'.format(normalized_chain_weights[uid]), 'red')
                if self.config.neuron.use_wandb:
                    wandb_info['Chain weights:' + str(uid)]= normalized_chain_weights[uid]
        if self.config.neuron.use_wandb and iteration % 100 == 1:
            try:
                wandb.log(wandb_info)
            except Exception as e:
                logger.warning('Failed to update weights and biases with error:{}', e)

        progress_bar.set_infos( info )

    def blacklist(self,pubkey:str) -> bool:
        r"""Axon security blacklisting, used to blacklist message from low stake members
        Currently, this is not turned on.
        """
        uid =self.neuron.metagraph.hotkeys.index(pubkey)
        if self.neuron.metagraph.S[uid].item() < self.config.miner.blacklist:
            return True
        else:
            return False

if __name__ == "__main__":
    Miner().run()<|MERGE_RESOLUTION|>--- conflicted
+++ resolved
@@ -456,16 +456,9 @@
             )
             return output.local_hidden
 
-<<<<<<< HEAD
-        uid =self.neuron.metagraph.hotkeys.index(pubkey)
-        priority = self.neuron.metagraph.S[uid].item()
-        future = self.thread_pool.submit(call,inputs=inputs_x,priority=priority)
-        return future.result(timeout= self.config.miner.timeout)
-=======
         priority = self.neuron.metagraph.S[ self.neuron.metagraph.hotkeys.index(pubkey) ] / sys.getsizeof(inputs_x)
         future = self.thread_pool.submit( call, inputs = inputs_x, priority = priority )
         return future.result(timeout = self.config.miner.timeout)
->>>>>>> 4905b439
 
     # ---- Axon Backward call ----
     def backward_text ( self, pubkey:str, inputs_x:torch.FloatTensor, grads_dy:torch.FloatTensor ) -> torch.FloatTensor:
@@ -498,18 +491,8 @@
                     )
                     return inputs_x.grad if inputs_x.grad != None else None                    
 
-<<<<<<< HEAD
-            uid =self.neuron.metagraph.hotkeys.index(pubkey)
-            priority = self.neuron.metagraph.S[uid].item()
-            future = self.thread_pool.submit(call, input=inputs_x.to( self.device ), grad=grads_dy.to( self.device ), priority=priority)
-            return future.result(timeout= self.config.miner.timeout)            
-        # if ! compute_remote_gradients, NO-OP.
-        else:
-            return None
-=======
             priority = self.neuron.metagraph.S[ self.neuron.metagraph.hotkeys.index(pubkey) ] / sys.getsizeof(inputs_x)
             self.thread_pool.submit(call, input=inputs_x.to( self.device ), grad=grads_dy.to( self.device ), priority=priority)
->>>>>>> 4905b439
 
     def checkpoint( self ):
         r""" Optionally Saves, updates and then reloads the miner training state.
