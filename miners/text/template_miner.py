#!/bin/python3
# The MIT License (MIT)
# Copyright © 2021 Yuma Rao

# Permission is hereby granted, free of charge, to any person obtaining a copy of this software and associated
# documentation files (the “Software”), to deal in the Software without restriction, including without limitation
# the rights to use, copy, modify, merge, publish, distribute, sublicense, and/or sell copies of the Software,
# and to permit persons to whom the Software is furnished to do so, subject to the following conditions:

# The above copyright notice and this permission notice shall be included in all copies or substantial portions of
# the Software.

# THE SOFTWARE IS PROVIDED “AS IS”, WITHOUT WARRANTY OF ANY KIND, EXPRESS OR IMPLIED, INCLUDING BUT NOT LIMITED TO
# THE WARRANTIES OF MERCHANTABILITY, FITNESS FOR A PARTICULAR PURPOSE AND NONINFRINGEMENT. IN NO EVENT SHALL
# THE AUTHORS OR COPYRIGHT HOLDERS BE LIABLE FOR ANY CLAIM, DAMAGES OR OTHER LIABILITY, WHETHER IN AN ACTION
# OF CONTRACT, TORT OR OTHERWISE, ARISING FROM, OUT OF OR IN CONNECTION WITH THE SOFTWARE OR THE USE OR OTHER
# DEALINGS IN THE SOFTWARE.
""" The Exodus miner.

Example:
    $ python miners/text/template_miner.py

"""

import argparse
import bittensor
import math
import torch
import traceback
import os
import sys
import yaml

from termcolor import colored
from typing import List
from qqdm import qqdm, format_str
from loguru import logger; logger = logger.opt(colors=True)
from types import SimpleNamespace
from torch.nn.utils import clip_grad_norm_
import torch.nn as nn

import torch.nn.functional as F
from torch.nn import TransformerEncoder, TransformerEncoderLayer
from substrateinterface.utils.ss58 import ss58_encode

class Nucleus(nn.Module):

    def __init__(self, config ):
        super(Nucleus, self).__init__()
        self.config = config

        # Embedding Layer.
        self.embedding = nn.Embedding( bittensor.__vocab_size__,  bittensor.__network_dim__ )

        # Local Model
        local_layers = TransformerEncoderLayer( bittensor.__network_dim__, self.config.nucleus.nhead, self.config.nucleus.nhid, self.config.nucleus.dropout )
        local_hidden_layers = TransformerEncoderLayer( bittensor.__network_dim__, self.config.nucleus.nhead, self.config.nucleus.nhid, self.config.nucleus.dropout )
        self.local_encoder = TransformerEncoder( local_layers, self.config.nucleus.nlayers )
        self.local_hidden = TransformerEncoder( local_hidden_layers, self.config.nucleus.nlayers )
        self.local_decoder = nn.Linear( bittensor.__network_dim__, bittensor.__vocab_size__ , bias=False)

        # Remote Model
        remote_context_layers = TransformerEncoderLayer( bittensor.__network_dim__, self.config.nucleus.nhead, self.config.nucleus.nhid, self.config.nucleus.dropout )
        self.remote_hidden = TransformerEncoder( remote_context_layers, self.config.nucleus.nlayers )
        self.remote_decoder = nn.Linear( bittensor.__network_dim__, bittensor.__vocab_size__ , bias=False)

        self.loss_fct = nn.CrossEntropyLoss()
        self.chain_weights = nn.Parameter(torch.ones( [0] , requires_grad=True))
        self.init_weights()

    @staticmethod
    def add_args( parser: argparse.ArgumentParser ):    
        r""" Add custom params to the parser.
        """
        parser.add_argument('--nucleus.nhid', type=int, help='the dimension of the feedforward network model in nn.TransformerEncoder', default=200)
        parser.add_argument('--nucleus.nhead', type=int, help='the number of heads in the multiheadattention models', default=2)
        parser.add_argument('--nucleus.nlayers', type=int, help='the number of nn.TransformerEncoderLayer in nn.TransformerEncoder', default=2)
        parser.add_argument('--nucleus.dropout', type=float, help='the dropout value', default=0.2)
        parser.add_argument('--nucleus.topk', type=int, help='the number of peers queried during each remote forward call', default=20)
        parser.add_argument('--nucleus.punishment', type=float, help='The punishment on the chain weights that do not respond ', default=0.001 )

    def init_weights(self):
        initrange = 0.1
        self.remote_decoder.weight.data.uniform_(-initrange, initrange)
        self.local_decoder.weight.data.uniform_(-initrange, initrange)

    def local_forward(self, inputs: torch.int64, training : bool = True) -> SimpleNamespace:
        """ Forward pass through GPT2 nucleus.
            Args:
                inputs (:obj:`torch.int64` of shape :obj:`(batch_size, block_size)`, `required`): 
                    Batch_size length x list of text sentences.
                training (:obj:`bool')`, `optional`, defaults to True):
                    Switch to True if this forward pass computes a CLM loss.

            Returns:
                SimpleNamespace {
                    local_context (:obj:`torch.FloatTensor` of shape :obj:`(batch_size, sequence_len, bittensor.__network_dim__)`, `required`):
                        Hidden layer context.
                    local_target (:obj:`torch.FloatTensor` of shape :obj:`(batch_size, sequence_len, bittensor.__vocab_size__)`, `optional`):
                        MLM Target predictions produced using local_context. 
                    local_target_loss (:obj:`torch.FloatTensor` of shape :obj:`(1)`, `optional`): 
                        MLM loss using local_context.
                }
        """
        # To be filled.
        output = SimpleNamespace()

        # local_context: hidden layer encoding of sequence with local_context.
        # local_context.shape = [batch_size, sequence_len, bittensor.__network_dim__]
        output.local_context = self.local_encoder( self.embedding( inputs ) )* math.sqrt(bittensor.__network_dim__)

        if training :
            # local_hidden: local model which learns a new projection from the local_context
            # local_hidden.shape = [batch_size, sequence_len, bittensor.__vocab_size__]
            output.local_hidden = self.local_hidden( output.local_context.detach())

            # local_target: projection of local_hidden onto target dimension.
            # local_target.shape = [batch_size, sequence_len, bittensor.__vocab_size__]
            output.local_target = self.local_decoder( output.local_hidden )

            # local_target_loss: MLM loss between local_target and passed targets.
            # local_target_loss.shape = [1]
            shift_logits = output.local_target[..., :-1, :].contiguous()
            shift_labels = inputs[..., 1:].contiguous()     
            output.local_target_loss = self.loss_fct( shift_logits.view(-1, shift_logits.size(-1)), shift_labels.view(-1) )
            
            predictions=shift_logits.max(2).indices
            output.local_accuracy = (predictions==shift_labels).sum().item()/predictions.nelement()
        return output

    def remote_forward(self, inputs: torch.int64, training: bool) -> SimpleNamespace:
        """ Forward pass inputs and labels through the GPT2 module and into the remote network.
        Args:
            inputs (:obj:`torch.int64` of shape :obj:`(batch_size, sequence_len)`, `required`): 
                Tokenized sentences using bittensor.tokenizer()
            training (:obj:`bool')`, `optional`, defaults to True):
                Switch to True if this forward pass computes an MLM loss.
        Returns:
            self.local_forward() + SimpleNamespace ( 
                remote_context (:obj:`torch.FloatTensor` of shape :obj:`(batch_size, sequence_len, bittensor.__network_dim__)`, `required`):
                    Joined responses from the network.
                remote_target (:obj:`torch.FloatTensor` of shape :obj:`(batch_size,  bittensor.__vocab_size__)`, `optional`):
                    Target predictions using the remote_context layer.
                remote_target_loss (:obj:`torch.FloatTensor` of shape :obj:`(1)`, `optional`):
                    MLM loss using remote_target.
                distillation_loss (:obj:`torch.FloatTensor` of shape :obj:`(1)`, `optional`): 
                    Distillation loss between local_context and remote_context.
            )
        """
        # Run local model
        output = self.local_forward( inputs, training )

        # remote_context: joined responses from a dendrite.forward_text call.
        # remote_context.shape = [batch_size, sequence_len (or block_size), bittensor.__network_dim__]
        output.remote_context = self.remote( inputs )

        # remote_hidden: projects from the remote_context
        # remote_hidden.shape = [batch_size, sequence_len, bittensor.__vocab_size__]
        output.remote_hidden = self.remote_hidden( output.remote_context )

        # distillation_loss : distillation loss between local_context and remote_context
        # distillation_loss.shape = [1]
        # This trains the local_context (student) to emulate the network context.
        output.distillation_loss = F.mse_loss( output.local_context, output.remote_hidden.detach() )

        if training :
            # remote_target: projection of remote_hidden onto target dimension.
            # remote_target.shape = [batch_size, sequence_len, bittensor.__vocab_size__]
            output.remote_target = self.remote_decoder( output.remote_hidden )

            # remote_target_loss: MLM loss between remote_target and passed targets.
            # remote_target_loss.shape = [1]
            shift_logits = output.remote_target[..., :-1, :].contiguous()

            shift_labels = inputs[..., 1:].contiguous()            
            output.remote_target_loss = self.loss_fct( shift_logits.view(-1, shift_logits.size(-1)), shift_labels.view(-1) )

        return output

    def remote(self, inputs: torch.int64 ) -> torch.float32:
        """ Forwards the inputs through the network, selects the topk peers based on self.chain_weights.
        Args:
            inputs (:obj:`torch.int64` of shape :obj:`(batch_size, sequence_len)`, `required`): 
                Batch_size length list of text sentences.
        Returns:
            outputs (:obj:`torch.FloatTensor` of shape :obj:`(batch_size, sequence_len, bittensor.__network_dim__)`, `optional`): 
                Joined hidden layer responses from peers.
        """
        # ---- Topk Weights ---- (TODO: check if the gaussians are enough disrupt the chain weights)
        real_topk = min( self.config.nucleus.topk, bittensor.neuron.metagraph.n.item() ) 
        noise = torch.normal( 0, torch.std(self.chain_weights).item()+0.0000001, size=( self.chain_weights.size())).to( self.config.miner.device )
        topk_weights, topk_uids = torch.topk( self.chain_weights + noise, real_topk, dim=0 ) 

        # ---- Filter endpoints ----
        endpoints = [bittensor.neuron.metagraph.endpoints[uid] for uid in topk_uids]

        # ---- Query network ----
        responses, return_ops = bittensor.neuron.dendrite.forward_text ( 
            endpoints = endpoints, 
            inputs = [inputs.long() for _ in endpoints]
        )

        # ---- Join based on weights ----
        joining_uids= torch.where(return_ops==0)[0]
        joining_weights = F.softmax( topk_weights[(return_ops == 0)], dim = 0 )
        output = torch.zeros( (inputs.shape[0], inputs.shape[1], bittensor.__network_dim__)).to( self.config.miner.device )
        for index, joining_weight in enumerate( joining_weights ): 
            output += responses[joining_uids[index]].to( self.config.miner.device ) * joining_weight

        # ---- Punish peers with non-successful return ops ----
        with torch.no_grad():
            self.chain_weights[topk_uids[(return_ops != 0)]] -=  self.config.nucleus.punishment
            self.chain_weights[self.chain_weights < -1] = -1 #lower bound for chain weights
        # ---- Return response ----- 
        return output

class Miner:

    def __init__( self, config: 'bittensor.config' = None ):
        r""" Initializes a miner with the passed config.
        """
        if config == None: config = Miner.config()
        self.config = config; Miner.check_config( self.config ); print ( self.config )
        
        # Miner training device.
        self.device = torch.device(
            device = self.config.miner.device
        )

        # Dataset of text.
        self.dataset = bittensor.dataloader (
            config = self.config
        )

        # Trainable machine learning model.
        self.nucleus = Nucleus(
            config = self.config,
        ).to( self.device )

        # Torch optimizer.
        self.optimizer = torch.optim.SGD(
            [ {"params": self.nucleus.parameters()}],
            lr = self.config.miner.learning_rate,
            momentum = self.config.miner.momentum,
        )

        #Torch scheduler
        self.scheduler= torch.optim.lr_scheduler.StepLR(self.optimizer,
            step_size= 100.0,
            gamma=0.9
        )

        # Bittensor backend
        self.neuron = bittensor.init (
            config = self.config,
            root_dir = self.config.miner.full_path,
            axon_forward_callback = self.forward,
            axon_backward_callback = self.backward,
        ) 

        #bittensor priority thread pool 
        self.thread_pool = bittensor.prioritythreadpool(
            config = self.config
        )

    @staticmethod
    def config() -> 'bittensor.Config':
        r""" Fills a config namespace object with defaults or information from the command line.
        """
        # ---- Add miner args.
        parser = argparse.ArgumentParser()
        parser.add_argument('--miner.config', type=str, help='If set, defaults are overridden by passed file.')
        parser.add_argument('--miner.learning_rate', type=float, help='Training initial learning rate.', default=1)
        parser.add_argument('--miner.weight_decay', type=float, help='nucleus parameter weight decay.', default=0.25)
        parser.add_argument('--miner.momentum', type=float, help='optimizer momentum.', default=0.8)
        parser.add_argument('--miner.clip_gradients', type=float, help='Implement gradient clipping to avoid exploding loss on smaller architectures.', default=1.0)
        parser.add_argument('--miner.n_epochs', type=int, help='Number of training epochs.', default=sys.maxsize )
        parser.add_argument('--miner.epoch_length', type=int, help='Iterations of training per epoch', default=100)
        parser.add_argument('--miner.batch_size_train', type=int, help='Training batch size.', default=2)
        parser.add_argument('--miner.restart_on_failure',  action='store_true', help='''Restart miner on unknown error.''', default=False)
        parser.add_argument('--miner.compute_remote_gradients', action='store_true', help='''Does the miner compute and return gradients from backward queries.''', default=False)
        parser.add_argument('--miner.accumulate_remote_gradients', action='store_true', help='''Does the miner accumulate remote gradients from backward queries.''', default=False)
        parser.add_argument('--miner.n_topk_chain_weights', type=int, help='Maximum number of weights to submit to chain', default=100 )
        parser.add_argument('--miner.name', type=str, help='Trials for this miner go in miner.root / (wallet_cold - wallet_hot) / miner.name ', default='template miner')
        parser.add_argument('--miner.device', type=str, help='miner default training device cpu/cuda', default=("cuda" if torch.cuda.is_available() else "cpu"))
        parser.add_argument('--miner.timeout', type=int, help='Number of seconds to wait for axon request', default=1)
        bittensor.add_args( parser )
        Nucleus.add_args( parser ) 
        bittensor.prioritythreadpool.add_args( parser )
 
        # ---- Loads config_file and updates defaults
        config_file_path = vars(parser.parse_known_args()[0])['miner.config']
        if config_file_path:
            config_file_path = os.path.expanduser(config_file_path)
            try:
                with open(config_file_path) as f:
                    params_config = yaml.safe_load(f) 
                    print('Config File Detected at {} updating defaults'.format(config_file_path))
                    parser.set_defaults(**params_config)
            except Exception as e:
                print('Error in loading: {} using default parser settings'.format(e))

        return bittensor.config( parser )

    @staticmethod
    def check_config( config: 'bittensor.Config' ):
        r""" Checks/validates the config namespace object.
        """
        assert config.miner.batch_size_train > 0, "batch_size_train must be a positive value"
        assert config.miner.learning_rate > 0, "learning_rate must be a positive value."
        bittensor.check_config( config )
        full_path = os.path.expanduser('{}/{}/{}/{}'.format( config.logging.logging_dir, config.wallet.name, config.wallet.hotkey, config.miner.name ))
        config.miner.full_path = os.path.expanduser(full_path)
        if not os.path.exists(config.miner.full_path):
            os.makedirs(config.miner.full_path)

    def run( self ):
        r""" Miner main loop.
        """
        # ---- Build Bittensor neuron ----
        with self.neuron:
            if self.config.neuron.use_wandb:
                bittensor.neuron.wandb.watch([self.nucleus.local_hidden, self.nucleus.local_encoder, self.nucleus.remote_hidden], self.nucleus.loss_fct, log ='all', log_freq=10 )
            
            # ---- Init run state ----
            self.epoch = 0
            self.global_step = 0
            self.epoch_loss = math.inf/2
            self.best_epoch_loss = math.inf
            
            # ---- reloads previous run ----
            try:
<<<<<<< HEAD
                #self.save()
=======
>>>>>>> 1d103a9e
                self.reload()
            except:
                self.save()
                self.reload()

            # --- Run until n_epochs ----
            while self.epoch < self.config.miner.n_epochs:
                try:
                    # ---- Train state ----
                    #self.run_epoch()

                    # ---- Set weights on chain ----
                    self.set_chain_weights()

                    # ---- Checkpoint state ----
                    #self.checkpoint()

                except KeyboardInterrupt:
                    # --- User ended session ----
                    break

                except Exception as e:
                    # --- Unknown error ----
                    logger.exception('Unknown exception: {} with traceback {}', e, traceback.format_exc())
                    if self.config.miner.restart_on_failure == True:
                        logger.info('Restarting from last saved state.')
                        self.reload()
                    else:
                        break

    # --- Run Epoch ----
    def run_epoch( self ):
        r""" Runs a single training epoch pulled from the dataloader.
        """
        # --- Init Epoch ----
        total_epoch_loss = 0.0
        epoch_batches = self.dataset.dataloader( self.config.miner.epoch_length )
        progress_bar = qqdm(enumerate(epoch_batches), total=len(epoch_batches), desc=format_str('blue', f'Epoch Progress'))
        for iteration, (inputs) in progress_bar:

            # ---- Forward / Backward ----
            output = self.train ( batch = { 'inputs': inputs } )
            total_epoch_loss += output.local_target_loss.item()

            # ---- Logs ----
            self.logs (
                progress_bar,
                iteration = iteration,
                output = output,
            )
            self.global_step += 1

        self.epoch_loss = total_epoch_loss / self.config.miner.epoch_length
        self.epoch += 1

    # ---- Training call ----
    def train ( self, batch: dict ) -> SimpleNamespace:
        r""" Runs a single training batch through the nucleus and applies a gradient update.
            Args:
                batch ( dict, `required`):
                    training batch dictionary.
            Returns:
                output = SimpleNamespace (
                    local_context (:obj:`torch.FloatTensor` of shape :obj:`(batch_size, sequence_len, bittensor.__network_dim__)`, `required`):
                        Representations produced by the nucleus's distillation-model prior to producing the hidden units.
                    local_hidden (:obj:`torch.FloatTensor` of shape :obj:`(batch_size, sequence_len, bittensor.__network_dim__)`, `required`):
                        Hidden layer representations produced using the local_context.
                    local_target (:obj:`torch.FloatTensor` of shape :obj:`(batch_size, sequence_len, bittensor.__vocab_size__)`, `required`):
                        GPT2 MLM target predictions produced using local_hidden.
                    local_target_loss (:obj:`torch.FloatTensor` of shape :obj:`(1)`, `required`):
                        GPT2 MLM loss computed from the local_target.
                    remote_context (:obj:`torch.FloatTensor` of shape :obj:`(batch_size, sequence_len, bittensor.__network_dim__)`, `required`):
                        Representations returned from the nucleus.remote function after querying the network.
                    remote_hidden (:obj:`torch.FloatTensor` of shape :obj:`(batch_size, sequence_len, bittensor.__network_dim__)`, `required`):
                        Hidden layer representations produced using the remote_context.
                    remote_target (:obj:`torch.FloatTensor` of shape :obj:`(batch_size,  bittensor.__vocab_size__)`, `required`):
                        GPT MLM Target predictions produced using remote_hidden.
                    remote_target_loss (:obj:`torch.FloatTensor` of shape :obj:`(1)`, `required`):
                        GPT2 MLM loss computed from the remote_target.
                    distillation_loss (:obj:`torch.FloatTensor` of shape :obj:`(1)`, `required`):
                        Distillation loss between local_context and remote_context.
            )
        """
        # Zeros out gradients for next accummulation
        self.optimizer.zero_grad() 

        # ---- Forward pass ----
        inputs = batch['inputs']
        output = self.nucleus.local_forward (
            inputs = inputs.to( self.device ),
            training = True,
        )

        # ---- Backward pass ----
        output.loss = output.local_target_loss 
        output.loss.backward() # Accumulates gradients on the nucleus.
        clip_grad_norm_(self.nucleus.parameters(), self.config.miner.clip_gradients)
        self.optimizer.step() # Applies accumulated gradients.

        # ---- Update global loss ----
        return output

    # ---- Axon Forward call ----
    def forward ( self, pubkey:str, inputs_x: torch.FloatTensor, modality:int ) -> torch.FloatTensor:
        r""" Subscribed to an axon servicing endpoint: processes forward messages from the wire.
            The arguments reflect an RPC request from another miner in the network, the response tensor
            should be the hidden units computed using the local context and with shape: [batch_size, sequence_len, __network_dim__].

            Args:
                pubkey ( str, `required`):
                    The public key of the caller.
                inputs_x ( :obj:`torch.Tensor`, `required`):
                    torch inputs to be forward processed.
                modality ( bittensor.proto.Modality, `required`):
                    modality of inputs e.g. bittensor.proto.Modality.TEXT.

            Returns:
                outputs (:obj:`torch.FloatTensor`):
                    The nucleus's outputs as a torch tensor of shape [batch_size, sequence_len, __network_dim__]
        """
        def call(inputs):
            inputs_x = inputs.to( self.device )
            output = self.nucleus.local_forward (
                inputs = inputs_x
            )
            return output.local_hidden

        uid =self.neuron.metagraph.hotkeys.index(ss58_encode(pubkey))
        priority = self.neuron.metagraph.S[uid]
        future = self.thread_pool.submit(call,inputs=inputs_x,priority=priority)
        return future.result(timeout= self.config.miner.timeout)

    # ---- Axon Backward call ----
    def backward ( self, pubkey:str, inputs_x:torch.FloatTensor, grads_dy:torch.FloatTensor, modality:int ) -> torch.FloatTensor:
        r""" Subscribed to an axon servicing endpoint: Processes backward messages from the wire.
            Arguments reflect an RPC backward request from another miner in the network, the response tensor
            should be the gradients of the miner's nucleus w.r.t to the inputs_x and the passed output grads_dy.

            Args:
                pubkey ( str, `required`):
                    The public key of the caller.
                inputs_x ( :obj:`torch.Tensor`, `required`):
                    torch inputs from previous forward call.
                grads_dy ( :obj:`torch.Tensor`, `required`):
                    torch grads of forward output.
                modality ( bittensor.proto.Modality, `required`):
                    modality of inputs e.g. bittensor.proto.Modality.TEXT.

            Returns:
                outputs (:obj:`torch.FloatTensor`, `optional`):
                    The gradients w.r.t to the inputs [batch_size, sequence_len, -1]
        """
        if self.config.miner.accumulate_remote_gradients:
            def call(input,grad):
                with torch.enable_grad():
                    # ---- Set up inputs for gradient computations.
                    outputs_y = self.nucleus.local_forward( inputs = inputs_x ).local_context.to( self.device )
                    # ---- The backward call will accumulate gradients on our parameters.
                
                    torch.autograd.backward (
                        tensors = [outputs_y],
                        grad_tensors = [grads_dy]
                    )
                    return inputs_x.grad if inputs_x.grad != None else None                    

            uid =self.neuron.metagraph.hotkeys.index(ss58_encode(pubkey))
            priority = self.neuron.metagraph.S[uid]
            future = self.thread_pool.submit(call, input=inputs_x.to( self.device ), grad=grads_dy.to( self.device ), priority=priority)
            return future.result(timeout= self.config.miner.timeout)            
        # if ! compute_remote_gradients, NO-OP.
        else:
            return None

    def checkpoint( self ):
        r""" Optionally Saves, updates and then reloads the miner training state.
        """
        last_saved = self.get_saved_state()
        if last_saved == None or last_saved['epoch_loss'] >= self.epoch_loss:
            self.save()
        bittensor.neuron.metagraph.load()
        bittensor.neuron.metagraph.sync()
        bittensor.neuron.metagraph.save()

        # Checks if epochs managed to diverage
        if not math.isfinite(self.epoch_loss):
            logger.error('Incorrect epoch loss detected, reloading to previous saved state')
            self.reload()

    def get_saved_state( self ):
        r""" Returns a saved state dict or none.
        """
        try:
            return torch.load("{}/model.torch".format( self.config.miner.full_path ))
        except Exception as e:
            logger.warning('No saved model found with error: {}', e)
            logger.info('Initalizing with new model')
            return None

    def reload( self ):
        r""" Reloads/updates the training state from the disk.
        """
        state_dict = self.get_saved_state()

        # --- loads and syncs metagraph
        bittensor.neuron.metagraph.load()
        bittensor.neuron.metagraph.sync()
        bittensor.neuron.metagraph.save()

        # ---- Load training state.
        self.epoch = state_dict['epoch']
        self.epoch_loss = state_dict['epoch_loss']
        self.global_step = state_dict['global_step']
        if 'network' in state_dict.keys() and bittensor.neuron.subtensor.network == state_dict['network']: # checks if you are loading into the same network
            chain_growth = bittensor.neuron.metagraph.n.item()- state_dict['nucleus_state']['chain_weights'].shape[0]
            #updates the shape of nucleus chain weights
            self.nucleus.chain_weights = nn.Parameter(
                torch.ones(
                    list(state_dict['nucleus_state']['chain_weights'].shape),
                    requires_grad=True
                )
            ) 
        else:
            logger.exception('Incorrect Network setting between miner input and saved state. Please use the same network')
            raise Exception('Network does not match saved state')

        self.nucleus.load_state_dict( state_dict['nucleus_state'], strict=False ) 
        self.nucleus.chain_weights = nn.Parameter(torch.cat([self.nucleus.chain_weights, torch.ones([chain_growth],dtype=torch.float32,requires_grad=True)]))
        self.nucleus.to( self.device ) # Load nucleus

        # --- Load optimizer.
        self.optimizer = torch.optim.SGD(
            [{"params": self.nucleus.parameters()}],
            lr = state_dict['optimizer_state']['param_groups'][0]['lr'],
            weight_decay = state_dict['optimizer_state']['param_groups'][0]['weight_decay'],
        )
        bittensor.logging.success( prefix = 'Reloaded model', sufix = '<blue>{}/model.torch</blue>'.format( self.config.miner.full_path ))

    def save( self ):
        r""" Saves the training state to disk.
        """
        try:
            state_dict = {
                'epoch': self.epoch,
                'epoch_loss': self.epoch_loss,
                'global_step': self.global_step,
                'nucleus_state': self.nucleus.state_dict(), # Save nucleus state.
                'optimizer_state': self.optimizer.state_dict(), # Save optimizer.
                'network': bittensor.neuron.subtensor.network # Save Network
            }
            torch.save( state_dict, "{}/model.torch".format( self.config.miner.full_path, self.epoch_loss ) )
            bittensor.logging.success(prefix='Saved model', sufix='<blue>{}/model.torch</blue>'.format( self.config.miner.full_path ) )
        except Exception as e:
            logger.exception('Failed to save model with error:{}', e)

    def set_chain_weights( self ):
        r""" Sets the chain weights.
        """
        try:
            real_topk = min( self.config.miner.n_topk_chain_weights , bittensor.neuron.metagraph.n.item() ) 
            topk_weights, topk_uids = torch.topk( self.nucleus.chain_weights, k = real_topk )
            normalized_topk_weights = torch.nn.functional.normalize( topk_weights - torch.min( topk_weights ), p = 1, dim = 0)
            did_set = bittensor.neuron.subtensor.set_weights(
                uids = topk_uids,
                weights = normalized_topk_weights,
                wait_for_inclusion = True,
                wallet = bittensor.neuron.wallet,
            )
            if did_set:
                bittensor.logging.success(prefix='Set weights:', sufix='{}'.format(self.nucleus.chain_weights.tolist()))
            else:
                logger.warning('Failed to set weights on chain.')
                bittensor.neuron.subtensor = bittensor.subtensor( config = self.config.subtensor )
                bittensor.neuron.subtensor.connect()

        except Exception as e:
            logger.error('Failure setting weights on chain with error: {}', e)

    # ---- Training logs ----
    def logs( self, progress_bar, iteration:int, output: SimpleNamespace ):
        r""" Called after every training step. Displays miner state to screen.
        """
        self_uid = bittensor.neuron.metagraph.hotkeys.index( ss58_encode(bittensor.neuron.wallet.hotkey.public_key) )
        stake = bittensor.neuron.metagraph.S[ self_uid ].item()
        rank = bittensor.neuron.metagraph.R[ self_uid ].item()
        incentive = bittensor.neuron.metagraph.I[ self_uid ].item()
        info = {
            'GS': colored('{}'.format(self.global_step), 'red'),
            'LS': colored('{}'.format(iteration), 'blue'),
            'Epoch': colored('{}'.format(self.epoch+1), 'green'),
            'Loss': colored('{:.4f}'.format(self.epoch_loss), 'yellow'),
            'Best': colored('{:.4f}'.format(self.best_epoch_loss), 'red'),
            'L-loss': colored('{:.4f}'.format(output.local_target_loss.item()), 'blue'),
            'nPeers': colored(bittensor.neuron.metagraph.n.item(), 'red'),
            'Stake(\u03C4)': colored('{:.3f}'.format(stake), 'green'),
            'Rank(\u03C4)': colored('{:.3f}'.format(rank), 'blue'),
            'Incentive(\u03C4/block)': colored('{:.6f}'.format(incentive), 'yellow'),
            'L-accuracy': colored('{}'.format(output.local_accuracy), 'red'),
        }
        if self.config.neuron.use_wandb:
            wandb_info = {
                "local_target_loss": output.local_target_loss.item(),
                'Number of Peers':bittensor.neuron.metagraph.n.item(),
                'Stake':stake,
                'Rank':rank,
                'Incentive':incentive,
<<<<<<< HEAD
                'Axon QPS':bittensor.neuron.axon.stats.qps.value}
        """
=======
                'Axon QPS':bittensor.neuron.axon.stats.qps.value,
                'local_accuracy':output.local_accuracy
                }

>>>>>>> 1d103a9e
        #removing normalization of chain weights for display
        normalized_chain_weights = self.nucleus.chain_weights
        for uid in bittensor.neuron.metagraph.uids.tolist():
            if self.nucleus.chain_weights[uid] != 0:
                weight_dif = -self.nucleus.chain_weights.grad[uid]
                if weight_dif > 0:
                    info[colored(str(uid), 'green')] = colored('{:.4f}'.format(normalized_chain_weights[uid]), 'green')
                elif weight_dif == 0:
                    info[str(uid)] = colored('{:.4f}'.format(normalized_chain_weights[uid]), 'white')
                else:
                    info[colored(str(uid), 'red')] = colored('{:.4f}'.format(normalized_chain_weights[uid]), 'red')
                if self.config.neuron.use_wandb:
                    wandb_info['Chain weights:' + str(uid)]= normalized_chain_weights[uid]
<<<<<<< HEAD
        """
=======

>>>>>>> 1d103a9e
        if self.config.neuron.use_wandb:
            try:
                bittensor.neuron.wandb.log(wandb_info)
            except Exception as e:
                logger.warning('Failed to update weights and biases with error:{}', e)

        progress_bar.set_infos( info )

if __name__ == "__main__":
    Miner().run()<|MERGE_RESOLUTION|>--- conflicted
+++ resolved
@@ -330,10 +330,6 @@
             
             # ---- reloads previous run ----
             try:
-<<<<<<< HEAD
-                #self.save()
-=======
->>>>>>> 1d103a9e
                 self.reload()
             except:
                 self.save()
@@ -639,15 +635,10 @@
                 'Stake':stake,
                 'Rank':rank,
                 'Incentive':incentive,
-<<<<<<< HEAD
-                'Axon QPS':bittensor.neuron.axon.stats.qps.value}
-        """
-=======
                 'Axon QPS':bittensor.neuron.axon.stats.qps.value,
                 'local_accuracy':output.local_accuracy
                 }
 
->>>>>>> 1d103a9e
         #removing normalization of chain weights for display
         normalized_chain_weights = self.nucleus.chain_weights
         for uid in bittensor.neuron.metagraph.uids.tolist():
@@ -661,11 +652,6 @@
                     info[colored(str(uid), 'red')] = colored('{:.4f}'.format(normalized_chain_weights[uid]), 'red')
                 if self.config.neuron.use_wandb:
                     wandb_info['Chain weights:' + str(uid)]= normalized_chain_weights[uid]
-<<<<<<< HEAD
-        """
-=======
-
->>>>>>> 1d103a9e
         if self.config.neuron.use_wandb:
             try:
                 bittensor.neuron.wandb.log(wandb_info)
