--- conflicted
+++ resolved
@@ -170,14 +170,6 @@
         lr = config.miner.learning_rate,
         momentum = config.miner.momentum,
     )
-<<<<<<< HEAD
-
-    scheduler= torch.optim.lr_scheduler.StepLR(optimizer,
-        step_size= 1.0,
-        gamma=0.95
-    )
-=======
->>>>>>> 11c53b66
 
     # Create wandb for telemetry.
     wandb.init (
