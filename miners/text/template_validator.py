#!/bin/python3
# The MIT License (MIT)
# Copyright © 2021 Yuma Rao

# Permission is hereby granted, free of charge, to any person obtaining a copy of this software and associated
# documentation files (the “Software”), to deal in the Software without restriction, including without limitation
# the rights to use, copy, modify, merge, publish, distribute, sublicense, and/or sell copies of the Software,
# and to permit persons to whom the Software is furnished to do so, subject to the following conditions:

# The above copyright notice and this permission notice shall be included in all copies or substantial portions of
# the Software.

# THE SOFTWARE IS PROVIDED “AS IS”, WITHOUT WARRANTY OF ANY KIND, EXPRESS OR IMPLIED, INCLUDING BUT NOT LIMITED TO
# THE WARRANTIES OF MERCHANTABILITY, FITNESS FOR A PARTICULAR PURPOSE AND NONINFRINGEMENT. IN NO EVENT SHALL
# THE AUTHORS OR COPYRIGHT HOLDERS BE LIABLE FOR ANY CLAIM, DAMAGES OR OTHER LIABILITY, WHETHER IN AN ACTION
# OF CONTRACT, TORT OR OTHERWISE, ARISING FROM, OUT OF OR IN CONNECTION WITH THE SOFTWARE OR THE USE OR OTHER
# DEALINGS IN THE SOFTWARE.
""" The Exodus base validator

Example:
    $ python miners/text/template_validator.py --logging.debug

"""
import argparse
import yaml
from types import SimpleNamespace
import bittensor
import math
import torch
import wandb
import datetime
import os
from termcolor import colored
from torch.nn.utils import clip_grad_norm_
import torch.nn.functional as F
from qqdm import qqdm, format_str
from torch.nn import TransformerEncoder, TransformerEncoderLayer
from loguru import logger; logger = logger.opt(colors=True)

def config ():
    parser = argparse.ArgumentParser()    
    parser.add_argument('--config', type=str, help='If set, defaults are overridden by passed file.')
    parser.add_argument('--miner.name', type=str, help='Trials for this miner go in miner.root / (wallet_cold - wallet_hot) / miner.name ', default='template_miner')
    parser.add_argument('--miner.resume', action='store_true', help='resume previous trial.', default=False)
    parser.add_argument('--miner.topk', type=int, help='the number of peers queried during each remote forward call', default=20)
    parser.add_argument('--miner.learning_rate', type=float, help='Training initial learning rate.', default=1)
    parser.add_argument('--miner.learning_rate_chain', type=float, help='Training initial learning rate.', default=1)
    parser.add_argument('--miner.momentum', type=float, help='optimizer momentum.', default=0.8)
    parser.add_argument('--miner.blocks_per_epoch', type=int, help='Blocks per epoch', default=30)
    parser.add_argument('--miner.n_topk_chain_weights', type=int, help='Maximum number of weights to submit to chain', default=100 )
    parser.add_argument('--miner.device', type=str, help='miner default training device cpu/cuda', default=("cuda" if torch.cuda.is_available() else "cpu"))
    parser.add_argument('--miner.clip_gradients', type=float, help='Implement gradient clipping to avoid exploding loss on smaller architectures.', default=1.0)
    parser.add_argument('--nucleus.topk', type=int, help='the number of peers queried during each remote forward call', default=20)
    parser.add_argument('--nucleus.noise_multiplier', type=float, help='Noise standard deviation multiplier. Increases query exploration.', default=1.0)
    parser.add_argument('--nucleus.nhid', type=int, help='the dimension of the feedforward network model in nn.TransformerEncoder', default=200)
    parser.add_argument('--nucleus.nhead', type=int, help='the number of heads in the multiheadattention models', default=2)
    parser.add_argument('--nucleus.nlayers', type=int, help='the number of nn.TransformerEncoderLayer in nn.TransformerEncoder', default=2)
    parser.add_argument('--nucleus.dropout', type=float, help='the dropout value', default=0.2)
    parser.add_argument('--nucleus.punishment', type=float, help='the punishment for those not responding', default=0)
    parser.add_argument('--wandb.project', type=str, help='''Optionally pass wandb project name for use_wandb''', default='default')
    parser.add_argument('--wandb.run_group', type = str, help='''Optionally pass wandb group name for use_wandb''', default='default')
    
    bittensor.wallet.add_args( parser )
    bittensor.dendrite.add_args( parser )
    bittensor.subtensor.add_args( parser )
    bittensor.logging.add_args( parser )
    bittensor.dataset.add_args( parser )
    return bittensor.config( parser )

def main( config ):

    print (config)
    
    save_path = os.path.expanduser('{}/{}/{}/{}'.format( config.logging.logging_dir, config.wallet.name, config.wallet.hotkey, config.miner.name ))

    # Init bittensor logging.
    bittensor.logging ( config = config )

    # Load/Create our bittensor wallet.
    wallet = bittensor.wallet ( config = config ).create_if_non_existent()

    # Connect to the chain.
    subtensor = bittensor.subtensor ( config = config )

    # Subscribe validator.
    subtensor.subscribe (
        wallet = wallet,
        ip = bittensor.external_ip(),
        port = 8080,
        modality = 0,
        wait_for_inclusion = True,
        wait_for_finalization = False 
    )

    # Load/Sync/Save our metagraph.
    metagraph = bittensor.metagraph ( subtensor = subtensor ).load().sync().save()
    
    uid = metagraph.hotkeys.index ( wallet.hotkey.ss58_address )

    # Create Dendrite.
    dendrite = bittensor.dendrite ( config = config )

    # Load genesis dataset.
    dataset = bittensor.dataset ( config = config )

    # Build Device.
    device = torch.device ( device = config.miner.device )

    # Instantiate validator model.
    class Validator( torch.nn.Module ):

        def __init__(self, config ):
            super(Validator, self).__init__()
            self.layers = TransformerEncoderLayer( bittensor.__network_dim__, config.nucleus.nhead, config.nucleus.nhid, config.nucleus.dropout )
            self.encoder = TransformerEncoder( self.layers, config.nucleus.nlayers )
            self.decoder = torch.nn.Linear( bittensor.__network_dim__, bittensor.__vocab_size__ , bias=False)
            self.loss_fct = torch.nn.CrossEntropyLoss()
            self.chain_weights = torch.nn.Parameter(torch.ones( [ metagraph.n.item() ] , requires_grad=True))
            self.noise_offset = 0.0000001

        def forward ( self, inputs ):
            # Apply model.
            remote_hidden = self.remote( inputs.to( device ) )
            encoded_hidden = self.encoder( remote_hidden )
            decoded_targets = self.decoder ( encoded_hidden )

            # Compute loss.
            shift_logits = decoded_targets[..., :-1, :].contiguous()
            shift_labels = inputs[..., 1:].contiguous()     
            self.loss = self.loss_fct( shift_logits.view(-1, shift_logits.size(-1)), shift_labels.view(-1) )
            return self.loss, decoded_targets

        def remote ( self, inputs ):

            # ---- Get active peers and their weights ---- 
            active_uids = torch.where(metagraph.active > 0)[0]
            active_chain_weights = self.chain_weights[active_uids]

            # ---- Topk Weights ---- (TODO: check if the gaussians are enough disrupt the chain weights)
            real_topk = min( config.nucleus.topk, metagraph.n.item(), len(active_uids))
            noise = torch.normal( 0, torch.std(active_chain_weights).item()+self.noise_offset, size=( active_chain_weights.size())).to( config.miner.device )
            topk_weights, topk_idx = torch.topk(active_chain_weights + noise , real_topk, dim=0)
            topk_uids = active_uids[topk_idx]

            # ---- Query network ----
            responses, return_ops, query_times = dendrite.forward_text ( 
                endpoints = metagraph.endpoints[ topk_uids ], 
                inputs = inputs
            )

            # ---- Join based on weights ----
            joining_uids = torch.where(return_ops== bittensor.proto.ReturnCode.Success)[0]
            joining_weights = F.softmax( topk_weights[(return_ops == bittensor.proto.ReturnCode.Success)], dim = 0 )
            output = torch.zeros( (inputs.shape[0], inputs.shape[1], bittensor.__network_dim__)).to( device )
            for index, joining_weight in enumerate( joining_weights ): 
                output += responses[joining_uids[index]].to( device ) * joining_weight

            # ---- Punish peers with non-successful return ops ----
            with torch.no_grad():
                self.chain_weights[topk_uids[(return_ops != bittensor.proto.ReturnCode.Success)]] -= config.nucleus.punishment
                self.chain_weights[ self.chain_weights < -1 ] = -1 # lower bound for chain weights 

            return output

    # Create validator model.
    validator = Validator( config = config ).to( device )
    
<<<<<<< HEAD
    optimizer = torch.optim.SGD(
        [ {'params': validator.chain_weights, 'lr': config.miner.learning_rate_chain} ],
        lr = config.miner.learning_rate,
        momentum = config.miner.momentum,
    )

    scheduler= torch.optim.lr_scheduler.StepLR(optimizer,
        step_size= 1.0,
        gamma=0.95
    )

=======
>>>>>>> 226f93aa
    # Create wandb for telemetry.
    wandb.init (
        config = config, 
        name = datetime.datetime.now().strftime("%Y-%m-%d:%H-%M"),
        project = wallet.coldkeypub.ss58_address[:8] if not config.wandb.project else config.wandb.project,
        group = wallet.hotkey.ss58_address[:8] if not config.wandb.run_group else config.wandb.run_group,
        dir = save_path,
        resume = config.miner.resume,
        save_code = True
    )
    wandb.watch( validator, log = 'all', log_freq = 10 )

    # Optionally resume.
    if config.miner.resume:
        try:
            validator.load_state_dict( torch.load("{}/validator.torch".format( save_path ))['validator'], strict=False )
        except Exception as e:
            logger.error('Error reloading model: {} '.format(e))
    torch.save( { 'validator': validator.state_dict() }, "{}/validator.torch".format( save_path ))

    # --- Run Forever.
    epoch = 0
    global_step = 0
    best_loss = math.inf

    while True:
    
        # --- Sync + reshape.      
        metagraph.sync().save()
        chain_growth = metagraph.n.item() - torch.numel( validator.chain_weights )
        validator.chain_weights = torch.nn.Parameter(torch.cat( [validator.chain_weights, torch.ones([chain_growth], dtype=torch.float32, requires_grad=True)])).to(device)

<<<<<<< HEAD
=======
        optimizer = torch.optim.SGD(
            [ {"params": validator.parameters()} ],
            lr = config.miner.learning_rate,
            momentum = config.miner.momentum,
        )
>>>>>>> 226f93aa
        # --- Run epoch.
        start_block = subtensor.get_current_block() + 1
        end_block = start_block + config.miner.blocks_per_epoch
        blocks = [ block for block in range(start_block, end_block) ]
        progress = qqdm( blocks, total=len(blocks), desc=format_str('white', f'Epoch'))

        # --- Reset the epoch logs
        total_epoch_loss = 0
        batch_count = 0
        
        for block in progress:
            
            # --- Training step.
            while block >= subtensor.get_current_block():
                loss, _ = validator( next( dataset ) )
                loss.backward()
                clip_grad_norm_(validator.parameters(), config.miner.clip_gradients)
                optimizer.step()
                optimizer.zero_grad() 
                global_step += 1
                batch_count += 1
                total_epoch_loss += loss.item()

            # Take topk chain weights.
            real_topk = min( config.miner.n_topk_chain_weights, metagraph.n.item() ) 
            topk_weights, topk_uids = torch.topk( F.softmax( validator.chain_weights ), k = real_topk )
            final_weights = torch.nn.functional.normalize( topk_weights - torch.min( topk_weights ), p = 1, dim = 0)

            # --- Step logs.
            info = { 
                'epoch': epoch,
                'global_step': global_step,
                'start': start_block,
                'current': block,
                'end': start_block + config.miner.blocks_per_epoch,
                'loss': colored('{:.4f}'.format(loss.item()), 'green'), 
                'best': colored('{:.4f}'.format(best_loss), 'green'), 
                'stake': colored('{:.4f}'.format(metagraph.S[ uid ].item()), 'green'),
                'dividends': colored('{:.4f}'.format(metagraph.S[ uid ].item()), 'green')
            }
            
            for weight, uid_j in list(zip(final_weights.tolist(), topk_uids.tolist())):
                if (validator.chain_weights.grad != None) and (validator.chain_weights.grad[ uid_j ] < 0):
                    color = 'green'
                else:
                    color = 'red'
                if weight > 0.001: 
                    info[ str(uid_j) ] = colored('{:.4f}'.format( weight ), color)

            progress.set_infos( info )
        
        # --- End of epoch
        # --- Set mechanism weights.
        subtensor.set_weights (
            uids = topk_uids,
            weights = final_weights,
            wait_for_inclusion = False,
            wallet = wallet,
        )    

        # --- Log.
        metagraph.sync().save()
        epoch_loss = total_epoch_loss / batch_count
        
        wandb_data = {
            'stake': metagraph.S[ uid ].item(),
            'dividends': metagraph.D[ uid ].item(),
            'epoch_loss': epoch_loss
        } 

        norm_weights = F.softmax( validator.chain_weights.detach() )
        
        for uid_j in topk_uids.tolist():
            uid_str = str(uid_j).zfill(3)
            wandb_data[ f'peer_norm_weight uid:{uid_str}' ] = norm_weights[uid_j]
            wandb_data[ f'peer_wo_norm_weight uid:{uid_str}' ] = validator.chain_weights[uid_j]
        
        wandb_data_dend = dendrite.to_wandb()
        wandb.log( {**wandb_data, **wandb_data_dend} )
        
        # --- Save.
        if best_loss > epoch_loss : 
            best_loss = epoch_loss
            torch.save( { 'validator': validator.state_dict() }, "{}/validator.torch".format( save_path ))
        epoch += 1


if __name__ == "__main__":
    main( config() )<|MERGE_RESOLUTION|>--- conflicted
+++ resolved
@@ -165,20 +165,12 @@
     # Create validator model.
     validator = Validator( config = config ).to( device )
     
-<<<<<<< HEAD
     optimizer = torch.optim.SGD(
         [ {'params': validator.chain_weights, 'lr': config.miner.learning_rate_chain} ],
         lr = config.miner.learning_rate,
         momentum = config.miner.momentum,
     )
 
-    scheduler= torch.optim.lr_scheduler.StepLR(optimizer,
-        step_size= 1.0,
-        gamma=0.95
-    )
-
-=======
->>>>>>> 226f93aa
     # Create wandb for telemetry.
     wandb.init (
         config = config, 
@@ -211,14 +203,6 @@
         chain_growth = metagraph.n.item() - torch.numel( validator.chain_weights )
         validator.chain_weights = torch.nn.Parameter(torch.cat( [validator.chain_weights, torch.ones([chain_growth], dtype=torch.float32, requires_grad=True)])).to(device)
 
-<<<<<<< HEAD
-=======
-        optimizer = torch.optim.SGD(
-            [ {"params": validator.parameters()} ],
-            lr = config.miner.learning_rate,
-            momentum = config.miner.momentum,
-        )
->>>>>>> 226f93aa
         # --- Run epoch.
         start_block = subtensor.get_current_block() + 1
         end_block = start_block + config.miner.blocks_per_epoch
