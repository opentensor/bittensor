#!/bin/python3
# The MIT License (MIT)
# Copyright © 2021 Yuma Rao

# Permission is hereby granted, free of charge, to any person obtaining a copy of this software and associated
# documentation files (the “Software”), to deal in the Software without restriction, including without limitation
# the rights to use, copy, modify, merge, publish, distribute, sublicense, and/or sell copies of the Software,
# and to permit persons to whom the Software is furnished to do so, subject to the following conditions:

# The above copyright notice and this permission notice shall be included in all copies or substantial portions of
# the Software.

# THE SOFTWARE IS PROVIDED “AS IS”, WITHOUT WARRANTY OF ANY KIND, EXPRESS OR IMPLIED, INCLUDING BUT NOT LIMITED TO
# THE WARRANTIES OF MERCHANTABILITY, FITNESS FOR A PARTICULAR PURPOSE AND NONINFRINGEMENT. IN NO EVENT SHALL
# THE AUTHORS OR COPYRIGHT HOLDERS BE LIABLE FOR ANY CLAIM, DAMAGES OR OTHER LIABILITY, WHETHER IN AN ACTION
# OF CONTRACT, TORT OR OTHERWISE, ARISING FROM, OUT OF OR IN CONNECTION WITH THE SOFTWARE OR THE USE OR OTHER
# DEALINGS IN THE SOFTWARE.
""" The Exodus base validator

Example:
    $ python miners/text/template_validator.py --logging.debug

"""
import argparse
import yaml
from types import SimpleNamespace
import bittensor
import math
import torch
import wandb
import datetime
import os
from termcolor import colored
from torch.nn.utils import clip_grad_norm_
import torch.nn.functional as F
from qqdm import qqdm, format_str
from torch.nn import TransformerEncoder, TransformerEncoderLayer
from loguru import logger; logger = logger.opt(colors=True)

def config ():
    parser = argparse.ArgumentParser()    
    parser.add_argument('--config', type=str, help='If set, defaults are overridden by passed file.')
    parser.add_argument('--miner.name', type=str, help='Trials for this miner go in miner.root / (wallet_cold - wallet_hot) / miner.name ', default='template_miner')
    parser.add_argument('--miner.resume', action='store_true', help='resume previous trial.', default=False)
    parser.add_argument('--miner.topk', type=int, help='the number of peers queried during each remote forward call', default=20)
    parser.add_argument('--miner.learning_rate', type=float, help='Training initial learning rate.', default=1)
    parser.add_argument('--miner.learning_rate_chain', type=float, help='Training initial learning rate.', default=1)
    parser.add_argument('--miner.momentum', type=float, help='optimizer momentum.', default=0.8)
    parser.add_argument('--miner.blocks_per_epoch', type=int, help='Blocks per epoch', default=30)
    parser.add_argument('--miner.n_topk_peer_weights', type=int, help='Maximum number of weights to submit to chain', default=100 )
    parser.add_argument('--miner.device', type=str, help='miner default training device cpu/cuda', default=("cuda" if torch.cuda.is_available() else "cpu"))
    parser.add_argument('--miner.clip_gradients', type=float, help='Implement gradient clipping to avoid exploding loss on smaller architectures.', default=1.0)
    parser.add_argument('--nucleus.topk', type=int, help='the number of peers queried during each remote forward call', default=20)
    parser.add_argument('--nucleus.noise_multiplier', type=float, help='Noise standard deviation multiplier. Increases query exploration.', default=1.0)
    parser.add_argument('--nucleus.nhid', type=int, help='the dimension of the feedforward network model in nn.TransformerEncoder', default=200)
    parser.add_argument('--nucleus.nhead', type=int, help='the number of heads in the multiheadattention models', default=2)
    parser.add_argument('--nucleus.nlayers', type=int, help='the number of nn.TransformerEncoderLayer in nn.TransformerEncoder', default=2)
    parser.add_argument('--nucleus.dropout', type=float, help='the dropout value', default=0.2)
    parser.add_argument('--nucleus.punishment', type=float, help='the punishment for those not responding', default=0)
    parser.add_argument('--wandb.project', type=str, help='''Optionally pass wandb project name for use_wandb''', default='default')
    parser.add_argument('--wandb.run_group', type = str, help='''Optionally pass wandb group name for use_wandb''', default='default')
    
    bittensor.wallet.add_args( parser )
    bittensor.dendrite.add_args( parser )
    bittensor.subtensor.add_args( parser )
    bittensor.logging.add_args( parser )
    bittensor.dataset.add_args( parser )
    return bittensor.config( parser )

def main( config ):
<<<<<<< HEAD
    config.to_defaults()
=======
>>>>>>> b830c9bb

    print (config)
    
    # Init saving path for models 
    save_path = os.path.expanduser('{}/{}/{}/{}'.format( config.logging.logging_dir, config.wallet.name, config.wallet.hotkey, config.miner.name ))
    if not os.path.exists(save_path):
        os.makedirs(save_path)

    # Init bittensor logging.
    bittensor.logging ( config = config )

    # Load/Create our bittensor wallet.
    wallet = bittensor.wallet ( config = config ).create_if_non_existent().register()

    # Connect to the chain.
    subtensor = bittensor.subtensor ( config = config )

    # Subscribe validator.
    subtensor.serve (
        wallet = wallet,
        ip = bittensor.external_ip(),
        port = 8080,
        modality = 0,
        wait_for_inclusion = True,
        wait_for_finalization = False 
    )

    # Load/Sync/Save our metagraph.
    metagraph = bittensor.metagraph ( subtensor = subtensor ).load().sync().save()
    
    uid = metagraph.hotkeys.index ( wallet.hotkey.ss58_address )

    # Create Dendrite.
    dendrite = bittensor.dendrite ( config = config )

    # Load genesis dataset.
    dataset = bittensor.dataset ( config = config )

    # Build Device.
    device = torch.device ( device = config.miner.device )

    # Instantiate validator model.
    class Validator( torch.nn.Module ):

        def __init__(self, config ):
            super(Validator, self).__init__()
            self.layers = TransformerEncoderLayer( bittensor.__network_dim__, config.nucleus.nhead, config.nucleus.nhid, config.nucleus.dropout )
            self.encoder = TransformerEncoder( self.layers, config.nucleus.nlayers )
            self.decoder = torch.nn.Linear( bittensor.__network_dim__, bittensor.__vocab_size__ , bias=False)
            self.loss_fct = torch.nn.CrossEntropyLoss()
            self.peer_weights = torch.nn.Parameter(torch.ones( [ metagraph.n.item() ] , requires_grad=True))
            self.noise_offset = 0.0000001

        def forward ( self, inputs ):
            # Apply model.
            query_hidden = self.query( inputs.to( device ) )
            encoded_hidden = self.encoder( query_hidden )
            decoded_targets = self.decoder ( encoded_hidden )

            # Compute loss.
            shift_logits = decoded_targets[..., :-1, :].contiguous()
            shift_labels = inputs[..., 1:].contiguous()     
            self.loss = self.loss_fct( shift_logits.view(-1, shift_logits.size(-1)), shift_labels.view(-1) )
            return self.loss, decoded_targets

        def scores ( self ):
            """Computes salience scores for each peer in the network w.r.t the loss. 
            We use a simplified fishers information score. score_i = hessian_ii * peer_weight_i^2
            """
            peer_weights_d1 = torch.autograd.grad(self.loss, self.peer_weights, create_graph=True, retain_graph=True, allow_unused=True)[0]
            if peer_weights_d1 == None: return torch.ones_like( self.peer_weights ) * (1 / metagraph.n.item()) # None if no grad w.r.t the chain weights.
            peer_weights_d2 = torch.autograd.grad(peer_weights_d1.sum(), self.peer_weights, retain_graph=True, allow_unused=True )[0]
            validator_scores =  peer_weights_d2 * (self.peer_weights**2)/2  
            return validator_scores

        def query ( self, inputs ):

            # ---- Get active peers and their weights ---- 
            active_uids = torch.where(metagraph.active > 0)[0]
            active_peer_weights = self.peer_weights[active_uids]

            # ---- Topk Weights ---- (TODO: check if the gaussians are enough disrupt the chain weights)
            real_topk = min( config.nucleus.topk, metagraph.n.item(), len(active_uids))
            noise = torch.normal( 0, torch.std(active_peer_weights).item()+self.noise_offset, size=( active_peer_weights.size())).to( config.miner.device )
            topk_weights, topk_idx = torch.topk(active_peer_weights + noise , real_topk, dim=0)
            topk_uids = active_uids[topk_idx]

            # ---- Query network ----
            responses, return_ops, query_times = dendrite.forward_text ( 
                endpoints = metagraph.endpoints[ topk_uids ], 
                inputs = inputs
            )

            # ---- Join based on weights ----
            joining_uids = torch.where(return_ops== bittensor.proto.ReturnCode.Success)[0]
            joining_weights = F.softmax( topk_weights[(return_ops == bittensor.proto.ReturnCode.Success)], dim = 0 )
            output = torch.zeros( (inputs.shape[0], inputs.shape[1], bittensor.__network_dim__)).to( device )
            for index, joining_weight in enumerate( joining_weights ): 
                output += responses[joining_uids[index]].to( device ) * joining_weight

            # ---- Punish peers with non-successful return ops ----
            with torch.no_grad():
                self.peer_weights[topk_uids[(return_ops != bittensor.proto.ReturnCode.Success)]] -= config.nucleus.punishment
                self.peer_weights[ self.peer_weights < -1 ] = -1 # lower bound for chain weights 

            return output

    # Create validator model.
    validator = Validator( config = config ).to( device )
    
    optimizer = torch.optim.SGD(
        [ {'params': validator.peer_weights, 'lr': config.miner.learning_rate_chain} ],
        lr = config.miner.learning_rate,
        momentum = config.miner.momentum,
    )

    # Create wandb for telemetry.
    wandb.init (
        config = config, 
        name = datetime.datetime.now().strftime("%Y-%m-%d:%H-%M"),
        project = wallet.coldkeypub.ss58_address[:8] if not config.wandb.project else config.wandb.project,
        group = wallet.hotkey.ss58_address[:8] if not config.wandb.run_group else config.wandb.run_group,
        dir = save_path,
        resume = config.miner.resume,
        save_code = True
    )
    wandb.watch( validator, log = 'all', log_freq = 10 )

    # Optionally resume.
    if config.miner.resume:
        try:
            validator.load_state_dict( torch.load("{}/validator.torch".format( save_path ))['validator'], strict=False )
        except Exception as e:
            logger.error('Error reloading model: {} '.format(e))
    torch.save( { 'validator': validator.state_dict() }, "{}/validator.torch".format( save_path ))

    # --- Run Forever.
    epoch = 0
    global_step = 0
    best_loss = math.inf
    ema_score_decay = 0.995
    ema_scores = torch.ones_like( validator.peer_weights ) * (1 / metagraph.n.item()) 

    while True:
    
        # --- Sync + reshape.      
        metagraph.sync().save()
        chain_growth = metagraph.n.item() - torch.numel( validator.peer_weights )
        validator.peer_weights = torch.nn.Parameter(torch.cat( [validator.peer_weights, torch.ones([chain_growth], dtype=torch.float32, requires_grad=True)])).to(device)
        ema_scores = torch.nn.Parameter(torch.cat( [ema_scores, torch.ones([chain_growth], dtype=torch.float32, requires_grad=True)])).to(device)

        # --- Run epoch.
        start_block = subtensor.get_current_block() + 1
        end_block = start_block + config.miner.blocks_per_epoch
        blocks = [ block for block in range(start_block, end_block) ]
        progress = qqdm( blocks, total=len(blocks), desc=format_str('white', f'Epoch'))

        # --- Reset the epoch logs
        total_epoch_score = torch.zeros(metagraph.n.item())
        total_epoch_loss = 0
        batch_count = 0
        
        for block in progress:
            
            # --- Training step.
            while block >= subtensor.get_current_block():
                loss, _ = validator( next( dataset ) )
                val_score = validator.scores()
                scores = torch.nn.functional.normalize ( torch.relu( val_score ), p=1, dim = 0 )
                loss.backward()
                clip_grad_norm_(validator.parameters(), config.miner.clip_gradients)
                optimizer.step()
                optimizer.zero_grad() 
                global_step += 1
                batch_count += 1
                total_epoch_score += scores
                total_epoch_loss += loss.item()
                ema_scores = ema_score_decay * ema_scores + (1 - ema_score_decay) * scores


            # --- Step logs.
            info = { 
                'epoch': epoch,
                'global_step': global_step,
                'start': start_block,
                'current': block,
                'end': start_block + config.miner.blocks_per_epoch,
                'loss': colored('{:.4f}'.format(loss.item()), 'green'), 
                'best': colored('{:.4f}'.format(best_loss), 'green'), 
                'stake': colored('{:.4f}'.format(metagraph.S[ uid ].item()), 'green'),
                'dividends': colored('{:.4f}'.format(metagraph.S[ uid ].item()), 'green')
            }
            
            for uid_i, score_i in enumerate(scores.tolist()):
                if score_i != 0:
                    color =  'green' if score_i - ema_scores[ uid_i ] > 0 else 'red'
                    info[ 'fi_' + str(uid_i) ] = colored('{:.4f}'.format( score_i ), color)
                    
                    weight_wo_norm = validator.peer_weights[uid_i]
                    info[ 'pw_' + str(uid_i) ] = colored('{:.4f}'.format( weight_wo_norm ), color)
            
            
            progress.set_infos( info )
        
        # --- End of epoch
        # --- Set mechanism weights.
        topk_scores, topk_uids = torch.topk( ema_scores, k = min(config.miner.n_topk_peer_weights, metagraph.n.item())  )
        subtensor.set_weights (
            uids = topk_uids,
            weights = topk_scores,
            wallet = wallet,
            wait_for_inclusion = False,
        )    

        # --- Log.
        metagraph.sync().save()
        epoch_loss = total_epoch_loss / batch_count
        epoch_score = total_epoch_score / batch_count
        
        wandb_data = {
            'stake': metagraph.S[ uid ].item(),
            'dividends': metagraph.D[ uid ].item(),
            'epoch_loss': epoch_loss
        } 

        norm_weights = F.softmax( validator.peer_weights.detach() )
        
        for uid_j in topk_uids.tolist():
            uid_str = str(uid_j).zfill(3)
            wandb_data[ f'fisher_ema uid: {uid_str}' ] = ema_scores[uid_j]
            wandb_data[ f'fisher_epoch_score uid: {uid_str}' ] = epoch_score[uid_j]
            wandb_data[ f'peer_norm_weight uid:{uid_str}' ] = norm_weights[uid_j]
            wandb_data[ f'peer_wo_norm_weight uid:{uid_str}' ] = validator.peer_weights[uid_j]
        
        wandb_data_dend = dendrite.to_wandb()
        wandb.log( {**wandb_data, **wandb_data_dend} )
        
        # --- Save.
        if best_loss > epoch_loss : 
            best_loss = epoch_loss
            torch.save( { 'validator': validator.state_dict() }, "{}/validator.torch".format( save_path ))
        epoch += 1


if __name__ == "__main__":
    main( config() )<|MERGE_RESOLUTION|>--- conflicted
+++ resolved
@@ -68,10 +68,7 @@
     return bittensor.config( parser )
 
 def main( config ):
-<<<<<<< HEAD
     config.to_defaults()
-=======
->>>>>>> b830c9bb
 
     print (config)
     
