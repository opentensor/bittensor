--- conflicted
+++ resolved
@@ -39,8 +39,6 @@
 import torch.nn.functional as F
 import bittensor
 
-from qqdm import qqdm, format_str
-from tqdm import tqdm
 from munch import Munch
 from termcolor import colored
 from types import SimpleNamespace
@@ -247,10 +245,6 @@
         # ---- Forward pass ----
         inputs = batch['inputs'].to(self.nucleus.device)
         output = self.nucleus.remote_forward(
-<<<<<<< HEAD
-=======
-            neuron = self,
->>>>>>> bdc21c2a
             inputs = inputs,
             training = True,
         )
