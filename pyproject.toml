--- conflicted
+++ resolved
@@ -34,13 +34,8 @@
     "pydantic>=2.3, <3",
     "scalecodec==1.2.11",
     "uvicorn",
-<<<<<<< HEAD
     "bittensor-drand>=1.0.0",
-    "bittensor-wallet>=3.1.0",
-=======
-    "bittensor-drand>=0.5.0",
     "bittensor-wallet>=4.0.0,<5.0",
->>>>>>> e51ad47b
     "async-substrate-interface>=1.4.2"
 ]
 
