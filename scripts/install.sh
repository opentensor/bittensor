#!/bin/bash
set -u

abort() {
  printf "%s\n" "$1"
  exit 1
}

getc() {
  local save_state
  save_state=$(/bin/stty -g)
  /bin/stty raw -echo
  IFS= read -r -n 1 -d '' "$@"
  /bin/stty "$save_state"
}

wait_for_user() {
  local c
  echo
  echo "Press RETURN to continue or any other key to abort"
  getc c
  # we test for \r and \n because some stuff does \r instead
  if ! [[ "$c" == $'\r' || "$c" == $'\n' ]]; then
    exit 1
  fi
}

shell_join() {
  local arg
  printf "%s" "$1"
  shift
  for arg in "$@"; do
    printf " "
    printf "%s" "${arg// /\ }"
  done
}

# string formatters
if [[ -t 1 ]]; then
  tty_escape() { printf "\033[%sm" "$1"; }
else
  tty_escape() { :; }
fi
tty_mkbold() { tty_escape "1;$1"; }
tty_underline="$(tty_escape "4;39")"
tty_blue="$(tty_mkbold 34)"
tty_red="$(tty_mkbold 31)"
tty_bold="$(tty_mkbold 39)"
tty_reset="$(tty_escape 0)"

ohai() {
  printf "${tty_blue}==>${tty_bold} %s${tty_reset}\n" "$(shell_join "$@")"
}

# Things can fail later if `pwd` doesn't exist.
# Also sudo prints a warning message for no good reason
cd "/usr" || exit 1

linux_install_pre() {
    sudo apt-get update 
    sudo apt-get install --no-install-recommends --no-install-suggests -y apt-utils curl git cmake build-essential 
}

linux_install_python() {
    which -s python3.8
    if [[ $? != 0 ]] ; then
        ohai "Installing python3.8"
        sudo apt-get install --no-install-recommends --no-install-suggests -y python3.8
    else
        ohai "Updating python3.8"
        sudo apt-get update python3.8
    fi
    ohai "Installing python tools"
    sudo apt-get install --no-install-recommends --no-install-suggests -y python3-pip python3.8-dev python3.8-venv
}

linux_activate_installed_python() {
    ohai "Creating python virtualenv"
    mkdir -p ~/.bittensor/bittensor
    cd ~/.bittensor/
    python3.8 -m venv env
    ohai "Entering bittensor-environment"
    source env/bin/activate
    ohai "You are using python@3.8$"
    ohai "Installing python tools"
    python -m pip install --upgrade pip
    python -m pip install python-dev
}

linux_install_bittensor() {
    ohai "Cloning bittensor@master into ~/.bittensor/bittensor"
    mkdir -p ~/.bittensor/bittensor
    git clone https://github.com/opentensor/bittensor.git ~/.bittensor/bittensor/ 2> /dev/null || (cd ~/.bittensor/bittensor/ ; git pull --ff-only)
    ohai "Installing bittensor"
    python -m pip install -e ~/.bittensor/bittensor/
}


mac_install_xcode() {
    which -s xcode-select
    if [[ $? != 0 ]] ; then
        ohai "Installing xcode:"
        xcode-select --install
    fi
}

mac_install_brew() {
    which -s brew
    if [[ $? != 0 ]] ; then
        ohai "Installing brew:"
        ruby -e "$(curl -fsSL https://raw.githubusercontent.com/Homebrew/install/master/install)"
    else
        ohai "Updating brew:"
        brew update --verbose
    fi
}

mac_install_cmake() {
    which -s cmake
    if [[ $? != 0 ]] ; then
        ohai "Installing cmake:"
        brew install cmake
    else
        ohai "Updating cmake:"
        brew upgrade cmake
    fi
}

mac_install_python() {
    which -s python3.7
    ohai "Installing python3.7"
    brew list python@3.7 &>/dev/null || brew install python@3.7;
    ohai "Updating python3.7"
    brew upgrade python@3.7
}

mac_activate_installed_python() {
    ohai "Creating python virtualenv"
    mkdir -p ~/.bittensor/bittensor
    cd ~/.bittensor/
    /usr/local/opt/python@3.7/bin/python3 -m venv env
    ohai "Entering python3.7 environment"
    source env/bin/activate
    PYTHONPATH=$(which python)
    ohai "You are using python@ $PYTHONPATH$"
    ohai "Installing python tools"
    python -m pip install --upgrade pip
    python -m pip install python-dev
}

mac_install_bittensor() {
    ohai "Cloning bittensor@master into ~/.bittensor/bittensor"
    git clone https://github.com/opentensor/bittensor.git ~/.bittensor/bittensor/ 2> /dev/null || (cd ~/.bittensor/bittensor/ ; git pull --ff-only)
    ohai "Installing bittensor"
    python -m pip install -e ~/.bittensor/bittensor/
    deactivate
}

# Do install.
OS="$(uname)"
if [[ "$OS" == "Linux" ]]; then

    which -s apt
    if [[ $? == 0 ]] ; then
        abort "This linux based install requires apt. To run with other distros (centos, arch, etc), you will need to manually install the requirements"
    fi

    ohai "This script will install:"
    echo "git"
    echo "curl"
    echo "git"
    echo "cmake"
    echo "build-essential"
    echo "python3.8"
    echo "python3.8-pip"
    echo "bittensor"

    wait_for_user
    linux_install_pre
    linux_install_python
    linux_activate_installed_python
    linux_install_bittensor

elif [[ "$OS" == "Darwin" ]]; then
    ohai "This script will install:"
    echo "xcode"
    echo "homebrew"
    echo "git"
    echo "cmake"
    echo "python3.7"
    echo "python3.7-pip"
    echo "bittensor"

    wait_for_user
    mac_install_brew
    mac_install_cmake
    mac_install_python
    mac_activate_installed_python
    mac_install_bittensor

else
  abort "Bittensor is only supported on macOS and Linux"
fi

# Use the shell's audible bell.
if [[ -t 1 ]]; then
printf "\a"
fi
ohai "Installation successful!"
echo ""
ohai "Next steps:"
echo ""
echo "- 1) Choose your network: "
echo "    $ export NETWORK=akira      # Test network (suggested)" 
echo "    $ export NETWORK=kusanagi   # Main network (production)"
echo ""
echo "- 2) Activate the installed python: "
echo "    $ source ~/.bittensor/env/bin/activate"
echo ""
echo "- 3) Create a wallet: "
echo "    $ export WALLET=<your wallet name>"
echo "    $ export HOTKEY=<your hotkey name>"
echo "    $ bittensor-cli new_coldkey --wallet.name \$WALLET"
echo "    $ bittensor-cli new_hotkey --wallet.name \$WALLET --wallet.hotkey \$HOTKEY"
echo ""
echo "- 4) (Optional) Open a port on your NAT: "
echo "    See Docs: ${tty_underline}https://opentensor.github.io/index.html${tty_reset})"
echo ""
echo "- 5) Run a miner: "
<<<<<<< HEAD
echo "    i.e. $ python ~/.bittensor/bittensor/miners/TEXT/gpt2_wiki.py"
echo "                   --subtensor.network \$NETWORK"       
echo "                   --wallet.name \$WALLET"
echo "                   --wallet.hotkey \$HOTKEY"
=======
echo "    i.e. $ python ~/.bittensor/bittensor/miners/TEXT/gpt2_wiki/gpt2_wiki.py --metagraph.network \$NETWORK"        
>>>>>>> 2e32fb02
echo ""
ohai "Extras:"
echo ""
echo "- Read the docs: "
echo "    ${tty_underline}https://opentensor.github.io/index.html${tty_reset}"
echo ""
echo "- Visit our website: "
echo "    ${tty_underline}https://www.bittensor.com${tty_reset}"
echo ""
echo "- Join the discussion: "
echo "    ${tty_underline}https://discord.gg/3rUr6EcvbB${tty_reset}"
echo ""

    <|MERGE_RESOLUTION|>--- conflicted
+++ resolved
@@ -227,14 +227,10 @@
 echo "    See Docs: ${tty_underline}https://opentensor.github.io/index.html${tty_reset})"
 echo ""
 echo "- 5) Run a miner: "
-<<<<<<< HEAD
-echo "    i.e. $ python ~/.bittensor/bittensor/miners/TEXT/gpt2_wiki.py"
+echo "    i.e. $ python ~/.bittensor/bittensor/miners/TEXT/gpt2_wiki/gpt2_wiki.py"
 echo "                   --subtensor.network \$NETWORK"       
 echo "                   --wallet.name \$WALLET"
 echo "                   --wallet.hotkey \$HOTKEY"
-=======
-echo "    i.e. $ python ~/.bittensor/bittensor/miners/TEXT/gpt2_wiki/gpt2_wiki.py --metagraph.network \$NETWORK"        
->>>>>>> 2e32fb02
 echo ""
 ohai "Extras:"
 echo ""
