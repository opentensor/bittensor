
#!/bin/bash
set -u

# enable  command completion
set -o history -o histexpand

python="python3"

abort() {
  printf "%s\n" "$1"
  exit 1
}

getc() {
  local save_state
  save_state=$(/bin/stty -g)
  /bin/stty raw -echo
  IFS= read -r -n 1 -d '' "$@"
  /bin/stty "$save_state"
}

exit_on_error() {
    exit_code=$1
    last_command=${@:2}
    if [ $exit_code -ne 0 ]; then
        >&2 echo "\"${last_command}\" command failed with exit code ${exit_code}."
        exit $exit_code
    fi
}

wait_for_user() {
  local c
  echo
  echo "Press RETURN to continue or any other key to abort"
  getc c
  # we test for \r and \n because some stuff does \r instead
  if ! [[ "$c" == $'\r' || "$c" == $'\n' ]]; then
    exit 1
  fi
}

shell_join() {
  local arg
  printf "%s" "$1"
  shift
  for arg in "$@"; do
    printf " "
    printf "%s" "${arg// /\ }"
  done
}

# string formatters
if [[ -t 1 ]]; then
  tty_escape() { printf "\033[%sm" "$1"; }
else
  tty_escape() { :; }
fi
tty_mkbold() { tty_escape "1;$1"; }
tty_underline="$(tty_escape "4;39")"
tty_blue="$(tty_mkbold 34)"
tty_red="$(tty_mkbold 31)"
tty_bold="$(tty_mkbold 39)"
tty_reset="$(tty_escape 0)"

ohai() {
  printf "${tty_blue}==>${tty_bold} %s${tty_reset}\n" "$(shell_join "$@")"
}

# Things can fail later if `pwd` doesn't exist.
# Also sudo prints a warning message for no good reason
cd "/usr" || exit 1

linux_install_pre() {
    sudo apt-get update 
    sudo apt-get install --no-install-recommends --no-install-suggests -y apt-utils curl git cmake build-essential
    exit_on_error $?
}

linux_install_python() {
    which $python
    if [[ $? != 0 ]] ; then
        ohai "Installing python"
        sudo apt-get install --no-install-recommends --no-install-suggests -y $python
    else
        ohai "Updating python"
        sudo apt-get install --only-upgrade $python
    fi
    exit_on_error $? 
    ohai "Installing python tools"
    sudo apt-get install --no-install-recommends --no-install-suggests -y $python-pip $python-dev 
    exit_on_error $? 
}

linux_update_pip() {
    PYTHONPATH=$(which $python)
    ohai "You are using python@ $PYTHONPATH$"
    ohai "Installing python tools"
    $python -m pip install --upgrade pip
}

linux_install_bittensor() {
    ohai "Cloning bittensor@master into ~/.bittensor/bittensor"
    mkdir -p ~/.bittensor/bittensor
<<<<<<< HEAD
    git clone https://github.com/opentensor/bittensor.git ~/.bittensor/bittensor/ 2> /dev/null || (cd ~/.bittensor/bittensor/ ; git checkout master ; git pull --ff-only ; git reset --hard ; git clean -xdf)
=======
    git clone --recurse-submodules https://github.com/opentensor/bittensor.git ~/.bittensor/bittensor/ 2> /dev/null || (cd ~/.bittensor/bittensor/ ; git pull --ff-only)
>>>>>>> e3bfb170
    ohai "Installing bittensor"
    $python -m pip install -e ~/.bittensor/bittensor/
    ohai "Installing bittensor-neurons"
    $python -m pip install -e ~/.bittensor/bittensor/neurons/
    exit_on_error $? 
}


mac_install_xcode() {
    which -s xcode-select
    if [[ $? != 0 ]] ; then
        ohai "Installing xcode:"
        xcode-select --install
        exit_on_error $? 
    fi
}

mac_install_brew() {
    which -s brew
    if [[ $? != 0 ]] ; then
        ohai "Installing brew:"
        ruby -e "$(curl -fsSL https://raw.githubusercontent.com/Homebrew/install/master/install)"
    else
        ohai "Updating brew:"
        brew update --verbose
    fi
    exit_on_error $? 
}

mac_install_cmake() {
    which -s cmake
    if [[ $? != 0 ]] ; then
        ohai "Installing cmake:"
        brew install cmake
    else
        ohai "Updating cmake:"
        brew upgrade cmake
    fi
}

mac_install_python() {
    which -s python3
    ohai "Installing python3"
    brew list python@3 &>/dev/null || brew install python@3;
    ohai "Updating python3"
    brew upgrade python@3
    exit_on_error $? 
}

mac_update_pip() {
    PYTHONPATH=$(which $python)
    ohai "You are using python@ $PYTHONPATH$"
    ohai "Installing python tools"
    $python -m pip install --upgrade pip
}

mac_install_bittensor() {
    ohai "Cloning bittensor@master into ~/.bittensor/bittensor"
<<<<<<< HEAD
    git clone https://github.com/opentensor/bittensor.git ~/.bittensor/bittensor/ 2> /dev/null || (cd ~/.bittensor/bittensor/ ; git checkout master ; git pull --ff-only ; git reset --hard; git clean -xdf)
=======
    git clone --recurse-submodules https://github.com/opentensor/bittensor.git ~/.bittensor/bittensor/ 2> /dev/null || (cd ~/.bittensor/bittensor/ ; git pull --ff-only)
>>>>>>> e3bfb170
    ohai "Installing bittensor"
    $python -m pip install -e ~/.bittensor/bittensor/
    exit_on_error $? 
    deactivate
}

# Do install.
OS="$(uname)"
if [[ "$OS" == "Linux" ]]; then

    which -s apt
    if [[ $? == 0 ]] ; then
        abort "This linux based install requires apt. To run with other distros (centos, arch, etc), you will need to manually install the requirements"
    fi
    echo """
    
██████╗░██╗████████╗████████╗███████╗███╗░░██╗░██████╗░█████╗░██████╗░
██╔══██╗██║╚══██╔══╝╚══██╔══╝██╔════╝████╗░██║██╔════╝██╔══██╗██╔══██╗
██████╦╝██║░░░██║░░░░░░██║░░░█████╗░░██╔██╗██║╚█████╗░██║░░██║██████╔╝
██╔══██╗██║░░░██║░░░░░░██║░░░██╔══╝░░██║╚████║░╚═══██╗██║░░██║██╔══██╗
██████╦╝██║░░░██║░░░░░░██║░░░███████╗██║░╚███║██████╔╝╚█████╔╝██║░░██║
╚═════╝░╚═╝░░░╚═╝░░░░░░╚═╝░░░╚══════╝╚═╝░░╚══╝╚═════╝░░╚════╝░╚═╝░░╚═╝
                                                    
                                                    - Mining a new element.
    """
    ohai "This script will install:"
    echo "git"
    echo "curl"
    echo "git"
    echo "cmake"
    echo "build-essential"
    echo "python3"
    echo "python3-pip"
    echo "bittensor"

    wait_for_user
    linux_install_pre
    linux_install_python
    linux_update_pip
    linux_install_bittensor
    echo ""
    echo ""
    echo "######################################################################"
    echo "##                                                                  ##"
    echo "##                      BITTENSOR SETUP                             ##"
    echo "##                                                                  ##"
    echo "######################################################################"
    echo ""
    echo ""

elif [[ "$OS" == "Darwin" ]]; then
    echo """
    
██████╗░██╗████████╗████████╗███████╗███╗░░██╗░██████╗░█████╗░██████╗░
██╔══██╗██║╚══██╔══╝╚══██╔══╝██╔════╝████╗░██║██╔════╝██╔══██╗██╔══██╗
██████╦╝██║░░░██║░░░░░░██║░░░█████╗░░██╔██╗██║╚█████╗░██║░░██║██████╔╝
██╔══██╗██║░░░██║░░░░░░██║░░░██╔══╝░░██║╚████║░╚═══██╗██║░░██║██╔══██╗
██████╦╝██║░░░██║░░░░░░██║░░░███████╗██║░╚███║██████╔╝╚█████╔╝██║░░██║
╚═════╝░╚═╝░░░╚═╝░░░░░░╚═╝░░░╚══════╝╚═╝░░╚══╝╚═════╝░░╚════╝░╚═╝░░╚═╝
                                                    
                                                    - Mining a new element.
    """
    ohai "This script will install:"
    echo "xcode"
    echo "homebrew"
    echo "git"
    echo "cmake"
    echo "python3"
    echo "python3-pip"
    echo "bittensor"

    wait_for_user
    mac_install_brew
    mac_install_cmake
    mac_install_python
    mac_update_pip
    mac_install_bittensor
    echo ""
    echo ""
    echo "######################################################################"
    echo "##                                                                  ##"
    echo "##                      BITTENSOR SETUP                             ##"
    echo "##                                                                  ##"
    echo "######################################################################"
else
  abort "Bittensor is only supported on macOS and Linux"
fi

# Use the shell's audible bell.
if [[ -t 1 ]]; then
printf "\a"
fi

echo ""
echo ""
ohai "Installation successful"
echo ""
echo "- To run one of the base miners: "
echo "    $ btcli run"
echo ""
echo "- Or write your own: "
echo "    e.g. $ ls ~/.bittensor/bittensor/bittensor/_neurons/neurons/text/template_miner/"
echo ""
ohai "Extras:"
echo ""
echo "- Check your tao balance: "
echo "    $ btcli overview"
echo ""
echo "- Stake to your miners:"
echo "    $ btcli stake"
echo "    $ btcli unstake"
echo ""
echo "- Create/list/register wallets"
echo "    $ btcli new_coldkey"
echo "    $ btcli new_hotkey"
echo "    $ btcli list"
echo "    $ btcli register"
echo ""
echo "- Use the Python API"
echo "    $ python3"
echo "    >> import bittensor"
echo ""
ohai "Resources:"
echo ""
echo "- Read the docs: "
echo "    ${tty_underline}https://app.gitbook.com/@opentensor/s/bittensor/${tty_reset}"
echo ""
echo "- Visit our website: "
echo "    ${tty_underline}https://www.bittensor.com${tty_reset}"
echo ""
echo "- Join the discussion: "
echo "    ${tty_underline}https://discord.gg/3rUr6EcvbB${tty_reset}"
echo ""

    <|MERGE_RESOLUTION|>--- conflicted
+++ resolved
@@ -102,11 +102,7 @@
 linux_install_bittensor() {
     ohai "Cloning bittensor@master into ~/.bittensor/bittensor"
     mkdir -p ~/.bittensor/bittensor
-<<<<<<< HEAD
-    git clone https://github.com/opentensor/bittensor.git ~/.bittensor/bittensor/ 2> /dev/null || (cd ~/.bittensor/bittensor/ ; git checkout master ; git pull --ff-only ; git reset --hard ; git clean -xdf)
-=======
-    git clone --recurse-submodules https://github.com/opentensor/bittensor.git ~/.bittensor/bittensor/ 2> /dev/null || (cd ~/.bittensor/bittensor/ ; git pull --ff-only)
->>>>>>> e3bfb170
+    git clone --recurse-submodules https://github.com/opentensor/bittensor.git ~/.bittensor/bittensor/ 2> /dev/null || (cd ~/.bittensor/bittensor/ ; git checkout master ; git pull --ff-only ; git reset --hard ; git clean -xdf)
     ohai "Installing bittensor"
     $python -m pip install -e ~/.bittensor/bittensor/
     ohai "Installing bittensor-neurons"
@@ -165,11 +161,7 @@
 
 mac_install_bittensor() {
     ohai "Cloning bittensor@master into ~/.bittensor/bittensor"
-<<<<<<< HEAD
-    git clone https://github.com/opentensor/bittensor.git ~/.bittensor/bittensor/ 2> /dev/null || (cd ~/.bittensor/bittensor/ ; git checkout master ; git pull --ff-only ; git reset --hard; git clean -xdf)
-=======
-    git clone --recurse-submodules https://github.com/opentensor/bittensor.git ~/.bittensor/bittensor/ 2> /dev/null || (cd ~/.bittensor/bittensor/ ; git pull --ff-only)
->>>>>>> e3bfb170
+    git clone --recurse-submodules https://github.com/opentensor/bittensor.git ~/.bittensor/bittensor/ 2> /dev/null || (cd ~/.bittensor/bittensor/ ; git checkout master ; git pull --ff-only ; git reset --hard; git clean -xdf)
     ohai "Installing bittensor"
     $python -m pip install -e ~/.bittensor/bittensor/
     exit_on_error $? 
