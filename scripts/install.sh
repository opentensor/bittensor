#!/bin/bash
set -u

abort() {
  printf "%s\n" "$1"
  exit 1
}

getc() {
  local save_state
  save_state=$(/bin/stty -g)
  /bin/stty raw -echo
  IFS= read -r -n 1 -d '' "$@"
  /bin/stty "$save_state"
}

wait_for_user() {
  local c
  echo
  echo "Press RETURN to continue or any other key to abort"
  getc c
  # we test for \r and \n because some stuff does \r instead
  if ! [[ "$c" == $'\r' || "$c" == $'\n' ]]; then
    exit 1
  fi
}

shell_join() {
  local arg
  printf "%s" "$1"
  shift
  for arg in "$@"; do
    printf " "
    printf "%s" "${arg// /\ }"
  done
}

# string formatters
if [[ -t 1 ]]; then
  tty_escape() { printf "\033[%sm" "$1"; }
else
  tty_escape() { :; }
fi
tty_mkbold() { tty_escape "1;$1"; }
tty_underline="$(tty_escape "4;39")"
tty_blue="$(tty_mkbold 34)"
tty_red="$(tty_mkbold 31)"
tty_bold="$(tty_mkbold 39)"
tty_reset="$(tty_escape 0)"

ohai() {
  printf "${tty_blue}==>${tty_bold} %s${tty_reset}\n" "$(shell_join "$@")"
}

# Things can fail later if `pwd` doesn't exist.
# Also sudo prints a warning message for no good reason
cd "/usr" || exit 1

linux_install_pre() {
    sudo apt-get update 
    sudo apt-get install --no-install-recommends --no-install-suggests -y apt-utils curl git cmake build-essential 
}

linux_install_python() {
    which -s python3.8
    if [[ $? != 0 ]] ; then
        ohai "Installing python3.8"
        sudo apt-get install --no-install-recommends --no-install-suggests -y python3.8
    else
        ohai "Updating python3.8"
        sudo apt-get update python3.8
    fi
    ohai "Installing python tools"
    sudo apt-get install --no-install-recommends --no-install-suggests -y python3-pip python3.8-dev python3.8-venv
}

linux_activate_installed_python() {
    ohai "Creating python virtualenv"
    mkdir -p ~/.bittensor/bittensor
    cd ~/.bittensor/
    python3.8 -m venv env
    ohai "Entering bittensor-environment"
    source env/bin/activate
    ohai "You are using python@3.8$"
    ohai "Installing python tools"
    python -m pip install --upgrade pip
    python -m pip install python-dev
}

linux_install_bittensor() {
    ohai "Cloning bittensor@master into ~/.bittensor/bittensor"
    mkdir -p ~/.bittensor/bittensor
    git clone https://github.com/opentensor/bittensor.git ~/.bittensor/bittensor/ 2> /dev/null || (cd ~/.bittensor/bittensor/ ; git pull --ff-only)
    ohai "Installing bittensor"
    python -m pip install -e ~/.bittensor/bittensor/
}


mac_install_xcode() {
    which -s xcode-select
    if [[ $? != 0 ]] ; then
        ohai "Installing xcode:"
        xcode-select --install
    fi
}

mac_install_brew() {
    which -s brew
    if [[ $? != 0 ]] ; then
        ohai "Installing brew:"
        ruby -e "$(curl -fsSL https://raw.githubusercontent.com/Homebrew/install/master/install)"
    else
        ohai "Updating brew:"
        brew update --verbose
    fi
}

mac_install_cmake() {
    which -s cmake
    if [[ $? != 0 ]] ; then
        ohai "Installing cmake:"
        brew install cmake
    else
        ohai "Updating cmake:"
        brew upgrade cmake
    fi
}

mac_install_python() {
    which -s python3.7
    ohai "Installing python3.7"
    brew list python@3.7 &>/dev/null || brew install python@3.7;
    ohai "Updating python3.7"
    brew upgrade python@3.7
}

mac_activate_installed_python() {
    ohai "Creating python virtualenv"
    mkdir -p ~/.bittensor/bittensor
    cd ~/.bittensor/
    /usr/local/opt/python@3.7/bin/python3 -m venv env
    ohai "Entering python3.7 environment"
    source env/bin/activate
    PYTHONPATH=$(which python)
    ohai "You are using python@ $PYTHONPATH$"
    ohai "Installing python tools"
    python -m pip install --upgrade pip
    python -m pip install python-dev
}

mac_install_bittensor() {
    ohai "Cloning bittensor@master into ~/.bittensor/bittensor"
    git clone https://github.com/opentensor/bittensor.git ~/.bittensor/bittensor/ 2> /dev/null || (cd ~/.bittensor/bittensor/ ; git pull --ff-only)
    ohai "Installing bittensor"
    python -m pip install -e ~/.bittensor/bittensor/
    deactivate
}

# Do install.
OS="$(uname)"
if [[ "$OS" == "Linux" ]]; then

    which -s apt
    if [[ $? == 0 ]] ; then
        abort "This linux based install requires apt. To run with other distros (centos, arch, etc), you will need to manually install the requirements"
    fi

    ohai "This script will install:"
    echo "git"
    echo "curl"
    echo "git"
    echo "cmake"
    echo "build-essential"
    echo "python3.8"
    echo "python3.8-pip"
    echo "bittensor"

    wait_for_user
    linux_install_pre
    linux_install_python
    linux_activate_installed_python
    linux_install_bittensor

elif [[ "$OS" == "Darwin" ]]; then
    ohai "This script will install:"
    echo "xcode"
    echo "homebrew"
    echo "git"
    echo "cmake"
    echo "python3.7"
    echo "python3.7-pip"
    echo "bittensor"

    wait_for_user
    mac_install_brew
    mac_install_cmake
    mac_install_python
    mac_activate_installed_python
    mac_install_bittensor

else
  abort "Bittensor is only supported on macOS and Linux"
fi

# Use the shell's audible bell.
if [[ -t 1 ]]; then
printf "\a"
fi
ohai "Installation successful!"
ohai "-----IMPORTANT-----"
echo "The Bittensor network is currently down for maintenance since block 1805945 (May 24th 2021)"
echo "The main network will reopen on Bittensor-Exodus: August 2021."
echo "Please use Kusanagi as a testing network for now"
ohai "-------------------"
ohai "Next steps:"
echo ""
echo "- 1) Choose your network: "
echo "     $ export NETWORK=akira      # Staging network "
echo "     $ export NETWORK=kusanagi   # Testing network (as of block 1805945)"
echo "     $ export NETWORK=exodus     # Main network (opens August 31st 2021)"
echo ""
echo "- 2) Activate the installed python: "
echo "    $ source ~/.bittensor/env/bin/activate"
echo ""
echo "- 3) Create a wallet: "
echo "    $ export WALLET=<your wallet name>"
echo "    $ export HOTKEY=<your hotkey name>"
echo "    $ bittensor-cli new_coldkey --wallet.name \$WALLET"
echo "    $ bittensor-cli new_hotkey --wallet.name \$WALLET --wallet.hotkey \$HOTKEY"
echo ""
echo "- 4) (Optional) Open a port on your NAT: "
echo "    See Docs: ${tty_underline}https://app.gitbook.com/@opentensor/s/bittensor${tty_reset}"
echo ""
echo "- 5) Run a miner: "
<<<<<<< HEAD
echo "    i.e. $ python ~/.bittensor/bittensor/miners/text/gpt2_exodus.py --debug \\"
=======
echo "    i.e. $ python ~/.bittensor/bittensor/miners/gpt2_genesis.py \\"
>>>>>>> 920f8cee
echo "                   --subtensor.network \$NETWORK \\"       
echo "                   --wallet.name \$WALLET \\"
echo "                   --wallet.hotkey \$HOTKEY"
echo ""
ohai "Follow-up:"
echo ""
echo "- Check your balance: "
echo "    $ bittensor-cli overview --wallet.name \$WALLET --wallet.hotkey \$HOTKEY --subtensor.network \$NETWORK"
echo ""
echo ""
ohai "Extras:"
echo ""
echo "- Read the docs: "
echo "    ${tty_underline}https://opentensor.github.io/index.html${tty_reset}"
echo ""
echo "- Visit our website: "
echo "    ${tty_underline}https://www.bittensor.com${tty_reset}"
echo ""
echo "- Join the discussion: "
echo "    ${tty_underline}https://discord.gg/3rUr6EcvbB${tty_reset}"
echo ""

    <|MERGE_RESOLUTION|>--- conflicted
+++ resolved
@@ -232,11 +232,7 @@
 echo "    See Docs: ${tty_underline}https://app.gitbook.com/@opentensor/s/bittensor${tty_reset}"
 echo ""
 echo "- 5) Run a miner: "
-<<<<<<< HEAD
-echo "    i.e. $ python ~/.bittensor/bittensor/miners/text/gpt2_exodus.py --debug \\"
-=======
-echo "    i.e. $ python ~/.bittensor/bittensor/miners/gpt2_genesis.py \\"
->>>>>>> 920f8cee
+echo "    i.e. $ python ~/.bittensor/bittensor/miners/text/gpt2_exodus.py --logging.debug \\"
 echo "                   --subtensor.network \$NETWORK \\"       
 echo "                   --wallet.name \$WALLET \\"
 echo "                   --wallet.hotkey \$HOTKEY"
