--- conflicted
+++ resolved
@@ -83,14 +83,10 @@
             no_repeat_ngram_size=self.config.cerebras.no_repeat_ngram_size,
         )
 
-<<<<<<< HEAD
-    def backward( self, messages: List[Dict[str, str]], response: str, rewards: FloatTensor ) -> str: pass
-=======
     def backward(
-        self, messages: List[Dict[str, str]], response: str, rewards: torch.FloatTensor
+        self, messages: List[Dict[str, str]], response: str, rewards: FloatTensor
     ) -> str:
         pass
->>>>>>> 9ce48a82
 
     @staticmethod
     def _process_history(history: List[Dict[str, str]]) -> str:
