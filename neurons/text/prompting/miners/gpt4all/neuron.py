--- conflicted
+++ resolved
@@ -164,14 +164,10 @@
             streaming=self.config.gpt4all.streaming,
         )
 
-<<<<<<< HEAD
-    def backward( self, messages: List[Dict[str, str]], response: str, rewards: FloatTensor ) -> str: pass
-=======
     def backward(
-        self, messages: List[Dict[str, str]], response: str, rewards: torch.FloatTensor
+        self, messages: List[Dict[str, str]], response: str, rewards: FloatTensor
     ) -> str:
         pass
->>>>>>> 9ce48a82
 
     @staticmethod
     def _process_history(history: List[dict]) -> str:
