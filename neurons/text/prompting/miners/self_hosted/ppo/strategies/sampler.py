import math

import numpy as np


class DistributedSampler:
    def __init__(self, dataset, num_replicas: int, rank: int) -> None:
        self.dataset = dataset
        self.num_replicas = num_replicas
        self.rank = rank

        if len(self.dataset) % self.num_replicas != 0:
            self.num_samples = math.ceil(
<<<<<<< HEAD
                (len(self.dataset) - self.num_replicas)
                / self.num_replicas  # type: ignore[arg-type]
=======
                (len(self.dataset) - self.num_replicas) / self.num_replicas  # type: ignore[arg-type]
>>>>>>> be31c492
            )
        else:
            self.num_samples = math.ceil(len(self.dataset) / self.num_replicas)

        self.total_size = self.num_samples * self.num_replicas

        indices = list(range(len(self.dataset)))
        indices = indices[: self.total_size]
        assert len(indices) == self.total_size
        # subsample
        indices = indices[self.rank : self.total_size : self.num_replicas]
        assert len(indices) == self.num_samples
        self.indices = indices

    def sample(self, batch_size: int) -> list:
        sampled_indices = np.random.choice(self.indices, batch_size, replace=False)
        return [self.dataset[idx] for idx in sampled_indices]
<|MERGE_RESOLUTION|>--- conflicted
+++ resolved
@@ -1,36 +1,31 @@
-import math
-
-import numpy as np
-
-
-class DistributedSampler:
-    def __init__(self, dataset, num_replicas: int, rank: int) -> None:
-        self.dataset = dataset
-        self.num_replicas = num_replicas
-        self.rank = rank
-
-        if len(self.dataset) % self.num_replicas != 0:
-            self.num_samples = math.ceil(
-<<<<<<< HEAD
-                (len(self.dataset) - self.num_replicas)
-                / self.num_replicas  # type: ignore[arg-type]
-=======
-                (len(self.dataset) - self.num_replicas) / self.num_replicas  # type: ignore[arg-type]
->>>>>>> be31c492
-            )
-        else:
-            self.num_samples = math.ceil(len(self.dataset) / self.num_replicas)
-
-        self.total_size = self.num_samples * self.num_replicas
-
-        indices = list(range(len(self.dataset)))
-        indices = indices[: self.total_size]
-        assert len(indices) == self.total_size
-        # subsample
-        indices = indices[self.rank : self.total_size : self.num_replicas]
-        assert len(indices) == self.num_samples
-        self.indices = indices
-
-    def sample(self, batch_size: int) -> list:
-        sampled_indices = np.random.choice(self.indices, batch_size, replace=False)
-        return [self.dataset[idx] for idx in sampled_indices]
+import math
+
+import numpy as np
+
+
+class DistributedSampler:
+    def __init__(self, dataset, num_replicas: int, rank: int) -> None:
+        self.dataset = dataset
+        self.num_replicas = num_replicas
+        self.rank = rank
+
+        if len(self.dataset) % self.num_replicas != 0:
+            self.num_samples = math.ceil(
+                (len(self.dataset) - self.num_replicas) / self.num_replicas  # type: ignore[arg-type]
+            )
+        else:
+            self.num_samples = math.ceil(len(self.dataset) / self.num_replicas)
+
+        self.total_size = self.num_samples * self.num_replicas
+
+        indices = list(range(len(self.dataset)))
+        indices = indices[: self.total_size]
+        assert len(indices) == self.total_size
+        # subsample
+        indices = indices[self.rank : self.total_size : self.num_replicas]
+        assert len(indices) == self.num_samples
+        self.indices = indices
+
+    def sample(self, batch_size: int) -> list:
+        sampled_indices = np.random.choice(self.indices, batch_size, replace=False)
+        return [self.dataset[idx] for idx in sampled_indices]