# The MIT License (MIT)
# Copyright © 2021 Yuma Rao

# Permission is hereby granted, free of charge, to any person obtaining a copy of this software and associated
# documentation files (the “Software”), to deal in the Software without restriction, including without limitation
# the rights to use, copy, modify, merge, publish, distribute, sublicense, and/or sell copies of the Software,
# and to permit persons to whom the Software is furnished to do so, subject to the following conditions:

# The above copyright notice and this permission notice shall be included in all copies or substantial portions of
# the Software.

# THE SOFTWARE IS PROVIDED “AS IS”, WITHOUT WARRANTY OF ANY KIND, EXPRESS OR IMPLIED, INCLUDING BUT NOT LIMITED TO
# THE WARRANTIES OF MERCHANTABILITY, FITNESS FOR A PARTICULAR PURPOSE AND NONINFRINGEMENT. IN NO EVENT SHALL
# THE AUTHORS OR COPYRIGHT HOLDERS BE LIABLE FOR ANY CLAIM, DAMAGES OR OTHER LIABILITY, WHETHER IN AN ACTION
# OF CONTRACT, TORT OR OTHERWISE, ARISING FROM, OUT OF OR IN CONNECTION WITH THE SOFTWARE OR THE USE OR OTHER
# DEALINGS IN THE SOFTWARE.

import torch
import argparse
import bittensor
from typing import List, Dict
from transformers import AutoTokenizer, AutoModelForCausalLM

class VicunaMiner( bittensor.BasePromptingMiner ):

    @classmethod
    def check_config( cls, config: 'bittensor.Config' ):
        pass

    @classmethod
    def add_args( cls, parser: argparse.ArgumentParser ):
        parser.add_argument( '--vicuna.model_name', type=str, required=True, help='Name/path of model to load' )
        parser.add_argument( '--vicuna.device', type=str, help='Device to load model', default="cuda" )
        parser.add_argument( '--vicuna.max_new_tokens', type=int, help='Max tokens for model output.', default=256 ) 
        parser.add_argument( '--vicuna.temperature', type=float, help='Sampling temperature of model', default=0.5 )
        parser.add_argument( '--vicuna.do_sample', action='store_true', default=False, help='Whether to use sampling or not (if not, uses greedy decoding).' )
        parser.add_argument( '--vicuna.do_prompt_injection', action='store_true', default=False, help='Whether to use a custom "system" prompt instead of the one sent by bittensor.' )
        parser.add_argument( '--vicuna.system_prompt', type=str, help='What prompt to replace the system prompt with', default= "A chat between a curious user and an artificial intelligence assistant.\nThe assistant gives helpful, detailed, and polite answers to the user's questions. " )

    def __init__( self ):
        super( VicunaMiner, self ).__init__()
        print ( self.config )
        
        bittensor.logging.info( 'Loading ' + str(self.config.vicuna.model_name))
        self.tokenizer = AutoTokenizer.from_pretrained( self.config.vicuna.model_name, use_fast=False )
        self.model = AutoModelForCausalLM.from_pretrained( self.config.vicuna.model_name, torch_dtype = torch.float16, low_cpu_mem_usage=True )
        bittensor.logging.info( 'Model loaded!' )

        if self.config.vicuna.device != "cpu":
            self.model = self.model.to( self.config.vicuna.device )

<<<<<<< HEAD
        self.pipe = pipeline( 
            "text-generation",
            self.model, 
            tokenizer = self.tokenizer,
            max_new_tokens = self.config.vicuna.max_new_tokens,
            temperature = self.config.vicuna.temperature,
            do_sample = self.config.vicuna.do_sample,
            device = 0,
        )

    def backward( self, messages: List[Dict[str, str]], response: str, rewards: torch.FloatTensor ) -> str: pass
    
    @staticmethod
    def _process_history(history: List[str]) -> str:
=======
    def _process_history(self, history: List[str]) -> str:
>>>>>>> 9133e309
        processed_history = ''

        if self.config.vicuna.do_prompt_injection:
            processed_history += self.config.vicuna.system_prompt

        for message in history:
            if message['role'] == 'system':
                if not self.config.vicuna.do_prompt_injection or message != history[0]:
                    processed_history += '' + message['content'].strip() + ' '

            if message['role'] == 'Assistant':
                processed_history += 'ASSISTANT:' + message['content'].strip() + '</s>'
            if message['role'] == 'user':
                processed_history += 'USER: ' + message['content'].strip() + ' '
        return processed_history

    def forward(self, messages: List[Dict[str, str]]) -> str:

        history = self._process_history(messages)
        prompt = history + "ASSISTANT:"

        input_ids = self.tokenizer.encode(prompt, return_tensors="pt").to(self.config.vicuna.device)

            output = self.model.generate(
            input_ids,
            max_length=input_ids.shape[1] + self.config.vicuna.max_new_tokens,
            temperature=self.config.vicuna.temperature,
            do_sample=self.config.vicuna.do_sample,
            pad_token_id=self.tokenizer.eos_token_id,
        )

        generation = self.tokenizer.decode(output[0][input_ids.shape[1]:], skip_special_tokens=True)
        
        # Logging input and generation if debugging is active
        bittensor.logging.debug("Message: " + str(messages))
        bittensor.logging.debug("Generation: " + str(generation))
        return generation

if __name__ == "__main__":
    bittensor.utils.version_checking()
    VicunaMiner().run()<|MERGE_RESOLUTION|>--- conflicted
+++ resolved
@@ -49,24 +49,7 @@
         if self.config.vicuna.device != "cpu":
             self.model = self.model.to( self.config.vicuna.device )
 
-<<<<<<< HEAD
-        self.pipe = pipeline( 
-            "text-generation",
-            self.model, 
-            tokenizer = self.tokenizer,
-            max_new_tokens = self.config.vicuna.max_new_tokens,
-            temperature = self.config.vicuna.temperature,
-            do_sample = self.config.vicuna.do_sample,
-            device = 0,
-        )
-
-    def backward( self, messages: List[Dict[str, str]], response: str, rewards: torch.FloatTensor ) -> str: pass
-    
-    @staticmethod
-    def _process_history(history: List[str]) -> str:
-=======
     def _process_history(self, history: List[str]) -> str:
->>>>>>> 9133e309
         processed_history = ''
 
         if self.config.vicuna.do_prompt_injection:
