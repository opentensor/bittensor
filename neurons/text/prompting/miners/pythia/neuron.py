# The MIT License (MIT)
# Copyright © 2021 Yuma Rao

# Permission is hereby granted, free of charge, to any person obtaining a copy of this software and associated
# documentation files (the “Software”), to deal in the Software without restriction, including without limitation
# the rights to use, copy, modify, merge, publish, distribute, sublicense, and/or sell copies of the Software,
# and to permit persons to whom the Software is furnished to do so, subject to the following conditions:

# The above copyright notice and this permission notice shall be included in all copies or substantial portions of
# the Software.

# THE SOFTWARE IS PROVIDED “AS IS”, WITHOUT WARRANTY OF ANY KIND, EXPRESS OR IMPLIED, INCLUDING BUT NOT LIMITED TO
# THE WARRANTIES OF MERCHANTABILITY, FITNESS FOR A PARTICULAR PURPOSE AND NONINFRINGEMENT. IN NO EVENT SHALL
# THE AUTHORS OR COPYRIGHT HOLDERS BE LIABLE FOR ANY CLAIM, DAMAGES OR OTHER LIABILITY, WHETHER IN AN ACTION
# OF CONTRACT, TORT OR OTHERWISE, ARISING FROM, OUT OF OR IN CONNECTION WITH THE SOFTWARE OR THE USE OR OTHER
# DEALINGS IN THE SOFTWARE.

import torch
import argparse
import bittensor
from typing import List, Dict
from transformers import AutoTokenizer, AutoModelForCausalLM

class PythiaMiner( bittensor.BasePromptingMiner ):

    @classmethod
    def check_config( cls, config: 'bittensor.Config' ):
        pass

    @classmethod
    def add_args( cls, parser: argparse.ArgumentParser ):
        parser.add_argument( '--pythia.model_name', type=str, help='Name/path of model to load', default="togethercomputer/Pythia-Chat-Base-7B" )
        parser.add_argument( '--pythia.device', type=str, help='Device to load model', default="cuda" )
        parser.add_argument( '--pythia.max_new_tokens', type=int, help='Max tokens for model output.', default=64 ) 
        parser.add_argument( '--pythia.temperature', type=float, help='Sampling temperature of model', default=0.8 )
        parser.add_argument( '--pythia.do_sample', action='store_true', default=False, help='Whether to use sampling or not (if not, uses greedy decoding).' )
        parser.add_argument( '--pythia.do_prompt_injection', action='store_true', default=False, help='Whether to use a custom "system" prompt instead of the one sent by bittensor.' )
        parser.add_argument( '--pythia.system_prompt', type=str, help='What prompt to replace the system prompt with', default= "" )
        
    def __init__( self ):
        super( PythiaMiner, self ).__init__()
        print ( self.config )
        
        bittensor.logging.info( 'Loading ' + str(self.config.pythia.model_name))
        self.tokenizer = AutoTokenizer.from_pretrained( self.config.pythia.model_name )
        self.model = AutoModelForCausalLM.from_pretrained( self.config.pythia.model_name, torch_dtype = torch.float16, low_cpu_mem_usage=True )
        bittensor.logging.info( 'Model loaded!' )

        if self.config.pythia.device != "cpu":
            self.model = self.model.to( self.config.pythia.device )

<<<<<<< HEAD
        self.pipe = pipeline( 
            "text-generation",
            self.model, 
            tokenizer = self.tokenizer,
            max_new_tokens = self.config.pythia.max_new_tokens,
            temperature = self.config.pythia.temperature,
            do_sample = self.config.pythia.do_sample,
            device = 0,
        )
    
    def backward( self, messages: List[Dict[str, str]], response: str, rewards: torch.FloatTensor ) -> str: pass

    @staticmethod
    def _process_history(history: List[str]) -> str:
=======

    def _process_history(self, history: List[str]) -> str:
>>>>>>> 9133e309
        processed_history = ''
        
        if self.config.pythia.do_prompt_injection:
            processed_history += self.config.pythia.system_prompt

        for message in history:
            if message['role'] == 'system':
                if not self.config.pythia.do_prompt_injection or message != history[0]:
                    processed_history += '<human>: ' + message['content'].strip() + '\n'
                
            if message['role'] == 'assistant':
                processed_history += '<bot>: ' + message['content'].strip() + '\n'
            if message['role'] == 'user':
                processed_history += '<human>: ' + message['content'].strip() + '\n'
        return processed_history

    def forward(self, messages: List[Dict[str, str]]) -> str:
        history = self._process_history(messages)
        prompt = history + "<bot>:"
        input_ids = self.tokenizer.encode(prompt, return_tensors="pt").to(self.config.pythia.device)
        output = self.model.generate(
            input_ids,
            max_length=input_ids.shape[1] + self.config.pythia.max_new_tokens,
            temperature=self.config.pythia.temperature,
            do_sample=self.config.pythia.do_sample,
            pad_token_id=self.tokenizer.eos_token_id,
        )
        generated_text = self.tokenizer.decode(output[0][input_ids.shape[1]:], skip_special_tokens=True)
        generation = generated_text.split("<human>")[0].strip()
        
        # Logging input and generation if debugging is active
        bittensor.logging.debug("Message: " + str(messages).replace("<","-").replace(">","-"))
        bittensor.logging.debug("Generation: " + str(generation).replace("<","-").replace(">","-"))
        return generation

if __name__ == "__main__":
    bittensor.utils.version_checking()
    PythiaMiner().run()<|MERGE_RESOLUTION|>--- conflicted
+++ resolved
@@ -49,25 +49,7 @@
         if self.config.pythia.device != "cpu":
             self.model = self.model.to( self.config.pythia.device )
 
-<<<<<<< HEAD
-        self.pipe = pipeline( 
-            "text-generation",
-            self.model, 
-            tokenizer = self.tokenizer,
-            max_new_tokens = self.config.pythia.max_new_tokens,
-            temperature = self.config.pythia.temperature,
-            do_sample = self.config.pythia.do_sample,
-            device = 0,
-        )
-    
-    def backward( self, messages: List[Dict[str, str]], response: str, rewards: torch.FloatTensor ) -> str: pass
-
-    @staticmethod
-    def _process_history(history: List[str]) -> str:
-=======
-
     def _process_history(self, history: List[str]) -> str:
->>>>>>> 9133e309
         processed_history = ''
         
         if self.config.pythia.do_prompt_injection:
