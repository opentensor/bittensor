--- conflicted
+++ resolved
@@ -1,89 +1,85 @@
-# The MIT License (MIT)
-# Copyright © 2021 Yuma Rao
-
-# Permission is hereby granted, free of charge, to any person obtaining a copy of this software and associated
-# documentation files (the “Software”), to deal in the Software without restriction, including without limitation
-# the rights to use, copy, modify, merge, publish, distribute, sublicense, and/or sell copies of the Software,
-# and to permit persons to whom the Software is furnished to do so, subject to the following conditions:
-
-# The above copyright notice and this permission notice shall be included in all copies or substantial portions of
-# the Software.
-
-# THE SOFTWARE IS PROVIDED “AS IS”, WITHOUT WARRANTY OF ANY KIND, EXPRESS OR IMPLIED, INCLUDING BUT NOT LIMITED TO
-# THE WARRANTIES OF MERCHANTABILITY, FITNESS FOR A PARTICULAR PURPOSE AND NONINFRINGEMENT. IN NO EVENT SHALL
-# THE AUTHORS OR COPYRIGHT HOLDERS BE LIABLE FOR ANY CLAIM, DAMAGES OR OTHER LIABILITY, WHETHER IN AN ACTION
-# OF CONTRACT, TORT OR OTHERWISE, ARISING FROM, OUT OF OR IN CONNECTION WITH THE SOFTWARE OR THE USE OR OTHER
-# DEALINGS IN THE SOFTWARE.
-
-import argparse
-import bittensor
-from torch import FloatTensor
-
-from typing import List, Dict
-from langchain.llms import AI21
-
-
-class AI21Miner(bittensor.BasePromptingMiner):
-    @classmethod
-    def check_config(cls, config: "bittensor.Config"):
-        assert (
-            config.ai21.api_key != None
-        ), "the miner requires passing --ai21.api_key as an argument of the config."
-
-    @classmethod
-    def add_args(cls, parser: argparse.ArgumentParser):
-        parser.add_argument(
-            "--ai21.api_key", type=str, help="AI21 API key.", required=True
-        )
-        parser.add_argument(
-            "--ai21.model_name",
-            type=str,
-            help="Name of the model.",
-            default="j2-jumbo-instruct",
-        )
-        parser.add_argument(
-            "--ai21.stop", help="Stop tokens.", default=["user: ", "bot: ", "system: "]
-        )
-
-    def __init__(self):
-        super(AI21Miner, self).__init__()
-        print(self.config)
-
-        bittensor.logging.info("Loading AI21 Model...")
-        self.model = AI21(
-            model=self.config.ai21.model_name,
-            ai21_api_key=self.config.ai21.api_key,
-            stop=self.config.ai21.stop,
-        )
-        bittensor.logging.info("Model loaded!")
-
-<<<<<<< HEAD
-    def backward( self, messages: List[Dict[str, str]], response: str, rewards: FloatTensor ) -> str: pass
-=======
-    def backward(
-        self, messages: List[Dict[str, str]], response: str, rewards: torch.FloatTensor
-    ) -> str:
-        pass
->>>>>>> 9ce48a82
-
-    @staticmethod
-    def _process_history(history: List[Dict[str, str]]) -> str:
-        processed_history = ""
-        for message in history:
-            if message["role"] == "system":
-                processed_history += "system: " + message["content"] + "\n"
-            if message["role"] == "assistant":
-                processed_history += "assistant: " + message["content"] + "\n"
-            if message["role"] == "user":
-                processed_history += "user: " + message["content"] + "\n"
-        return processed_history
-
-    def forward(self, messages: List[Dict[str, str]]) -> str:
-        history = self._process_history(messages)
-        resp = self.model(history)
-        return resp
-
-
-if __name__ == "__main__":
-    bittensor.utils.version_checking()
-    AI21Miner().run()
+# The MIT License (MIT)
+# Copyright © 2021 Yuma Rao
+
+# Permission is hereby granted, free of charge, to any person obtaining a copy of this software and associated
+# documentation files (the “Software”), to deal in the Software without restriction, including without limitation
+# the rights to use, copy, modify, merge, publish, distribute, sublicense, and/or sell copies of the Software,
+# and to permit persons to whom the Software is furnished to do so, subject to the following conditions:
+
+# The above copyright notice and this permission notice shall be included in all copies or substantial portions of
+# the Software.
+
+# THE SOFTWARE IS PROVIDED “AS IS”, WITHOUT WARRANTY OF ANY KIND, EXPRESS OR IMPLIED, INCLUDING BUT NOT LIMITED TO
+# THE WARRANTIES OF MERCHANTABILITY, FITNESS FOR A PARTICULAR PURPOSE AND NONINFRINGEMENT. IN NO EVENT SHALL
+# THE AUTHORS OR COPYRIGHT HOLDERS BE LIABLE FOR ANY CLAIM, DAMAGES OR OTHER LIABILITY, WHETHER IN AN ACTION
+# OF CONTRACT, TORT OR OTHERWISE, ARISING FROM, OUT OF OR IN CONNECTION WITH THE SOFTWARE OR THE USE OR OTHER
+# DEALINGS IN THE SOFTWARE.
+
+import argparse
+import bittensor
+from torch import FloatTensor
+
+from typing import List, Dict
+from langchain.llms import AI21
+
+
+class AI21Miner(bittensor.BasePromptingMiner):
+    @classmethod
+    def check_config(cls, config: "bittensor.Config"):
+        assert (
+            config.ai21.api_key != None
+        ), "the miner requires passing --ai21.api_key as an argument of the config."
+
+    @classmethod
+    def add_args(cls, parser: argparse.ArgumentParser):
+        parser.add_argument(
+            "--ai21.api_key", type=str, help="AI21 API key.", required=True
+        )
+        parser.add_argument(
+            "--ai21.model_name",
+            type=str,
+            help="Name of the model.",
+            default="j2-jumbo-instruct",
+        )
+        parser.add_argument(
+            "--ai21.stop", help="Stop tokens.", default=["user: ", "bot: ", "system: "]
+        )
+
+    def __init__(self):
+        super(AI21Miner, self).__init__()
+        print(self.config)
+
+        bittensor.logging.info("Loading AI21 Model...")
+        self.model = AI21(
+            model=self.config.ai21.model_name,
+            ai21_api_key=self.config.ai21.api_key,
+            stop=self.config.ai21.stop,
+        )
+        bittensor.logging.info("Model loaded!")
+
+    def backward(
+        self, messages: List[Dict[str, str]], response: str, rewards: FloatTensor
+    ) -> str:
+        pass
+
+    @staticmethod
+    def _process_history(history: List[Dict[str, str]]) -> str:
+        processed_history = ""
+        for message in history:
+            if message["role"] == "system":
+                processed_history += "system: " + message["content"] + "\n"
+            if message["role"] == "assistant":
+                processed_history += "assistant: " + message["content"] + "\n"
+            if message["role"] == "user":
+                processed_history += "user: " + message["content"] + "\n"
+        return processed_history
+
+    def forward(self, messages: List[Dict[str, str]]) -> str:
+        history = self._process_history(messages)
+        resp = self.model(history)
+        return resp
+
+
+if __name__ == "__main__":
+    bittensor.utils.version_checking()
+    AI21Miner().run()