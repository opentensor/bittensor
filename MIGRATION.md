--- conflicted
+++ resolved
@@ -69,14 +69,9 @@
 
 12. ✅ The SDK is dropping support for `Python 3.9` starting with this release.
 13. ✅ Remove `Default is` and `Default to` in docstrings bc parameters enough.
-<<<<<<< HEAD
-14. Solve the issue when a script using SDK receives the `--config` cli parameter. Disable `argparse` processing by default and enable it only when using SOME? a local environment variable.
-15. `camfairchild`: TODO, but we should have a grab_metadata if we don't already. Maybe don't decode, but can have a call that removes the Raw prefix, and another just doing grab_metadata_raw (no decoding)
+14. ✅ `camfairchild`: TODO, but we should have a grab_metadata if we don't already. Maybe don't decode, but can have a call that removes the Raw prefix, and another just doing grab_metadata_raw (no decoding). `get_commitment_metadata` added.
+15. Solve the issue when a script using SDK receives the `--config` cli parameter. Disable `argparse` processing by default and enable it only when using SOME? a local environment variable.
 16. Find and process all `TODOs` across the entire code base. If in doubt, discuss each one with the team separately. SDK has 29 TODOs.
-=======
-14. ✅ `camfairchild`: TODO, but we should have a grab_metadata if we don't already. Maybe don't decode, but can have a call that removes the Raw prefix, and another just doing grab_metadata_raw (no decoding). `get_commitment_metadata` added.
-15. Find and process all `TODOs` across the entire code base. If in doubt, discuss each one with the team separately. SDK has 29 TODOs.
->>>>>>> 9ace53bd
 
 ## New features
 1. ✅ Unify extrinsic return values by introducing an ExtrinsicResponse class. Extrinsics currently return either a boolean or a tuple.
