# This workflow will install Python dependencies, run tests and lint with a single version of Python
# For more information see: https://help.github.com/actions/language-and-framework-guides/using-python-with-github-actions

name: Pushing Image to Docker

on: 
  push:
    branches: [ master ]

jobs:
  build:

    runs-on: ubuntu-latest

    steps:
    - uses: actions/checkout@v2
    - name: Set up Python ${{ matrix.python-version }}
      uses: actions/setup-python@v2
      with:
        python-version: 3.9
    - name: Install dependencies
      run: |
        python -m pip install --upgrade pip
        # python -m pip install flake8 
        python -m pip install pytest cython
        if [ -f requirements.txt ]; then pip install -r requirements.txt --use-deprecated=legacy-resolver; fi
    # - name: Lint with flake8
    #   run: |
    #     # stop the build if there are Python syntax errors or undefined names
    #     flake8 . --count --select=E9,F63,F7,F82 --show-source --statistics
    #     # exit-zero treats all errors as warnings. The GitHub editor is 127 chars wide
    #     flake8 . --count --exit-zero --max-complexity=10 --max-line-length=127 --statistics
    - name: Build Bittensor
      run: |
        python -m pip install -e .
        ./scripts/create_wallet.sh
        ./scripts/build_protos.sh
    - name: Run Unit Tests
      run: pytest ./tests/unit_tests --cov=./tests/ --cov-append 
    - name: Run Integration Tests
      run: pytest ./tests/integration_tests
    - name: Run Miners
<<<<<<< HEAD
      run: python tests/miners/text/test_gpt2_exodus.py --cov=./ --cov-append 
    - name: Run dataset tests
      run: pytest ./tests/integration_tests/test_dataset_ipfs.py --cov=./ --cov-append 
=======
      run: python tests/miners/text/test_gpt2_exodus.py --cov=./tests/ --cov-append 
    - name: Run dataloader tests
      run: pytest ./tests/integration_tests/test_dataloader_ipfs.py --cov=./tests/ --cov-append 
>>>>>>> d78e8826
    - name: Code Coverage
      run: codecov
    - name: Login to DockerHub
      uses: docker/login-action@v1 
      with:
        username: ${{secrets.DOCKER_USER}}
        password: ${{secrets.DOCKER_PASS}}
    - name: Build and Push to Docker
      uses: docker/build-push-action@v2
      with:
        context: .
        push: true
        tags: bittensor/bittensor:latest<|MERGE_RESOLUTION|>--- conflicted
+++ resolved
@@ -40,15 +40,9 @@
     - name: Run Integration Tests
       run: pytest ./tests/integration_tests
     - name: Run Miners
-<<<<<<< HEAD
-      run: python tests/miners/text/test_gpt2_exodus.py --cov=./ --cov-append 
+      run: python tests/miners/text/test_gpt2_exodus.py --cov=./tests/ --cov-append 
     - name: Run dataset tests
-      run: pytest ./tests/integration_tests/test_dataset_ipfs.py --cov=./ --cov-append 
-=======
-      run: python tests/miners/text/test_gpt2_exodus.py --cov=./tests/ --cov-append 
-    - name: Run dataloader tests
-      run: pytest ./tests/integration_tests/test_dataloader_ipfs.py --cov=./tests/ --cov-append 
->>>>>>> d78e8826
+      run: pytest ./tests/integration_tests/test_dataset_ipfs.py --cov=./tests/ --cov-append 
     - name: Code Coverage
       run: codecov
     - name: Login to DockerHub
