version: 2.1

executors:
    bittensor-executor:
        docker:
          - image: bittensor/bittensor:latest

orbs:
  python: circleci/python@0.2.1
  shellcheck: circleci/shellcheck@2.0.0

jobs:
  "Build Bittensor":
    executor: bittensor-executor
    steps:
      - checkout
#      - python/load-cache
      - python/install-deps
      - python/save-cache
      - run:
          command: pip install -e .
          name: setup

  "Run Unit Tests":
    executor: bittensor-executor
    steps:
      - checkout
#      - python/load-cache
      - run: pip install substrate-interface munch pyyaml codecov pytest netaddr
      - run: ./scripts/build_protos.sh
      - run:
          command: pip install -e .
          name: setup
      - run:
          name: "Run unit tests"
          command: pytest ./tests/unit_tests
      - run:
          name: "Code Coverage"
          command: codecov
  
  "Run Integration Tests":
    executor: bittensor-executor
    steps:
      - checkout
#      - python/load-cache
      - run: pip install substrate-interface munch pyyaml codecov pytest netaddr
      - run: ./scripts/build_protos.sh
      - run:
          command: pip install -e .
          name: setup
      - run:
          name: "Run Localized CPU Integration tests"
          command: pytest ./tests/integration_tests/cpu_tests -k 'not MnistNode'
      - run:
          name: "Code Coverage"
          command: codecov
  
  MNIST-1:
    executor: bittensor-executor
    resource_class: xlarge
    steps:
      - checkout
<<<<<<< HEAD
#      - python/load-cache
      - run: pip install -r requirements.txt
=======
      - python/load-cache
      - run: pip3 install -r requirements.txt
      - run: pip3 install pyyaml
>>>>>>> 3b1312e9
      - run: ./scripts/build_protos.sh
      - run:
          name: setup
          command: pip3 install -e .
      - run:
          name: Unset HTTP Proxy
          command: unset https_proxy;unset http_proxy
      - run:
          name: Run MNIST node
          command: pytest -s tests/integration_tests/cpu_tests/bittensor/test_mnist_node.py

  MNIST-2:
    executor: bittensor-executor
    resource_class: xlarge
    steps:
      - checkout
<<<<<<< HEAD
#      - python/load-cache
      - run: pip install -r requirements.txt
=======
      - python/load-cache
      - run: pip3 install -r requirements.txt
      - run: pip3 install pyyaml
>>>>>>> 3b1312e9
      - run: ./scripts/build_protos.sh
      - run:
          name: setup
          command: pip3 install -e .
      - run:
          name: Unset HTTP Proxy
          command: unset https_proxy;unset http_proxy
      - run:
          name: Run MNIST node
          command: pytest -s tests/integration_tests/cpu_tests/bittensor/test_mnist_node.py
  
  MNIST-3:
    executor: bittensor-executor
    resource_class: xlarge
    steps:
      - checkout
<<<<<<< HEAD
#      - python/load-cache
      - run: pip install -r requirements.txt
      - run: pip install pyyaml
=======
      - python/load-cache
      - run: pip3 install -r requirements.txt
      - run: pip3 install pyyaml
>>>>>>> 3b1312e9
      - run: ./scripts/build_protos.sh
      - run:
          name: setup
          command: pip3 install -e .
      - run:
          name: Unset HTTP Proxy
          command: unset https_proxy;unset http_proxy
      - run:
          name: Run MNIST node
          command: pytest -s tests/integration_tests/cpu_tests/bittensor/test_mnist_node.py
  
  MNIST-4:
    executor: bittensor-executor
    resource_class: xlarge
    steps:
      - checkout
<<<<<<< HEAD
#      - python/load-cache
      - run: pip install -r requirements.txt
      - run: pip install pyyaml
=======
      - python/load-cache
      - run: pip3 install -r requirements.txt
      - run: pip3 install pyyaml
>>>>>>> 3b1312e9
      - run: ./scripts/build_protos.sh
      - run:
          name: setup
          command: pip3 install -e .
      - run:
          name: Unset HTTP Proxy
          command: unset https_proxy;unset http_proxy
      - run:
          name: Run MNIST node
          command: pytest -s tests/integration_tests/cpu_tests/bittensor/test_mnist_node.py

  "Push Production candidate to DockerHub":
    docker:
      - image: circleci/python:3.8.1
        auth: 
           username: $DOCKER_USER
           password: $DOCKERPASS
    steps:
      - checkout
#      - python/load-cache
      - setup_remote_docker:
             version: 19.03.13
      - run:
          name: "Docker credentials"
          command: echo $DOCKERPASS | docker login --username $DOCKER_USER --password-stdin
      - run:
          name: "Push production candidate"
          command: ./scripts/push_image.sh
 
workflows:
  main:
    jobs:
      - "Build Bittensor"
      - "Run Unit Tests":
              requires:
                - "Build Bittensor"
      - "Run Integration Tests":
              requires:
                - "Build Bittensor"
      - MNIST-1:
              requires:
                - "Run Integration Tests"
      - MNIST-2:
              requires:
                - "Run Integration Tests"
      - MNIST-3:
              requires:
                - "Run Integration Tests"
      - MNIST-4:
              requires:
                - "Run Integration Tests"

      - "Push Production candidate to DockerHub":
              requires:
                - "Build Bittensor"
                - "Run Unit Tests"
                - MNIST-1
                - MNIST-2
                - MNIST-3
                - MNIST-4
              filters:
                branches:
                  only:
                    - master<|MERGE_RESOLUTION|>--- conflicted
+++ resolved
@@ -60,14 +60,9 @@
     resource_class: xlarge
     steps:
       - checkout
-<<<<<<< HEAD
-#      - python/load-cache
-      - run: pip install -r requirements.txt
-=======
       - python/load-cache
       - run: pip3 install -r requirements.txt
       - run: pip3 install pyyaml
->>>>>>> 3b1312e9
       - run: ./scripts/build_protos.sh
       - run:
           name: setup
@@ -84,14 +79,9 @@
     resource_class: xlarge
     steps:
       - checkout
-<<<<<<< HEAD
-#      - python/load-cache
-      - run: pip install -r requirements.txt
-=======
       - python/load-cache
       - run: pip3 install -r requirements.txt
       - run: pip3 install pyyaml
->>>>>>> 3b1312e9
       - run: ./scripts/build_protos.sh
       - run:
           name: setup
@@ -108,15 +98,9 @@
     resource_class: xlarge
     steps:
       - checkout
-<<<<<<< HEAD
-#      - python/load-cache
-      - run: pip install -r requirements.txt
-      - run: pip install pyyaml
-=======
       - python/load-cache
       - run: pip3 install -r requirements.txt
       - run: pip3 install pyyaml
->>>>>>> 3b1312e9
       - run: ./scripts/build_protos.sh
       - run:
           name: setup
@@ -133,15 +117,9 @@
     resource_class: xlarge
     steps:
       - checkout
-<<<<<<< HEAD
-#      - python/load-cache
-      - run: pip install -r requirements.txt
-      - run: pip install pyyaml
-=======
       - python/load-cache
       - run: pip3 install -r requirements.txt
       - run: pip3 install pyyaml
->>>>>>> 3b1312e9
       - run: ./scripts/build_protos.sh
       - run:
           name: setup
